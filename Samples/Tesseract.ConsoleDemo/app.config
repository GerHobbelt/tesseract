--- conflicted
+++ resolved
@@ -17,13 +17,8 @@
       <add name="console" type="System.Diagnostics.ConsoleTraceListener" />
 
       <!--<add name="file"
-<<<<<<< HEAD
-           type="System.Diagnostics.TextWriterTraceListener"
-           initializeData="c:\log\tesseract.consoledemo.log" />-->
-=======
              type="System.Diagnostics.TextWriterTraceListener"
              initializeData="c:\log\tesseract.consoledemo.log" />-->
->>>>>>> ed818658
     </sharedListeners>
   </system.diagnostics>
 </configuration>