# autotools (LINUX/UNIX , msys...)

If you have cloned Tesseract from GitHub, you must generate
the configure script.

If you have tesseract 4.0x installation in your system, please remove it
before new build.

You need Leptonica 1.74.2 (minimum) for Tesseract 4.0x.

Known dependencies for training tools (excluding leptonica):
 * compiler with c++11 support
 * automake
 * pkg-config
 * pango-devel
 * cairo-devel
 * icu-devel

So, the steps for making Tesseract are:

    $ ./autogen.sh
    $ ./configure
    $ make
    $ sudo make install
    $ sudo ldconfig
    $ make training
    $ sudo make training-install

You need to install at least English language and OSD traineddata files to
`TESSDATA_PREFIX` directory.

You can retrieve single file with tools like [wget](https://www.gnu.org/software/wget/), [curl](https://curl.haxx.se/), [GithubDownloader](https://github.com/intezer/GithubDownloader) or browser.

All language data files can be retrieved from git repository (useful only for packagers!).
(Repository is huge - more that 1.2 GB. You do NOT need to download traineddata files for
all languages).

    $ git clone https://github.com/tesseract-ocr/tessdata.git tesseract-ocr.tessdata


You need an Internet connection and [curl](https://curl.haxx.se/) to compile `ScrollView.jar`
because the build will automatically download
[piccolo2d-core-3.0.1.jar](https://search.maven.org/remotecontent?filepath=org/piccolo2d/piccolo2d-core/3.0.1/piccolo2d-core-3.0.1.jar) and
[piccolo2d-extras-3.0.1.jar](https://search.maven.org/remotecontent?filepath=org/piccolo2d/piccolo2d-extras/3.0.1/piccolo2d-extras-3.0.1.jar) and
[jaxb-api-2.3.1.jar](http://search.maven.org/remotecontent?filepath=javax/xml/bind/jaxb-api/2.3.1/jaxb-api-2.3.1.jar) and place them to `tesseract/java`.

Just run:

    $ make ScrollView.jar

and follow the instruction on [Viewer Debugging](https://tesseract-ocr.github.io/tessdoc/ViewerDebugging.html).


# CMAKE

There is alternative build system based on multiplatform [cmake](https://cmake.org/)

## LINUX

    $ mkdir build
    $ cd build && cmake .. && make
    $ sudo make install


## WINDOWS

<<<<<<< HEAD
You need to use leptonica with cmake patch:

    git clone https://github.com/DanBloomberg/leptonica.git
    cd leptonica
    mkdir build
    cd build
    cmake ..
    cmake --build .
    cd ..\..
    git clone https://github.com/tesseract-ocr/tesseract.git
    cd tesseract
    mkdir build
    cd build
    cmake .. -DLeptonica_BUILD_DIR=\abs\path\to\leptonica\build
    cmake --build .


# BASIC MAKEFILES

There is another build system available which just uses regular makefiles, and should work on any unix-like systems.

To configure install paths, library locations, etc. edit the simplemake/config.mk file.

    $ cd simplemake
    $ make
    $ make training # (optional)


# WINDOWS Visual Studio

Please read http://vorba.ch/2014/tesseract-3.03-vs2013.html
=======
See the [documentation](https://tesseract-ocr.github.io/tessdoc/) for more information on this.
>>>>>>> 62eae84f
<|MERGE_RESOLUTION|>--- conflicted
+++ resolved
@@ -64,7 +64,6 @@
 
 ## WINDOWS
 
-<<<<<<< HEAD
 You need to use leptonica with cmake patch:
 
     git clone https://github.com/DanBloomberg/leptonica.git
@@ -95,7 +94,4 @@
 
 # WINDOWS Visual Studio
 
-Please read http://vorba.ch/2014/tesseract-3.03-vs2013.html
-=======
-See the [documentation](https://tesseract-ocr.github.io/tessdoc/) for more information on this.
->>>>>>> 62eae84f
+Please read http://vorba.ch/2014/tesseract-3.03-vs2013.html