--- conflicted
+++ resolved
@@ -23,12 +23,15 @@
       "\n cmake ..")
 endif()
 
-set(CMAKE_MODULE_PATH "${CMAKE_MODULE_PATH};${CMAKE_CURRENT_SOURCE_DIR}/cmake;/emsdk/upstream/emscripten/cmake/Modules")
+set(CMAKE_MODULE_PATH "${CMAKE_MODULE_PATH};${CMAKE_CURRENT_SOURCE_DIR}/cmake")
+# if(WASM_BUILD) 
+#   set(CMAKE_MODULE_PATH "${CMAKE_MODULE_PATH};${CMAKE_CURRENT_SOURCE_DIR}/cmake;/emsdk/upstream/emscripten/cmake/Modules")
+# else()
+#   set(CMAKE_MODULE_PATH "${CMAKE_MODULE_PATH};${CMAKE_CURRENT_SOURCE_DIR}/cmake")
+# endif()
 
 set(EXECUTABLE_OUTPUT_PATH "${CMAKE_BINARY_DIR}/bin")
 set(CMAKE_RUNTIME_OUTPUT_DIRECTORY "${EXECUTABLE_OUTPUT_PATH}")
-set(CMAKE_VERBOSE_MAKEFILE ON)
-set(CMAKE_SKIP_BUILD_RPATH ON)
 
 # Use solution folders.
 set_property(GLOBAL PROPERTY USE_FOLDERS ON)
@@ -86,7 +89,7 @@
   option(SW_BUILD "Build with sw" OFF)
 endif()
 option(OPENMP_BUILD "Build with openmp support" OFF) # see issue #1662
-option(GRAPHICS_DISABLED "Disable disable graphics (ScrollView)" ON)
+option(GRAPHICS_DISABLED "Disable disable graphics (ScrollView)" OFF)
 option(DISABLED_LEGACY_ENGINE "Disable the legacy OCR engine" OFF)
 option(ENABLE_LTO "Enable link-time optimization" OFF)
 option(FAST_FLOAT "Enable float for LSTM" ON)
@@ -168,7 +171,9 @@
 
 message(STATUS "CMAKE_SYSTEM_PROCESSOR=<${CMAKE_SYSTEM_PROCESSOR}>")
 
-if(CMAKE_SYSTEM_PROCESSOR MATCHES "x86|x86_64|AMD64|amd64|i386|i686")
+## For the .wasm build, whether SIMD instructions are used or not is set manually.
+## For other builds, auto-detection occurs. 
+if(CMAKE_SYSTEM_PROCESSOR MATCHES "x86|x86_64|AMD64|amd64|i386|i686" AND NOT WASM_BUILD)
 
   set(HAVE_NEON FALSE)
   if(MSVC)
@@ -244,7 +249,7 @@
     endif(OPENMP_SIMD)
   endif(MSVC)
 
-elseif(CMAKE_SYSTEM_PROCESSOR MATCHES "arm64|aarch64.*|AARCH64.*")
+elseif(CMAKE_SYSTEM_PROCESSOR MATCHES "arm64|aarch64.*|AARCH64.*" AND NOT WASM_BUILD)
 
   set(HAVE_AVX FALSE)
   set(HAVE_AVX2 FALSE)
@@ -253,7 +258,7 @@
   set(HAVE_SSE4_1 FALSE)
   set(HAVE_NEON TRUE)
 
-elseif(CMAKE_SYSTEM_PROCESSOR MATCHES "arm.*")
+elseif(CMAKE_SYSTEM_PROCESSOR MATCHES "arm.*" AND NOT WASM_BUILD)
 
   set(HAVE_AVX FALSE)
   set(HAVE_AVX2 FALSE)
@@ -265,6 +270,14 @@
   if(HAVE_NEON)
     set(NEON_COMPILE_FLAGS "-mfpu=neon")
   endif(HAVE_NEON)
+
+elseif(WASM_BUILD)
+    option(HAVE_AVX "" FALSE)
+    option(HAVE_AVX2 "" FALSE)
+    option(HAVE_AVX512F "" FALSE)
+    option(HAVE_FMA "" FALSE)
+    option(HAVE_NEON "" FALSE)
+    option(HAVE_SSE4_1 "" FALSE)
 
 else()
 
@@ -364,23 +377,7 @@
   add_definitions(-D__CYGWIN__)
 elseif(UNIX)
   if(NOT ANDROID)
-        #
-        # Check link below for detail explanation:
-        # https://kripken.github.io/emscripten-site/docs/tools_reference/emcc.html
-        # https://github.com/kripken/emscripten/blob/1.38.16/src/settings.js
-        #
-        # Use c++11 standard
-        set(CMAKE_CXX_FLAGS "${CMAKE_CXX_FLAGS} --std=c++11")
-        # Optimize code for size reduction
-        set(CMAKE_CXX_FLAGS "${CMAKE_CXX_FLAGS} -O3")
-        # set(CMAKE_CXX_FLAGS "${CMAKE_CXX_FLAGS} -g4")
-        # Run closure compiler, reduce code size, enable closure will lead to variable undeclare issue
-        # set(CMAKE_CXX_FLAGS "${CMAKE_CXX_FLAGS} --closure 1")
-        # Do not emit a separate memory initialization file
-        set(CMAKE_CXX_FLAGS "${CMAKE_CXX_FLAGS} --memory-init-file 0")
-        # LLVM link-time optimization, this flag solves the issue of [Invalid SIMD cast between items of different bit sizes]
-        # set(CMAKE_CXX_FLAGS "${CMAKE_CXX_FLAGS} --llvm-lto 1")
-        set(LIB_pthread pthread)
+    set(LIB_pthread pthread)
   endif()
 elseif(WIN32)
   set(LIB_Ws2_32 Ws2_32)
@@ -393,7 +390,7 @@
 # packages
 #
 # ##############################################################################
-include(CheckFunctions)
+# include(CheckFunctions)
 
 if(SW_BUILD)
   find_package(SW REQUIRED)
@@ -425,13 +422,13 @@
   endif(NOT Leptonica_FOUND)
   include_directories(${Leptonica_INCLUDE_DIRS})
 
-  check_leptonica_tiff_support()
-  if ((NOT LEPT_TIFF_RESULT EQUAL 0) AND LEPT_TIFF_COMPILE_SUCCESS)
-    message(NOTICE "Leptonica was build without TIFF support! Disabling TIFF support...")
-    set(DISABLE_TIFF ON)
-  elseif(NOT ${CMAKE_VERSION} VERSION_LESS "3.25")
-    message(STATUS "Leptonica was build with TIFF support.")
-  endif()
+#   check_leptonica_tiff_support()
+#   if ((NOT LEPT_TIFF_RESULT EQUAL 0) AND LEPT_TIFF_COMPILE_SUCCESS)
+#     message(NOTICE "Leptonica was build without TIFF support! Disabling TIFF support...")
+#     set(DISABLE_TIFF ON)
+#   elseif(NOT ${CMAKE_VERSION} VERSION_LESS "3.25")
+#     message(STATUS "Leptonica was build with TIFF support.")
+#   endif()
 
   # Check for optional libraries.
   if(DISABLE_TIFF)
@@ -710,10 +707,19 @@
   list(REMOVE_ITEM TESSERACT_SRC ${TESSERACT_SRC_LEGACY})
 endif(DISABLED_LEGACY_ENGINE)
 
+if (WASM_BUILD)
 if(NOT HAVE_SSE4_1)
   list(APPEND arch_files src/arch/dotproduct.cpp src/arch/simddetect.cpp
       src/arch/intsimdmatrix.cpp)
+else()
+    list(APPEND arch_files_opt src/arch_sse/dotproductsse.cpp src/arch_sse/simddetect.cpp src/arch_sse/intsimdmatrix.cpp src/arch_sse/intsimdmatrixsse.cpp src/arch_sse/dotproduct.cpp)
+    set_source_files_properties(src/arch_sse/dotproductsse.cpp src/arch_sse/simddetect.cpp src/arch_sse/intsimdmatrix.cpp src/arch_sse/intsimdmatrixsse.cpp  src/arch_sse/dotproduct.cpp PROPERTIES COMPILE_FLAGS "-DSSE4_1 -msimd128 -msse -msse2 -msse3 -msse4 -msse4.1 -msse4.2 -Wno-argument-outside-range")
 endif(NOT HAVE_SSE4_1)
+
+else()
+
+list(APPEND arch_files src/arch/dotproduct.cpp src/arch/simddetect.cpp
+     src/arch/intsimdmatrix.cpp)
 
 if(DOTPRODUCT_FLAGS)
   set_source_files_properties(src/arch/dotproduct.cpp
@@ -757,6 +763,8 @@
   endif()
 endif(HAVE_NEON)
 
+endif()
+
 file(
   GLOB_RECURSE
   TESSERACT_HDR
@@ -920,6 +928,7 @@
 # EXECUTABLE tesseract
 # ##############################################################################
 
+if(NOT WASM_BUILD)
 add_executable(tesseract src/tesseract.cpp)
 target_link_libraries(tesseract libtesseract)
 if(HAVE_TIFFIO_H AND WIN32)
@@ -1006,8 +1015,6 @@
           DESTINATION ${CMAKE_INSTALL_PREFIX}/share/tessdata/tessconfigs)
 endif()
 
-<<<<<<< HEAD
-=======
 else()
 
 ## Define variable for pre-processor to add emscripten-specific content
@@ -1118,7 +1125,6 @@
 
 endif()
 
->>>>>>> e20b1c65
 # ##############################################################################
 # uninstall target
 # ##############################################################################
