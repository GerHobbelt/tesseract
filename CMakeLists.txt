#
# tesseract
#

# ##############################################################################
#
# cmake settings
#
# ##############################################################################

cmake_minimum_required(VERSION 3.10 FATAL_ERROR)

# In-source builds are disabled.
if("${CMAKE_CURRENT_SOURCE_DIR}" STREQUAL "${CMAKE_CURRENT_BINARY_DIR}")
  message(
    FATAL_ERROR
      "CMake generation is not possible within the source directory!"
      "\n Remove the CMakeCache.txt file and try again from another folder, "
      "e.g.:\n "
      "\n rm CMakeCache.txt"
      "\n mkdir build"
      "\n cd build"
      "\n cmake ..")
endif()

set(CMAKE_MODULE_PATH "${CMAKE_MODULE_PATH};${CMAKE_CURRENT_SOURCE_DIR}/cmake")

set(EXECUTABLE_OUTPUT_PATH "${CMAKE_BINARY_DIR}/bin")
set(CMAKE_RUNTIME_OUTPUT_DIRECTORY "${EXECUTABLE_OUTPUT_PATH}")

# Use solution folders.
set_property(GLOBAL PROPERTY USE_FOLDERS ON)
set_property(GLOBAL PROPERTY PREDEFINED_TARGETS_FOLDER "CMake Targets")

if(NOT ${CMAKE_VERSION} VERSION_LESS "3.15.0")
  if(WIN32)
    cmake_policy(SET CMP0091 NEW)
    message(STATUS "Setting policy CMP0091 to NEW")
  endif()
endif()

cmake_policy(SET CMP0074 NEW) # find_package() uses <PackageName>_ROOT variables

# ##############################################################################
#
# project settings
#
# ##############################################################################

project(tesseract CXX)

# Get version with components from VERSION file.
file(STRINGS "VERSION" VERSION_PLAIN)
string(REGEX REPLACE "^([^.]*)\\..*" "\\1" VERSION_MAJOR ${VERSION_PLAIN})
string(REGEX REPLACE "^[^.]*\\.([^.]*)\\..*" "\\1" VERSION_MINOR
                     ${VERSION_PLAIN})
string(REGEX REPLACE "^[^.]*\\.[^.]*\\.([0-9]*).*" "\\1" VERSION_PATCH
                     ${VERSION_PLAIN})
if(EXISTS ${CMAKE_CURRENT_SOURCE_DIR}/.git)
  execute_process(COMMAND git --git-dir ${CMAKE_CURRENT_SOURCE_DIR}/.git
                          describe --abbrev=4 OUTPUT_VARIABLE GIT_REV)
  string(REGEX REPLACE "\n$" "" PACKAGE_VERSION "${GIT_REV}")
endif()
if(NOT PACKAGE_VERSION)
  set(PACKAGE_VERSION ${VERSION_PLAIN})
endif()

# Provide also same macro names as autoconf (see configure.ac).
set(GENERIC_MAJOR_VERSION ${VERSION_MAJOR})
set(GENERIC_MINOR_VERSION ${VERSION_MINOR})
set(GENERIC_MICRO_VERSION ${VERSION_PATCH})

set(MINIMUM_LEPTONICA_VERSION 1.74)

# ##############################################################################
#
# options
#
# ##############################################################################

message("Configuring tesseract version ${PACKAGE_VERSION}...")

if(WIN32)
  option(SW_BUILD "Build with sw" OFF)
else()
  option(SW_BUILD "Build with sw" OFF)
endif()
option(OPENMP_BUILD "Build with openmp support" OFF) # see issue #1662
<<<<<<< HEAD
option(GRAPHICS_DISABLED "Disable graphics (ScrollView)" OFF)
option(DISABLED_LEGACY_ENGINE "Disable the legacy OCR engine" ON)
option(ENABLE_LTO "Enable link-time optimization" OFF)
=======
option(GRAPHICS_DISABLED "Disable disable graphics (ScrollView)" OFF)
option(DISABLED_LEGACY_ENGINE "Disable the legacy OCR engine" OFF)
option(ENABLE_LTO "Enable link-time optimization" ON)
>>>>>>> 63f2d892
option(FAST_FLOAT "Enable float for LSTM" ON)
option(BUILD_TRAINING_TOOLS "Build training tools" ON)
option(BUILD_TESTS "Build tests" ON)
option(USE_SYSTEM_ICU "Use system ICU" OFF)
option(DISABLE_ARCHIVE "Disable build with libarchive (if available)" OFF)
option(DISABLE_CURL "Disable build with libcurl (if available)" OFF)
option(INSTALL_CONFIGS "Install tesseract configs" ON)

if(NOT ${CMAKE_VERSION} VERSION_LESS "3.15.0")
  if(WIN32 AND MSVC)
    option(WIN32_MT_BUILD "Build with MT flag for MSVC" ON)
  endif()
endif()

# ##############################################################################
#
# compiler and linker
#
# ##############################################################################

if(CMAKE_CXX_COMPILER_ID MATCHES "Clang")
  set(CLANG 1)
endif()

if(NOT CMAKE_BUILD_TYPE)
  message(STATUS "Setting build type to 'Release' as none was specified.")
  set(CMAKE_BUILD_TYPE
      Release
      CACHE STRING "Choose the type of build." FORCE)
  set_property(CACHE CMAKE_BUILD_TYPE PROPERTY STRINGS "Debug" "Release")
endif()

include(CheckCXXCompilerFlag)

set(CMAKE_CXX_STANDARD 17)
set(CMAKE_CXX_STANDARD_REQUIRED ON)
if(NOT CMAKE_CXX_COMPILER_ID STREQUAL "GNU")
  # cygwin gnu c++ needs to use -std=gnu++17 instead of -std=c++17
  set(CMAKE_CXX_EXTENSIONS OFF)
endif()

if(BUILD_SHARED_LIBS)
  set(CMAKE_CXX_VISIBILITY_PRESET hidden)
endif()

# LTO
cmake_policy(SET CMP0069 NEW)
include(CheckIPOSupported)
check_ipo_supported(RESULT LTO_SUPPORTED OUTPUT error)
if(LTO_SUPPORTED)
  message(STATUS "IPO / LTO supported")
else()
  message(STATUS "IPO / LTO not supported: <${error}>")
endif()

check_cxx_compiler_flag("-march=native" COMPILER_SUPPORTS_MARCH_NATIVE)
if(COMPILER_SUPPORTS_MARCH_NATIVE)
  set(MARCH_NATIVE_FLAGS "${MARCH_NATIVE_FLAGS} -march=native")
  if(NOT CLANG AND MSVC)
    # clang-cl does not know this argument
    set(MARCH_NATIVE_FLAGS "${MARCH_NATIVE_FLAGS} -mtune=native")
  endif()
  set(MARCH_NATIVE_OPT ON)
endif()

message("CMAKE_SYSTEM_PROCESSOR=<${CMAKE_SYSTEM_PROCESSOR}>")

if(CMAKE_SYSTEM_PROCESSOR MATCHES "x86|x86_64|AMD64|amd64|i386|i686")

  set(HAVE_NEON FALSE)
  if(MSVC)
    set(HAVE_AVX ON)
    set(AVX_COMPILE_FLAGS "/arch:AVX")
    add_definitions("-DHAVE_AVX")

    set(HAVE_AVX2 ON)
    set(AVX2_COMPILE_FLAGS "/arch:AVX2")
    add_definitions("-DHAVE_AVX2")

    set(HAVE_FMA ON)
    set(FMA_COMPILE_FLAGS "-D__FMA__")
    add_definitions("-DHAVE_FMA")

    set(HAVE_SSE4_1 ON)
    set(SSE4_1_COMPILE_FLAGS "-D__SSE4_1__")
    add_definitions("-DHAVE_SSE4_1")
    # clang with MSVC compatibility
    if(CLANG)
      set(CMAKE_CXX_FLAGS
          "${CMAKE_CXX_FLAGS} -Wno-microsoft-unqualified-friend")
      if(HAVE_FMA)
        set(FMA_COMPILE_FLAGS "-mfma ${FMA_COMPILE_FLAGS}")
      endif(HAVE_FMA)
      if(HAVE_SSE4_1)
        set(SSE4_1_COMPILE_FLAGS "-msse4.1 ${SSE4_1_COMPILE_FLAGS}")
      endif(HAVE_SSE4_1)
    endif(CLANG)
  else()  # if not MSVC
    check_cxx_compiler_flag("-mavx" HAVE_AVX)
    if(HAVE_AVX)
      set(AVX_COMPILE_FLAGS "-mavx")
      add_definitions("-DHAVE_AVX")
    endif(HAVE_AVX)

    check_cxx_compiler_flag("-mavx2" HAVE_AVX2)
    if(HAVE_AVX2)
      set(AVX2_COMPILE_FLAGS "-mavx2")
      add_definitions("-DHAVE_AVX2")
    endif()

    check_cxx_compiler_flag("-mfma" HAVE_FMA)
    if(HAVE_FMA)
      set(FMA_COMPILE_FLAGS "-mfma")
      add_definitions("-DHAVE_FMA")
    endif()

    check_cxx_compiler_flag("-msse4.1" HAVE_SSE4_1)
    if(HAVE_SSE4_1)
      set(SSE4_1_COMPILE_FLAGS "-msse4.1")
      add_definitions("-DHAVE_SSE4_1")
    endif()
  endif(MSVC)

elseif(CMAKE_SYSTEM_PROCESSOR MATCHES "arm64|aarch64.*|AARCH64.*")

  set(HAVE_AVX FALSE)
  set(HAVE_AVX2 FALSE)
  set(HAVE_FMA FALSE)
  set(HAVE_SSE4_1 FALSE)

  add_definitions("-DHAVE_NEON")
  set(HAVE_NEON TRUE)

elseif(CMAKE_SYSTEM_PROCESSOR MATCHES "arm.*")

  set(HAVE_AVX FALSE)
  set(HAVE_AVX2 FALSE)
  set(HAVE_FMA FALSE)
  set(HAVE_SSE4_1 FALSE)

  check_cxx_compiler_flag("-mfpu=neon" HAVE_NEON)
  if(HAVE_NEON)
    set(NEON_COMPILE_FLAGS "-mfpu=neon")
    add_definitions("-DHAVE_NEON")
  endif()

else()

  set(HAVE_AVX FALSE)
  set(HAVE_AVX2 FALSE)
  set(HAVE_FMA FALSE)
  set(HAVE_NEON FALSE)
  set(HAVE_SSE4_1 FALSE)

endif(CMAKE_SYSTEM_PROCESSOR MATCHES "x86|x86_64|AMD64|amd64|i386|i686")

# Compiler specific environments
if(CMAKE_COMPILER_IS_GNUCXX OR MINGW)
  set(CMAKE_CXX_FLAGS_DEBUG
      "${CMAKE_CXX_FLAGS_DEBUG} -Wall -DDEBUG -pedantic -Og")
elseif(MSVC)
  add_definitions(-D_CRT_SECURE_NO_WARNINGS)
  add_definitions(-D_CRT_NONSTDC_NO_DEPRECATE) # strdup
  set(CMAKE_CXX_FLAGS "${CMAKE_CXX_FLAGS} /utf-8")
  if(NOT CLANG)
    set(CMAKE_CXX_FLAGS "${CMAKE_CXX_FLAGS} /MP")
  endif()
  # Hide some warnings for release target wd4244 'argument': conversion from
  # 'uint64_t' to 'unsigned int', possible loss of data wd4251 needs to have
  # dll-interface wd4267 return': conversion from 'size_t' to 'int', possible
  # loss of data wd4275 non dll-interface class wd4305 ...truncation from
  # 'double' to 'float'
  set(CMAKE_CXX_FLAGS_RELEASE
      "${CMAKE_CXX_FLAGS_RELEASE} /wd4244 /wd4305 /wd4267 /wd4251 /wd4275 /wd4005")
  # Don't use /Wall because it generates too many warnings.
  set(CMAKE_CXX_FLAGS_DEBUG "${CMAKE_CXX_FLAGS_DEBUG} /W0 /bigobj")
  # MT flag
  if(WIN32_MT_BUILD)
    set(CMAKE_MSVC_RUNTIME_LIBRARY "MultiThreaded$<$<CONFIG:Debug>:Debug>")
    message(STATUS "Building with static CRT.")
  endif()
endif()
if(CLANG) # clang all platforms
  set(CMAKE_CXX_FLAGS_RELEASE
      "${CMAKE_CXX_FLAGS_RELEASE} -Wno-unused-command-line-argument")
  set(CMAKE_CXX_FLAGS_DEBUG
      "${CMAKE_CXX_FLAGS_DEBUG} -Wall -DDEBUG -pedantic -O0")
endif()

if(OPENMP_BUILD
   AND MSVC
   AND "${MSVC_VERSION}" LESS 1929)
  set(OPENMP_BUILD OFF)
endif()
if(OPENMP_BUILD)
  find_package(OpenMP QUIET)
  if(OpenMP_FOUND)
    message(">> OpenMP_FOUND ${OpenMP_FOUND} ${OpenMP_VERSION}")
    set(CMAKE_CXX_FLAGS "${CMAKE_CXX_FLAGS} ${OpenMP_CXX_FLAGS}")
    if (NOT TARGET OpenMP::OpenMP_CXX)
      add_library(OpenMP::OpenMP_CXX IMPORTED INTERFACE)
    endif()
  endif()
  # https://stackoverflow.com/questions/12399422
  # how-to-set-linker-flags-for-openmp-in-cmakes-try-compile-function
  if(NOT OpenMP_FOUND
     AND CLANG
     AND WIN32)
    # workaroung because find_package(OpenMP) does not work for clang-cl
    # https://gitlab.kitware.com/cmake/cmake/issues/19404
    check_include_file_cxx(omp.h HAVE_OMP_H_INCLUDE)
    find_library(OpenMP_LIBRARY NAMES omp libomp.lib)
    message(">> OpenMP_LIBRARY: ${OpenMP_LIBRARY}")
    if(MSVC)
      set(CMAKE_CXX_FLAGS "${CMAKE_CXX_FLAGS} /openmp")
    else()
      set(CMAKE_CXX_FLAGS "${CMAKE_CXX_FLAGS} -fopenmp")
    endif()
    set(OpenMP_FOUND 1)
    # OpenMP 3.1 is fully supported from Clang 3.8.0
    add_definitions(-D_OPENMP=201107)
  endif()
  if(MSVC)
    string(REPLACE "/openmp" "/openmp:llvm -openmp:experimental" CMAKE_CXX_FLAGS ${CMAKE_CXX_FLAGS})
    string(REPLACE "-openmp" "/openmp:llvm -openmp:experimental" CMAKE_CXX_FLAGS ${CMAKE_CXX_FLAGS})
  endif()
endif()

if(CYGWIN)
  add_definitions(-D__CYGWIN__)
elseif(UNIX)
  if(NOT ANDROID)
    set(LIB_pthread pthread)
  endif()
elseif(WIN32)
  set(LIB_Ws2_32 Ws2_32)
endif()

add_definitions("-DCMAKE_BUILD")

# ##############################################################################
#
# packages
#
# ##############################################################################

if(SW_BUILD)
  find_package(SW REQUIRED)
  if(BUILD_SHARED_LIBS)
    set(SW_BUILD_SHARED_LIBS 1)
  else()
    set(SW_BUILD_SHARED_LIBS 0)
  endif()
  sw_add_package(org.sw.demo.danbloomberg.leptonica
                 org.sw.demo.libarchive.libarchive)
  if(BUILD_TRAINING_TOOLS)
    sw_add_package(org.sw.demo.gnome.pango.pangocairo
                   org.sw.demo.unicode.icu.i18n)
  endif()
  sw_execute()
else()
  find_package(PkgConfig)
  if(BUILD_TRAINING_TOOLS AND NOT PKG_CONFIG_FOUND)
    message(WARNING "Building of Training Tools requires PkgConfig")
    set(BUILD_TRAINING_TOOLS OFF)
  endif(BUILD_TRAINING_TOOLS AND NOT PKG_CONFIG_FOUND)
  # Check for required library. option -DLeptonica_DIR=path => cmake hint where
  # to find leptonica
  find_package(Leptonica ${MINIMUM_LEPTONICA_VERSION} CONFIG)
  if(NOT Leptonica_FOUND AND PKG_CONFIG_EXECUTABLE)
    pkg_check_modules(Leptonica lept>=${MINIMUM_LEPTONICA_VERSION})
    link_directories(${Leptonica_LIBRARY_DIRS})
  endif()
  if(NOT Leptonica_FOUND)
    message(FATAL_ERROR "Cannot find required library Leptonica. Quitting!")
  endif(NOT Leptonica_FOUND)
  include_directories(${Leptonica_INCLUDE_DIRS})

  # Check for optional libraries.
  if(WIN32)
    find_package(TIFF) # for tesseract
    if(NOT TIFF_FOUND AND PKG_CONFIG_EXECUTABLE)
      # try PKG_CONFIG to find libtiff if cmake failed
      pkg_check_modules(TIFF libtiff-4)
    endif()
    if(TIFF_FOUND)
      set(HAVE_TIFFIO_H ON)
      include_directories(${TIFF_INCLUDE_DIRS})
    endif(TIFF_FOUND)
  endif(WIN32)
  if(DISABLE_ARCHIVE)
    set(HAVE_LIBARCHIVE OFF)
  else(DISABLE_ARCHIVE)
    find_package(LibArchive)
    if(NOT LibArchive_FOUND AND PKG_CONFIG_EXECUTABLE)
      # try PKG_CONFIG to find libarchive if cmake failed
      pkg_check_modules(LibArchive libarchive)
    endif()
    if(LibArchive_FOUND)
      set(HAVE_LIBARCHIVE ON)
      include_directories(${LibArchive_INCLUDE_DIRS})
    endif(LibArchive_FOUND)
  endif(DISABLE_ARCHIVE)
  if(DISABLE_CURL)
    set(HAVE_LIBCURL OFF)
  else(DISABLE_CURL)
    find_package(CURL)
    if(NOT CURL_FOUND AND PKG_CONFIG_EXECUTABLE)
      # try PKG_CONFIG to find libcurl if cmake failed
      pkg_check_modules(CURL libcurl)
    endif()
    if(CURL_FOUND)
      set(HAVE_LIBCURL ON)
      include_directories(${CURL_INCLUDE_DIRS})
    endif(CURL_FOUND)
  endif(DISABLE_CURL)
endif()

find_package(OpenCL QUIET)

# ##############################################################################
#
# configure
#
# ##############################################################################

if(NOT MSVC)
  set(MARCH_NATIVE_FLAGS "${MARCH_NATIVE_FLAGS} -O3 -ffast-math")
endif()

if(NOT DEFINED CMAKE_INSTALL_LIBDIR)
  set(CMAKE_INSTALL_LIBDIR lib)
endif(NOT DEFINED CMAKE_INSTALL_LIBDIR)

set(AUTOCONFIG_SRC ${CMAKE_CURRENT_BINARY_DIR}/config_auto.h.in)
set(AUTOCONFIG ${CMAKE_CURRENT_BINARY_DIR}/config_auto.h)
add_definitions(-DHAVE_TESSERACT_CONFIG_H)

if(GRAPHICS_DISABLED)
  message("ScrollView debugging disabled.")
endif()
set(CMAKE_REQUIRED_INCLUDES
    ${CMAKE_REQUIRED_INCLUDES} "${CMAKE_PREFIX_PATH}/include"
    "${CMAKE_INSTALL_PREFIX}/include")
include(Configure)

configure_file(${AUTOCONFIG_SRC} ${AUTOCONFIG} @ONLY)

set(INCLUDE_DIR "${CMAKE_INSTALL_PREFIX}/include")
set(LIBRARY_DIRS "${CMAKE_INSTALL_PREFIX}/${CMAKE_INSTALL_LIBDIR}")

configure_file(${CMAKE_CURRENT_SOURCE_DIR}/include/tesseract/version.h.in
               ${CMAKE_CURRENT_BINARY_DIR}/include/tesseract/version.h @ONLY)

include(CMakePackageConfigHelpers)
include(GenerateExportHeader)

# show summary of configuration
if(${CMAKE_BUILD_TYPE} MATCHES Debug)
  set(COMPILER_FLAGS "${CMAKE_CXX_FLAGS} ${CMAKE_CXX_FLAGS_DEBUG}")
elseif(${CMAKE_BUILD_TYPE} MATCHES Release)
  set(COMPILER_FLAGS "${CMAKE_CXX_FLAGS} ${CMAKE_CXX_FLAGS_RELEASE}")
  if(LTO_SUPPORTED AND ENABLE_LTO)
    set(CMAKE_INTERPROCEDURAL_OPTIMIZATION TRUE)
  else()
    set(CMAKE_INTERPROCEDURAL_OPTIMIZATION FALSE)
  endif() # LTO_SUPPORTED
endif()
message(STATUS)
message(STATUS "General configuration for Tesseract ${PACKAGE_VERSION}")
message(STATUS "--------------------------------------------------------")
message(STATUS "Build type: ${CMAKE_BUILD_TYPE}")
message(STATUS "Compiler: ${CMAKE_CXX_COMPILER_ID}")
message(STATUS "Used standard: C++${CMAKE_CXX_STANDARD}")
message(STATUS "CXX compiler options: ${COMPILER_FLAGS}")
get_directory_property(DirCompDefs COMPILE_DEFINITIONS)
message(STATUS "Compile definitions = ${DirCompDefs}")
message(STATUS "Linker options: ${CMAKE_EXE_LINKER_FLAGS} "
               "${CMAKE_EXE_LINKER_FLAGS_${CMAKE_BUILD_TYPE_UP}}")
message(STATUS "Install directory: ${CMAKE_INSTALL_PREFIX}")
message(STATUS "HAVE_AVX: ${HAVE_AVX}")
message(STATUS "HAVE_AVX2: ${HAVE_AVX2}")
message(STATUS "HAVE_FMA: ${HAVE_FMA}")
message(STATUS "HAVE_SSE4_1: ${HAVE_SSE4_1}")
message(STATUS "MARCH_NATIVE_OPT: ${MARCH_NATIVE_OPT}")
message(STATUS "HAVE_NEON: ${HAVE_NEON}")
message(STATUS "Link-time optimization: ${CMAKE_INTERPROCEDURAL_OPTIMIZATION}")
message(STATUS "--------------------------------------------------------")
message(STATUS "Build with sw [SW_BUILD]: ${SW_BUILD}")
message(STATUS "Build with openmp support [OPENMP_BUILD]: ${OPENMP_BUILD}")
message(STATUS "Build with libarchive support [HAVE_LIBARCHIVE]: "
               "${HAVE_LIBARCHIVE}")
message(STATUS "Build with libcurl support [HAVE_LIBCURL]: ${HAVE_LIBCURL}")
message(STATUS "Enable float for LSTM [FAST_FLOAT]: ${FAST_FLOAT}")
message(STATUS "Disable graphics (ScrollView) [GRAPHICS_DISABLED]: "
               "${GRAPHICS_DISABLED}")
message(STATUS "Disable the legacy OCR engine [DISABLED_LEGACY_ENGINE]: "
               "${DISABLED_LEGACY_ENGINE}")
message(STATUS "Build training tools [BUILD_TRAINING_TOOLS]: "
               "${BUILD_TRAINING_TOOLS}")
message(STATUS "Build tests [BUILD_TESTS]: ${BUILD_TESTS}")
message(STATUS "Use system ICU Library [USE_SYSTEM_ICU]: ${USE_SYSTEM_ICU}")
message(STATUS "Install tesseract configs [INSTALL_CONFIGS]: ${INSTALL_CONFIGS}")
message(STATUS "--------------------------------------------------------")
message(STATUS)

# ##############################################################################
#
# build
#
# ##############################################################################

include(BuildFunctions)
include(SourceGroups)

add_definitions(-D_SILENCE_STDEXT_HASH_DEPRECATION_WARNINGS=1)

include_directories(${CMAKE_CURRENT_BINARY_DIR})
include_directories(${CMAKE_CURRENT_BINARY_DIR}/include)
if(ANDROID_TOOLCHAIN)
  include_directories(${ANDROID_TOOLCHAIN}/sysroot/usr/include)
  add_compile_definitions(__ANDROID_API_FUTURE__)
endif()

# ##############################################################################
# LIBRARY tesseract
# ##############################################################################

file(
  GLOB
  TESSERACT_SRC
  src/ccmain/*.cpp
  src/ccstruct/*.cpp
  src/ccutil/*.cpp
  src/classify/*.cpp
  src/cutil/*.cpp
  src/dict/*.cpp
  src/lstm/*.cpp
  src/opencl/*.cpp
  src/textord/*.cpp
  src/viewer/*.cpp
  src/wordrec/*.cpp)

if(DISABLED_LEGACY_ENGINE)
  # prepend path to list of source files
  function(prepend_path srcs path)
    set(tmp, "")
    foreach(src IN LISTS ${srcs})
      list(APPEND tmp ${path}/${src})
    endforeach(src ${srcs})
    set(${srcs}
        ${tmp}
        PARENT_SCOPE)
  endfunction()

set(TESSERACT_SRC_LEGACY
      src/ccmain/adaptions.cpp
      src/ccmain/docqual.cpp
      src/ccmain/equationdetect.cpp
      src/ccmain/fixspace.cpp
      src/ccmain/fixxht.cpp
      src/ccmain/osdetect.cpp
      src/ccmain/par_control.cpp
      src/ccmain/recogtraining.cpp
      src/ccmain/superscript.cpp
      src/ccmain/tessbox.cpp
      src/ccmain/tfacepp.cpp
      src/ccstruct/fontinfo.cpp
      src/ccstruct/params_training_featdef.cpp
      src/ccutil/ambigs.cpp
      src/ccutil/bitvector.cpp
      src/ccutil/indexmapbidi.cpp
      src/classify/adaptive.cpp
      src/classify/adaptmatch.cpp
      src/classify/blobclass.cpp
      src/classify/cluster.cpp
      src/classify/clusttool.cpp
      src/classify/cutoffs.cpp
      src/classify/featdefs.cpp
      src/classify/float2int.cpp
      src/classify/fpoint.cpp
      src/classify/intfeaturespace.cpp
      src/classify/intfx.cpp
      src/classify/intmatcher.cpp
      src/classify/intproto.cpp
      src/classify/kdtree.cpp
      src/classify/mf.cpp
      src/classify/mfoutline.cpp
      src/classify/mfx.cpp
      src/classify/normfeat.cpp
      src/classify/normmatch.cpp
      src/classify/ocrfeatures.cpp
      src/classify/outfeat.cpp
      src/classify/picofeat.cpp
      src/classify/protos.cpp
      src/classify/shapeclassifier.cpp
      src/classify/shapetable.cpp
      src/classify/tessclassifier.cpp
      src/classify/trainingsample.cpp
      src/dict/permdawg.cpp
      src/dict/hyphen.cpp
      src/wordrec/associate.cpp
      src/wordrec/chop.cpp
      src/wordrec/chopper.cpp
      src/wordrec/drawfx.cpp
      src/wordrec/findseam.cpp
      src/wordrec/gradechop.cpp
      src/wordrec/language_model.cpp
      src/wordrec/lm_consistency.cpp
      src/wordrec/lm_pain_points.cpp
      src/wordrec/lm_state.cpp
      src/wordrec/outlines.cpp
      src/wordrec/params_model.cpp
      src/wordrec/pieces.cpp
      src/wordrec/plotedges.cpp
      src/wordrec/render.cpp
      src/wordrec/segsearch.cpp
      src/wordrec/wordclass.cpp)
  prepend_path(TESSERACT_SRC_LEGACY "${CMAKE_CURRENT_SOURCE_DIR}")
  list(REMOVE_ITEM TESSERACT_SRC ${TESSERACT_SRC_LEGACY})
endif(DISABLED_LEGACY_ENGINE)

list(APPEND arch_files src/arch/dotproduct.cpp src/arch/simddetect.cpp
     src/arch/intsimdmatrix.cpp)

if(MARCH_NATIVE_FLAGS)
  set_source_files_properties(src/arch/dotproduct.cpp
                              PROPERTIES COMPILE_FLAGS ${MARCH_NATIVE_FLAGS})
endif(MARCH_NATIVE_FLAGS)
if(HAVE_AVX)
  list(APPEND arch_files_opt src/arch/dotproductavx.cpp)
  set_source_files_properties(src/arch/dotproductavx.cpp
                              PROPERTIES COMPILE_FLAGS ${AVX_COMPILE_FLAGS})
endif(HAVE_AVX)
if(HAVE_AVX2)
  list(APPEND arch_files_opt src/arch/intsimdmatrixavx2.cpp
       src/arch/dotproductavx.cpp)
  set_source_files_properties(src/arch/intsimdmatrixavx2.cpp
                              PROPERTIES COMPILE_FLAGS ${AVX2_COMPILE_FLAGS})
endif(HAVE_AVX2)
if(HAVE_FMA)
  list(APPEND arch_files_opt src/arch/dotproductfma.cpp)
  set_source_files_properties(src/arch/dotproductfma.cpp
                              PROPERTIES COMPILE_FLAGS ${FMA_COMPILE_FLAGS})
endif(HAVE_FMA)
if(HAVE_SSE4_1)
  list(APPEND arch_files_opt src/arch/dotproductsse.cpp
       src/arch/intsimdmatrixsse.cpp)
  set_source_files_properties(
    src/arch/dotproductsse.cpp src/arch/intsimdmatrixsse.cpp
    PROPERTIES COMPILE_FLAGS ${SSE4_1_COMPILE_FLAGS})
endif(HAVE_SSE4_1)
if(HAVE_NEON)
  list(APPEND arch_files_opt src/arch/dotproductneon.cpp
       src/arch/intsimdmatrixneon.cpp)
  if(NEON_COMPILE_FLAGS)
    set_source_files_properties(
      src/arch/dotproductneon.cpp src/arch/intsimdmatrixneon.cpp
      PROPERTIES COMPILE_FLAGS ${NEON_COMPILE_FLAGS})
  endif()
endif(HAVE_NEON)

file(
  GLOB_RECURSE
  TESSERACT_HDR
  include/*
  src/arch/*.h
  src/ccmain/*.h
  src/ccstruct/*.h
  src/ccutil/*.h
  src/classify/*.h
  src/cutil/*.h
  src/dict/*.h
  src/lstm/*.h
  src/opencl/*.h
  src/textord/*.h
  src/viewer/*.h
  src/wordrec/*.h)

set(TESSERACT_SRC
    ${TESSERACT_SRC}
    src/api/baseapi.cpp
    src/api/capi.cpp
    src/api/renderer.cpp
    src/api/altorenderer.cpp
    src/api/hocrrenderer.cpp
    src/api/lstmboxrenderer.cpp
    src/api/pdfrenderer.cpp
    src/api/wordstrboxrenderer.cpp)

set(TESSERACT_CONFIGS
  tessdata/configs/alto
  tessdata/configs/ambigs.train
  tessdata/configs/api_config
  tessdata/configs/bazaar
  tessdata/configs/bigram
  tessdata/configs/box.train
  tessdata/configs/box.train.stderr
  tessdata/configs/digits
  tessdata/configs/get.images
  tessdata/configs/hocr
  tessdata/configs/inter
  tessdata/configs/kannada
  tessdata/configs/linebox
  tessdata/configs/logfile
  tessdata/configs/lstm.train
  tessdata/configs/lstmbox
  tessdata/configs/lstmdebug
  tessdata/configs/makebox
  tessdata/configs/pdf
  tessdata/configs/quiet
  tessdata/configs/rebox
  tessdata/configs/strokewidth
  tessdata/configs/tsv
  tessdata/configs/txt
  tessdata/configs/unlv
  tessdata/configs/wordstrbox)

set(TESSERACT_TESSCONFIGS
  tessdata/tessconfigs/batch
  tessdata/tessconfigs/batch.nochop
  tessdata/tessconfigs/matdemo
  tessdata/tessconfigs/msdemo
  tessdata/tessconfigs/nobatch
  tessdata/tessconfigs/segdemo)

set(LIBTESSFILES ${TESSERACT_SRC} ${arch_files} ${arch_files_opt}
                 ${TESSERACT_HDR})

source_group(TREE ${CMAKE_CURRENT_SOURCE_DIR} FILES ${LIBTESSFILES})

add_library(libtesseract ${LIBTESSFILES})
target_include_directories(
  libtesseract
  BEFORE
  PRIVATE src
  PUBLIC $<BUILD_INTERFACE:${CMAKE_CURRENT_SOURCE_DIR}/include>
         $<BUILD_INTERFACE:${CMAKE_CURRENT_SOURCE_DIR}/src/arch>
         $<BUILD_INTERFACE:${CMAKE_CURRENT_SOURCE_DIR}/src/ccmain>
         $<BUILD_INTERFACE:${CMAKE_CURRENT_SOURCE_DIR}/src/ccstruct>
         $<BUILD_INTERFACE:${CMAKE_CURRENT_SOURCE_DIR}/src/ccutil>
         $<BUILD_INTERFACE:${CMAKE_CURRENT_SOURCE_DIR}/src/classify>
         $<BUILD_INTERFACE:${CMAKE_CURRENT_SOURCE_DIR}/src/cutil>
         $<BUILD_INTERFACE:${CMAKE_CURRENT_SOURCE_DIR}/src/dict>
         $<BUILD_INTERFACE:${CMAKE_CURRENT_SOURCE_DIR}/src/lstm>
         $<BUILD_INTERFACE:${CMAKE_CURRENT_SOURCE_DIR}/src/opencl>
         $<BUILD_INTERFACE:${CMAKE_CURRENT_SOURCE_DIR}/src/textord>
         $<BUILD_INTERFACE:${CMAKE_CURRENT_SOURCE_DIR}/src/viewer>
         $<BUILD_INTERFACE:${CMAKE_CURRENT_SOURCE_DIR}/src/wordrec>
         $<BUILD_INTERFACE:${CMAKE_CURRENT_SOURCE_DIR}/src/training>)
if(BUILD_SHARED_LIBS)
  target_compile_definitions(
    libtesseract
    PRIVATE -DTESS_EXPORTS
    INTERFACE -DTESS_IMPORTS)
  # generate_export_header          (libtesseract EXPORT_MACRO_NAME TESS_API)
endif()
target_link_libraries(libtesseract PRIVATE ${LIB_Ws2_32} ${LIB_pthread})
if(OpenMP_CXX_FOUND)
  target_link_libraries(libtesseract PUBLIC OpenMP::OpenMP_CXX)
endif()
if(LibArchive_FOUND)
  target_link_libraries(libtesseract PUBLIC ${LibArchive_LIBRARIES})
endif(LibArchive_FOUND)
if(CURL_FOUND)
  if(NOT CURL_LIBRARIES)
    target_link_libraries(libtesseract PUBLIC CURL::libcurl)
  else()
    target_link_libraries(libtesseract PUBLIC ${CURL_LIBRARIES})
  endif()
endif(CURL_FOUND)

set_target_properties(libtesseract
  PROPERTIES VERSION ${VERSION_MAJOR}.${VERSION_MINOR}.${VERSION_PATCH})
set_target_properties(libtesseract
  PROPERTIES SOVERSION ${VERSION_MAJOR}.${VERSION_MINOR}.${VERSION_PATCH})

if(WIN32)
  set_target_properties(libtesseract
     PROPERTIES OUTPUT_NAME tesseract${VERSION_MAJOR}${VERSION_MINOR})
  set_target_properties(libtesseract
     PROPERTIES DEBUG_OUTPUT_NAME tesseract${VERSION_MAJOR}${VERSION_MINOR}d)
else()
  set_target_properties(libtesseract PROPERTIES OUTPUT_NAME tesseract)
endif()

if(SW_BUILD)
  target_link_libraries(libtesseract PUBLIC org.sw.demo.danbloomberg.leptonica
                                            org.sw.demo.libarchive.libarchive)
  file(WRITE ${CMAKE_CURRENT_BINARY_DIR}/TesseractTargets.cmake
       "include(${CMAKE_CURRENT_BINARY_DIR}/cppan.cmake)\n")
  export(
    TARGETS libtesseract
    APPEND
    FILE ${CMAKE_CURRENT_BINARY_DIR}/TesseractTargets.cmake
    NAMESPACE Tesseract::)
else()
  target_link_libraries(libtesseract PUBLIC
        ${Leptonica_LIBRARIES}
        ${LibArchive_LIBRARIES}
        z
        png
        tiff
        jpeg
    )
  export(
    TARGETS libtesseract
    FILE ${CMAKE_CURRENT_BINARY_DIR}/TesseractTargets.cmake
    NAMESPACE Tesseract::)
endif()

if(WIN32
   AND CLANG
   AND OPENMP_BUILD)
  # Workaround for "libomp.lib is not automatically added on Windows" see:
  # http://lists.llvm.org/pipermail/openmp-dev/2015-August/000857.html
  target_link_libraries(libtesseract PRIVATE ${OpenMP_LIBRARY})
endif()

# ##############################################################################
# EXECUTABLE tesseract
# ##############################################################################

add_executable(tesseract src/tesseract.cpp)
target_link_libraries(tesseract libtesseract)
if(HAVE_TIFFIO_H AND WIN32)
  target_link_libraries(tesseract ${TIFF_LIBRARIES})
endif()

if(OPENMP_BUILD AND UNIX)
  target_link_libraries(tesseract pthread)
endif()

# ##############################################################################

if(BUILD_TESTS AND EXISTS
     ${CMAKE_CURRENT_SOURCE_DIR}/unittest/third_party/googletest/CMakeLists.txt
)
  add_subdirectory(unittest/third_party/googletest)
endif()

if(BUILD_TRAINING_TOOLS)
  add_subdirectory(src/training)
endif()

get_target_property(tesseract_NAME libtesseract NAME)
get_target_property(tesseract_VERSION libtesseract VERSION)
get_target_property(tesseract_OUTPUT_NAME libtesseract OUTPUT_NAME)

configure_file(tesseract.pc.cmake ${CMAKE_CURRENT_BINARY_DIR}/tesseract.pc
               @ONLY)

configure_package_config_file(
  cmake/templates/TesseractConfig.cmake.in
  ${CMAKE_CURRENT_BINARY_DIR}/cmake/tesseract/TesseractConfig.cmake
  INSTALL_DESTINATION ${CMAKE_INSTALL_LIBDIR}/cmake/tesseract
  PATH_VARS INCLUDE_DIR LIBRARY_DIRS)
write_basic_package_version_file(
  ${CMAKE_CURRENT_BINARY_DIR}/cmake/tesseract/TesseractConfigVersion.cmake
  VERSION ${PACKAGE_VERSION}
  COMPATIBILITY SameMajorVersion)

install(FILES ${CMAKE_CURRENT_BINARY_DIR}/tesseract.pc
        DESTINATION ${CMAKE_INSTALL_LIBDIR}/pkgconfig)
install(TARGETS tesseract DESTINATION bin)
install(
  TARGETS libtesseract
  EXPORT TesseractTargets
  RUNTIME DESTINATION bin
  LIBRARY DESTINATION ${CMAKE_INSTALL_LIBDIR}
  ARCHIVE DESTINATION ${CMAKE_INSTALL_LIBDIR})
install(
  EXPORT TesseractTargets
  NAMESPACE Tesseract::
  DESTINATION ${CMAKE_INSTALL_LIBDIR}/cmake/tesseract)
install(DIRECTORY ${CMAKE_CURRENT_BINARY_DIR}/cmake
        DESTINATION ${CMAKE_INSTALL_LIBDIR})

install(
  FILES include/tesseract/baseapi.h
        include/tesseract/capi.h
        include/tesseract/renderer.h
        ${CMAKE_CURRENT_BINARY_DIR}/include/tesseract/version.h
        include/tesseract/ltrresultiterator.h
        include/tesseract/pageiterator.h
        include/tesseract/resultiterator.h
        include/tesseract/osdetect.h
        include/tesseract/publictypes.h
        include/tesseract/ocrclass.h
        include/tesseract/export.h
        include/tesseract/unichar.h
        # ${CMAKE_CURRENT_BINARY_DIR}/src/endianness.h
  DESTINATION include/tesseract)

if(INSTALL_CONFIGS)
install(FILES ${TESSERACT_CONFIGS}
        DESTINATION ${CMAKE_INSTALL_PREFIX}/share/tessdata/configs)
install(FILES ${TESSERACT_TESSCONFIGS}
        DESTINATION ${CMAKE_INSTALL_PREFIX}/share/tessdata/tessconfigs)
endif()

# ##############################################################################
# uninstall target
# ##############################################################################
if(NOT TARGET uninstall)
  configure_file(
    "${CMAKE_CURRENT_SOURCE_DIR}/cmake/templates/cmake_uninstall.cmake.in"
    "${CMAKE_CURRENT_BINARY_DIR}/cmake_uninstall.cmake" IMMEDIATE @ONLY)

  add_custom_target(
    uninstall
    COMMENT "Uninstall installed files"
    COMMAND ${CMAKE_COMMAND} -P
            ${CMAKE_CURRENT_BINARY_DIR}/cmake_uninstall.cmake)
endif()

# ##############################################################################<|MERGE_RESOLUTION|>--- conflicted
+++ resolved
@@ -86,15 +86,9 @@
   option(SW_BUILD "Build with sw" OFF)
 endif()
 option(OPENMP_BUILD "Build with openmp support" OFF) # see issue #1662
-<<<<<<< HEAD
 option(GRAPHICS_DISABLED "Disable graphics (ScrollView)" OFF)
 option(DISABLED_LEGACY_ENGINE "Disable the legacy OCR engine" ON)
-option(ENABLE_LTO "Enable link-time optimization" OFF)
-=======
-option(GRAPHICS_DISABLED "Disable disable graphics (ScrollView)" OFF)
-option(DISABLED_LEGACY_ENGINE "Disable the legacy OCR engine" OFF)
 option(ENABLE_LTO "Enable link-time optimization" ON)
->>>>>>> 63f2d892
 option(FAST_FLOAT "Enable float for LSTM" ON)
 option(BUILD_TRAINING_TOOLS "Build training tools" ON)
 option(BUILD_TESTS "Build tests" ON)
