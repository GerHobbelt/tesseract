--- conflicted
+++ resolved
@@ -91,15 +91,11 @@
 option(ENABLE_LTO "Enable link-time optimization" OFF)
 option(FAST_FLOAT "Enable float for LSTM" ON)
 option(ENABLE_OPENCL "Enable unsupported experimental OpenCL support" OFF)
-<<<<<<< HEAD
 option(ENABLE_NATIVE
        "Enable optimization for host CPU (could break HW compatibility)" OFF)
 # see
 # https://stackoverflow.com/questions/52653025/why-is-march-native-used-so-rarely
-option(BUILD_TRAINING_TOOLS "Build training tools" ON)
-=======
 option(BUILD_TRAINING_TOOLS "Build training tools" OFF)
->>>>>>> bb1d9424
 option(BUILD_TESTS "Build tests" OFF)
 option(USE_SYSTEM_ICU "Use system ICU" OFF)
 option(DISABLE_ARCHIVE "Disable build with libarchive (if available)" OFF)
@@ -169,119 +165,10 @@
   endif(COMPILER_SUPPORTS_MARCH_NATIVE)
 endif(ENABLE_NATIVE)
 
-<<<<<<< HEAD
-message(STATUS "CMAKE_SYSTEM_PROCESSOR=<${CMAKE_SYSTEM_PROCESSOR}>")
-
-if(CMAKE_SYSTEM_PROCESSOR MATCHES "x86|x86_64|AMD64|amd64|i386|i686")
-
-  set(HAVE_NEON FALSE)
-  if(MSVC)
-    set(HAVE_AVX ON)
-    set(AVX_COMPILE_FLAGS "/arch:AVX")
-    add_definitions("-DHAVE_AVX")
-
-    set(HAVE_AVX2 ON)
-    set(AVX2_COMPILE_FLAGS "/arch:AVX2")
-    add_definitions("-DHAVE_AVX2")
-
-    set(HAVE_AVX512F ON)
-    set(AVX512F_COMPILE_FLAGS "/arch:AVX512")
-    add_definitions("-DHAVE_AVX512F")
-
-    set(HAVE_FMA ON)
-    set(FMA_COMPILE_FLAGS "-D__FMA__")
-    add_definitions("-DHAVE_FMA")
-
-    set(HAVE_SSE4_1 ON)
-    set(SSE4_1_COMPILE_FLAGS "-D__SSE4_1__")
-    add_definitions("-DHAVE_SSE4_1")
-
-    set(DOTPRODUCT_FLAGS "${DOTPRODUCT_FLAGS} -openmp:experimental")
-    add_definitions("-DOPENMP_SIMD")
-
-    # clang with MSVC compatibility
-    if(CLANG)
-      set(CMAKE_CXX_FLAGS
-          "${CMAKE_CXX_FLAGS} -Wno-microsoft-unqualified-friend")
-      if(HAVE_FMA)
-        set(FMA_COMPILE_FLAGS "-mfma ${FMA_COMPILE_FLAGS}")
-      endif(HAVE_FMA)
-      if(HAVE_SSE4_1)
-        set(SSE4_1_COMPILE_FLAGS "-msse4.1 ${SSE4_1_COMPILE_FLAGS}")
-      endif(HAVE_SSE4_1)
-    endif(CLANG)
-  else() # if not MSVC
-    check_cxx_compiler_flag("-mavx" HAVE_AVX)
-    if(HAVE_AVX)
-      set(AVX_COMPILE_FLAGS "-mavx")
-      add_definitions("-DHAVE_AVX")
-    endif(HAVE_AVX)
-
-    check_cxx_compiler_flag("-mavx2" HAVE_AVX2)
-    if(HAVE_AVX2)
-      set(AVX2_COMPILE_FLAGS "-mavx2")
-      add_definitions("-DHAVE_AVX2")
-    endif()
-
-    check_cxx_compiler_flag("-mavx512f" HAVE_AVX512F)
-    if(HAVE_AVX512F)
-      set(AVX512F_COMPILE_FLAGS "-mavx512f")
-      add_definitions("-DHAVE_AVX512F")
-    endif()
-
-    check_cxx_compiler_flag("-mfma" HAVE_FMA)
-    if(HAVE_FMA)
-      set(FMA_COMPILE_FLAGS "-mfma")
-      add_definitions("-DHAVE_FMA")
-    endif()
-
-    check_cxx_compiler_flag("-msse4.1" HAVE_SSE4_1)
-    if(HAVE_SSE4_1)
-      set(SSE4_1_COMPILE_FLAGS "-msse4.1")
-      add_definitions("-DHAVE_SSE4_1")
-    endif()
-
-    check_cxx_compiler_flag("-fopenmp-simd" OPENMP_SIMD)
-    if(OPENMP_SIMD)
-      set(DOTPRODUCT_FLAGS "${DOTPRODUCT_FLAGS} -fopenmp-simd")
-      add_definitions("-DOPENMP_SIMD")
-    endif(OPENMP_SIMD)
-  endif(MSVC)
-
-elseif(CMAKE_SYSTEM_PROCESSOR MATCHES "arm64|aarch64.*|AARCH64.*")
-
-  set(HAVE_AVX FALSE)
-  set(HAVE_AVX2 FALSE)
-  set(HAVE_AVX512F FALSE)
-  set(HAVE_FMA FALSE)
-  set(HAVE_SSE4_1 FALSE)
-  set(HAVE_NEON TRUE)
-
-elseif(CMAKE_SYSTEM_PROCESSOR MATCHES "arm.*")
-
-  set(HAVE_AVX FALSE)
-  set(HAVE_AVX2 FALSE)
-  set(HAVE_AVX512F FALSE)
-  set(HAVE_FMA FALSE)
-  set(HAVE_SSE4_1 FALSE)
-  check_cxx_compiler_flag("-mfpu=neon" HAVE_NEON)
-
-else()
-
-  set(HAVE_AVX FALSE)
-  set(HAVE_AVX2 FALSE)
-  set(HAVE_AVX512F FALSE)
-  set(HAVE_FMA FALSE)
-  set(HAVE_NEON FALSE)
-  set(HAVE_SSE4_1 FALSE)
-
-endif(CMAKE_SYSTEM_PROCESSOR MATCHES "x86|x86_64|AMD64|amd64|i386|i686")
-=======
 set(HAVE_AVX FALSE)
 set(HAVE_AVX2 FALSE)
 set(HAVE_FMA FALSE)
 set(HAVE_NEON FALSE)
->>>>>>> bb1d9424
 
 if(HAVE_NEON)
   set(NEON_COMPILE_FLAGS "-mfpu=neon")
@@ -918,11 +805,6 @@
 
 set(tesseract_js_wrapper ../../javascript/src/wrapper.cpp)
 
-<<<<<<< HEAD
-if(BUILD_TESTS
-   AND EXISTS
-       ${CMAKE_CURRENT_SOURCE_DIR}/unittest/third_party/googletest/CMakeLists.txt
-=======
 add_executable                  (${WASM_NAME} ${tesseract_js_wrapper})
 #
 # Check link below for detail explanation
@@ -972,7 +854,6 @@
   ${CMAKE_PREFIX_PATH}/lib/libwebpdecoder.a
   ${CMAKE_PREFIX_PATH}/lib/libwebpdemux.a
   ${CMAKE_PREFIX_PATH}/lib/libz.a
->>>>>>> bb1d9424
 )
 target_link_libraries           (${WASM_NAME} libtesseract)
 
@@ -980,70 +861,7 @@
 # Build tesseract-core.wasm.js (WASM Base64 embedded version)
 #############################################################
 
-<<<<<<< HEAD
-get_target_property(tesseract_NAME libtesseract NAME)
-get_target_property(tesseract_VERSION libtesseract VERSION)
-get_target_property(tesseract_OUTPUT_NAME libtesseract OUTPUT_NAME)
-
-configure_file(tesseract.pc.cmake ${CMAKE_CURRENT_BINARY_DIR}/tesseract.pc.in
-               @ONLY)
-# to resolve generator expression in OUTPUT_NAME
-file(
-  GENERATE
-  OUTPUT ${CMAKE_CURRENT_BINARY_DIR}/tesseract_$<CONFIG>.pc
-  INPUT ${CMAKE_CURRENT_BINARY_DIR}/tesseract.pc.in)
-
-configure_package_config_file(
-  cmake/templates/TesseractConfig.cmake.in
-  ${CMAKE_CURRENT_BINARY_DIR}/cmake/tesseract/TesseractConfig.cmake
-  INSTALL_DESTINATION ${CMAKE_INSTALL_LIBDIR}/cmake/tesseract
-  PATH_VARS INCLUDE_DIR LIBRARY_DIRS)
-write_basic_package_version_file(
-  ${CMAKE_CURRENT_BINARY_DIR}/cmake/tesseract/TesseractConfigVersion.cmake
-  VERSION ${PACKAGE_VERSION}
-  COMPATIBILITY SameMajorVersion)
-
-install(
-  FILES ${CMAKE_CURRENT_BINARY_DIR}/tesseract_$<CONFIG>.pc
-  DESTINATION ${CMAKE_INSTALL_LIBDIR}/pkgconfig
-  RENAME tesseract.pc)
-install(TARGETS tesseract DESTINATION bin)
-install(
-  TARGETS libtesseract
-  EXPORT TesseractTargets
-  RUNTIME DESTINATION bin
-  LIBRARY DESTINATION ${CMAKE_INSTALL_LIBDIR}
-  ARCHIVE DESTINATION ${CMAKE_INSTALL_LIBDIR})
-install(
-  EXPORT TesseractTargets
-  NAMESPACE Tesseract::
-  DESTINATION ${CMAKE_INSTALL_LIBDIR}/cmake/tesseract)
-install(DIRECTORY ${CMAKE_CURRENT_BINARY_DIR}/cmake
-        DESTINATION ${CMAKE_INSTALL_LIBDIR})
-
-install(
-  FILES include/tesseract/baseapi.h
-        include/tesseract/capi.h
-        include/tesseract/renderer.h
-        ${CMAKE_CURRENT_BINARY_DIR}/include/tesseract/version.h
-        include/tesseract/ltrresultiterator.h
-        include/tesseract/pageiterator.h
-        include/tesseract/resultiterator.h
-        include/tesseract/osdetect.h
-        include/tesseract/publictypes.h
-        include/tesseract/ocrclass.h
-        include/tesseract/export.h
-        include/tesseract/unichar.h
-        # ${CMAKE_CURRENT_BINARY_DIR}/src/endianness.h
-  DESTINATION include/tesseract)
-
-if(INSTALL_CONFIGS)
-  install(FILES ${TESSERACT_CONFIGS}
-          DESTINATION ${CMAKE_INSTALL_PREFIX}/share/tessdata/configs)
-  install(FILES ${TESSERACT_TESSCONFIGS}
-          DESTINATION ${CMAKE_INSTALL_PREFIX}/share/tessdata/tessconfigs)
-endif()
-=======
+
 add_executable                  (${WASM_NAME}.wasm ${tesseract_js_wrapper})
 
 # # Embeds all subresources in the emitted file as base64 string literals
@@ -1136,7 +954,6 @@
 # install(FILES ${TESSERACT_TESSCONFIGS}
 #         DESTINATION ${CMAKE_INSTALL_PREFIX}/share/tessdata/tessconfigs)
 # endif()
->>>>>>> bb1d9424
 
 # ##############################################################################
 # uninstall target
