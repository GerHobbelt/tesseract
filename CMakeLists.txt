#
# tesseract
#

# ##############################################################################
#
# cmake settings
#
# ##############################################################################

cmake_minimum_required(VERSION 3.10 FATAL_ERROR)

# In-source builds are disabled.
if("${CMAKE_CURRENT_SOURCE_DIR}" STREQUAL "${CMAKE_CURRENT_BINARY_DIR}")
  message(
    FATAL_ERROR
      "CMake generation is not possible within the source directory!"
      "\n Remove the CMakeCache.txt file and try again from another folder, "
      "e.g.:\n "
      "\n rm CMakeCache.txt"
      "\n mkdir build"
      "\n cd build"
      "\n cmake ..")
endif()

set(CMAKE_MODULE_PATH "${CMAKE_MODULE_PATH};${CMAKE_CURRENT_SOURCE_DIR}/cmake")

set(EXECUTABLE_OUTPUT_PATH "${CMAKE_BINARY_DIR}/bin")
set(CMAKE_RUNTIME_OUTPUT_DIRECTORY "${EXECUTABLE_OUTPUT_PATH}")
set(CMAKE_VERBOSE_MAKEFILE ON)
#set(CMAKE_SKIP_BUILD_RPATH ON)

# Use solution folders.
set_property(GLOBAL PROPERTY USE_FOLDERS ON)
set_property(GLOBAL PROPERTY PREDEFINED_TARGETS_FOLDER "CMake Targets")

if(NOT ${CMAKE_VERSION} VERSION_LESS "3.15.0")
  if(WIN32)
    cmake_policy(SET CMP0091 NEW)
    message(STATUS "Setting policy CMP0091 to NEW")
  endif()
endif()

cmake_policy(SET CMP0074 NEW) # find_package() uses <PackageName>_ROOT variables

# ##############################################################################
#
# project settings
#
# ##############################################################################

project(tesseract C CXX)

# Get version with components from VERSION file.
file(STRINGS "VERSION" VERSION_PLAIN)
string(REGEX REPLACE "^([^.]*)\\..*" "\\1" VERSION_MAJOR ${VERSION_PLAIN})
string(REGEX REPLACE "^[^.]*\\.([^.]*)\\..*" "\\1" VERSION_MINOR
                     ${VERSION_PLAIN})
string(REGEX REPLACE "^[^.]*\\.[^.]*\\.([0-9]*).*" "\\1" VERSION_PATCH
                     ${VERSION_PLAIN})
if(EXISTS ${CMAKE_CURRENT_SOURCE_DIR}/.git)
  execute_process(COMMAND git --git-dir ${CMAKE_CURRENT_SOURCE_DIR}/.git
                          describe --abbrev=4 OUTPUT_VARIABLE GIT_REV)
  string(REGEX REPLACE "\n$" "" PACKAGE_VERSION "${GIT_REV}")
endif()
if(NOT PACKAGE_VERSION)
  set(PACKAGE_VERSION ${VERSION_PLAIN})
endif()

# Provide also same macro names as autoconf (see configure.ac).
set(GENERIC_MAJOR_VERSION ${VERSION_MAJOR})
set(GENERIC_MINOR_VERSION ${VERSION_MINOR})
set(GENERIC_MICRO_VERSION ${VERSION_PATCH})

set(MINIMUM_LEPTONICA_VERSION 1.74)

# ##############################################################################
#
# options
#
# ##############################################################################

message(STATUS "Configuring tesseract version ${PACKAGE_VERSION}...")

if(WIN32)
  option(SW_BUILD "Build with sw" OFF)
else()
  option(SW_BUILD "Build with sw" OFF)
endif()
option(OPENMP_BUILD "Build with openmp support" OFF) # see issue #1662
option(GRAPHICS_DISABLED "Disable graphics (ScrollView)" OFF)
option(DISABLED_LEGACY_ENGINE "Disable the legacy OCR engine" OFF)
option(ENABLE_LTO "Enable link-time optimization" OFF)
option(FAST_FLOAT "Enable float for LSTM" ON)
option(ENABLE_NATIVE
       "Enable optimization for host CPU (could break HW compatibility)" OFF)
# see
# https://stackoverflow.com/questions/52653025/why-is-march-native-used-so-rarely
option(BUILD_TRAINING_TOOLS "Build training tools" ON)
option(BUILD_TESTS "Build tests" ON)
option(USE_SYSTEM_ICU "Use system ICU" OFF)
option(DISABLE_TIFF "Disable build with libtiff (if available)" OFF)
option(DISABLE_ARCHIVE "Disable build with libarchive (if available)" OFF)
option(DISABLE_CURL "Disable build with libcurl (if available)" OFF)
option(INSTALL_CONFIGS "Install tesseract configs" ON)
option(DISABLE_OPTIMIZATION "Disable platform-specific optimizations" OFF)

if(NOT ${CMAKE_VERSION} VERSION_LESS "3.15.0")
  if(WIN32 AND MSVC)
    option(WIN32_MT_BUILD "Build with MT flag for MSVC" ON)
  endif()
endif()

# ##############################################################################
#
# compiler and linker
#
# ##############################################################################

if(CMAKE_CXX_COMPILER_ID MATCHES "Clang")
  set(CLANG 1)
endif()

if(NOT CMAKE_BUILD_TYPE)
  message(STATUS "Setting build type to 'Release' as none was specified.")
  set(CMAKE_BUILD_TYPE
      Release
      CACHE STRING "Choose the type of build." FORCE)
  set_property(CACHE CMAKE_BUILD_TYPE PROPERTY STRINGS "Debug" "Release")
endif()

include(CheckCXXCompilerFlag)

set(CMAKE_CXX_STANDARD 17)
if("cxx_std_20" IN_LIST CMAKE_CXX_COMPILE_FEATURES)
  set(CMAKE_CXX_STANDARD 20)
endif()
set(CMAKE_CXX_STANDARD_REQUIRED ON)
if(NOT CMAKE_CXX_COMPILER_ID STREQUAL "GNU")
  # cygwin gnu c++ needs to use -std=gnu++17 instead of -std=c++17
  set(CMAKE_CXX_EXTENSIONS OFF)
endif()

if(BUILD_SHARED_LIBS)
  set(CMAKE_CXX_VISIBILITY_PRESET hidden)
endif()

# LTO
cmake_policy(SET CMP0069 NEW)
include(CheckIPOSupported)
check_ipo_supported(RESULT LTO_SUPPORTED OUTPUT error)
if(LTO_SUPPORTED)
  message(STATUS "IPO / LTO supported")
else()
  message(STATUS "IPO / LTO not supported: <${error}>")
endif()

set(MARCH_NATIVE_OPT OFF)
if(ENABLE_NATIVE)
  check_cxx_compiler_flag("-march=native" COMPILER_SUPPORTS_MARCH_NATIVE)
  if(NOT DISABLE_OPTIMIZATION AND COMPILER_SUPPORTS_MARCH_NATIVE)
    set(DOTPRODUCT_FLAGS "${DOTPRODUCT_FLAGS} -march=native")
    if(NOT CLANG AND MSVC)
      # clang-cl does not know this argument
      set(DOTPRODUCT_FLAGS "${DOTPRODUCT_FLAGS} -mtune=native")
    endif()
    set(MARCH_NATIVE_OPT ON)
  endif(COMPILER_SUPPORTS_MARCH_NATIVE)
endif(ENABLE_NATIVE)

message(STATUS "CMAKE_SYSTEM_PROCESSOR=<${CMAKE_SYSTEM_PROCESSOR}>")

if(NOT DISABLE_OPTIMIZATION AND CMAKE_SYSTEM_PROCESSOR MATCHES "x86|x86_64|AMD64|amd64|i386|i686")

  set(HAVE_NEON FALSE)
  if(MSVC)
    set(HAVE_AVX ON)
    set(AVX_COMPILE_FLAGS "/arch:AVX")
    add_definitions("-DHAVE_AVX")

    set(HAVE_AVX2 ON)
    set(AVX2_COMPILE_FLAGS "/arch:AVX2")
    add_definitions("-DHAVE_AVX2")

    set(HAVE_AVX512F ON)
    set(AVX512F_COMPILE_FLAGS "/arch:AVX512")
    add_definitions("-DHAVE_AVX512F")

    set(HAVE_FMA ON)
    set(FMA_COMPILE_FLAGS "-D__FMA__")
    add_definitions("-DHAVE_FMA")

    set(HAVE_SSE4_1 ON)
    set(SSE4_1_COMPILE_FLAGS "-D__SSE4_1__")
    add_definitions("-DHAVE_SSE4_1")

    set(DOTPRODUCT_FLAGS "${DOTPRODUCT_FLAGS} -openmp:experimental")
    add_definitions("-DOPENMP_SIMD")

    # clang with MSVC compatibility
    if(CLANG)
      set(CMAKE_CXX_FLAGS
          "${CMAKE_CXX_FLAGS} -Wno-microsoft-unqualified-friend")
      if(HAVE_FMA)
        set(FMA_COMPILE_FLAGS "-mfma ${FMA_COMPILE_FLAGS}")
      endif(HAVE_FMA)
      if(HAVE_SSE4_1)
        set(SSE4_1_COMPILE_FLAGS "-msse4.1 ${SSE4_1_COMPILE_FLAGS}")
      endif(HAVE_SSE4_1)
    endif(CLANG)
  else() # if not MSVC
    check_cxx_compiler_flag("-mavx" HAVE_AVX)
    if(HAVE_AVX)
      set(AVX_COMPILE_FLAGS "-mavx")
      add_definitions("-DHAVE_AVX")
    endif(HAVE_AVX)

    check_cxx_compiler_flag("-mavx2" HAVE_AVX2)
    if(HAVE_AVX2)
      set(AVX2_COMPILE_FLAGS "-mavx2")
      add_definitions("-DHAVE_AVX2")
    endif()

    check_cxx_compiler_flag("-mavx512f" HAVE_AVX512F)
    if(HAVE_AVX512F)
      set(AVX512F_COMPILE_FLAGS "-mavx512f")
      add_definitions("-DHAVE_AVX512F")
    endif()

    check_cxx_compiler_flag("-mfma" HAVE_FMA)
    if(HAVE_FMA)
      set(FMA_COMPILE_FLAGS "-mfma")
      add_definitions("-DHAVE_FMA")
    endif()

    check_cxx_compiler_flag("-msse4.1" HAVE_SSE4_1)
    if(HAVE_SSE4_1)
      set(SSE4_1_COMPILE_FLAGS "-msse4.1")
      add_definitions("-DHAVE_SSE4_1")
    endif()

    check_cxx_compiler_flag("-fopenmp-simd" OPENMP_SIMD)
    if(OPENMP_SIMD)
      set(DOTPRODUCT_FLAGS "${DOTPRODUCT_FLAGS} -fopenmp-simd")
      add_definitions("-DOPENMP_SIMD")
    endif(OPENMP_SIMD)
  endif(MSVC)

elseif(CMAKE_SYSTEM_PROCESSOR MATCHES "arm64|aarch64.*|AARCH64.*")

  set(HAVE_AVX FALSE)
  set(HAVE_AVX2 FALSE)
  set(HAVE_AVX512F FALSE)
  set(HAVE_FMA FALSE)
  set(HAVE_SSE4_1 FALSE)
  set(HAVE_NEON TRUE)

elseif(CMAKE_SYSTEM_PROCESSOR MATCHES "arm.*")

  set(HAVE_AVX FALSE)
  set(HAVE_AVX2 FALSE)
  set(HAVE_AVX512F FALSE)
  set(HAVE_FMA FALSE)
  set(HAVE_SSE4_1 FALSE)

  check_cxx_compiler_flag("-mfpu=neon" HAVE_NEON)
  if(HAVE_NEON)
    set(NEON_COMPILE_FLAGS "-mfpu=neon")
  endif(HAVE_NEON)

else()

  set(HAVE_AVX FALSE)
  set(HAVE_AVX2 FALSE)
  set(HAVE_AVX512F FALSE)
  set(HAVE_FMA FALSE)
  set(HAVE_NEON FALSE)
  set(HAVE_SSE4_1 FALSE)

endif(CMAKE_SYSTEM_PROCESSOR MATCHES "x86|x86_64|AMD64|amd64|i386|i686")

if(HAVE_NEON)
  message(STATUS "LTO build is not supported on arm/RBPi.")
  set(ENABLE_LTO FALSE)  # enable LTO cause fatal error on arm/RBPi
endif()

# Compiler specific environment
if(CMAKE_COMPILER_IS_GNUCXX OR MINGW)
  set(CMAKE_CXX_FLAGS_DEBUG
      "${CMAKE_CXX_FLAGS_DEBUG} -Wall -DDEBUG -pedantic -Og")
elseif(MSVC)
  add_definitions(-D_CRT_SECURE_NO_WARNINGS)
  add_definitions(-D_CRT_NONSTDC_NO_DEPRECATE) # strdup
  set(CMAKE_CXX_FLAGS "${CMAKE_CXX_FLAGS} /utf-8")
  if(NOT CLANG)
    set(CMAKE_CXX_FLAGS "${CMAKE_CXX_FLAGS} /MP")
  endif()
  # Hide some warnings for release target wd4244 'argument': conversion from
  # 'uint64_t' to 'unsigned int', possible loss of data wd4251 needs to have
  # dll-interface wd4267 return': conversion from 'size_t' to 'int', possible
  # loss of data wd4275 non dll-interface class wd4305 ...truncation from
  # 'double' to 'float'
  set(CMAKE_CXX_FLAGS_RELEASE
      "${CMAKE_CXX_FLAGS_RELEASE} /wd4244 /wd4305 /wd4267 /wd4251 /wd4275 /wd4005"
  )
  set(CMAKE_CXX_FLAGS_RELEASE "${CMAKE_CXX_FLAGS_RELEASE} /wd4068")
  # Don't use /Wall because it generates too many warnings.
  set(CMAKE_CXX_FLAGS_DEBUG "${CMAKE_CXX_FLAGS_DEBUG} /W0 /bigobj")
  # MT flag
  if(WIN32_MT_BUILD)
    set(CMAKE_MSVC_RUNTIME_LIBRARY "MultiThreaded$<$<CONFIG:Debug>:Debug>")
    message(STATUS "Building with static CRT.")
  endif()
endif()
if(CLANG) # clang all platforms
  set(CMAKE_CXX_FLAGS_RELEASE
      "${CMAKE_CXX_FLAGS_RELEASE} -Wno-unused-command-line-argument")
  set(CMAKE_CXX_FLAGS_DEBUG
      "${CMAKE_CXX_FLAGS_DEBUG} -Wall -DDEBUG -pedantic -O0")
endif()

if(OPENMP_BUILD
   AND MSVC
   AND "${MSVC_VERSION}" LESS 1929)
  set(OPENMP_BUILD OFF)
endif()
if(OPENMP_BUILD)
  find_package(OpenMP QUIET)
  # https://stackoverflow.com/questions/12399422
  # how-to-set-linker-flags-for-openmp-in-cmakes-try-compile-function
  if(NOT OpenMP_FOUND
     AND CLANG
     AND WIN32)
    # workaround because find_package(OpenMP) does not work for clang-cl
    # https://gitlab.kitware.com/cmake/cmake/issues/19404
    check_include_file_cxx(omp.h HAVE_OMP_H_INCLUDE)
    find_library(OpenMP_LIBRARY NAMES omp libomp.lib)
    message(">> OpenMP_LIBRARY: ${OpenMP_LIBRARY}")
    if(MSVC)
      set(CMAKE_CXX_FLAGS "${CMAKE_CXX_FLAGS} /openmp")
    else()
      set(CMAKE_CXX_FLAGS "${CMAKE_CXX_FLAGS} -fopenmp")
    endif()
    set(OpenMP_FOUND 1)
    # OpenMP 3.1 is fully supported from Clang 3.8.0
    add_definitions(-D_OPENMP=201107)
  endif()
  if(MSVC)
    # Note: -openmp:llvm is available for X64 from MSVC 16.9 from MSVC 16.10
    # Preview 2 there is support also for x86 and arm64
    # https://devblogs.microsoft.com/cppblog/openmp-updates-and-fixes-for-cpp-in-visual-studio-2019-16-10/
    if("${OpenMP_CXX_FLAGS}" STREQUAL "-openmp")
      set(OpenMP_CXX_FLAGS "-openmp:llvm")
    endif()
  endif()
  if(OpenMP_FOUND)
    message(">> OpenMP_FOUND ${OpenMP_FOUND} version: ${OpenMP_CXX_VERSION}")
    set(CMAKE_CXX_FLAGS "${CMAKE_CXX_FLAGS} ${OpenMP_CXX_FLAGS}")
    if(NOT TARGET OpenMP::OpenMP_CXX)
      add_library(OpenMP::OpenMP_CXX IMPORTED INTERFACE)
    endif()
  endif()
endif()

if(CYGWIN)
  add_definitions(-D__CYGWIN__)
elseif(UNIX)
  if(NOT ANDROID)
    set(LIB_pthread pthread)
  endif()
elseif(WIN32)
  set(LIB_Ws2_32 Ws2_32)
endif()

add_definitions("-DCMAKE_BUILD")

# ##############################################################################
#
# packages
#
# ##############################################################################
include(CheckFunctions)

if(SW_BUILD)
  find_package(SW REQUIRED)
  if(BUILD_SHARED_LIBS)
    set(SW_BUILD_SHARED_LIBS 1)
  else()
    set(SW_BUILD_SHARED_LIBS 0)
  endif()
  sw_add_package(org.sw.demo.danbloomberg.leptonica
                 org.sw.demo.libarchive.libarchive)
  if(BUILD_TRAINING_TOOLS)
    sw_add_package(org.sw.demo.gnome.pango.pangocairo
                   org.sw.demo.unicode.icu.i18n)
  endif()
  sw_execute()
else()
  find_package(PkgConfig)
  # Check for required library. option -DLeptonica_DIR=path => cmake hint where
  # to find leptonica
  find_package(Leptonica ${MINIMUM_LEPTONICA_VERSION} CONFIG)
  if(NOT Leptonica_FOUND AND PKG_CONFIG_EXECUTABLE)
    pkg_check_modules(Leptonica lept>=${MINIMUM_LEPTONICA_VERSION})
    link_directories(${Leptonica_LIBRARY_DIRS})
  endif()
  if(NOT Leptonica_FOUND)
    message(FATAL_ERROR "Cannot find required library Leptonica. Quitting!")
  else()
    message(STATUS "Found leptonica version: ${Leptonica_VERSION}")
  endif(NOT Leptonica_FOUND)
  include_directories(${Leptonica_INCLUDE_DIRS})

  check_leptonica_tiff_support()
  if ((NOT LEPT_TIFF_RESULT EQUAL 0) AND LEPT_TIFF_COMPILE_SUCCESS)
    message(NOTICE "Leptonica was build without TIFF support! Disabling TIFF support...")
    set(DISABLE_TIFF ON)
  elseif(NOT ${CMAKE_VERSION} VERSION_LESS "3.25")
    message(STATUS "Leptonica was build with TIFF support.")
  endif()

  # Check for optional libraries.
  if(DISABLE_TIFF)
    set(HAVE_TIFFIO_H OFF)
    message(STATUS "TIFF support disabled.")
  else(DISABLE_TIFF)
    find_package(TIFF) # for tesseract
    if(NOT TIFF_FOUND AND PKG_CONFIG_EXECUTABLE)
      # try PKG_CONFIG to find libtiff if cmake failed
      pkg_check_modules(TIFF libtiff-4)
    endif()
    if(TIFF_FOUND)
      set(HAVE_TIFFIO_H ON)
      include_directories(${TIFF_INCLUDE_DIRS})
    endif(TIFF_FOUND)
  endif(DISABLE_TIFF)
  if(DISABLE_ARCHIVE)
    set(HAVE_LIBARCHIVE OFF)
    message(STATUS "LibArchive support disabled.")
  else(DISABLE_ARCHIVE)
    find_package(LibArchive)
    if(NOT LibArchive_FOUND AND PKG_CONFIG_EXECUTABLE)
      # try PKG_CONFIG to find libarchive if cmake failed
      pkg_check_modules(LibArchive libarchive)
    endif()
    if(LibArchive_FOUND)
      set(HAVE_LIBARCHIVE ON)
      include_directories(${LibArchive_INCLUDE_DIRS})
    endif(LibArchive_FOUND)
  endif(DISABLE_ARCHIVE)
  if(DISABLE_CURL)
    set(HAVE_LIBCURL OFF)
    message(STATUS "CURL support disabled.")
  else(DISABLE_CURL)
    find_package(CURL)
    if(NOT CURL_FOUND AND PKG_CONFIG_EXECUTABLE)
      # try PKG_CONFIG to find libcurl if cmake failed
      pkg_check_modules(CURL libcurl)
    endif()
    if(CURL_FOUND)
      set(HAVE_LIBCURL ON)
      include_directories(${CURL_INCLUDE_DIRS})
    endif(CURL_FOUND)
  endif(DISABLE_CURL)
endif()

# ##############################################################################
#
# configure
#
# ##############################################################################

if(MSVC)
  set(DOTPRODUCT_FLAGS "${DOTPRODUCT_FLAGS} /fp:fast")
else()
  set(DOTPRODUCT_FLAGS "${DOTPRODUCT_FLAGS} -O3 -ffast-math")
endif()

include (GNUInstallDirs)

set(AUTOCONFIG_SRC ${CMAKE_CURRENT_BINARY_DIR}/config_auto.h.in)
set(AUTOCONFIG ${CMAKE_CURRENT_BINARY_DIR}/config_auto.h)
add_definitions(-DHAVE_TESSERACT_CONFIG_H)

if(GRAPHICS_DISABLED)
  message("ScrollView debugging disabled.")
endif()
set(CMAKE_REQUIRED_INCLUDES
    ${CMAKE_REQUIRED_INCLUDES} "${CMAKE_PREFIX_PATH}/include"
    ${CMAKE_INSTALL_INCLUDEDIR})
include(Configure)

configure_file(${AUTOCONFIG_SRC} ${AUTOCONFIG} @ONLY)

set(INCLUDE_DIR ${CMAKE_INSTALL_INCLUDEDIR})
set(LIBRARY_DIRS ${CMAKE_INSTALL_LIBDIR})

configure_file(${CMAKE_CURRENT_SOURCE_DIR}/include/tesseract/version.h.in
               ${CMAKE_CURRENT_BINARY_DIR}/include/tesseract/version.h @ONLY)

include(CMakePackageConfigHelpers)
include(GenerateExportHeader)

# show summary of configuration
if(${CMAKE_BUILD_TYPE} MATCHES Debug)
  set(COMPILER_FLAGS "${CMAKE_CXX_FLAGS} ${CMAKE_CXX_FLAGS_DEBUG}")
elseif(${CMAKE_BUILD_TYPE} MATCHES Release)
  set(COMPILER_FLAGS "${CMAKE_CXX_FLAGS} ${CMAKE_CXX_FLAGS_RELEASE}")
  if(LTO_SUPPORTED AND ENABLE_LTO)
    set(CMAKE_INTERPROCEDURAL_OPTIMIZATION TRUE)
  else()
    set(CMAKE_INTERPROCEDURAL_OPTIMIZATION FALSE)
  endif() # LTO_SUPPORTED
endif()

if(CMAKE_SIZEOF_VOID_P EQUAL 8)
  set(BUILD_ARCH "64 bits")
elseif(CMAKE_SIZEOF_VOID_P EQUAL 4)
  set(BUILD_ARCH "32 bits")
endif()

message(STATUS)
message(STATUS "General configuration for Tesseract ${PACKAGE_VERSION}")
message(STATUS "--------------------------------------------------------")
message(STATUS "Build type: ${CMAKE_BUILD_TYPE} ${BUILD_ARCH}")
message(STATUS "Compiler: ${CMAKE_CXX_COMPILER_ID}")
message(STATUS "Used standard: C++${CMAKE_CXX_STANDARD}")
message(STATUS "CXX compiler options: ${COMPILER_FLAGS}")
get_directory_property(DirCompDefs COMPILE_DEFINITIONS)
message(STATUS "Compile definitions = ${DirCompDefs}")
message(STATUS "Linker options: ${CMAKE_EXE_LINKER_FLAGS} "
               "${CMAKE_EXE_LINKER_FLAGS_${CMAKE_BUILD_TYPE_UP}}")
message(STATUS "Install directory: ${CMAKE_INSTALL_PREFIX}")
message(STATUS "HAVE_AVX: ${HAVE_AVX}")
message(STATUS "HAVE_AVX2: ${HAVE_AVX2}")
message(STATUS "HAVE_AVX512F: ${HAVE_AVX512F}")
message(STATUS "HAVE_FMA: ${HAVE_FMA}")
message(STATUS "HAVE_SSE4_1: ${HAVE_SSE4_1}")
message(STATUS "MARCH_NATIVE_OPT: ${MARCH_NATIVE_OPT}")
message(STATUS "HAVE_NEON: ${HAVE_NEON}")
message(STATUS "Link-time optimization: ${CMAKE_INTERPROCEDURAL_OPTIMIZATION}")
message(STATUS "--------------------------------------------------------")
message(STATUS "Build with sw [SW_BUILD]: ${SW_BUILD}")
message(STATUS "Build with openmp support [OPENMP_BUILD]: ${OPENMP_BUILD}")
message(STATUS "Build with libarchive support [HAVE_LIBARCHIVE]: "
               "${HAVE_LIBARCHIVE}")
message(STATUS "Build with libcurl support [HAVE_LIBCURL]: ${HAVE_LIBCURL}")
message(STATUS "Enable float for LSTM [FAST_FLOAT]: ${FAST_FLOAT}")
message(STATUS "Enable optimization for host CPU (could break HW compatibility)"
               " [ENABLE_NATIVE]: ${ENABLE_NATIVE}")
message(STATUS "Disable graphics (ScrollView) [GRAPHICS_DISABLED]: "
               "${GRAPHICS_DISABLED}")
message(STATUS "Disable the legacy OCR engine [DISABLED_LEGACY_ENGINE]: "
               "${DISABLED_LEGACY_ENGINE}")
message(STATUS "Build training tools [BUILD_TRAINING_TOOLS]: "
               "${BUILD_TRAINING_TOOLS}")
message(STATUS "Build tests [BUILD_TESTS]: ${BUILD_TESTS}")
message(STATUS "Use system ICU Library [USE_SYSTEM_ICU]: ${USE_SYSTEM_ICU}")
message(
  STATUS "Install tesseract configs [INSTALL_CONFIGS]: ${INSTALL_CONFIGS}")
message(STATUS "--------------------------------------------------------")
message(STATUS)

# ##############################################################################
#
# build
#
# ##############################################################################

include(BuildFunctions)
include(SourceGroups)

add_definitions(-D_SILENCE_STDEXT_HASH_DEPRECATION_WARNINGS=1)

include_directories(${CMAKE_CURRENT_BINARY_DIR})
include_directories(${CMAKE_CURRENT_BINARY_DIR}/include)
if(ANDROID_TOOLCHAIN)
  include_directories(${ANDROID_TOOLCHAIN}/sysroot/usr/include)
  add_compile_definitions(__ANDROID_API_FUTURE__)
endif()

# ##############################################################################
# LIBRARY tesseract
# ##############################################################################

file(
  GLOB
  TESSERACT_SRC
  src/ccmain/*.cpp
  src/ccstruct/*.cpp
  src/ccutil/*.cpp
  src/classify/*.cpp
  src/cutil/*.cpp
  src/dict/*.cpp
  src/lstm/*.cpp
  src/textord/*.cpp
  src/viewer/*.cpp
  src/wordrec/*.cpp)

if(DISABLED_LEGACY_ENGINE)
  # prepend path to list of source files
  function(prepend_path srcs path)
    set(tmp, "")
    foreach(src IN LISTS ${srcs})
      list(APPEND tmp ${path}/${src})
    endforeach(src ${srcs})
    set(${srcs}
        ${tmp}
        PARENT_SCOPE)
  endfunction()

  set(TESSERACT_SRC_LEGACY
      src/ccmain/adaptions.cpp
      src/ccmain/docqual.cpp
      src/ccmain/equationdetect.cpp
      src/ccmain/fixspace.cpp
      src/ccmain/fixxht.cpp
      src/ccmain/osdetect.cpp
      src/ccmain/par_control.cpp
      src/ccmain/recogtraining.cpp
      src/ccmain/superscript.cpp
      src/ccmain/tessbox.cpp
      src/ccmain/tfacepp.cpp
      src/ccstruct/fontinfo.cpp
      src/ccstruct/params_training_featdef.cpp
      src/ccutil/ambigs.cpp
      src/ccutil/bitvector.cpp
      src/ccutil/indexmapbidi.cpp
      src/classify/adaptive.cpp
      src/classify/adaptmatch.cpp
      src/classify/blobclass.cpp
      src/classify/cluster.cpp
      src/classify/clusttool.cpp
      src/classify/cutoffs.cpp
      src/classify/featdefs.cpp
      src/classify/float2int.cpp
      src/classify/fpoint.cpp
      src/classify/intfeaturespace.cpp
      src/classify/intfx.cpp
      src/classify/intmatcher.cpp
      src/classify/intproto.cpp
      src/classify/kdtree.cpp
      src/classify/mf.cpp
      src/classify/mfoutline.cpp
      src/classify/mfx.cpp
      src/classify/normfeat.cpp
      src/classify/normmatch.cpp
      src/classify/ocrfeatures.cpp
      src/classify/outfeat.cpp
      src/classify/picofeat.cpp
      src/classify/protos.cpp
      src/classify/shapeclassifier.cpp
      src/classify/shapetable.cpp
      src/classify/tessclassifier.cpp
      src/classify/trainingsample.cpp
      src/dict/permdawg.cpp
      src/dict/hyphen.cpp
      src/wordrec/associate.cpp
      src/wordrec/chop.cpp
      src/wordrec/chopper.cpp
      src/wordrec/drawfx.cpp
      src/wordrec/findseam.cpp
      src/wordrec/gradechop.cpp
      src/wordrec/language_model.cpp
      src/wordrec/lm_consistency.cpp
      src/wordrec/lm_pain_points.cpp
      src/wordrec/lm_state.cpp
      src/wordrec/outlines.cpp
      src/wordrec/params_model.cpp
      src/wordrec/pieces.cpp
      src/wordrec/plotedges.cpp
      src/wordrec/render.cpp
      src/wordrec/segsearch.cpp
      src/wordrec/wordclass.cpp)
  prepend_path(TESSERACT_SRC_LEGACY "${CMAKE_CURRENT_SOURCE_DIR}")
  list(REMOVE_ITEM TESSERACT_SRC ${TESSERACT_SRC_LEGACY})
endif(DISABLED_LEGACY_ENGINE)

list(APPEND arch_files src/arch/dotproduct.cpp src/arch/simddetect.cpp
     src/arch/intsimdmatrix.cpp)

if(DOTPRODUCT_FLAGS)
  set_source_files_properties(src/arch/dotproduct.cpp
                              PROPERTIES COMPILE_FLAGS ${DOTPRODUCT_FLAGS})
endif(DOTPRODUCT_FLAGS)
if(HAVE_AVX)
  list(APPEND arch_files_opt src/arch/dotproductavx.cpp)
  set_source_files_properties(src/arch/dotproductavx.cpp
                              PROPERTIES COMPILE_FLAGS ${AVX_COMPILE_FLAGS})
endif(HAVE_AVX)
if(HAVE_AVX2)
  list(APPEND arch_files_opt src/arch/intsimdmatrixavx2.cpp
       src/arch/dotproductavx.cpp)
  set_source_files_properties(src/arch/intsimdmatrixavx2.cpp
                              PROPERTIES COMPILE_FLAGS ${AVX2_COMPILE_FLAGS})
endif(HAVE_AVX2)
if(HAVE_AVX512F)
  list(APPEND arch_files_opt src/arch/dotproductavx512.cpp)
  set_source_files_properties(src/arch/dotproductavx512.cpp
                              PROPERTIES COMPILE_FLAGS ${AVX512F_COMPILE_FLAGS})
endif(HAVE_AVX512F)
if(HAVE_FMA)
  list(APPEND arch_files_opt src/arch/dotproductfma.cpp)
  set_source_files_properties(src/arch/dotproductfma.cpp
                              PROPERTIES COMPILE_FLAGS ${FMA_COMPILE_FLAGS})
endif(HAVE_FMA)
if(HAVE_SSE4_1)
  list(APPEND arch_files_opt src/arch/dotproductsse.cpp
       src/arch/intsimdmatrixsse.cpp)
  set_source_files_properties(
    src/arch/dotproductsse.cpp src/arch/intsimdmatrixsse.cpp
    PROPERTIES COMPILE_FLAGS ${SSE4_1_COMPILE_FLAGS})
endif(HAVE_SSE4_1)
if(HAVE_NEON)
  list(APPEND arch_files_opt src/arch/dotproductneon.cpp
       src/arch/intsimdmatrixneon.cpp)
  if(NEON_COMPILE_FLAGS)
    set_source_files_properties(
      src/arch/dotproductneon.cpp src/arch/intsimdmatrixneon.cpp
      PROPERTIES COMPILE_FLAGS ${NEON_COMPILE_FLAGS})
  endif()
endif(HAVE_NEON)

file(
  GLOB_RECURSE
  TESSERACT_HDR
  include/*
  src/arch/*.h
  src/ccmain/*.h
  src/ccstruct/*.h
  src/ccutil/*.h
  src/classify/*.h
  src/cutil/*.h
  src/dict/*.h
  src/lstm/*.h
  src/textord/*.h
  src/viewer/*.h
  src/wordrec/*.h)

set(TESSERACT_SRC
    ${TESSERACT_SRC}
    src/api/baseapi.cpp
    src/api/capi.cpp
    src/api/renderer.cpp
    src/api/altorenderer.cpp
    src/api/pagerenderer.cpp
    src/api/hocrrenderer.cpp
    src/api/lstmboxrenderer.cpp
    src/api/pdfrenderer.cpp
    src/api/wordstrboxrenderer.cpp)

set(TESSERACT_CONFIGS
<<<<<<< HEAD
    tessdata/configs/alto
    tessdata/configs/ambigs.train
    tessdata/configs/api_config
    tessdata/configs/bazaar
    tessdata/configs/bigram
    tessdata/configs/box.train
    tessdata/configs/box.train.stderr
    tessdata/configs/digits
    tessdata/configs/get.images
    tessdata/configs/hocr
    tessdata/configs/inter
    tessdata/configs/kannada
    tessdata/configs/linebox
    tessdata/configs/logfile
    tessdata/configs/lstm.train
    tessdata/configs/lstmbox
    tessdata/configs/lstmdebug
    tessdata/configs/makebox
    tessdata/configs/pdf
    tessdata/configs/quiet
    tessdata/configs/rebox
    tessdata/configs/strokewidth
    tessdata/configs/tsv
    tessdata/configs/txt
    tessdata/configs/unlv
    tessdata/configs/wordstrbox)
=======
  tessdata/configs/alto
  tessdata/configs/ambigs.train
  tessdata/configs/api_config
  tessdata/configs/bazaar
  tessdata/configs/bigram
  tessdata/configs/box.train
  tessdata/configs/box.train.stderr
  tessdata/configs/digits
  tessdata/configs/get.images
  tessdata/configs/hocr
  tessdata/configs/inter
  tessdata/configs/kannada
  tessdata/configs/linebox
  tessdata/configs/logfile
  tessdata/configs/lstm.train
  tessdata/configs/lstmbox
  tessdata/configs/lstmdebug
  tessdata/configs/makebox
  tessdata/configs/page
  tessdata/configs/page_poly
  tessdata/configs/pdf
  tessdata/configs/quiet
  tessdata/configs/rebox
  tessdata/configs/strokewidth
  tessdata/configs/tsv
  tessdata/configs/txt
  tessdata/configs/unlv
  tessdata/configs/wordstrbox)
>>>>>>> 1d2ad81d

set(TESSERACT_TESSCONFIGS
    tessdata/tessconfigs/batch tessdata/tessconfigs/batch.nochop
    tessdata/tessconfigs/matdemo tessdata/tessconfigs/msdemo
    tessdata/tessconfigs/nobatch tessdata/tessconfigs/segdemo)

set(LIBTESSFILES ${TESSERACT_SRC} ${arch_files} ${arch_files_opt}
                 ${TESSERACT_HDR})

source_group(TREE ${CMAKE_CURRENT_SOURCE_DIR} FILES ${LIBTESSFILES})

add_library(libtesseract ${LIBTESSFILES})
target_include_directories(
  libtesseract BEFORE
  PRIVATE src
  PUBLIC $<BUILD_INTERFACE:${CMAKE_CURRENT_SOURCE_DIR}/include>
         $<BUILD_INTERFACE:${CMAKE_CURRENT_SOURCE_DIR}/src/arch>
         $<BUILD_INTERFACE:${CMAKE_CURRENT_SOURCE_DIR}/src/arch_sse>
         $<BUILD_INTERFACE:${CMAKE_CURRENT_SOURCE_DIR}/src/ccmain>
         $<BUILD_INTERFACE:${CMAKE_CURRENT_SOURCE_DIR}/src/ccstruct>
         $<BUILD_INTERFACE:${CMAKE_CURRENT_SOURCE_DIR}/src/ccutil>
         $<BUILD_INTERFACE:${CMAKE_CURRENT_SOURCE_DIR}/src/classify>
         $<BUILD_INTERFACE:${CMAKE_CURRENT_SOURCE_DIR}/src/cutil>
         $<BUILD_INTERFACE:${CMAKE_CURRENT_SOURCE_DIR}/src/dict>
         $<BUILD_INTERFACE:${CMAKE_CURRENT_SOURCE_DIR}/src/lstm>
         $<BUILD_INTERFACE:${CMAKE_CURRENT_SOURCE_DIR}/src/textord>
         $<BUILD_INTERFACE:${CMAKE_CURRENT_SOURCE_DIR}/src/viewer>
         $<BUILD_INTERFACE:${CMAKE_CURRENT_SOURCE_DIR}/src/wordrec>
         $<BUILD_INTERFACE:${CMAKE_CURRENT_SOURCE_DIR}/src/training>)
if(BUILD_SHARED_LIBS)
  target_compile_definitions(
    libtesseract
    PRIVATE -DTESS_EXPORTS
    INTERFACE -DTESS_IMPORTS)
  # generate_export_header          (libtesseract EXPORT_MACRO_NAME TESS_API)
endif()
target_link_libraries(libtesseract PRIVATE ${LIB_Ws2_32} ${LIB_pthread})
if(OpenMP_CXX_FOUND)
  target_link_libraries(libtesseract PUBLIC OpenMP::OpenMP_CXX)
endif()
if(LibArchive_FOUND)
  target_link_libraries(libtesseract PUBLIC ${LibArchive_LIBRARIES})
endif(LibArchive_FOUND)
if(CURL_FOUND)
  if(NOT CURL_LIBRARIES)
    target_link_libraries(libtesseract PUBLIC CURL::libcurl)
  else()
    target_link_libraries(libtesseract PUBLIC ${CURL_LIBRARIES})
  endif()
endif(CURL_FOUND)

set_target_properties(
  libtesseract PROPERTIES VERSION
                          ${VERSION_MAJOR}.${VERSION_MINOR}.${VERSION_PATCH})
set_target_properties(
  libtesseract PROPERTIES SOVERSION
                          ${VERSION_MAJOR}.${VERSION_MINOR}.${VERSION_PATCH})

set_target_properties(
  libtesseract
  PROPERTIES
    OUTPUT_NAME
    tesseract$<$<BOOL:${WIN32}>:${VERSION_MAJOR}${VERSION_MINOR}$<$<CONFIG:DEBUG>:d>>
)

if(SW_BUILD)
  target_link_libraries(libtesseract PUBLIC org.sw.demo.danbloomberg.leptonica
                                            org.sw.demo.libarchive.libarchive)
  file(WRITE ${CMAKE_CURRENT_BINARY_DIR}/TesseractTargets.cmake
       "include(${CMAKE_CURRENT_BINARY_DIR}/cppan.cmake)\n")
  export(
    TARGETS libtesseract
    APPEND
    FILE ${CMAKE_CURRENT_BINARY_DIR}/TesseractTargets.cmake
    NAMESPACE Tesseract::)
else()
  target_link_libraries(libtesseract PUBLIC
        ${Leptonica_LIBRARIES}
        ${LibArchive_LIBRARIES}
        z
        png
        tiff
        jpeg
    )
  export(
    TARGETS libtesseract
    FILE ${CMAKE_CURRENT_BINARY_DIR}/TesseractTargets.cmake
    NAMESPACE Tesseract::)
endif()

if(WIN32
   AND CLANG
   AND OPENMP_BUILD)
  # Workaround for "libomp.lib is not automatically added on Windows" see:
  # http://lists.llvm.org/pipermail/openmp-dev/2015-August/000857.html
  target_link_libraries(libtesseract PRIVATE ${OpenMP_LIBRARY})
endif()

if(ANDROID)
  add_definitions(-DANDROID)
  find_package(CpuFeaturesNdkCompat REQUIRED)
  target_include_directories(
    libtesseract
    PRIVATE "${CpuFeaturesNdkCompat_DIR}/../../../include/ndk_compat")
  target_link_libraries(libtesseract PRIVATE CpuFeatures::ndk_compat)
endif()

# ##############################################################################
# EXECUTABLE tesseract
# ##############################################################################

add_executable(tesseract src/tesseract.cpp)
target_link_libraries(tesseract libtesseract)
if(HAVE_TIFFIO_H AND WIN32)
  target_link_libraries(tesseract ${TIFF_LIBRARIES})
endif()

if(OPENMP_BUILD AND UNIX)
  target_link_libraries(tesseract pthread)
endif()

# ##############################################################################

if(BUILD_TESTS
   AND EXISTS
       ${CMAKE_CURRENT_SOURCE_DIR}/unittest/third_party/googletest/CMakeLists.txt
)
  add_subdirectory(unittest/third_party/googletest)
endif()

if(BUILD_TRAINING_TOOLS)
  add_subdirectory(src/training)
endif()

get_target_property(tesseract_NAME libtesseract NAME)
get_target_property(tesseract_VERSION libtesseract VERSION)
get_target_property(tesseract_OUTPUT_NAME libtesseract OUTPUT_NAME)

configure_file(tesseract.pc.cmake ${CMAKE_CURRENT_BINARY_DIR}/tesseract.pc.in
               @ONLY)
# to resolve generator expression in OUTPUT_NAME
file(
  GENERATE
  OUTPUT ${CMAKE_CURRENT_BINARY_DIR}/tesseract_$<CONFIG>.pc
  INPUT ${CMAKE_CURRENT_BINARY_DIR}/tesseract.pc.in)

configure_package_config_file(
  cmake/templates/TesseractConfig.cmake.in
  ${CMAKE_CURRENT_BINARY_DIR}/cmake/tesseract/TesseractConfig.cmake
  INSTALL_DESTINATION ${CMAKE_INSTALL_LIBDIR}/cmake/tesseract
  PATH_VARS INCLUDE_DIR LIBRARY_DIRS)
write_basic_package_version_file(
  ${CMAKE_CURRENT_BINARY_DIR}/cmake/tesseract/TesseractConfigVersion.cmake
  VERSION ${PACKAGE_VERSION}
  COMPATIBILITY SameMajorVersion)

install(
  FILES ${CMAKE_CURRENT_BINARY_DIR}/tesseract_$<CONFIG>.pc
  DESTINATION ${CMAKE_INSTALL_LIBDIR}/pkgconfig
  RENAME tesseract.pc)
install(TARGETS tesseract DESTINATION bin)
install(
  TARGETS libtesseract
  EXPORT TesseractTargets
  RUNTIME DESTINATION bin
  LIBRARY DESTINATION ${CMAKE_INSTALL_LIBDIR}
  ARCHIVE DESTINATION ${CMAKE_INSTALL_LIBDIR})
install(
  EXPORT TesseractTargets
  NAMESPACE Tesseract::
  DESTINATION ${CMAKE_INSTALL_LIBDIR}/cmake/tesseract)
install(DIRECTORY ${CMAKE_CURRENT_BINARY_DIR}/cmake
        DESTINATION ${CMAKE_INSTALL_LIBDIR})

install(
  FILES include/tesseract/baseapi.h
        include/tesseract/capi.h
        include/tesseract/renderer.h
        ${CMAKE_CURRENT_BINARY_DIR}/include/tesseract/version.h
        include/tesseract/ltrresultiterator.h
        include/tesseract/pageiterator.h
        include/tesseract/resultiterator.h
        include/tesseract/osdetect.h
        include/tesseract/publictypes.h
        include/tesseract/ocrclass.h
        include/tesseract/export.h
        include/tesseract/unichar.h
        # ${CMAKE_CURRENT_BINARY_DIR}/src/endianness.h
  DESTINATION include/tesseract)

if(INSTALL_CONFIGS)
  install(FILES ${TESSERACT_CONFIGS}
          DESTINATION ${CMAKE_INSTALL_DATAROOTDIR}/tessdata/configs)
  install(FILES ${TESSERACT_TESSCONFIGS}
          DESTINATION ${CMAKE_INSTALL_DATAROOTDIR}/tessdata/tessconfigs)
endif()

# ##############################################################################
# uninstall target
# ##############################################################################
if(NOT TARGET uninstall)
  configure_file(
    "${CMAKE_CURRENT_SOURCE_DIR}/cmake/templates/cmake_uninstall.cmake.in"
    "${CMAKE_CURRENT_BINARY_DIR}/cmake_uninstall.cmake" IMMEDIATE @ONLY)

  add_custom_target(
    uninstall
    COMMENT "Uninstall installed files"
    COMMAND ${CMAKE_COMMAND} -P
            ${CMAKE_CURRENT_BINARY_DIR}/cmake_uninstall.cmake)
endif()

# ##############################################################################<|MERGE_RESOLUTION|>--- conflicted
+++ resolved
@@ -750,7 +750,6 @@
     src/api/wordstrboxrenderer.cpp)
 
 set(TESSERACT_CONFIGS
-<<<<<<< HEAD
     tessdata/configs/alto
     tessdata/configs/ambigs.train
     tessdata/configs/api_config
@@ -769,6 +768,8 @@
     tessdata/configs/lstmbox
     tessdata/configs/lstmdebug
     tessdata/configs/makebox
+    tessdata/configs/page
+    tessdata/configs/page_poly
     tessdata/configs/pdf
     tessdata/configs/quiet
     tessdata/configs/rebox
@@ -777,36 +778,6 @@
     tessdata/configs/txt
     tessdata/configs/unlv
     tessdata/configs/wordstrbox)
-=======
-  tessdata/configs/alto
-  tessdata/configs/ambigs.train
-  tessdata/configs/api_config
-  tessdata/configs/bazaar
-  tessdata/configs/bigram
-  tessdata/configs/box.train
-  tessdata/configs/box.train.stderr
-  tessdata/configs/digits
-  tessdata/configs/get.images
-  tessdata/configs/hocr
-  tessdata/configs/inter
-  tessdata/configs/kannada
-  tessdata/configs/linebox
-  tessdata/configs/logfile
-  tessdata/configs/lstm.train
-  tessdata/configs/lstmbox
-  tessdata/configs/lstmdebug
-  tessdata/configs/makebox
-  tessdata/configs/page
-  tessdata/configs/page_poly
-  tessdata/configs/pdf
-  tessdata/configs/quiet
-  tessdata/configs/rebox
-  tessdata/configs/strokewidth
-  tessdata/configs/tsv
-  tessdata/configs/txt
-  tessdata/configs/unlv
-  tessdata/configs/wordstrbox)
->>>>>>> 1d2ad81d
 
 set(TESSERACT_TESSCONFIGS
     tessdata/tessconfigs/batch tessdata/tessconfigs/batch.nochop
