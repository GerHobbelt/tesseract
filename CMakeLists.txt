#
# tesseract
#

# ##############################################################################
#
# cmake settings
#
# ##############################################################################

cmake_minimum_required(VERSION 3.10 FATAL_ERROR)

# In-source builds are disabled.
if("${CMAKE_CURRENT_SOURCE_DIR}" STREQUAL "${CMAKE_CURRENT_BINARY_DIR}")
  message(
    FATAL_ERROR
      "CMake generation is not possible within the source directory!"
      "\n Remove the CMakeCache.txt file and try again from another folder, "
      "e.g.:\n "
      "\n rm CMakeCache.txt"
      "\n mkdir build"
      "\n cd build"
      "\n cmake ..")
endif()

set(CMAKE_MODULE_PATH "${CMAKE_MODULE_PATH};${CMAKE_CURRENT_SOURCE_DIR}/cmake;/emsdk/upstream/emscripten/cmake/Modules")

set(EXECUTABLE_OUTPUT_PATH "${CMAKE_BINARY_DIR}/bin")
set(CMAKE_RUNTIME_OUTPUT_DIRECTORY "${EXECUTABLE_OUTPUT_PATH}")
set(CMAKE_VERBOSE_MAKEFILE ON)
set(CMAKE_SKIP_BUILD_RPATH ON)

# Use solution folders.
set_property(GLOBAL PROPERTY USE_FOLDERS ON)
set_property(GLOBAL PROPERTY PREDEFINED_TARGETS_FOLDER "CMake Targets")

if(NOT ${CMAKE_VERSION} VERSION_LESS "3.15.0")
  if(WIN32)
    cmake_policy(SET CMP0091 NEW)
    message(STATUS "Setting policy CMP0091 to NEW")
  endif()
endif()

cmake_policy(SET CMP0074 NEW) # find_package() uses <PackageName>_ROOT variables

# ##############################################################################
#
# project settings
#
# ##############################################################################

project(tesseract C CXX)

# Get version with components from VERSION file.
file(STRINGS "VERSION" VERSION_PLAIN)
string(REGEX REPLACE "^([^.]*)\\..*" "\\1" VERSION_MAJOR ${VERSION_PLAIN})
string(REGEX REPLACE "^[^.]*\\.([^.]*)\\..*" "\\1" VERSION_MINOR
                     ${VERSION_PLAIN})
string(REGEX REPLACE "^[^.]*\\.[^.]*\\.([0-9]*).*" "\\1" VERSION_PATCH
                     ${VERSION_PLAIN})
if(EXISTS ${CMAKE_CURRENT_SOURCE_DIR}/.git)
  execute_process(COMMAND git --git-dir ${CMAKE_CURRENT_SOURCE_DIR}/.git
                          describe --abbrev=4 OUTPUT_VARIABLE GIT_REV)
  string(REGEX REPLACE "\n$" "" PACKAGE_VERSION "${GIT_REV}")
endif()
if(NOT PACKAGE_VERSION)
  set(PACKAGE_VERSION ${VERSION_PLAIN})
endif()

# Provide also same macro names as autoconf (see configure.ac).
set(GENERIC_MAJOR_VERSION ${VERSION_MAJOR})
set(GENERIC_MINOR_VERSION ${VERSION_MINOR})
set(GENERIC_MICRO_VERSION ${VERSION_PATCH})

set(MINIMUM_LEPTONICA_VERSION 1.74)

# ##############################################################################
#
# options
#
# ##############################################################################

message(STATUS "Configuring tesseract version ${PACKAGE_VERSION}...")

if(WIN32)
  option(SW_BUILD "Build with sw" OFF)
else()
  option(SW_BUILD "Build with sw" OFF)
endif()
option(OPENMP_BUILD "Build with openmp support" OFF) # see issue #1662
<<<<<<< HEAD
option(GRAPHICS_DISABLED "Disable graphics (ScrollView)" OFF)
option(DISABLED_LEGACY_ENGINE "Disable the legacy OCR engine" ON)
option(ENABLE_LTO "Enable link-time optimization" OFF)
option(FAST_FLOAT "Enable float for LSTM" ON)
option(ENABLE_OPENCL "Enable unsupported experimental OpenCL support" OFF)
option(BUILD_TRAINING_TOOLS "Build training tools" ON)
option(BUILD_TESTS "Build tests" ON)
=======
option(GRAPHICS_DISABLED "Disable disable graphics (ScrollView)" ON)
option(DISABLED_LEGACY_ENGINE "Disable the legacy OCR engine" OFF)
option(ENABLE_LTO "Enable link-time optimization" OFF)
option(FAST_FLOAT "Enable float for LSTM" ON)
option(ENABLE_OPENCL "Enable unsupported experimental OpenCL support" OFF)
option(BUILD_TRAINING_TOOLS "Build training tools" OFF)
option(BUILD_TESTS "Build tests" OFF)
>>>>>>> 86977715
option(USE_SYSTEM_ICU "Use system ICU" OFF)
option(DISABLE_ARCHIVE "Disable build with libarchive (if available)" OFF)
option(DISABLE_CURL "Disable build with libcurl (if available)" OFF)
option(INSTALL_CONFIGS "Install tesseract configs" ON)

if(NOT ${CMAKE_VERSION} VERSION_LESS "3.15.0")
  if(WIN32 AND MSVC)
    option(WIN32_MT_BUILD "Build with MT flag for MSVC" ON)
  endif()
endif()

# ##############################################################################
#
# compiler and linker
#
# ##############################################################################

if(CMAKE_CXX_COMPILER_ID MATCHES "Clang")
  set(CLANG 1)
endif()

if(NOT CMAKE_BUILD_TYPE)
  message(STATUS "Setting build type to 'Release' as none was specified.")
  set(CMAKE_BUILD_TYPE
      Release
      CACHE STRING "Choose the type of build." FORCE)
  set_property(CACHE CMAKE_BUILD_TYPE PROPERTY STRINGS "Debug" "Release")
endif()

include(CheckCXXCompilerFlag)

set(CMAKE_CXX_STANDARD 17)
set(CMAKE_CXX_STANDARD_REQUIRED ON)
if(NOT CMAKE_CXX_COMPILER_ID STREQUAL "GNU")
  # cygwin gnu c++ needs to use -std=gnu++17 instead of -std=c++17
  set(CMAKE_CXX_EXTENSIONS OFF)
endif()

if(BUILD_SHARED_LIBS)
  set(CMAKE_CXX_VISIBILITY_PRESET hidden)
endif()

# LTO
cmake_policy(SET CMP0069 NEW)
include(CheckIPOSupported)
check_ipo_supported(RESULT LTO_SUPPORTED OUTPUT error)
if(LTO_SUPPORTED)
  message(STATUS "IPO / LTO supported")
else()
  message(STATUS "IPO / LTO not supported: <${error}>")
endif()

check_cxx_compiler_flag("-march=native" COMPILER_SUPPORTS_MARCH_NATIVE)
if(COMPILER_SUPPORTS_MARCH_NATIVE)
  set(MARCH_NATIVE_FLAGS "${MARCH_NATIVE_FLAGS} -march=native")
  if(NOT CLANG AND MSVC)
    # clang-cl does not know this argument
    set(MARCH_NATIVE_FLAGS "${MARCH_NATIVE_FLAGS} -mtune=native")
  endif()
  set(MARCH_NATIVE_OPT ON)
endif()

<<<<<<< HEAD
message(STATUS "CMAKE_SYSTEM_PROCESSOR=<${CMAKE_SYSTEM_PROCESSOR}>")

if(CMAKE_SYSTEM_PROCESSOR MATCHES "x86|x86_64|AMD64|amd64|i386|i686")

  set(HAVE_NEON FALSE)
  if(MSVC)
    set(HAVE_AVX ON)
    set(AVX_COMPILE_FLAGS "/arch:AVX")
    add_definitions("-DHAVE_AVX")

    set(HAVE_AVX2 ON)
    set(AVX2_COMPILE_FLAGS "/arch:AVX2")
    add_definitions("-DHAVE_AVX2")

    set(HAVE_AVX512F ON)
    set(AVX512F_COMPILE_FLAGS "/arch:AVX512")
    add_definitions("-DHAVE_AVX512F")

    set(HAVE_FMA ON)
    set(FMA_COMPILE_FLAGS "-D__FMA__")
    add_definitions("-DHAVE_FMA")

    set(HAVE_SSE4_1 ON)
    set(SSE4_1_COMPILE_FLAGS "-D__SSE4_1__")
    add_definitions("-DHAVE_SSE4_1")
    # clang with MSVC compatibility
    if(CLANG)
      set(CMAKE_CXX_FLAGS
          "${CMAKE_CXX_FLAGS} -Wno-microsoft-unqualified-friend")
      if(HAVE_FMA)
        set(FMA_COMPILE_FLAGS "-mfma ${FMA_COMPILE_FLAGS}")
      endif(HAVE_FMA)
      if(HAVE_SSE4_1)
        set(SSE4_1_COMPILE_FLAGS "-msse4.1 ${SSE4_1_COMPILE_FLAGS}")
      endif(HAVE_SSE4_1)
    endif(CLANG)
  else()  # if not MSVC
    check_cxx_compiler_flag("-mavx" HAVE_AVX)
    if(HAVE_AVX)
      set(AVX_COMPILE_FLAGS "-mavx")
      add_definitions("-DHAVE_AVX")
    endif(HAVE_AVX)

    check_cxx_compiler_flag("-mavx2" HAVE_AVX2)
    if(HAVE_AVX2)
      set(AVX2_COMPILE_FLAGS "-mavx2")
      add_definitions("-DHAVE_AVX2")
    endif()

    check_cxx_compiler_flag("-mavx512f" HAVE_AVX512F)
    if(HAVE_AVX512F)
      set(AVX512F_COMPILE_FLAGS "-mavx512f")
      add_definitions("-DHAVE_AVX512F")
    endif()

    check_cxx_compiler_flag("-mfma" HAVE_FMA)
    if(HAVE_FMA)
      set(FMA_COMPILE_FLAGS "-mfma")
      add_definitions("-DHAVE_FMA")
    endif()

    check_cxx_compiler_flag("-msse4.1" HAVE_SSE4_1)
    if(HAVE_SSE4_1)
      set(SSE4_1_COMPILE_FLAGS "-msse4.1")
      add_definitions("-DHAVE_SSE4_1")
    endif()
  endif(MSVC)

elseif(CMAKE_SYSTEM_PROCESSOR MATCHES "arm64|aarch64.*|AARCH64.*")

  set(HAVE_AVX FALSE)
  set(HAVE_AVX2 FALSE)
  set(HAVE_AVX512F FALSE)
  set(HAVE_FMA FALSE)
  set(HAVE_SSE4_1 FALSE)

  add_definitions("-DHAVE_NEON")
  set(HAVE_NEON TRUE)

elseif(CMAKE_SYSTEM_PROCESSOR MATCHES "arm.*")

  set(HAVE_AVX FALSE)
  set(HAVE_AVX2 FALSE)
  set(HAVE_AVX512F FALSE)
  set(HAVE_FMA FALSE)
  set(HAVE_SSE4_1 FALSE)

  check_cxx_compiler_flag("-mfpu=neon" HAVE_NEON)
  if(HAVE_NEON)
    set(NEON_COMPILE_FLAGS "-mfpu=neon")
    add_definitions("-DHAVE_NEON")
  endif()

else()

  set(HAVE_AVX FALSE)
  set(HAVE_AVX2 FALSE)
  set(HAVE_AVX512F FALSE)
  set(HAVE_FMA FALSE)
  set(HAVE_NEON FALSE)
  set(HAVE_SSE4_1 FALSE)

endif(CMAKE_SYSTEM_PROCESSOR MATCHES "x86|x86_64|AMD64|amd64|i386|i686")
=======
set(HAVE_AVX FALSE)
set(HAVE_AVX2 FALSE)
set(HAVE_FMA FALSE)
set(HAVE_NEON FALSE)
#set(HAVE_SSE4_1 TRUE)
>>>>>>> 86977715

# Compiler specific environments
if(CMAKE_COMPILER_IS_GNUCXX OR MINGW)
  set(CMAKE_CXX_FLAGS_DEBUG
      "${CMAKE_CXX_FLAGS_DEBUG} -Wall -DDEBUG -pedantic -Og")
elseif(MSVC)
  add_definitions(-D_CRT_SECURE_NO_WARNINGS)
  add_definitions(-D_CRT_NONSTDC_NO_DEPRECATE) # strdup
  set(CMAKE_CXX_FLAGS "${CMAKE_CXX_FLAGS} /utf-8")
  if(NOT CLANG)
    set(CMAKE_CXX_FLAGS "${CMAKE_CXX_FLAGS} /MP")
  endif()
  # Hide some warnings for release target wd4244 'argument': conversion from
  # 'uint64_t' to 'unsigned int', possible loss of data wd4251 needs to have
  # dll-interface wd4267 return': conversion from 'size_t' to 'int', possible
  # loss of data wd4275 non dll-interface class wd4305 ...truncation from
  # 'double' to 'float'
  set(CMAKE_CXX_FLAGS_RELEASE
      "${CMAKE_CXX_FLAGS_RELEASE} /wd4244 /wd4305 /wd4267 /wd4251 /wd4275 /wd4005")
  # Don't use /Wall because it generates too many warnings.
  set(CMAKE_CXX_FLAGS_DEBUG "${CMAKE_CXX_FLAGS_DEBUG} /W0 /bigobj")
  # MT flag
  if(WIN32_MT_BUILD)
    set(CMAKE_MSVC_RUNTIME_LIBRARY "MultiThreaded$<$<CONFIG:Debug>:Debug>")
    message(STATUS "Building with static CRT.")
  endif()
endif()
if(CLANG) # clang all platforms
  set(CMAKE_CXX_FLAGS_RELEASE
      "${CMAKE_CXX_FLAGS_RELEASE} -Wno-unused-command-line-argument")
  set(CMAKE_CXX_FLAGS_DEBUG
      "${CMAKE_CXX_FLAGS_DEBUG} -Wall -DDEBUG -pedantic -O0")
endif()

if(OPENMP_BUILD
   AND MSVC
   AND "${MSVC_VERSION}" LESS 1929)
  set(OPENMP_BUILD OFF)
endif()
if(OPENMP_BUILD)
  find_package(OpenMP QUIET)
  if(OpenMP_FOUND)
    message(">> OpenMP_FOUND ${OpenMP_FOUND} ${OpenMP_VERSION}")
    set(CMAKE_CXX_FLAGS "${CMAKE_CXX_FLAGS} ${OpenMP_CXX_FLAGS}")
    if (NOT TARGET OpenMP::OpenMP_CXX)
      add_library(OpenMP::OpenMP_CXX IMPORTED INTERFACE)
    endif()
  endif()
  # https://stackoverflow.com/questions/12399422
  # how-to-set-linker-flags-for-openmp-in-cmakes-try-compile-function
  if(NOT OpenMP_FOUND
     AND CLANG
     AND WIN32)
    # workaroung because find_package(OpenMP) does not work for clang-cl
    # https://gitlab.kitware.com/cmake/cmake/issues/19404
    check_include_file_cxx(omp.h HAVE_OMP_H_INCLUDE)
    find_library(OpenMP_LIBRARY NAMES omp libomp.lib)
    message(">> OpenMP_LIBRARY: ${OpenMP_LIBRARY}")
    if(MSVC)
      set(CMAKE_CXX_FLAGS "${CMAKE_CXX_FLAGS} /openmp")
    else()
      set(CMAKE_CXX_FLAGS "${CMAKE_CXX_FLAGS} -fopenmp")
    endif()
    set(OpenMP_FOUND 1)
    # OpenMP 3.1 is fully supported from Clang 3.8.0
    add_definitions(-D_OPENMP=201107)
  endif()
  if(MSVC)
    string(REPLACE "/openmp" "/openmp:llvm -openmp:experimental" CMAKE_CXX_FLAGS ${CMAKE_CXX_FLAGS})
    string(REPLACE "-openmp" "/openmp:llvm -openmp:experimental" CMAKE_CXX_FLAGS ${CMAKE_CXX_FLAGS})
  endif()
endif()

if(CYGWIN)
  add_definitions(-D__CYGWIN__)
elseif(UNIX)
  if(NOT ANDROID)
        #
        # Check link below for detail explanation:
        # https://kripken.github.io/emscripten-site/docs/tools_reference/emcc.html
        # https://github.com/kripken/emscripten/blob/1.38.16/src/settings.js
        #
        # Use c++11 standard
        set(CMAKE_CXX_FLAGS "${CMAKE_CXX_FLAGS} --std=c++11")
        # Optimize code for size reduction
        set(CMAKE_CXX_FLAGS "${CMAKE_CXX_FLAGS} -O3")
        # set(CMAKE_CXX_FLAGS "${CMAKE_CXX_FLAGS} -g4")
        # Run closure compiler, reduce code size, enable closure will lead to variable undeclare issue
        # set(CMAKE_CXX_FLAGS "${CMAKE_CXX_FLAGS} --closure 1")
        # Do not emit a separate memory initialization file
        set(CMAKE_CXX_FLAGS "${CMAKE_CXX_FLAGS} --memory-init-file 0")
        # LLVM link-time optimization, this flag solves the issue of [Invalid SIMD cast between items of different bit sizes]
        # set(CMAKE_CXX_FLAGS "${CMAKE_CXX_FLAGS} --llvm-lto 1")
        # set(LIB_pthread pthread)
  endif()
elseif(WIN32)
  set(LIB_Ws2_32 Ws2_32)
endif()

add_definitions("-DCMAKE_BUILD")

# ##############################################################################
#
# packages
#
# ##############################################################################

if(SW_BUILD)
  find_package(SW REQUIRED)
  if(BUILD_SHARED_LIBS)
    set(SW_BUILD_SHARED_LIBS 1)
  else()
    set(SW_BUILD_SHARED_LIBS 0)
  endif()
  sw_add_package(org.sw.demo.danbloomberg.leptonica
                 org.sw.demo.libarchive.libarchive)
  if(BUILD_TRAINING_TOOLS)
    sw_add_package(org.sw.demo.gnome.pango.pangocairo
                   org.sw.demo.unicode.icu.i18n)
  endif()
  sw_execute()
else()
  find_package(PkgConfig)
  if(BUILD_TRAINING_TOOLS AND NOT PKG_CONFIG_FOUND)
    message(WARNING "Building of Training Tools requires PkgConfig")
    set(BUILD_TRAINING_TOOLS OFF)
  endif(BUILD_TRAINING_TOOLS AND NOT PKG_CONFIG_FOUND)
  # Check for required library. option -DLeptonica_DIR=path => cmake hint where
  # to find leptonica
  find_package(Leptonica ${MINIMUM_LEPTONICA_VERSION} CONFIG)
  if(NOT Leptonica_FOUND AND PKG_CONFIG_EXECUTABLE)
    pkg_check_modules(Leptonica lept>=${MINIMUM_LEPTONICA_VERSION})
    link_directories(${Leptonica_LIBRARY_DIRS})
  endif()
  if(NOT Leptonica_FOUND)
    message(FATAL_ERROR "Cannot find required library Leptonica. Quitting!")
  endif(NOT Leptonica_FOUND)
  include_directories(${Leptonica_INCLUDE_DIRS})

  # Check for optional libraries.
  if(WIN32)
    find_package(TIFF) # for tesseract
    if(NOT TIFF_FOUND AND PKG_CONFIG_EXECUTABLE)
      # try PKG_CONFIG to find libtiff if cmake failed
      pkg_check_modules(TIFF libtiff-4)
    endif()
    if(TIFF_FOUND)
      set(HAVE_TIFFIO_H ON)
      include_directories(${TIFF_INCLUDE_DIRS})
    endif(TIFF_FOUND)
  endif(WIN32)
  if(DISABLE_ARCHIVE)
    set(HAVE_LIBARCHIVE OFF)
  else(DISABLE_ARCHIVE)
    find_package(LibArchive)
    if(NOT LibArchive_FOUND AND PKG_CONFIG_EXECUTABLE)
      # try PKG_CONFIG to find libarchive if cmake failed
      pkg_check_modules(LibArchive libarchive)
    endif()
    if(LibArchive_FOUND)
      set(HAVE_LIBARCHIVE ON)
      include_directories(${LibArchive_INCLUDE_DIRS})
    endif(LibArchive_FOUND)
  endif(DISABLE_ARCHIVE)
  if(DISABLE_CURL)
    set(HAVE_LIBCURL OFF)
  else(DISABLE_CURL)
    find_package(CURL)
    if(NOT CURL_FOUND AND PKG_CONFIG_EXECUTABLE)
      # try PKG_CONFIG to find libcurl if cmake failed
      pkg_check_modules(CURL libcurl)
    endif()
    if(CURL_FOUND)
      set(HAVE_LIBCURL ON)
      include_directories(${CURL_INCLUDE_DIRS})
    endif(CURL_FOUND)
  endif(DISABLE_CURL)
endif()

IF(ENABLE_OPENCL)
  find_package(OpenCL)
  if (OpenCL_FOUND)
    include_directories(${OpenCL_INCLUDE_DIRS})
    message(STATUS "OpenCL_INCLUDE_DIRS: ${OpenCL_INCLUDE_DIRS}")
    message(STATUS "OpenCL_LIBRARY: ${OpenCL_LIBRARY}")
    set(USE_OPENCL ON)
  else()
    set(USE_OPENCL OFF)
  endif(OpenCL_FOUND)
endif(ENABLE_OPENCL)

# ##############################################################################
#
# configure
#
# ##############################################################################

if(NOT MSVC)
  set(MARCH_NATIVE_FLAGS "${MARCH_NATIVE_FLAGS} -O3 -ffast-math")
endif()

if(NOT DEFINED CMAKE_INSTALL_LIBDIR)
  set(CMAKE_INSTALL_LIBDIR lib)
endif(NOT DEFINED CMAKE_INSTALL_LIBDIR)

set(AUTOCONFIG_SRC ${CMAKE_CURRENT_BINARY_DIR}/config_auto.h.in)
set(AUTOCONFIG ${CMAKE_CURRENT_BINARY_DIR}/config_auto.h)
add_definitions(-DHAVE_TESSERACT_CONFIG_H)

if(GRAPHICS_DISABLED)
  message("ScrollView debugging disabled.")
endif()
set(CMAKE_REQUIRED_INCLUDES
    ${CMAKE_REQUIRED_INCLUDES} "${CMAKE_PREFIX_PATH}/include"
    "${CMAKE_INSTALL_PREFIX}/include")
include(Configure)

configure_file(${AUTOCONFIG_SRC} ${AUTOCONFIG} @ONLY)

set(INCLUDE_DIR "${CMAKE_INSTALL_PREFIX}/include")
set(LIBRARY_DIRS "${CMAKE_INSTALL_PREFIX}/${CMAKE_INSTALL_LIBDIR}")

configure_file(${CMAKE_CURRENT_SOURCE_DIR}/include/tesseract/version.h.in
               ${CMAKE_CURRENT_BINARY_DIR}/include/tesseract/version.h @ONLY)

include(CMakePackageConfigHelpers)
include(GenerateExportHeader)

# show summary of configuration
if(${CMAKE_BUILD_TYPE} MATCHES Debug)
  set(COMPILER_FLAGS "${CMAKE_CXX_FLAGS} ${CMAKE_CXX_FLAGS_DEBUG}")
elseif(${CMAKE_BUILD_TYPE} MATCHES Release)
  set(COMPILER_FLAGS "${CMAKE_CXX_FLAGS} ${CMAKE_CXX_FLAGS_RELEASE}")
  if(LTO_SUPPORTED AND ENABLE_LTO)
    set(CMAKE_INTERPROCEDURAL_OPTIMIZATION TRUE)
  else()
    set(CMAKE_INTERPROCEDURAL_OPTIMIZATION FALSE)
  endif() # LTO_SUPPORTED
endif()

if(CMAKE_SIZEOF_VOID_P EQUAL 8)
  set(BUILD_ARCH "64 bits")
elseif(CMAKE_SIZEOF_VOID_P EQUAL 4)
  set(BUILD_ARCH "32 bits")
endif()

message(STATUS)
message(STATUS "General configuration for Tesseract ${PACKAGE_VERSION}")
message(STATUS "--------------------------------------------------------")
message(STATUS "Build type: ${CMAKE_BUILD_TYPE} ${BUILD_ARCH}")
message(STATUS "Compiler: ${CMAKE_CXX_COMPILER_ID}")
message(STATUS "Used standard: C++${CMAKE_CXX_STANDARD}")
message(STATUS "CXX compiler options: ${COMPILER_FLAGS}")
get_directory_property(DirCompDefs COMPILE_DEFINITIONS)
message(STATUS "Compile definitions = ${DirCompDefs}")
message(STATUS "Linker options: ${CMAKE_EXE_LINKER_FLAGS} "
               "${CMAKE_EXE_LINKER_FLAGS_${CMAKE_BUILD_TYPE_UP}}")
message(STATUS "Install directory: ${CMAKE_INSTALL_PREFIX}")
message(STATUS "HAVE_AVX: ${HAVE_AVX}")
message(STATUS "HAVE_AVX2: ${HAVE_AVX2}")
message(STATUS "HAVE_AVX512F: ${HAVE_AVX512F}")
message(STATUS "HAVE_FMA: ${HAVE_FMA}")
message(STATUS "HAVE_SSE4_1: ${HAVE_SSE4_1}")
message(STATUS "MARCH_NATIVE_OPT: ${MARCH_NATIVE_OPT}")
message(STATUS "HAVE_NEON: ${HAVE_NEON}")
message(STATUS "Link-time optimization: ${CMAKE_INTERPROCEDURAL_OPTIMIZATION}")
message(STATUS "--------------------------------------------------------")
message(STATUS "Build with sw [SW_BUILD]: ${SW_BUILD}")
message(STATUS "Build with openmp support [OPENMP_BUILD]: ${OPENMP_BUILD}")
message(STATUS "Build with libarchive support [HAVE_LIBARCHIVE]: "
               "${HAVE_LIBARCHIVE}")
message(STATUS "Build with libcurl support [HAVE_LIBCURL]: ${HAVE_LIBCURL}")
message(STATUS "Enable float for LSTM [FAST_FLOAT]: ${FAST_FLOAT}")
message(STATUS "Disable graphics (ScrollView) [GRAPHICS_DISABLED]: "
               "${GRAPHICS_DISABLED}")
message(STATUS "Disable the legacy OCR engine [DISABLED_LEGACY_ENGINE]: "
               "${DISABLED_LEGACY_ENGINE}")
message(STATUS "Build training tools [BUILD_TRAINING_TOOLS]: "
               "${BUILD_TRAINING_TOOLS}")
message(STATUS "Build tests [BUILD_TESTS]: ${BUILD_TESTS}")
if(ENABLE_OPENCL)
  message(STATUS "Enable unsupported experimental OpenCL [ENABLE_OPENCL]: ${USE_OPENCL}")
endif(ENABLE_OPENCL)
message(STATUS "Use system ICU Library [USE_SYSTEM_ICU]: ${USE_SYSTEM_ICU}")
message(STATUS "Install tesseract configs [INSTALL_CONFIGS]: ${INSTALL_CONFIGS}")
message(STATUS "--------------------------------------------------------")
message(STATUS)

# ##############################################################################
#
# build
#
# ##############################################################################

include(BuildFunctions)
include(SourceGroups)

add_definitions(-D_SILENCE_STDEXT_HASH_DEPRECATION_WARNINGS=1)

include_directories(${CMAKE_CURRENT_BINARY_DIR})
include_directories(${CMAKE_CURRENT_BINARY_DIR}/include)
if(ANDROID_TOOLCHAIN)
  include_directories(${ANDROID_TOOLCHAIN}/sysroot/usr/include)
  add_compile_definitions(__ANDROID_API_FUTURE__)
endif()

# ##############################################################################
# LIBRARY tesseract
# ##############################################################################

file(
  GLOB
  TESSERACT_SRC
  src/ccmain/*.cpp
  src/ccstruct/*.cpp
  src/ccutil/*.cpp
  src/classify/*.cpp
  src/cutil/*.cpp
  src/dict/*.cpp
  src/lstm/*.cpp
  src/opencl/*.cpp
  src/textord/*.cpp
  src/viewer/*.cpp
  src/wordrec/*.cpp)

if(DISABLED_LEGACY_ENGINE)
  # prepend path to list of source files
  function(prepend_path srcs path)
    set(tmp, "")
    foreach(src IN LISTS ${srcs})
      list(APPEND tmp ${path}/${src})
    endforeach(src ${srcs})
    set(${srcs}
        ${tmp}
        PARENT_SCOPE)
  endfunction()

set(TESSERACT_SRC_LEGACY
      src/ccmain/adaptions.cpp
      src/ccmain/docqual.cpp
      src/ccmain/equationdetect.cpp
      src/ccmain/fixspace.cpp
      src/ccmain/fixxht.cpp
      src/ccmain/osdetect.cpp
      src/ccmain/par_control.cpp
      src/ccmain/recogtraining.cpp
      src/ccmain/superscript.cpp
      src/ccmain/tessbox.cpp
      src/ccmain/tfacepp.cpp
      src/ccstruct/fontinfo.cpp
      src/ccstruct/params_training_featdef.cpp
      src/ccutil/ambigs.cpp
      src/ccutil/bitvector.cpp
      src/ccutil/indexmapbidi.cpp
      src/classify/adaptive.cpp
      src/classify/adaptmatch.cpp
      src/classify/blobclass.cpp
      src/classify/cluster.cpp
      src/classify/clusttool.cpp
      src/classify/cutoffs.cpp
      src/classify/featdefs.cpp
      src/classify/float2int.cpp
      src/classify/fpoint.cpp
      src/classify/intfeaturespace.cpp
      src/classify/intfx.cpp
      src/classify/intmatcher.cpp
      src/classify/intproto.cpp
      src/classify/kdtree.cpp
      src/classify/mf.cpp
      src/classify/mfoutline.cpp
      src/classify/mfx.cpp
      src/classify/normfeat.cpp
      src/classify/normmatch.cpp
      src/classify/ocrfeatures.cpp
      src/classify/outfeat.cpp
      src/classify/picofeat.cpp
      src/classify/protos.cpp
      src/classify/shapeclassifier.cpp
      src/classify/shapetable.cpp
      src/classify/tessclassifier.cpp
      src/classify/trainingsample.cpp
      src/dict/permdawg.cpp
      src/dict/hyphen.cpp
      src/wordrec/associate.cpp
      src/wordrec/chop.cpp
      src/wordrec/chopper.cpp
      src/wordrec/drawfx.cpp
      src/wordrec/findseam.cpp
      src/wordrec/gradechop.cpp
      src/wordrec/language_model.cpp
      src/wordrec/lm_consistency.cpp
      src/wordrec/lm_pain_points.cpp
      src/wordrec/lm_state.cpp
      src/wordrec/outlines.cpp
      src/wordrec/params_model.cpp
      src/wordrec/pieces.cpp
      src/wordrec/plotedges.cpp
      src/wordrec/render.cpp
      src/wordrec/segsearch.cpp
      src/wordrec/wordclass.cpp)
  prepend_path(TESSERACT_SRC_LEGACY "${CMAKE_CURRENT_SOURCE_DIR}")
  list(REMOVE_ITEM TESSERACT_SRC ${TESSERACT_SRC_LEGACY})
endif(DISABLED_LEGACY_ENGINE)

if(NOT HAVE_SSE4_1)
  list(APPEND arch_files src/arch/dotproduct.cpp src/arch/simddetect.cpp
      src/arch/intsimdmatrix.cpp)
endif(NOT HAVE_SSE4_1)

if(MARCH_NATIVE_FLAGS)
  set_source_files_properties(src/arch/dotproduct.cpp
                              PROPERTIES COMPILE_FLAGS ${MARCH_NATIVE_FLAGS})
endif(MARCH_NATIVE_FLAGS)
if(HAVE_AVX)
  list(APPEND arch_files_opt src/arch/dotproductavx.cpp)
  set_source_files_properties(src/arch/dotproductavx.cpp
                              PROPERTIES COMPILE_FLAGS ${AVX_COMPILE_FLAGS})
endif(HAVE_AVX)
if(HAVE_AVX2)
  list(APPEND arch_files_opt src/arch/intsimdmatrixavx2.cpp
       src/arch/dotproductavx.cpp)
  set_source_files_properties(src/arch/intsimdmatrixavx2.cpp
                              PROPERTIES COMPILE_FLAGS ${AVX2_COMPILE_FLAGS})
endif(HAVE_AVX2)
if(HAVE_AVX512F)
  list(APPEND arch_files_opt src/arch/dotproductavx512.cpp)
  set_source_files_properties(src/arch/dotproductavx512.cpp
                              PROPERTIES COMPILE_FLAGS ${AVX512F_COMPILE_FLAGS})
endif(HAVE_AVX512F)
if(HAVE_FMA)
  list(APPEND arch_files_opt src/arch/dotproductfma.cpp)
  set_source_files_properties(src/arch/dotproductfma.cpp
                              PROPERTIES COMPILE_FLAGS ${FMA_COMPILE_FLAGS})
endif(HAVE_FMA)
if(HAVE_SSE4_1)
list(APPEND arch_files_opt src/arch/dotproductsse.cpp src/arch/simddetect.cpp src/arch/intsimdmatrix.cpp src/arch/intsimdmatrixsse.cpp src/arch/dotproduct.cpp)
set_source_files_properties(src/arch/dotproductsse.cpp src/arch/simddetect.cpp src/arch/intsimdmatrix.cpp src/arch/intsimdmatrixsse.cpp  src/arch/dotproduct.cpp PROPERTIES COMPILE_FLAGS "-DSSE4_1 -msimd128 -msse -msse2 -msse3 -msse4 -msse4.1 -msse4.2 -Wno-argument-outside-range")
message("Using SSE41")

  #list(APPEND arch_files_opt src/arch/dotproductsse.cpp
  #     src/arch/intsimdmatrixsse.cpp)
  #set_source_files_properties(
  #  src/arch/dotproductsse.cpp src/arch/intsimdmatrixsse.cpp
  #  PROPERTIES COMPILE_FLAGS ${SSE4_1_COMPILE_FLAGS})
endif(HAVE_SSE4_1)
if(HAVE_NEON)
  list(APPEND arch_files_opt src/arch/dotproductneon.cpp
       src/arch/intsimdmatrixneon.cpp)
  if(NEON_COMPILE_FLAGS)
    set_source_files_properties(
      src/arch/dotproductneon.cpp src/arch/intsimdmatrixneon.cpp
      PROPERTIES COMPILE_FLAGS ${NEON_COMPILE_FLAGS})
  endif()
endif(HAVE_NEON)

file(
  GLOB_RECURSE
  TESSERACT_HDR
  include/*
  src/arch/*.h
  src/ccmain/*.h
  src/ccstruct/*.h
  src/ccutil/*.h
  src/classify/*.h
  src/cutil/*.h
  src/dict/*.h
  src/lstm/*.h
  src/opencl/*.h
  src/textord/*.h
  src/viewer/*.h
  src/wordrec/*.h)

set(TESSERACT_SRC
    ${TESSERACT_SRC}
    src/api/baseapi.cpp
    src/api/capi.cpp
    src/api/renderer.cpp
    src/api/altorenderer.cpp
    src/api/hocrrenderer.cpp
    src/api/lstmboxrenderer.cpp
    src/api/pdfrenderer.cpp
    src/api/wordstrboxrenderer.cpp)

set(TESSERACT_CONFIGS
  tessdata/configs/alto
  tessdata/configs/ambigs.train
  tessdata/configs/api_config
  tessdata/configs/bazaar
  tessdata/configs/bigram
  tessdata/configs/box.train
  tessdata/configs/box.train.stderr
  tessdata/configs/digits
  tessdata/configs/get.images
  tessdata/configs/hocr
  tessdata/configs/inter
  tessdata/configs/kannada
  tessdata/configs/linebox
  tessdata/configs/logfile
  tessdata/configs/lstm.train
  tessdata/configs/lstmbox
  tessdata/configs/lstmdebug
  tessdata/configs/makebox
  tessdata/configs/pdf
  tessdata/configs/quiet
  tessdata/configs/rebox
  tessdata/configs/strokewidth
  tessdata/configs/tsv
  tessdata/configs/txt
  tessdata/configs/unlv
  tessdata/configs/wordstrbox)

set(TESSERACT_TESSCONFIGS
  tessdata/tessconfigs/batch
  tessdata/tessconfigs/batch.nochop
  tessdata/tessconfigs/matdemo
  tessdata/tessconfigs/msdemo
  tessdata/tessconfigs/nobatch
  tessdata/tessconfigs/segdemo)

set(LIBTESSFILES ${TESSERACT_SRC} ${arch_files} ${arch_files_opt}
                 ${TESSERACT_HDR})

source_group(TREE ${CMAKE_CURRENT_SOURCE_DIR} FILES ${LIBTESSFILES})

add_library(libtesseract ${LIBTESSFILES})
target_include_directories(
  libtesseract
  BEFORE
  PRIVATE src
  PUBLIC $<BUILD_INTERFACE:${CMAKE_CURRENT_SOURCE_DIR}/include>
         $<BUILD_INTERFACE:${CMAKE_CURRENT_SOURCE_DIR}/src/arch>
         $<BUILD_INTERFACE:${CMAKE_CURRENT_SOURCE_DIR}/src/arch_sse>
         $<BUILD_INTERFACE:${CMAKE_CURRENT_SOURCE_DIR}/src/ccmain>
         $<BUILD_INTERFACE:${CMAKE_CURRENT_SOURCE_DIR}/src/ccstruct>
         $<BUILD_INTERFACE:${CMAKE_CURRENT_SOURCE_DIR}/src/ccutil>
         $<BUILD_INTERFACE:${CMAKE_CURRENT_SOURCE_DIR}/src/classify>
         $<BUILD_INTERFACE:${CMAKE_CURRENT_SOURCE_DIR}/src/cutil>
         $<BUILD_INTERFACE:${CMAKE_CURRENT_SOURCE_DIR}/src/dict>
         $<BUILD_INTERFACE:${CMAKE_CURRENT_SOURCE_DIR}/src/lstm>
         $<BUILD_INTERFACE:${CMAKE_CURRENT_SOURCE_DIR}/src/opencl>
         $<BUILD_INTERFACE:${CMAKE_CURRENT_SOURCE_DIR}/src/textord>
         $<BUILD_INTERFACE:${CMAKE_CURRENT_SOURCE_DIR}/src/viewer>
         $<BUILD_INTERFACE:${CMAKE_CURRENT_SOURCE_DIR}/src/wordrec>
         $<BUILD_INTERFACE:${CMAKE_CURRENT_SOURCE_DIR}/src/training>)
if(BUILD_SHARED_LIBS)
  target_compile_definitions(
    libtesseract
    PRIVATE -DTESS_EXPORTS
    INTERFACE -DTESS_IMPORTS)
  # generate_export_header          (libtesseract EXPORT_MACRO_NAME TESS_API)
endif()
target_link_libraries(libtesseract PRIVATE ${LIB_Ws2_32} ${LIB_pthread})
if(OpenMP_CXX_FOUND)
  target_link_libraries(libtesseract PUBLIC OpenMP::OpenMP_CXX)
endif()
if(OpenCL_FOUND)
  target_link_libraries(libtesseract PUBLIC OpenCL::OpenCL)
endif()
if(LibArchive_FOUND)
  target_link_libraries(libtesseract PUBLIC ${LibArchive_LIBRARIES})
endif(LibArchive_FOUND)
if(CURL_FOUND)
  if(NOT CURL_LIBRARIES)
    target_link_libraries(libtesseract PUBLIC CURL::libcurl)
  else()
    target_link_libraries(libtesseract PUBLIC ${CURL_LIBRARIES})
  endif()
endif(CURL_FOUND)

set_target_properties(libtesseract
  PROPERTIES VERSION ${VERSION_MAJOR}.${VERSION_MINOR}.${VERSION_PATCH})
set_target_properties(libtesseract
  PROPERTIES SOVERSION ${VERSION_MAJOR}.${VERSION_MINOR}.${VERSION_PATCH})

if(WIN32)
  set_target_properties(libtesseract
     PROPERTIES OUTPUT_NAME tesseract${VERSION_MAJOR}${VERSION_MINOR})
  set_target_properties(libtesseract
     PROPERTIES DEBUG_OUTPUT_NAME tesseract${VERSION_MAJOR}${VERSION_MINOR}d)
else()
  set_target_properties(libtesseract PROPERTIES OUTPUT_NAME tesseract)
endif()

if(SW_BUILD)
  target_link_libraries(libtesseract PUBLIC org.sw.demo.danbloomberg.leptonica
                                            org.sw.demo.libarchive.libarchive)
  file(WRITE ${CMAKE_CURRENT_BINARY_DIR}/TesseractTargets.cmake
       "include(${CMAKE_CURRENT_BINARY_DIR}/cppan.cmake)\n")
  export(
    TARGETS libtesseract
    APPEND
    FILE ${CMAKE_CURRENT_BINARY_DIR}/TesseractTargets.cmake
    NAMESPACE Tesseract::)
else()
  target_link_libraries(libtesseract PUBLIC
        ${Leptonica_LIBRARIES}
        ${LibArchive_LIBRARIES}
        z
        png
        tiff
        jpeg
    )
  export(
    TARGETS libtesseract
    FILE ${CMAKE_CURRENT_BINARY_DIR}/TesseractTargets.cmake
    NAMESPACE Tesseract::)
endif()

if(WIN32
   AND CLANG
   AND OPENMP_BUILD)
  # Workaround for "libomp.lib is not automatically added on Windows" see:
  # http://lists.llvm.org/pipermail/openmp-dev/2015-August/000857.html
  target_link_libraries(libtesseract PRIVATE ${OpenMP_LIBRARY})
endif()

# ##############################################################################
# EXECUTABLE tesseract
# ##############################################################################

########################################
# Build tesseract-core.js (WASM version)
########################################

set(tesseract_js_wrapper ../../javascript/src/wrapper.cpp)

if(HAVE_SSE4_1)
  set(WASM_NAME tesseract-core-sse)
else()
  set(WASM_NAME tesseract-core)
endif()

add_executable                  (${WASM_NAME} ${tesseract_js_wrapper})
#
# Check link below for detail explanation
# https://github.com/kripken/emscripten/blob/1.38.16/src/settings.js
#
# Use double amount of memory comparing to default
set(TESS_LINK_FLAGS "${TESS_LINK_FLAGS} -s TOTAL_MEMORY=268435456")
# Allow memory to grow
set(TESS_LINK_FLAGS "${TESS_LINK_FLAGS} -s ALLOW_MEMORY_GROWTH=1")
# Replace default name 'Module' with 'TesseractCore'
# set(TESS_LINK_FLAGS "${TESS_LINK_FLAGS} -s EXPORT_NAME='\"TesseractCore\"'")
# Enable for closure option
set(TESS_LINK_FLAGS "${TESS_LINK_FLAGS} -s MODULARIZE=1")
# Do not run main function
set(TESS_LINK_FLAGS "${TESS_LINK_FLAGS} -s INVOKE_RUN=0")
# Remove unneeded variables
set(TESS_LINK_FLAGS "${TESS_LINK_FLAGS} -s AGGRESSIVE_VARIABLE_ELIMINATION=1")
# Allow stackTrace() to emit fully proper demangled c++ names
set(TESS_LINK_FLAGS "${TESS_LINK_FLAGS} -s DEMANGLE_SUPPORT=1")
# Allow unused symbol
set(TESS_LINK_FLAGS "${TESS_LINK_FLAGS} -s ERROR_ON_UNDEFINED_SYMBOLS=0")
#
# This flag fix the issue of [float unrepresentable in integer range]
# Ref: http://kripken.github.io/emscripten-site/docs/compiling/WebAssembly.html#trap-mode
#
#set(TESS_LINK_FLAGS "${TESS_LINK_FLAGS} -s BINARYEN_TRAP_MODE='\"clamp\"'")
#set(TESS_LINK_FLAGS "${TESS_LINK_FLAGS} -s ASSERTIONS=1")
#set(TESS_LINK_FLAGS "${TESS_LINK_FLAGS} -s FS_LOG=1")
#set(TESS_LINK_FLAGS "${TESS_LINK_FLAGS} -s RUNTIME_LOGGING=1")
#set(TESS_LINK_FLAGS "${TESS_LINK_FLAGS} -s LIBRARY_DEBUG=1")
#set(TESS_LINK_FLAGS "${TESS_LINK_FLAGS} -s SYSCALL_DEBUG=1")
set(TESS_LINK_FLAGS "${TESS_LINK_FLAGS} -s EXPORTED_FUNCTIONS='[\"_pixDestroy\",\"_boxaDestroy\",\"_pixaDestroy\",\"_ptaDestroy\",\"_pixReadMem\",\"_pixReadHeaderMem\"]'")
set(TESS_LINK_FLAGS "${TESS_LINK_FLAGS} -s EXPORTED_RUNTIME_METHODS='[\"FS\", \"setValue\", \"getValue\"]'")
set(TESS_LINK_FLAGS "${TESS_LINK_FLAGS} --post-js ../../../javascript/glue.js")
set(TESS_LINK_FLAGS "${TESS_LINK_FLAGS} --post-js ../../../javascript/anterior.js")
# set(TESS_LINK_FLAGS "${TESS_LINK_FLAGS} --embed-file ../tessdata/pdf.ttf@pdf.ttf")
set_target_properties(${WASM_NAME} PROPERTIES LINK_FLAGS "${TESS_LINK_FLAGS} -s EXPORT_NAME='\"TesseractCore\"'")
target_link_libraries         (libtesseract PUBLIC
  ${CMAKE_PREFIX_PATH}/lib/libgif.a
  ${CMAKE_PREFIX_PATH}/lib/libjpeg.a
  ${CMAKE_PREFIX_PATH}/lib/libopenlibm.a
  ${CMAKE_PREFIX_PATH}/lib/libpng.a
  ${CMAKE_PREFIX_PATH}/lib/libtiff.a
  ${CMAKE_PREFIX_PATH}/lib/libtiffxx.a
  ${CMAKE_PREFIX_PATH}/lib/libwebp.a
  ${CMAKE_PREFIX_PATH}/lib/libwebpdecoder.a
  ${CMAKE_PREFIX_PATH}/lib/libwebpdemux.a
  ${CMAKE_PREFIX_PATH}/lib/libz.a
)
target_link_libraries           (${WASM_NAME} libtesseract)

#############################################################
# Build tesseract-core.wasm.js (WASM Base64 embedded version)
#############################################################

if(HAVE_SSE4_1)
  set(WASM_NAME tesseract-core-sse.wasm)
else()
  set(WASM_NAME tesseract-core.wasm)
endif()

add_executable                  (${WASM_NAME} ${tesseract_js_wrapper})

# # Embeds all subresources in the emitted file as base64 string literals
set(TESS_LINK_FLAGS "${TESS_LINK_FLAGS} -s SINGLE_FILE=1")
set_target_properties(${WASM_NAME} PROPERTIES LINK_FLAGS "${TESS_LINK_FLAGS} -s EXPORT_NAME='\"TesseractCoreWASM\"'")

target_link_libraries           (${WASM_NAME} libtesseract)


###########################################
# Build tesseract-core.asm.js (ASM version)
###########################################

#add_executable                  (tesseract-core.asm ${tesseract_js_wrapper})

# Disable WASM
#set(TESS_LINK_FLAGS "${TESS_LINK_FLAGS} -s WASM=0")

#set_target_properties(tesseract-core.asm PROPERTIES LINK_FLAGS "${TESS_LINK_FLAGS} -s EXPORT_NAME='\"TesseractCoreASM\"'")
#target_link_libraries           (tesseract-core.asm libtesseract)
#set(tesseractmain_src src/api/tesseractmain.cpp)

# ##############################################################################

# if(BUILD_TESTS AND EXISTS
#      ${CMAKE_CURRENT_SOURCE_DIR}/unittest/third_party/googletest/CMakeLists.txt
# )
#   add_subdirectory(unittest/third_party/googletest)
# endif()

# if(BUILD_TRAINING_TOOLS)
#   add_subdirectory(src/training)
# endif()

# get_target_property(tesseract_NAME libtesseract NAME)
# get_target_property(tesseract_VERSION libtesseract VERSION)
# get_target_property(tesseract_OUTPUT_NAME libtesseract OUTPUT_NAME)

# configure_file(tesseract.pc.cmake ${CMAKE_CURRENT_BINARY_DIR}/tesseract.pc
#                @ONLY)

# configure_package_config_file(
#   cmake/templates/TesseractConfig.cmake.in
#   ${CMAKE_CURRENT_BINARY_DIR}/cmake/tesseract/TesseractConfig.cmake
#   INSTALL_DESTINATION ${CMAKE_INSTALL_LIBDIR}/cmake/tesseract
#   PATH_VARS INCLUDE_DIR LIBRARY_DIRS)
# write_basic_package_version_file(
#   ${CMAKE_CURRENT_BINARY_DIR}/cmake/tesseract/TesseractConfigVersion.cmake
#   VERSION ${PACKAGE_VERSION}
#   COMPATIBILITY SameMajorVersion)

# install(FILES ${CMAKE_CURRENT_BINARY_DIR}/tesseract.pc
#         DESTINATION ${CMAKE_INSTALL_LIBDIR}/pkgconfig)
# #install(TARGETS tesseract DESTINATION bin)
# install(TARGETS tesseract-core RUNTIME DESTINATION bin)
# #install(TARGETS tesseract-core.asm RUNTIME DESTINATION bin)

# install(
#   TARGETS libtesseract
#   EXPORT TesseractTargets
#   RUNTIME DESTINATION bin
#   LIBRARY DESTINATION ${CMAKE_INSTALL_LIBDIR}
#   ARCHIVE DESTINATION ${CMAKE_INSTALL_LIBDIR})
# install(
#   EXPORT TesseractTargets
#   NAMESPACE Tesseract::
#   DESTINATION ${CMAKE_INSTALL_LIBDIR}/cmake/tesseract)
# install(DIRECTORY ${CMAKE_CURRENT_BINARY_DIR}/cmake
#         DESTINATION ${CMAKE_INSTALL_LIBDIR})

# install(
#   FILES include/tesseract/baseapi.h
#         include/tesseract/capi.h
#         include/tesseract/renderer.h
#         ${CMAKE_CURRENT_BINARY_DIR}/include/tesseract/version.h
#         include/tesseract/ltrresultiterator.h
#         include/tesseract/pageiterator.h
#         include/tesseract/resultiterator.h
#         include/tesseract/osdetect.h
#         include/tesseract/publictypes.h
#         include/tesseract/ocrclass.h
#         include/tesseract/export.h
#         include/tesseract/unichar.h
#         # ${CMAKE_CURRENT_BINARY_DIR}/src/endianness.h
#   DESTINATION include/tesseract)

# if(INSTALL_CONFIGS)
# install(FILES ${TESSERACT_CONFIGS}
#         DESTINATION ${CMAKE_INSTALL_PREFIX}/share/tessdata/configs)
# install(FILES ${TESSERACT_TESSCONFIGS}
#         DESTINATION ${CMAKE_INSTALL_PREFIX}/share/tessdata/tessconfigs)
# endif()

# ##############################################################################
# uninstall target
# ##############################################################################
if(NOT TARGET uninstall)
  configure_file(
    "${CMAKE_CURRENT_SOURCE_DIR}/cmake/templates/cmake_uninstall.cmake.in"
    "${CMAKE_CURRENT_BINARY_DIR}/cmake_uninstall.cmake" IMMEDIATE @ONLY)

  add_custom_target(
    uninstall
    COMMENT "Uninstall installed files"
    COMMAND ${CMAKE_COMMAND} -P
            ${CMAKE_CURRENT_BINARY_DIR}/cmake_uninstall.cmake)
endif()

# ##############################################################################<|MERGE_RESOLUTION|>--- conflicted
+++ resolved
@@ -23,12 +23,12 @@
       "\n cmake ..")
 endif()
 
-set(CMAKE_MODULE_PATH "${CMAKE_MODULE_PATH};${CMAKE_CURRENT_SOURCE_DIR}/cmake;/emsdk/upstream/emscripten/cmake/Modules")
+set(CMAKE_MODULE_PATH "${CMAKE_MODULE_PATH};${CMAKE_CURRENT_SOURCE_DIR}/cmake")
 
 set(EXECUTABLE_OUTPUT_PATH "${CMAKE_BINARY_DIR}/bin")
 set(CMAKE_RUNTIME_OUTPUT_DIRECTORY "${EXECUTABLE_OUTPUT_PATH}")
 set(CMAKE_VERBOSE_MAKEFILE ON)
-set(CMAKE_SKIP_BUILD_RPATH ON)
+#set(CMAKE_SKIP_BUILD_RPATH ON)
 
 # Use solution folders.
 set_property(GLOBAL PROPERTY USE_FOLDERS ON)
@@ -88,23 +88,13 @@
   option(SW_BUILD "Build with sw" OFF)
 endif()
 option(OPENMP_BUILD "Build with openmp support" OFF) # see issue #1662
-<<<<<<< HEAD
 option(GRAPHICS_DISABLED "Disable graphics (ScrollView)" OFF)
-option(DISABLED_LEGACY_ENGINE "Disable the legacy OCR engine" ON)
+option(DISABLED_LEGACY_ENGINE "Disable the legacy OCR engine" OFF)
 option(ENABLE_LTO "Enable link-time optimization" OFF)
 option(FAST_FLOAT "Enable float for LSTM" ON)
 option(ENABLE_OPENCL "Enable unsupported experimental OpenCL support" OFF)
 option(BUILD_TRAINING_TOOLS "Build training tools" ON)
 option(BUILD_TESTS "Build tests" ON)
-=======
-option(GRAPHICS_DISABLED "Disable disable graphics (ScrollView)" ON)
-option(DISABLED_LEGACY_ENGINE "Disable the legacy OCR engine" OFF)
-option(ENABLE_LTO "Enable link-time optimization" OFF)
-option(FAST_FLOAT "Enable float for LSTM" ON)
-option(ENABLE_OPENCL "Enable unsupported experimental OpenCL support" OFF)
-option(BUILD_TRAINING_TOOLS "Build training tools" OFF)
-option(BUILD_TESTS "Build tests" OFF)
->>>>>>> 86977715
 option(USE_SYSTEM_ICU "Use system ICU" OFF)
 option(DISABLE_ARCHIVE "Disable build with libarchive (if available)" OFF)
 option(DISABLE_CURL "Disable build with libcurl (if available)" OFF)
@@ -167,7 +157,6 @@
   set(MARCH_NATIVE_OPT ON)
 endif()
 
-<<<<<<< HEAD
 message(STATUS "CMAKE_SYSTEM_PROCESSOR=<${CMAKE_SYSTEM_PROCESSOR}>")
 
 if(CMAKE_SYSTEM_PROCESSOR MATCHES "x86|x86_64|AMD64|amd64|i386|i686")
@@ -271,13 +260,6 @@
   set(HAVE_SSE4_1 FALSE)
 
 endif(CMAKE_SYSTEM_PROCESSOR MATCHES "x86|x86_64|AMD64|amd64|i386|i686")
-=======
-set(HAVE_AVX FALSE)
-set(HAVE_AVX2 FALSE)
-set(HAVE_FMA FALSE)
-set(HAVE_NEON FALSE)
-#set(HAVE_SSE4_1 TRUE)
->>>>>>> 86977715
 
 # Compiler specific environments
 if(CMAKE_COMPILER_IS_GNUCXX OR MINGW)
@@ -355,23 +337,7 @@
   add_definitions(-D__CYGWIN__)
 elseif(UNIX)
   if(NOT ANDROID)
-        #
-        # Check link below for detail explanation:
-        # https://kripken.github.io/emscripten-site/docs/tools_reference/emcc.html
-        # https://github.com/kripken/emscripten/blob/1.38.16/src/settings.js
-        #
-        # Use c++11 standard
-        set(CMAKE_CXX_FLAGS "${CMAKE_CXX_FLAGS} --std=c++11")
-        # Optimize code for size reduction
-        set(CMAKE_CXX_FLAGS "${CMAKE_CXX_FLAGS} -O3")
-        # set(CMAKE_CXX_FLAGS "${CMAKE_CXX_FLAGS} -g4")
-        # Run closure compiler, reduce code size, enable closure will lead to variable undeclare issue
-        # set(CMAKE_CXX_FLAGS "${CMAKE_CXX_FLAGS} --closure 1")
-        # Do not emit a separate memory initialization file
-        set(CMAKE_CXX_FLAGS "${CMAKE_CXX_FLAGS} --memory-init-file 0")
-        # LLVM link-time optimization, this flag solves the issue of [Invalid SIMD cast between items of different bit sizes]
-        # set(CMAKE_CXX_FLAGS "${CMAKE_CXX_FLAGS} --llvm-lto 1")
-        # set(LIB_pthread pthread)
+    set(LIB_pthread pthread)
   endif()
 elseif(WIN32)
   set(LIB_Ws2_32 Ws2_32)
@@ -682,10 +648,8 @@
   list(REMOVE_ITEM TESSERACT_SRC ${TESSERACT_SRC_LEGACY})
 endif(DISABLED_LEGACY_ENGINE)
 
-if(NOT HAVE_SSE4_1)
-  list(APPEND arch_files src/arch/dotproduct.cpp src/arch/simddetect.cpp
-      src/arch/intsimdmatrix.cpp)
-endif(NOT HAVE_SSE4_1)
+list(APPEND arch_files src/arch/dotproduct.cpp src/arch/simddetect.cpp
+     src/arch/intsimdmatrix.cpp)
 
 if(MARCH_NATIVE_FLAGS)
   set_source_files_properties(src/arch/dotproduct.cpp
@@ -713,15 +677,11 @@
                               PROPERTIES COMPILE_FLAGS ${FMA_COMPILE_FLAGS})
 endif(HAVE_FMA)
 if(HAVE_SSE4_1)
-list(APPEND arch_files_opt src/arch/dotproductsse.cpp src/arch/simddetect.cpp src/arch/intsimdmatrix.cpp src/arch/intsimdmatrixsse.cpp src/arch/dotproduct.cpp)
-set_source_files_properties(src/arch/dotproductsse.cpp src/arch/simddetect.cpp src/arch/intsimdmatrix.cpp src/arch/intsimdmatrixsse.cpp  src/arch/dotproduct.cpp PROPERTIES COMPILE_FLAGS "-DSSE4_1 -msimd128 -msse -msse2 -msse3 -msse4 -msse4.1 -msse4.2 -Wno-argument-outside-range")
-message("Using SSE41")
-
-  #list(APPEND arch_files_opt src/arch/dotproductsse.cpp
-  #     src/arch/intsimdmatrixsse.cpp)
-  #set_source_files_properties(
-  #  src/arch/dotproductsse.cpp src/arch/intsimdmatrixsse.cpp
-  #  PROPERTIES COMPILE_FLAGS ${SSE4_1_COMPILE_FLAGS})
+  list(APPEND arch_files_opt src/arch/dotproductsse.cpp
+       src/arch/intsimdmatrixsse.cpp)
+  set_source_files_properties(
+    src/arch/dotproductsse.cpp src/arch/intsimdmatrixsse.cpp
+    PROPERTIES COMPILE_FLAGS ${SSE4_1_COMPILE_FLAGS})
 endif(HAVE_SSE4_1)
 if(HAVE_NEON)
   list(APPEND arch_files_opt src/arch/dotproductneon.cpp
@@ -898,171 +858,83 @@
 # EXECUTABLE tesseract
 # ##############################################################################
 
-########################################
-# Build tesseract-core.js (WASM version)
-########################################
-
-set(tesseract_js_wrapper ../../javascript/src/wrapper.cpp)
-
-if(HAVE_SSE4_1)
-  set(WASM_NAME tesseract-core-sse)
-else()
-  set(WASM_NAME tesseract-core)
-endif()
-
-add_executable                  (${WASM_NAME} ${tesseract_js_wrapper})
-#
-# Check link below for detail explanation
-# https://github.com/kripken/emscripten/blob/1.38.16/src/settings.js
-#
-# Use double amount of memory comparing to default
-set(TESS_LINK_FLAGS "${TESS_LINK_FLAGS} -s TOTAL_MEMORY=268435456")
-# Allow memory to grow
-set(TESS_LINK_FLAGS "${TESS_LINK_FLAGS} -s ALLOW_MEMORY_GROWTH=1")
-# Replace default name 'Module' with 'TesseractCore'
-# set(TESS_LINK_FLAGS "${TESS_LINK_FLAGS} -s EXPORT_NAME='\"TesseractCore\"'")
-# Enable for closure option
-set(TESS_LINK_FLAGS "${TESS_LINK_FLAGS} -s MODULARIZE=1")
-# Do not run main function
-set(TESS_LINK_FLAGS "${TESS_LINK_FLAGS} -s INVOKE_RUN=0")
-# Remove unneeded variables
-set(TESS_LINK_FLAGS "${TESS_LINK_FLAGS} -s AGGRESSIVE_VARIABLE_ELIMINATION=1")
-# Allow stackTrace() to emit fully proper demangled c++ names
-set(TESS_LINK_FLAGS "${TESS_LINK_FLAGS} -s DEMANGLE_SUPPORT=1")
-# Allow unused symbol
-set(TESS_LINK_FLAGS "${TESS_LINK_FLAGS} -s ERROR_ON_UNDEFINED_SYMBOLS=0")
-#
-# This flag fix the issue of [float unrepresentable in integer range]
-# Ref: http://kripken.github.io/emscripten-site/docs/compiling/WebAssembly.html#trap-mode
-#
-#set(TESS_LINK_FLAGS "${TESS_LINK_FLAGS} -s BINARYEN_TRAP_MODE='\"clamp\"'")
-#set(TESS_LINK_FLAGS "${TESS_LINK_FLAGS} -s ASSERTIONS=1")
-#set(TESS_LINK_FLAGS "${TESS_LINK_FLAGS} -s FS_LOG=1")
-#set(TESS_LINK_FLAGS "${TESS_LINK_FLAGS} -s RUNTIME_LOGGING=1")
-#set(TESS_LINK_FLAGS "${TESS_LINK_FLAGS} -s LIBRARY_DEBUG=1")
-#set(TESS_LINK_FLAGS "${TESS_LINK_FLAGS} -s SYSCALL_DEBUG=1")
-set(TESS_LINK_FLAGS "${TESS_LINK_FLAGS} -s EXPORTED_FUNCTIONS='[\"_pixDestroy\",\"_boxaDestroy\",\"_pixaDestroy\",\"_ptaDestroy\",\"_pixReadMem\",\"_pixReadHeaderMem\"]'")
-set(TESS_LINK_FLAGS "${TESS_LINK_FLAGS} -s EXPORTED_RUNTIME_METHODS='[\"FS\", \"setValue\", \"getValue\"]'")
-set(TESS_LINK_FLAGS "${TESS_LINK_FLAGS} --post-js ../../../javascript/glue.js")
-set(TESS_LINK_FLAGS "${TESS_LINK_FLAGS} --post-js ../../../javascript/anterior.js")
-# set(TESS_LINK_FLAGS "${TESS_LINK_FLAGS} --embed-file ../tessdata/pdf.ttf@pdf.ttf")
-set_target_properties(${WASM_NAME} PROPERTIES LINK_FLAGS "${TESS_LINK_FLAGS} -s EXPORT_NAME='\"TesseractCore\"'")
-target_link_libraries         (libtesseract PUBLIC
-  ${CMAKE_PREFIX_PATH}/lib/libgif.a
-  ${CMAKE_PREFIX_PATH}/lib/libjpeg.a
-  ${CMAKE_PREFIX_PATH}/lib/libopenlibm.a
-  ${CMAKE_PREFIX_PATH}/lib/libpng.a
-  ${CMAKE_PREFIX_PATH}/lib/libtiff.a
-  ${CMAKE_PREFIX_PATH}/lib/libtiffxx.a
-  ${CMAKE_PREFIX_PATH}/lib/libwebp.a
-  ${CMAKE_PREFIX_PATH}/lib/libwebpdecoder.a
-  ${CMAKE_PREFIX_PATH}/lib/libwebpdemux.a
-  ${CMAKE_PREFIX_PATH}/lib/libz.a
+add_executable(tesseract src/tesseract.cpp)
+target_link_libraries(tesseract libtesseract)
+if(HAVE_TIFFIO_H AND WIN32)
+  target_link_libraries(tesseract ${TIFF_LIBRARIES})
+endif()
+
+if(OPENMP_BUILD AND UNIX)
+  target_link_libraries(tesseract pthread)
+endif()
+
+# ##############################################################################
+
+if(BUILD_TESTS AND EXISTS
+     ${CMAKE_CURRENT_SOURCE_DIR}/unittest/third_party/googletest/CMakeLists.txt
 )
-target_link_libraries           (${WASM_NAME} libtesseract)
-
-#############################################################
-# Build tesseract-core.wasm.js (WASM Base64 embedded version)
-#############################################################
-
-if(HAVE_SSE4_1)
-  set(WASM_NAME tesseract-core-sse.wasm)
-else()
-  set(WASM_NAME tesseract-core.wasm)
-endif()
-
-add_executable                  (${WASM_NAME} ${tesseract_js_wrapper})
-
-# # Embeds all subresources in the emitted file as base64 string literals
-set(TESS_LINK_FLAGS "${TESS_LINK_FLAGS} -s SINGLE_FILE=1")
-set_target_properties(${WASM_NAME} PROPERTIES LINK_FLAGS "${TESS_LINK_FLAGS} -s EXPORT_NAME='\"TesseractCoreWASM\"'")
-
-target_link_libraries           (${WASM_NAME} libtesseract)
-
-
-###########################################
-# Build tesseract-core.asm.js (ASM version)
-###########################################
-
-#add_executable                  (tesseract-core.asm ${tesseract_js_wrapper})
-
-# Disable WASM
-#set(TESS_LINK_FLAGS "${TESS_LINK_FLAGS} -s WASM=0")
-
-#set_target_properties(tesseract-core.asm PROPERTIES LINK_FLAGS "${TESS_LINK_FLAGS} -s EXPORT_NAME='\"TesseractCoreASM\"'")
-#target_link_libraries           (tesseract-core.asm libtesseract)
-#set(tesseractmain_src src/api/tesseractmain.cpp)
-
-# ##############################################################################
-
-# if(BUILD_TESTS AND EXISTS
-#      ${CMAKE_CURRENT_SOURCE_DIR}/unittest/third_party/googletest/CMakeLists.txt
-# )
-#   add_subdirectory(unittest/third_party/googletest)
-# endif()
-
-# if(BUILD_TRAINING_TOOLS)
-#   add_subdirectory(src/training)
-# endif()
-
-# get_target_property(tesseract_NAME libtesseract NAME)
-# get_target_property(tesseract_VERSION libtesseract VERSION)
-# get_target_property(tesseract_OUTPUT_NAME libtesseract OUTPUT_NAME)
-
-# configure_file(tesseract.pc.cmake ${CMAKE_CURRENT_BINARY_DIR}/tesseract.pc
-#                @ONLY)
-
-# configure_package_config_file(
-#   cmake/templates/TesseractConfig.cmake.in
-#   ${CMAKE_CURRENT_BINARY_DIR}/cmake/tesseract/TesseractConfig.cmake
-#   INSTALL_DESTINATION ${CMAKE_INSTALL_LIBDIR}/cmake/tesseract
-#   PATH_VARS INCLUDE_DIR LIBRARY_DIRS)
-# write_basic_package_version_file(
-#   ${CMAKE_CURRENT_BINARY_DIR}/cmake/tesseract/TesseractConfigVersion.cmake
-#   VERSION ${PACKAGE_VERSION}
-#   COMPATIBILITY SameMajorVersion)
-
-# install(FILES ${CMAKE_CURRENT_BINARY_DIR}/tesseract.pc
-#         DESTINATION ${CMAKE_INSTALL_LIBDIR}/pkgconfig)
-# #install(TARGETS tesseract DESTINATION bin)
-# install(TARGETS tesseract-core RUNTIME DESTINATION bin)
-# #install(TARGETS tesseract-core.asm RUNTIME DESTINATION bin)
-
-# install(
-#   TARGETS libtesseract
-#   EXPORT TesseractTargets
-#   RUNTIME DESTINATION bin
-#   LIBRARY DESTINATION ${CMAKE_INSTALL_LIBDIR}
-#   ARCHIVE DESTINATION ${CMAKE_INSTALL_LIBDIR})
-# install(
-#   EXPORT TesseractTargets
-#   NAMESPACE Tesseract::
-#   DESTINATION ${CMAKE_INSTALL_LIBDIR}/cmake/tesseract)
-# install(DIRECTORY ${CMAKE_CURRENT_BINARY_DIR}/cmake
-#         DESTINATION ${CMAKE_INSTALL_LIBDIR})
-
-# install(
-#   FILES include/tesseract/baseapi.h
-#         include/tesseract/capi.h
-#         include/tesseract/renderer.h
-#         ${CMAKE_CURRENT_BINARY_DIR}/include/tesseract/version.h
-#         include/tesseract/ltrresultiterator.h
-#         include/tesseract/pageiterator.h
-#         include/tesseract/resultiterator.h
-#         include/tesseract/osdetect.h
-#         include/tesseract/publictypes.h
-#         include/tesseract/ocrclass.h
-#         include/tesseract/export.h
-#         include/tesseract/unichar.h
-#         # ${CMAKE_CURRENT_BINARY_DIR}/src/endianness.h
-#   DESTINATION include/tesseract)
-
-# if(INSTALL_CONFIGS)
-# install(FILES ${TESSERACT_CONFIGS}
-#         DESTINATION ${CMAKE_INSTALL_PREFIX}/share/tessdata/configs)
-# install(FILES ${TESSERACT_TESSCONFIGS}
-#         DESTINATION ${CMAKE_INSTALL_PREFIX}/share/tessdata/tessconfigs)
-# endif()
+  add_subdirectory(unittest/third_party/googletest)
+endif()
+
+if(BUILD_TRAINING_TOOLS)
+  add_subdirectory(src/training)
+endif()
+
+get_target_property(tesseract_NAME libtesseract NAME)
+get_target_property(tesseract_VERSION libtesseract VERSION)
+get_target_property(tesseract_OUTPUT_NAME libtesseract OUTPUT_NAME)
+
+configure_file(tesseract.pc.cmake ${CMAKE_CURRENT_BINARY_DIR}/tesseract.pc
+               @ONLY)
+
+configure_package_config_file(
+  cmake/templates/TesseractConfig.cmake.in
+  ${CMAKE_CURRENT_BINARY_DIR}/cmake/tesseract/TesseractConfig.cmake
+  INSTALL_DESTINATION ${CMAKE_INSTALL_LIBDIR}/cmake/tesseract
+  PATH_VARS INCLUDE_DIR LIBRARY_DIRS)
+write_basic_package_version_file(
+  ${CMAKE_CURRENT_BINARY_DIR}/cmake/tesseract/TesseractConfigVersion.cmake
+  VERSION ${PACKAGE_VERSION}
+  COMPATIBILITY SameMajorVersion)
+
+install(FILES ${CMAKE_CURRENT_BINARY_DIR}/tesseract.pc
+        DESTINATION ${CMAKE_INSTALL_LIBDIR}/pkgconfig)
+install(TARGETS tesseract DESTINATION bin)
+install(
+  TARGETS libtesseract
+  EXPORT TesseractTargets
+  RUNTIME DESTINATION bin
+  LIBRARY DESTINATION ${CMAKE_INSTALL_LIBDIR}
+  ARCHIVE DESTINATION ${CMAKE_INSTALL_LIBDIR})
+install(
+  EXPORT TesseractTargets
+  NAMESPACE Tesseract::
+  DESTINATION ${CMAKE_INSTALL_LIBDIR}/cmake/tesseract)
+install(DIRECTORY ${CMAKE_CURRENT_BINARY_DIR}/cmake
+        DESTINATION ${CMAKE_INSTALL_LIBDIR})
+
+install(
+  FILES include/tesseract/baseapi.h
+        include/tesseract/capi.h
+        include/tesseract/renderer.h
+        ${CMAKE_CURRENT_BINARY_DIR}/include/tesseract/version.h
+        include/tesseract/ltrresultiterator.h
+        include/tesseract/pageiterator.h
+        include/tesseract/resultiterator.h
+        include/tesseract/osdetect.h
+        include/tesseract/publictypes.h
+        include/tesseract/ocrclass.h
+        include/tesseract/export.h
+        include/tesseract/unichar.h
+        # ${CMAKE_CURRENT_BINARY_DIR}/src/endianness.h
+  DESTINATION include/tesseract)
+
+if(INSTALL_CONFIGS)
+install(FILES ${TESSERACT_CONFIGS}
+        DESTINATION ${CMAKE_INSTALL_PREFIX}/share/tessdata/configs)
+install(FILES ${TESSERACT_TESSCONFIGS}
+        DESTINATION ${CMAKE_INSTALL_PREFIX}/share/tessdata/tessconfigs)
+endif()
 
 # ##############################################################################
 # uninstall target
