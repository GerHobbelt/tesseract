--- conflicted
+++ resolved
@@ -152,21 +152,10 @@
   message(STATUS "IPO / LTO not supported: <${error}>")
 endif()
 
-<<<<<<< HEAD
-check_cxx_compiler_flag("-march=native" COMPILER_SUPPORTS_MARCH_NATIVE)
-if(NOT DISABLE_OPTIMIZATION AND COMPILER_SUPPORTS_MARCH_NATIVE)
-  set(MARCH_NATIVE_FLAGS "${MARCH_NATIVE_FLAGS} -march=native")
-  if(NOT CLANG AND MSVC)
-    # clang-cl does not know this argument
-    set(MARCH_NATIVE_FLAGS "${MARCH_NATIVE_FLAGS} -mtune=native")
-  endif()
-  set(MARCH_NATIVE_OPT ON)
-endif()
-=======
 set(MARCH_NATIVE_OPT OFF)
 if(ENABLE_NATIVE)
   check_cxx_compiler_flag("-march=native" COMPILER_SUPPORTS_MARCH_NATIVE)
-  if(COMPILER_SUPPORTS_MARCH_NATIVE)
+  if(NOT DISABLE_OPTIMIZATION AND COMPILER_SUPPORTS_MARCH_NATIVE)
     set(DOTPRODUCT_FLAGS "${DOTPRODUCT_FLAGS} -march=native")
     if(NOT CLANG AND MSVC)
       # clang-cl does not know this argument
@@ -175,7 +164,6 @@
     set(MARCH_NATIVE_OPT ON)
   endif(COMPILER_SUPPORTS_MARCH_NATIVE)
 endif(ENABLE_NATIVE)
->>>>>>> 691de2b9
 
 message(STATUS "CMAKE_SYSTEM_PROCESSOR=<${CMAKE_SYSTEM_PROCESSOR}>")
 
@@ -553,13 +541,9 @@
                "${HAVE_LIBARCHIVE}")
 message(STATUS "Build with libcurl support [HAVE_LIBCURL]: ${HAVE_LIBCURL}")
 message(STATUS "Enable float for LSTM [FAST_FLOAT]: ${FAST_FLOAT}")
-<<<<<<< HEAD
-message(STATUS "Disable graphics (ScrollView) [GRAPHICS_DISABLED]: "
-=======
 message(STATUS "Enable optimization for host CPU (could break HW compatibility)"
                " [ENABLE_NATIVE]: ${ENABLE_NATIVE}")
-message(STATUS "Disable disable graphics (ScrollView) [GRAPHICS_DISABLED]: "
->>>>>>> 691de2b9
+message(STATUS "Disable graphics (ScrollView) [GRAPHICS_DISABLED]: "
                "${GRAPHICS_DISABLED}")
 message(STATUS "Disable the legacy OCR engine [DISABLED_LEGACY_ENGINE]: "
                "${DISABLED_LEGACY_ENGINE}")
