#
# tesseract
#

###############################################################################
#
# cmake settings
#
###############################################################################

cmake_minimum_required(VERSION 3.7 FATAL_ERROR)

# In-source builds are disabled.
if ("${CMAKE_CURRENT_SOURCE_DIR}" STREQUAL "${CMAKE_CURRENT_BINARY_DIR}")
    message(FATAL_ERROR
        "CMake generation is not possible within the source directory!"
        "\n Remove the CMakeCache.txt file and try again from another folder, e.g.:"
        "\n "
        "\n rm CMakeCache.txt"
        "\n mkdir build"
        "\n cd build"
        "\n cmake .."
    )
endif()

set(CMAKE_MODULE_PATH "${CMAKE_MODULE_PATH};${CMAKE_CURRENT_SOURCE_DIR}/cmake")

set(EXECUTABLE_OUTPUT_PATH "${CMAKE_BINARY_DIR}/bin")
set(CMAKE_RUNTIME_OUTPUT_DIRECTORY "${EXECUTABLE_OUTPUT_PATH}")

# Use solution folders.
set_property(GLOBAL PROPERTY USE_FOLDERS ON)
set_property(GLOBAL PROPERTY PREDEFINED_TARGETS_FOLDER "CMake Targets")

if(NOT ${CMAKE_VERSION} VERSION_LESS "3.15.0")
    if (WIN32)
        cmake_policy(SET CMP0091 NEW)
        message(STATUS "Setting policy CMP0091 to NEW")
    endif()
endif()

cmake_policy(SET CMP0074 NEW) # find_package() uses <PackageName>_ROOT variables

###############################################################################
#
# project settings
#
###############################################################################

project(tesseract C CXX)

# Get version with components from VERSION file.
file(STRINGS "VERSION" VERSION_PLAIN)
string(REGEX REPLACE "^([^.]*)\\..*" "\\1" VERSION_MAJOR ${VERSION_PLAIN})
string(REGEX REPLACE "^[^.]*\\.([^.]*)\\..*" "\\1" VERSION_MINOR ${VERSION_PLAIN})
string(REGEX REPLACE "^[^.]*\\.[^.]*\\.([0-9]*).*" "\\1" VERSION_PATCH ${VERSION_PLAIN})
if(EXISTS ${CMAKE_CURRENT_SOURCE_DIR}/.git)
    execute_process(COMMAND git --git-dir ${CMAKE_CURRENT_SOURCE_DIR}/.git describe --abbrev=4
        OUTPUT_VARIABLE GIT_REV)
        string(REGEX REPLACE "\n$" "" PACKAGE_VERSION "${GIT_REV}")
endif()
if(NOT PACKAGE_VERSION)
    set(PACKAGE_VERSION ${VERSION_PLAIN})
endif()

# Provide also same macro names as autoconf (see configure.ac).
set(GENERIC_MAJOR_VERSION ${VERSION_MAJOR})
set(GENERIC_MINOR_VERSION ${VERSION_MINOR})
set(GENERIC_MICRO_VERSION ${VERSION_PATCH})

set(MINIMUM_LEPTONICA_VERSION 1.74)

###############################################################################
#
# options
#
###############################################################################

message( "Configuring tesseract version ${PACKAGE_VERSION}...")

if (WIN32)
    option(SW_BUILD "Build with sw" OFF)
else()
    option(SW_BUILD "Build with sw" OFF)
endif()
option(OPENMP_BUILD "Build with openmp support" OFF)  # see issue #1662
option(GRAPHICS_DISABLED "Disable graphics (ScrollView)" OFF)
option(DISABLED_LEGACY_ENGINE "Disable the legacy OCR engine" ON)
option(ENABLE_LTO "Enable link-time optimization" OFF)
option(FAST_FLOAT "Enable float for LSTM" OFF)
option(BUILD_TRAINING_TOOLS "Build training tools" ON)
option(BUILD_TESTS "Build tests" ON)
option(USE_SYSTEM_ICU "Use system ICU" OFF)
option(DISABLE_ARCHIVE "Disable build with libarchive (if available)" OFF)
option(DISABLE_CURL "Disable build with libcurl (if available)" OFF)

if(NOT ${CMAKE_VERSION} VERSION_LESS "3.15.0")
    if(WIN32 AND MSVC)
        option(WIN32_MT_BUILD "Build with MT flag for MSVC" ON)
    endif()
endif()

###############################################################################
#
# compiler and linker
#
###############################################################################

if(CMAKE_CXX_COMPILER_ID MATCHES "Clang")
    set(CLANG 1)
endif()

if(NOT CMAKE_BUILD_TYPE)
    message(STATUS "Setting build type to 'Release' as none was specified.")
    set(CMAKE_BUILD_TYPE Release CACHE STRING "Choose the type of build." FORCE)
    set_property(CACHE CMAKE_BUILD_TYPE PROPERTY STRINGS "Debug" "Release")
endif()

include(CheckCXXCompilerFlag)

set(CMAKE_CXX_STANDARD 17)
set(CMAKE_CXX_STANDARD_REQUIRED ON)
if (NOT CMAKE_CXX_COMPILER_ID STREQUAL "GNU")
    # cygwin gnu c++ needs to use -std=gnu++17 instead of -std=c++17
    set(CMAKE_CXX_EXTENSIONS OFF)
endif ()

if (BUILD_SHARED_LIBS)
    set(CMAKE_CXX_VISIBILITY_PRESET hidden)
endif()

# LTO
cmake_policy(SET CMP0069 NEW)
include(CheckIPOSupported)
check_ipo_supported(RESULT LTO_SUPPORTED OUTPUT error)
if(LTO_SUPPORTED)
    message(STATUS "IPO / LTO supported")
else()
    message(STATUS "IPO / LTO not supported: <${error}>")
endif()

CHECK_CXX_COMPILER_FLAG("-march=native" COMPILER_SUPPORTS_MARCH_NATIVE)
if(COMPILER_SUPPORTS_MARCH_NATIVE)
    set(MARCH_NATIVE_FLAGS "${MARCH_NATIVE_FLAGS} -march=native")
    if(NOT CLANG AND MSVC)
        # clang-cl does not know this argument
        set(MARCH_NATIVE_FLAGS "${MARCH_NATIVE_FLAGS} -mtune=native")
    endif()
    set(MARCH_NATIVE_OPT ON)
endif()

message("CMAKE_SYSTEM_PROCESSOR=<${CMAKE_SYSTEM_PROCESSOR}>")

if(CMAKE_SYSTEM_PROCESSOR MATCHES "x86|AMD64")

set(HAVE_NEON FALSE)

CHECK_CXX_COMPILER_FLAG("-mavx" HAVE_AVX)
if(HAVE_AVX)
    set(AVX_COMPILE_FLAGS "-mavx")
    add_definitions("-DHAVE_AVX")
endif(HAVE_AVX)

CHECK_CXX_COMPILER_FLAG("-mavx2" HAVE_AVX2)
if(HAVE_AVX2)
    set(AVX2_COMPILE_FLAGS "-mavx2")
    add_definitions("-DHAVE_AVX2")
endif()

CHECK_CXX_COMPILER_FLAG("-mfma" HAVE_FMA)
if(HAVE_FMA)
    set(FMA_COMPILE_FLAGS "-mfma")
    add_definitions("-DHAVE_FMA")
endif()

CHECK_CXX_COMPILER_FLAG("-msse4.1" HAVE_SSE4_1)
if(HAVE_SSE4_1)
    set(SSE4_1_COMPILE_FLAGS "-msse4.1")
    add_definitions("-DHAVE_SSE4_1")
endif()

if(MSVC)
    if(NOT HAVE_AVX)
        set(AVX_COMPILE_FLAGS "/arch:AVX")
        set(HAVE_AVX ON)
        add_definitions("-DHAVE_AVX")
    endif()

    if(NOT HAVE_AVX2)
        set(AVX2_COMPILE_FLAGS "/arch:AVX2")
        set(HAVE_AVX2 ON)
        add_definitions("-DHAVE_AVX2")
        set(FMA_COMPILE_FLAGS "-D__FMA__")
        set(HAVE_FMA ON)
        add_definitions("-DHAVE_FMA")
    endif()

    if(NOT HAVE_SSE4_1)
        set(SSE4_1_COMPILE_FLAGS "-D__SSE4_1__")
        set(HAVE_SSE4_1 ON)
        add_definitions("-DHAVE_SSE4_1")
    endif()
    # clang with MSVC compatibility
    if(CLANG)
       set(CMAKE_CXX_FLAGS "${CMAKE_CXX_FLAGS} -Wno-microsoft-unqualified-friend")
       if(HAVE_FMA)
           set(FMA_COMPILE_FLAGS "-mfma ${FMA_COMPILE_FLAGS}")
       endif(HAVE_FMA)
       if(HAVE_SSE4_1)
           set(SSE4_1_COMPILE_FLAGS "-msse4.1 ${SSE4_1_COMPILE_FLAGS}")
       endif(HAVE_SSE4_1)
    endif(CLANG)
endif(MSVC)

elseif(CMAKE_SYSTEM_PROCESSOR MATCHES "arm64|aarch64.*|AARCH64.*")

set(HAVE_AVX FALSE)
set(HAVE_AVX2 FALSE)
set(HAVE_FMA FALSE)
set(HAVE_SSE4_1 FALSE)

add_definitions("-DHAVE_NEON")
set(HAVE_NEON TRUE)

else()

set(HAVE_AVX FALSE)
set(HAVE_AVX2 FALSE)
set(HAVE_FMA FALSE)
set(HAVE_SSE4_1 FALSE)

CHECK_CXX_COMPILER_FLAG("-mfpu=neon" HAVE_NEON)
if(HAVE_NEON)
    set(NEON_COMPILE_FLAGS "-mfpu=neon")
    add_definitions("-DHAVE_NEON")
endif()

endif(CMAKE_SYSTEM_PROCESSOR MATCHES "x86|AMD64")

# auto optimize - used only for information about available vectors
include(OptimizeForArchitecture)
OptimizeForArchitecture()
# remove global definition to eliminate effect on build
foreach(_flag ${_enable_vector_unit_list})
    string(TOUPPER "${_flag}" _flag)
    string(REPLACE "." "_" _flag "__${_flag}__")
    remove_definitions("-D${_flag}")
endforeach(_flag)
foreach(flag ${Vc_ARCHITECTURE_FLAGS})
    set(Vc_CXX_FLAGS "${Vc_CXX_FLAGS} ${flag}")
endforeach()

# Compiler specific environments
if(CMAKE_COMPILER_IS_GNUCXX OR MINGW)
    set(CMAKE_CXX_FLAGS_DEBUG "${CMAKE_CXX_FLAGS_DEBUG} -Wall -DDEBUG -pedantic -Og")
elseif(MSVC)
    add_definitions(-D_CRT_SECURE_NO_WARNINGS)
    add_definitions(-D_CRT_NONSTDC_NO_DEPRECATE)  # strdup
    set(CMAKE_CXX_FLAGS "${CMAKE_CXX_FLAGS} /utf-8")
    if (NOT CLANG)
        set(CMAKE_CXX_FLAGS "${CMAKE_CXX_FLAGS} /MP")
    endif()
    set(CMAKE_CXX_FLAGS_RELEASE "${CMAKE_CXX_FLAGS_RELEASE} /wd4244 /wd4305 /wd4267")
    # Don't use /Wall because it generates too many warnings.
    set(CMAKE_CXX_FLAGS_DEBUG "${CMAKE_CXX_FLAGS_DEBUG} /W0 /bigobj")
    # MT flag
    if(WIN32_MT_BUILD)
        set(CMAKE_MSVC_RUNTIME_LIBRARY "MultiThreaded$<$<CONFIG:Debug>:Debug>")
        message (STATUS "Building with static CRT.")
    endif()
endif()
if(CLANG)  # clang all platforms
    set(CMAKE_CXX_FLAGS_RELEASE "${CMAKE_CXX_FLAGS_RELEASE} -Wno-unused-command-line-argument")
    set(CMAKE_CXX_FLAGS_DEBUG "${CMAKE_CXX_FLAGS_DEBUG} -Wall -DDEBUG -pedantic -O0")
endif()

if (OPENMP_BUILD AND MSVC AND "${MSVC_VERSION}" LESS 1929)
    set(OPENMP_BUILD OFF)
endif()
if (OPENMP_BUILD)
    find_package(OpenMP QUIET)
    if (OpenMP_FOUND)
        message(">> ${OpenMP_FOUND} ${OpenMP_VERSION}")
        set(CMAKE_CXX_FLAGS "${CMAKE_CXX_FLAGS} ${OpenMP_CXX_FLAGS}")
        if(${CMAKE_VERSION} VERSION_LESS "3.9.0")
            add_library(OpenMP::OpenMP_CXX IMPORTED INTERFACE)
        endif()
    endif()
    # https://stackoverflow.com/questions/12399422/how-to-set-linker-flags-for-openmp-in-cmakes-try-compile-function
    if (NOT OpenMP_FOUND AND CLANG AND WIN32)
        # workaroung because find_package(OpenMP) does not work for clang-cl
        # https://gitlab.kitware.com/cmake/cmake/issues/19404
        check_include_file_cxx(omp.h HAVE_OMP_H_INCLUDE)
        find_library(OpenMP_LIBRARY NAMES omp libomp.lib)
        message(">> OpenMP_LIBRARY: ${OpenMP_LIBRARY}")
        if (MSVC)
            set(OpenMP_CXX_FLAGS "${OpenMP_CXX_FLAGS} /openmp")
        else()
            set(OpenMP_CXX_FLAGS "${OpenMP_CXX_FLAGS} -fopenmp")
        endif()
        set(OpenMP_FOUND 1)
        add_definitions(-D_OPENMP=201107)  # 3.1 version is supported from Clang 3.8.0
    endif()
    if (MSVC)
        string(REPLACE "/openmp" "/openmp:llvm" CMAKE_CXX_FLAGS ${CMAKE_CXX_FLAGS})
        string(REPLACE "-openmp" "/openmp:llvm" CMAKE_CXX_FLAGS ${CMAKE_CXX_FLAGS})
    endif()
endif()

if (CYGWIN)
    add_definitions(-D__CYGWIN__)
elseif(UNIX)
    if (NOT ANDROID)
        set(LIB_pthread pthread)
    endif()
elseif(WIN32)
    set(LIB_Ws2_32 Ws2_32)
endif()

add_definitions("-DCMAKE_BUILD")

###############################################################################
#
# packages
#
###############################################################################

if (SW_BUILD)
    find_package(SW REQUIRED)
    if (BUILD_SHARED_LIBS)
        set(SW_BUILD_SHARED_LIBS 1)
    else()
        set(SW_BUILD_SHARED_LIBS 0)
    endif()
    sw_add_package(
        org.sw.demo.danbloomberg.leptonica
        org.sw.demo.libarchive.libarchive
    )
    if (BUILD_TRAINING_TOOLS)
        sw_add_package(
            org.sw.demo.gnome.pango.pangocairo
            org.sw.demo.unicode.icu.i18n
        )
    endif()
    sw_execute()
else()
    find_package(PkgConfig)
    # Check for required library.
    # option -DLeptonica_DIR=path => cmake hint where to find leptonica
    find_package(Leptonica ${MINIMUM_LEPTONICA_VERSION} CONFIG)
    if (NOT Leptonica_FOUND AND PKG_CONFIG_EXECUTABLE)
        pkg_check_modules(Leptonica lept>=${MINIMUM_LEPTONICA_VERSION})
        link_directories(${Leptonica_LIBRARY_DIRS})
    endif()
    if (NOT Leptonica_FOUND)
        message(FATAL_ERROR "Cannot find required library Leptonica. Quitting!")
    endif(NOT Leptonica_FOUND)
    include_directories(${Leptonica_INCLUDE_DIRS})

    # Check for optional libraries.
    find_package(TIFF)  # for tesseractmain
    if(NOT TIFF_FOUND AND PKG_CONFIG_EXECUTABLE)
            # try PKG_CONFIG to find libtiff if cmake failed
            pkg_check_modules(TIFF libtiff-4)
    endif()
    if(TIFF_FOUND)
        set(HAVE_TIFFIO_H ON)
        include_directories(${TIFF_INCLUDE_DIRS})
    endif(TIFF_FOUND)
    if(DISABLE_ARCHIVE)
        set(HAVE_LIBARCHIVE OFF)
    else(DISABLE_ARCHIVE)
        find_package(LibArchive)
        if(NOT LibArchive_FOUND AND PKG_CONFIG_EXECUTABLE)
            # try PKG_CONFIG to find libarchive if cmake failed
            pkg_check_modules(LibArchive libarchive)
        endif()
        if(LibArchive_FOUND)
            set(HAVE_LIBARCHIVE ON)
            include_directories(${LibArchive_INCLUDE_DIRS})
        endif(LibArchive_FOUND)
    endif(DISABLE_ARCHIVE)
    if (DISABLE_CURL)
        set(HAVE_LIBCURL OFF)
    else(DISABLE_CURL)
        find_package(CURL)
        if(NOT CURL_FOUND AND PKG_CONFIG_EXECUTABLE)
            # try PKG_CONFIG to find libcurl if cmake failed
            pkg_check_modules(CURL libcurl)
        endif()
        if(CURL_FOUND)
            set(HAVE_LIBCURL ON)
            include_directories(${CURL_INCLUDE_DIRS})
        endif(CURL_FOUND)
    endif(DISABLE_CURL)
endif()

find_package(OpenCL QUIET)


###############################################################################
#
# configure
#
###############################################################################

if (NOT MSVC)
    set(MARCH_NATIVE_FLAGS "${MARCH_NATIVE_FLAGS} -O3 -ffast-math")
endif()

if(NOT DEFINED CMAKE_INSTALL_LIBDIR)
    set(CMAKE_INSTALL_LIBDIR lib)
endif(NOT DEFINED CMAKE_INSTALL_LIBDIR)

set(AUTOCONFIG_SRC ${CMAKE_CURRENT_BINARY_DIR}/config_auto.h.in)
set(AUTOCONFIG ${CMAKE_CURRENT_BINARY_DIR}/config_auto.h)
add_definitions(-DHAVE_TESSERACT_CONFIG_H)

if(GRAPHICS_DISABLED)
    message("ScrollView debugging disabled.")
endif()
set (CMAKE_REQUIRED_INCLUDES ${CMAKE_REQUIRED_INCLUDES} "${CMAKE_PREFIX_PATH}/include" "${CMAKE_INSTALL_PREFIX}/include")
include(Configure)

configure_file(${AUTOCONFIG_SRC} ${AUTOCONFIG} @ONLY)

set(INCLUDE_DIR "${CMAKE_INSTALL_PREFIX}/include")
set(LIBRARY_DIRS "${CMAKE_INSTALL_PREFIX}/${CMAKE_INSTALL_LIBDIR}")

configure_file(
    ${CMAKE_CURRENT_SOURCE_DIR}/include/tesseract/version.h.in
    ${CMAKE_CURRENT_BINARY_DIR}/include/tesseract/version.h @ONLY)

include(CMakePackageConfigHelpers)
include(GenerateExportHeader)
    
# show summary of configuration
if(${CMAKE_BUILD_TYPE} MATCHES Debug)
    set(COMPILER_FLAGS "${CMAKE_CXX_FLAGS} ${CMAKE_CXX_FLAGS_DEBUG}")
elseif(${CMAKE_BUILD_TYPE} MATCHES Release)
    set(COMPILER_FLAGS "${CMAKE_CXX_FLAGS} ${CMAKE_CXX_FLAGS_RELEASE}")
    if (LTO_SUPPORTED AND ENABLE_LTO)
        set(CMAKE_INTERPROCEDURAL_OPTIMIZATION TRUE)
    else()
        set(CMAKE_INTERPROCEDURAL_OPTIMIZATION FALSE)
    endif()  # LTO_SUPPORTED
endif()
message( STATUS )
message( STATUS "General configuration for Tesseract ${PACKAGE_VERSION}")
message( STATUS "--------------------------------------------------------")
message( STATUS "Build type: ${CMAKE_BUILD_TYPE}")
message( STATUS "Compiler: ${CMAKE_CXX_COMPILER_ID}")
message( STATUS "Used standard: C++${CMAKE_CXX_STANDARD}")
message( STATUS "CXX compiler options: ${COMPILER_FLAGS}")
get_directory_property( DirCompDefs COMPILE_DEFINITIONS)
message( STATUS "Compile definitions = ${DirCompDefs}")
message( STATUS "Linker options: ${CMAKE_EXE_LINKER_FLAGS} ${CMAKE_EXE_LINKER_FLAGS_${CMAKE_BUILD_TYPE_UP}}")
message( STATUS "Install directory: ${CMAKE_INSTALL_PREFIX}")
message( STATUS "Architecture flags: ${Vc_ARCHITECTURE_FLAGS}")
message( STATUS "Vector unit list: ${_enable_vector_unit_list}")
message( STATUS "HAVE_AVX: ${HAVE_AVX}")
message( STATUS "HAVE_AVX2: ${HAVE_AVX2}")
message( STATUS "HAVE_FMA: ${HAVE_FMA}")
message( STATUS "HAVE_SSE4_1: ${HAVE_SSE4_1}")
message( STATUS "MARCH_NATIVE_OPT: ${MARCH_NATIVE_OPT}")
message( STATUS "HAVE_NEON: ${HAVE_NEON}")
message( STATUS "Link-time optimization: ${CMAKE_INTERPROCEDURAL_OPTIMIZATION}")
message( STATUS "--------------------------------------------------------")
message( STATUS "Build with sw [SW_BUILD]: ${SW_BUILD}")
message( STATUS "Build with openmp support [OPENMP_BUILD]: ${OPENMP_BUILD}")
message( STATUS "Build with libarchive support [HAVE_LIBARCHIVE]: ${HAVE_LIBARCHIVE}")
message( STATUS "Build with libcurl support [HAVE_LIBCURL]: ${HAVE_LIBCURL}")
message( STATUS "Enable float for LSTM [FAST_FLOAT]: ${FAST_FLOAT}")
message( STATUS "Disable graphics (ScrollView) [GRAPHICS_DISABLED]: ${GRAPHICS_DISABLED}")
message( STATUS "Disable the legacy OCR engine [DISABLED_LEGACY_ENGINE]: ${DISABLED_LEGACY_ENGINE}")
message( STATUS "Build training tools [BUILD_TRAINING_TOOLS]: ${BUILD_TRAINING_TOOLS}")
message( STATUS "Build tests [BUILD_TESTS]: ${BUILD_TESTS}")
message( STATUS "Use system ICU Library [USE_SYSTEM_ICU]: ${USE_SYSTEM_ICU}")
message( STATUS "--------------------------------------------------------")
message( STATUS )

###############################################################################
#
# build
#
###############################################################################

include(BuildFunctions)
include(SourceGroups)

add_definitions(-D_SILENCE_STDEXT_HASH_DEPRECATION_WARNINGS=1)

include_directories(${CMAKE_CURRENT_BINARY_DIR})
include_directories(${CMAKE_CURRENT_BINARY_DIR}/include)
if(ANDROID_TOOLCHAIN)
    include_directories(${ANDROID_TOOLCHAIN}/sysroot/usr/include)
    add_compile_definitions(__ANDROID_API_FUTURE__)
endif()

########################################
# LIBRARY tesseract
########################################

file(GLOB tesseract_src
    src/ccmain/*.cpp
    src/ccstruct/*.cpp
    src/ccutil/*.cpp
    src/classify/*.cpp
    src/cutil/*.cpp
    src/dict/*.cpp
    src/lstm/*.cpp
    src/opencl/*.cpp
    src/textord/*.cpp
    src/viewer/*.cpp
    src/wordrec/*.cpp
)

if (DISABLED_LEGACY_ENGINE)
    function(prepend_path srcs path)
        set(tmp, "")
        foreach(src IN LISTS ${srcs})
            list(APPEND tmp ${path}/${src})
        endforeach(src ${srcs})
        set(${srcs} ${tmp} PARENT_SCOPE)
    endfunction()

    SET(tesseract_src_legacy
        src/ccmain/adaptions.cpp
        src/ccmain/docqual.cpp
        src/ccmain/equationdetect.cpp
        src/ccmain/fixspace.cpp
        src/ccmain/fixxht.cpp
        src/ccmain/osdetect.cpp
        src/ccmain/par_control.cpp
        src/ccmain/recogtraining.cpp
        src/ccmain/superscript.cpp
        src/ccmain/tessbox.cpp
        src/ccmain/tfacepp.cpp
        src/ccstruct/fontinfo.cpp
        src/ccstruct/params_training_featdef.cpp
        src/ccutil/ambigs.cpp
        src/ccutil/bitvector.cpp
        src/ccutil/indexmapbidi.cpp
        src/classify/adaptive.cpp
        src/classify/adaptmatch.cpp
        src/classify/blobclass.cpp
        src/classify/cluster.cpp
        src/classify/clusttool.cpp
        src/classify/cutoffs.cpp
        src/classify/featdefs.cpp
        src/classify/float2int.cpp
        src/classify/fpoint.cpp
        src/classify/intfeaturespace.cpp
        src/classify/intfx.cpp
        src/classify/intmatcher.cpp
        src/classify/intproto.cpp
        src/classify/kdtree.cpp
        src/classify/mf.cpp
        src/classify/mfoutline.cpp
        src/classify/mfx.cpp
        src/classify/normfeat.cpp
        src/classify/normmatch.cpp
        src/classify/ocrfeatures.cpp
        src/classify/outfeat.cpp
        src/classify/picofeat.cpp
        src/classify/protos.cpp
        src/classify/shapeclassifier.cpp
        src/classify/shapetable.cpp
        src/classify/tessclassifier.cpp
        src/classify/trainingsample.cpp
        src/dict/permdawg.cpp
        src/dict/hyphen.cpp
        src/wordrec/associate.cpp
        src/wordrec/chop.cpp
        src/wordrec/chopper.cpp
        src/wordrec/drawfx.cpp
        src/wordrec/findseam.cpp
        src/wordrec/gradechop.cpp
        src/wordrec/language_model.cpp
        src/wordrec/lm_consistency.cpp
        src/wordrec/lm_pain_points.cpp
        src/wordrec/lm_state.cpp
        src/wordrec/outlines.cpp
        src/wordrec/params_model.cpp
        src/wordrec/pieces.cpp
        src/wordrec/plotedges.cpp
        src/wordrec/render.cpp
        src/wordrec/segsearch.cpp
        src/wordrec/wordclass.cpp
    )
    prepend_path(tesseract_src_legacy "${CMAKE_CURRENT_SOURCE_DIR}")
    list(REMOVE_ITEM tesseract_src ${tesseract_src_legacy})
endif(DISABLED_LEGACY_ENGINE)

list(APPEND arch_files
    src/arch/dotproduct.cpp
    src/arch/simddetect.cpp
    src/arch/intsimdmatrix.cpp
)

if(MARCH_NATIVE_FLAGS)
    set_source_files_properties(src/arch/dotproduct.cpp
                                PROPERTIES COMPILE_FLAGS ${MARCH_NATIVE_FLAGS})
endif(MARCH_NATIVE_FLAGS)
if(HAVE_AVX)
    list(APPEND arch_files_opt src/arch/dotproductavx.cpp)
    set_source_files_properties(src/arch/dotproductavx.cpp
                                PROPERTIES COMPILE_FLAGS ${AVX_COMPILE_FLAGS})
endif(HAVE_AVX)
if(HAVE_AVX2)
    list(APPEND arch_files_opt src/arch/intsimdmatrixavx2.cpp src/arch/dotproductavx.cpp)
    set_source_files_properties(src/arch/intsimdmatrixavx2.cpp
                                PROPERTIES COMPILE_FLAGS ${AVX2_COMPILE_FLAGS})
endif(HAVE_AVX2)
if(HAVE_FMA)
    list(APPEND arch_files_opt src/arch/dotproductfma.cpp)
    set_source_files_properties(src/arch/dotproductfma.cpp
                                PROPERTIES COMPILE_FLAGS ${FMA_COMPILE_FLAGS})
endif(HAVE_FMA)
if(HAVE_SSE4_1)
    list(APPEND arch_files_opt src/arch/dotproductsse.cpp src/arch/intsimdmatrixsse.cpp)
    set_source_files_properties(src/arch/dotproductsse.cpp src/arch/intsimdmatrixsse.cpp
                                PROPERTIES COMPILE_FLAGS ${SSE4_1_COMPILE_FLAGS})
endif(HAVE_SSE4_1)
if(HAVE_NEON)
    list(APPEND arch_files_opt src/arch/dotproductneon.cpp src/arch/intsimdmatrixneon.cpp)
    if(NEON_COMPILE_FLAGS)
       set_source_files_properties(src/arch/dotproductneon.cpp src/arch/intsimdmatrixneon.cpp
                                   PROPERTIES COMPILE_FLAGS ${NEON_COMPILE_FLAGS})
    endif()
endif(HAVE_NEON)

file(GLOB_RECURSE tesseract_hdr
    include/*
    src/arch/*.h
    src/ccmain/*.h
    src/ccstruct/*.h
    src/ccutil/*.h
    src/classify/*.h
    src/cutil/*.h
    src/dict/*.h
    src/lstm/*.h
    src/opencl/*.h
    src/textord/*.h
    src/viewer/*.h
    src/wordrec/*.h
)

set(tesseract_src ${tesseract_src}
    src/api/baseapi.cpp
    src/api/capi.cpp
    src/api/renderer.cpp
    src/api/altorenderer.cpp
    src/api/hocrrenderer.cpp
    src/api/lstmboxrenderer.cpp
    src/api/pdfrenderer.cpp
    src/api/wordstrboxrenderer.cpp
)

set(libtessfiles ${tesseract_src} ${arch_files} ${arch_files_opt} ${tesseract_hdr})

source_group(TREE ${CMAKE_CURRENT_SOURCE_DIR} FILES ${libtessfiles})

add_library                     (libtesseract ${libtessfiles})
target_include_directories      (libtesseract
    PUBLIC $<BUILD_INTERFACE:${CMAKE_CURRENT_SOURCE_DIR}/include>
    PRIVATE src

    PUBLIC $<BUILD_INTERFACE:${CMAKE_CURRENT_SOURCE_DIR}/src/arch>
    PUBLIC $<BUILD_INTERFACE:${CMAKE_CURRENT_SOURCE_DIR}/src/ccmain>
    PUBLIC $<BUILD_INTERFACE:${CMAKE_CURRENT_SOURCE_DIR}/src/ccstruct>
    PUBLIC $<BUILD_INTERFACE:${CMAKE_CURRENT_SOURCE_DIR}/src/ccutil>
    PUBLIC $<BUILD_INTERFACE:${CMAKE_CURRENT_SOURCE_DIR}/src/classify>
    PUBLIC $<BUILD_INTERFACE:${CMAKE_CURRENT_SOURCE_DIR}/src/cutil>
    PUBLIC $<BUILD_INTERFACE:${CMAKE_CURRENT_SOURCE_DIR}/src/dict>
    PUBLIC $<BUILD_INTERFACE:${CMAKE_CURRENT_SOURCE_DIR}/src/lstm>
    PUBLIC $<BUILD_INTERFACE:${CMAKE_CURRENT_SOURCE_DIR}/src/opencl>
    PUBLIC $<BUILD_INTERFACE:${CMAKE_CURRENT_SOURCE_DIR}/src/textord>
    PUBLIC $<BUILD_INTERFACE:${CMAKE_CURRENT_SOURCE_DIR}/src/viewer>
    PUBLIC $<BUILD_INTERFACE:${CMAKE_CURRENT_SOURCE_DIR}/src/wordrec>
    PUBLIC $<BUILD_INTERFACE:${CMAKE_CURRENT_SOURCE_DIR}/src/training>
)
if (BUILD_SHARED_LIBS)
target_compile_definitions      (libtesseract
    PRIVATE -DTESS_EXPORTS
    INTERFACE -DTESS_IMPORTS
)
#generate_export_header          (libtesseract EXPORT_MACRO_NAME TESS_API)
endif()
target_link_libraries           (libtesseract PRIVATE ${LIB_Ws2_32} ${LIB_pthread})
if(OpenMP_CXX_FOUND)
    target_link_libraries(libtesseract PUBLIC OpenMP::OpenMP_CXX)
endif()
if(LibArchive_FOUND)
    target_link_libraries(libtesseract PUBLIC ${LibArchive_LIBRARIES})
endif(LibArchive_FOUND)
if(CURL_FOUND)
    if(NOT "${CURL_LIBRARIES}")
        target_link_libraries(libtesseract PUBLIC CURL::libcurl)
    else()
        target_link_libraries(libtesseract PUBLIC ${CURL_LIBRARIES})
    endif()
endif(CURL_FOUND)
set_target_properties           (libtesseract PROPERTIES VERSION ${VERSION_MAJOR}.${VERSION_MINOR}.${VERSION_PATCH})
set_target_properties           (libtesseract PROPERTIES SOVERSION ${VERSION_MAJOR}.${VERSION_MINOR}.${VERSION_PATCH})
if (WIN32)
    set_target_properties       (libtesseract PROPERTIES OUTPUT_NAME tesseract${VERSION_MAJOR}${VERSION_MINOR})
    set_target_properties       (libtesseract PROPERTIES DEBUG_OUTPUT_NAME tesseract${VERSION_MAJOR}${VERSION_MINOR}d)
else()
    set_target_properties       (libtesseract PROPERTIES OUTPUT_NAME tesseract)
endif()

if (SW_BUILD)
    target_link_libraries       (libtesseract PUBLIC
        org.sw.demo.danbloomberg.leptonica
        org.sw.demo.libarchive.libarchive
    )
    file(WRITE ${CMAKE_CURRENT_BINARY_DIR}/TesseractTargets.cmake "include(${CMAKE_CURRENT_BINARY_DIR}/cppan.cmake)\n")
    export(TARGETS libtesseract APPEND FILE ${CMAKE_CURRENT_BINARY_DIR}/TesseractTargets.cmake NAMESPACE Tesseract::)
else()
<<<<<<< HEAD
    target_link_libraries       (libtesseract PUBLIC
        ${Leptonica_LIBRARIES}
        ${LibArchive_LIBRARIES}
        z
        png
        tiff
        jpeg
    )
=======
    target_link_libraries       (libtesseract PUBLIC ${Leptonica_LIBRARIES})
>>>>>>> c4ad9b7b
    export(TARGETS libtesseract FILE ${CMAKE_CURRENT_BINARY_DIR}/TesseractTargets.cmake NAMESPACE Tesseract::)
endif()

if (WIN32 AND CLANG AND OPENMP_BUILD)
    # Workaround for "libomp.lib is not automatically added on Windows"
    # see: http://lists.llvm.org/pipermail/openmp-dev/2015-August/000857.html
    target_link_libraries (libtesseract PRIVATE ${OpenMP_LIBRARY})
endif()

########################################
# EXECUTABLE tesseractmain
########################################

add_executable                  (tesseract src/api/tesseractmain.cpp)
target_link_libraries           (tesseract libtesseract)
if (HAVE_TIFFIO_H AND WIN32)
    target_link_libraries       (tesseract ${TIFF_LIBRARIES})
endif()

if (OPENMP_BUILD AND UNIX)
    target_link_libraries       (tesseract pthread)
endif()

########################################

if (BUILD_TESTS AND EXISTS ${CMAKE_CURRENT_SOURCE_DIR}/googletest/CMakeLists.txt)
    add_subdirectory(googletest)
endif()

if (BUILD_TRAINING_TOOLS)
    add_subdirectory(src/training)
endif()

get_target_property(tesseract_NAME libtesseract NAME)
get_target_property(tesseract_VERSION libtesseract VERSION)
get_target_property(tesseract_OUTPUT_NAME libtesseract OUTPUT_NAME)

configure_file(tesseract.pc.cmake ${CMAKE_CURRENT_BINARY_DIR}/tesseract.pc @ONLY)

configure_package_config_file(
    cmake/templates/TesseractConfig.cmake.in
    ${CMAKE_CURRENT_BINARY_DIR}/cmake/tesseract/TesseractConfig.cmake
    INSTALL_DESTINATION ${CMAKE_INSTALL_LIBDIR}/cmake/tesseract
    PATH_VARS INCLUDE_DIR LIBRARY_DIRS)
write_basic_package_version_file(
    ${CMAKE_CURRENT_BINARY_DIR}/cmake/tesseract/TesseractConfigVersion.cmake
    VERSION ${PACKAGE_VERSION}
    COMPATIBILITY SameMajorVersion)

install(FILES ${CMAKE_CURRENT_BINARY_DIR}/tesseract.pc DESTINATION ${CMAKE_INSTALL_LIBDIR}/pkgconfig)
install(TARGETS tesseract DESTINATION bin)
install(TARGETS libtesseract EXPORT TesseractTargets RUNTIME DESTINATION bin LIBRARY
        DESTINATION ${CMAKE_INSTALL_LIBDIR} 
        ARCHIVE DESTINATION ${CMAKE_INSTALL_LIBDIR})
install(EXPORT TesseractTargets NAMESPACE Tesseract:: DESTINATION ${CMAKE_INSTALL_LIBDIR}/cmake/tesseract)
install(DIRECTORY ${CMAKE_CURRENT_BINARY_DIR}/cmake DESTINATION ${CMAKE_INSTALL_LIBDIR})

install(FILES
    include/tesseract/baseapi.h
    include/tesseract/capi.h
    include/tesseract/renderer.h
    ${CMAKE_CURRENT_BINARY_DIR}/include/tesseract/version.h

    include/tesseract/ltrresultiterator.h
    include/tesseract/pageiterator.h
    include/tesseract/resultiterator.h
    include/tesseract/osdetect.h

    include/tesseract/publictypes.h

    include/tesseract/ocrclass.h
    include/tesseract/export.h
    include/tesseract/unichar.h

    #${CMAKE_CURRENT_BINARY_DIR}/src/endianness.h
    DESTINATION include/tesseract)

########################################
# uninstall target
########################################
if(NOT TARGET uninstall)
    configure_file(
        "${CMAKE_CURRENT_SOURCE_DIR}/cmake/templates/cmake_uninstall.cmake.in"
        "${CMAKE_CURRENT_BINARY_DIR}/cmake_uninstall.cmake"
        IMMEDIATE @ONLY)

    add_custom_target(uninstall
        COMMAND ${CMAKE_COMMAND} -P ${CMAKE_CURRENT_BINARY_DIR}/cmake_uninstall.cmake)
endif()

###############################################################################<|MERGE_RESOLUTION|>--- conflicted
+++ resolved
@@ -718,7 +718,6 @@
     file(WRITE ${CMAKE_CURRENT_BINARY_DIR}/TesseractTargets.cmake "include(${CMAKE_CURRENT_BINARY_DIR}/cppan.cmake)\n")
     export(TARGETS libtesseract APPEND FILE ${CMAKE_CURRENT_BINARY_DIR}/TesseractTargets.cmake NAMESPACE Tesseract::)
 else()
-<<<<<<< HEAD
     target_link_libraries       (libtesseract PUBLIC
         ${Leptonica_LIBRARIES}
         ${LibArchive_LIBRARIES}
@@ -727,9 +726,6 @@
         tiff
         jpeg
     )
-=======
-    target_link_libraries       (libtesseract PUBLIC ${Leptonica_LIBRARIES})
->>>>>>> c4ad9b7b
     export(TARGETS libtesseract FILE ${CMAKE_CURRENT_BINARY_DIR}/TesseractTargets.cmake NAMESPACE Tesseract::)
 endif()
 
