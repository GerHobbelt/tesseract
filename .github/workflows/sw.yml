--- conflicted
+++ resolved
@@ -26,14 +26,10 @@
     strategy:
       fail-fast: false
       matrix:
-<<<<<<< HEAD
-        os: [windows-2022, ubuntu-22.04, ubuntu-20.10, macos-12]
-=======
         os: [windows-2022, macos-latest]
         include:
           - os: ubuntu-22.04
             container: fedora:latest
->>>>>>> bc490ea7
 
     steps:
     - name: packages
