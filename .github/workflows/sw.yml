--- conflicted
+++ resolved
@@ -26,11 +26,7 @@
     strategy:
       fail-fast: false
       matrix:
-<<<<<<< HEAD
-        os: [windows-2022, ubuntu-22.04, macos-13]
-=======
-        os: [windows-2022, macos-latest]
->>>>>>> f3974d42
+        os: [windows-2022, ubuntu-22.04, macos-latest]
         include:
           - os: ubuntu-22.04
             container: fedora:latest
