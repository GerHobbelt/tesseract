name: sw

on:
  push:
    paths:
      - '**.cpp'
      - '**.h'
      - '**/sw.yml'
      - 'unittest/**.c'
      - 'unittest/**.cc'
  pull_request:
    paths:
      - '**.cpp'
      - '**.h'
      - '**/sw.yml'
      - 'unittest/**.c'
      - 'unittest/**.cc'
  schedule:
    # every day
    - cron: 0 0 * * *

jobs:
  build:
    runs-on: ${{ matrix.os }}
    container: ${{ matrix.container }}
    strategy:
      fail-fast: false
      matrix:
<<<<<<< HEAD
        os: [windows-2022, ubuntu-22.04, macos-latest]
=======
        os: [windows-2022, macos-latest]
>>>>>>> d86a1db9
        include:
          - os: ubuntu-22.04
            container: fedora:latest

    steps:
    - name: packages
      if: matrix.os == 'ubuntu-22.04'
      run: sudo dnf -y install cmake gcc lld which flex bison clang clang-tools-extra git

    - uses: actions/checkout@v4
      with:
        submodules: recursive
    - uses: egorpugin/sw-action@master

    - name: build
      if: github.event_name != 'pull_request' && (matrix.os == 'windows-2022')
      run: ./sw -static -shared -platform x86,x64 -config d,r build
    - name: build-pr
      if: github.event_name == 'pull_request' && (matrix.os == 'windows-2022')
      run: ./sw build

    - name: build
      if: github.event_name != 'pull_request' && (matrix.os != 'windows-2022')
      run: ./sw -static -shared -config d,r build -Dwith-tests=1
    - name: build-pr
      if: github.event_name == 'pull_request' && (matrix.os != 'windows-2022')
      run: ./sw build -Dwith-tests=1

    - name: download test data
      run: git clone https://github.com/egorpugin/tessdata tessdata_unittest

    - name: copy fonts
      if: matrix.os != 'windows-2022'
      run: cp tessdata_unittest/fonts/* test/testing/
    - name: copy fonts
      if: matrix.os == 'windows-2022'
      run: Copy-Item -Path "tessdata_unittest\fonts\*" -Destination "test\testing" -Recurse
      shell: pwsh

    - name: test
      if: github.event_name != 'pull_request' && (matrix.os != 'windows-2022' && matrix.os != 'macos-latest')
      run: ./sw -static -shared -config "d,r" test -Dwith-tests=1 "-Dskip-tests=lstm,lstm_recode"
      continue-on-error: true
    - name: test
      if: github.event_name == 'pull_request' && (matrix.os != 'windows-2022')
      run: ./sw test -Dwith-tests=1 "-Dskip-tests=lstm,lstm_recode"
      continue-on-error: true

    - name: test-nightly
      if: matrix.os != 'windows-2022' && matrix.os != 'macos-latest' && github.event.schedule=='0 0 * * *'
      run: ./sw -static -shared -config "d,r" test -Dwith-tests=1
      continue-on-error: true

    # windows and macos-latest tests hang here for some reason, investigate
    #- name: test
      #if: matrix.os == 'windows-2022' || matrix.os == 'macos-latest'
      #run: ./sw test -Dwith-tests=1 "-Dskip-tests=lstm,lstm_recode"
      #continue-on-error: true

    - name: Upload Unit Test Results
      if: always() && matrix.os != 'windows-2022'
      uses: actions/upload-artifact@v4
      with:
        name: Test Results (${{ matrix.os }})
        path: .sw/test/results.xml

    - name: Publish Test Report
      if: always() && matrix.os != 'windows-2022'
      uses: mikepenz/action-junit-report@v4
      with:
        check_name: test (${{ matrix.os }})
        report_paths: .sw/test/results.xml
        github_token: ${{ secrets.GITHUB_TOKEN }}<|MERGE_RESOLUTION|>--- conflicted
+++ resolved
@@ -26,11 +26,7 @@
     strategy:
       fail-fast: false
       matrix:
-<<<<<<< HEAD
-        os: [windows-2022, ubuntu-22.04, macos-latest]
-=======
         os: [windows-2022, macos-latest]
->>>>>>> d86a1db9
         include:
           - os: ubuntu-22.04
             container: fedora:latest
