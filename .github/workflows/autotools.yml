--- conflicted
+++ resolved
@@ -16,17 +16,10 @@
           - { name: ubuntu-22.04-clang-15-autotools, os: ubuntu-22.04, cxx: clang++-15 } #installed
 
           - { name: ubuntu-24.04-gcc-14-autotools, os: ubuntu-24.04, cxx: g++-14 } #installed
-<<<<<<< HEAD
 
           # - { name: ubuntu-24.04-gcc-13-autotools, os: ubuntu-24.04, cxx: g++-13 } #installed
           # - { name: ubuntu-22.04-gcc-12-autotools, os: ubuntu-22.04, cxx: g++-12 } #installed
           # - { name: ubuntu-22.04-gcc-11-autotools, os: ubuntu-22.04, cxx: g++-11 } #installed
-          # - { name: ubuntu-20.04-gcc-10-autotools, os: ubuntu-20.04, cxx: g++-10 } #installed
-          # - { name: ubuntu-20.04-gcc-9-autotools, os: ubuntu-20.04, cxx: g++-9 } #installed
-=======
-          - { name: ubuntu-22.04-gcc-12-autotools, os: ubuntu-22.04, cxx: g++-12 } #installed
-          - { name: ubuntu-22.04-gcc-11-autotools, os: ubuntu-22.04, cxx: g++-11 } #installed
->>>>>>> d39177e5
 
     steps:
     - uses: actions/checkout@v4
