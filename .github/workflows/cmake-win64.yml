# Based on https://github.com/zdenop/tesserocr/actions/runs/691257659/workflow
# Build Tesseract on Windows using cmake. No Training Tools.
name: cmake-win64
on:
  #push:
  schedule:
    - cron: 0 23 * * *
  workflow_dispatch:

env:
  ILOC: d:/a/local
  png_ver: 1643

jobs:
  build:
    name: cmake-win64
    runs-on: windows-latest
    steps:
      - uses: ilammy/setup-nasm@v1
      - uses: microsoft/setup-msbuild@v2
      - name: "Checkout ${{ github.ref }} ( ${{ github.sha }} )"
        uses: actions/checkout@v4
        with:
          submodules: recursive
      - run: git fetch --prune --unshallow --tags

      - name: Get the version
        id: get_version
        continue-on-error: true
        run: |
             $git_info=$(git describe --tags HEAD)
             $stamp=$(date +'%Y-%m-%d_%H%M%S')
             echo "version=${git_info}" >> $env:GITHUB_OUTPUT
             echo "stamp=${stamp}" >> $env:GITHUB_OUTPUT

      - name: Setup Installation Location
        run: |
             mkdir ${{env.ILOC}}

      - name: Uninstall Perl
        run: |
          choco uninstall strawberryperl

      - name: Build and Install zlib-ng
        shell: cmd
        run: |
             git clone --depth 1 https://github.com/zlib-ng/zlib-ng.git
             cd zlib-ng
             cmake -Bbuild -DCMAKE_PREFIX_PATH=${{env.ILOC}} -DCMAKE_INSTALL_PREFIX=${{env.ILOC}} -DBUILD_SHARED_LIBS=OFF -DZLIB_COMPAT=ON -DZLIB_ENABLE_TESTS=OFF -DINSTALL_UTILS=OFF
             cmake --build build --target install
             cd ..

      - name: Build and Install libpng
        shell: cmd
        run: |
<<<<<<< HEAD
             curl -sSL -o lpng1640.zip https://download.sourceforge.net/libpng/lpng1640.zip
             unzip.exe  -qq lpng1640.zip
             cd lpng1639
             cmake -Bbuild -DCMAKE_BUILD_TYPE=Release -DCMAKE_PREFIX_PATH=${{env.ILOC}} -DCMAKE_INSTALL_PREFIX=${{env.ILOC}} -DPNG_TESTS=OFF -DPNG_SHARED=OFF
             cmake --build build --config Release --target install
=======
             curl -sSL -o lpng${{env.png_ver}}.zip https://download.sourceforge.net/libpng/lpng${{env.png_ver}}.zip
             unzip.exe  -qq lpng${{env.png_ver}}.zip
             cd lpng${{env.png_ver}}
             cmake -Bbuild -DCMAKE_BUILD_TYPE=RelWithDebInfo -DCMAKE_PREFIX_PATH=${{env.ILOC}} -DCMAKE_INSTALL_PREFIX=${{env.ILOC}} -DPNG_TESTS=OFF -DPNG_SHARED=OFF
             cmake --build build --target install
>>>>>>> bc490ea7
             cd ..

      - name: Build and Install libjpeg
        shell: cmd
        run: |
             git clone --depth 1 https://github.com/libjpeg-turbo/libjpeg-turbo.git
             cd libjpeg-turbo
             cmake -Bbuild -DCMAKE_BUILD_TYPE=RelWithDebInfo -DCMAKE_PREFIX_PATH=${{env.ILOC}} -DCMAKE_INSTALL_PREFIX=${{env.ILOC}} -DWITH_TURBOJPEG=OFF -DENABLE_SHARED=OFF
             cmake --build build --target install
             cd ..

      - name: Build and Install jbigkit
        shell: cmd
        run: |
             git clone --depth 1 https://github.com/zdenop/jbigkit.git
             cd jbigkit
             cmake -Bbuild -DCMAKE_PREFIX_PATH=${{env.ILOC}} -DCMAKE_INSTALL_PREFIX=${{env.ILOC}} -DBUILD_PROGRAMS=OFF -DBUILD_TOOLS=OFF -DCMAKE_WARN_DEPRECATED=OFF
             cmake --build build --target install
             cd ..

      - name: Build and Install libtiff
        shell: cmd
        run: |
             git clone -c advice.detachedHead=false -b "v4.6.0" --depth 1 https://gitlab.com/libtiff/libtiff.git
             cd libtiff
             cmake -Bbuild -DCMAKE_BUILD_TYPE=RelWithDebInfo -DCMAKE_PREFIX_PATH=${{env.ILOC}} -DCMAKE_INSTALL_PREFIX=${{env.ILOC}} -Dtiff-tools=OFF -Dtiff-tests=OFF -Dtiff-contrib=OFF -Dtiff-docs=OFF
             cmake --build build --target install
             cd ..

      - name: Build and Install leptonica
        shell: cmd
        run: |
             echo "Building leptonica..."
             git clone --depth 1 https://github.com/DanBloomberg/leptonica.git
             cd leptonica
             cmake -Bbuild -DCMAKE_BUILD_TYPE=RelWithDebInfo -DCMAKE_PREFIX_PATH=${{env.ILOC}} -DCMAKE_INSTALL_PREFIX=${{env.ILOC}} -DSW_BUILD=OFF -DBUILD_PROG=OFF -DBUILD_SHARED_LIBS=ON
             cmake --build build --target install

      - name: Remove not needed tools Before building tesseract
        shell: cmd
        run: >
             rm -Rf ${{env.ILOC}}/bin/*.exe

      - name: Build and Install tesseract
        shell: cmd
        run: |
             cmake -Bbuild -DCMAKE_BUILD_TYPE=RelWithDebInfo -DCMAKE_PREFIX_PATH=${{env.ILOC}} -DCMAKE_INSTALL_PREFIX=${{env.ILOC}} -DSW_BUILD=OFF -DBUILD_SHARED_LIBS=ON -DENABLE_LTO=ON -DBUILD_TRAINING_TOOLS=OFF -DFAST_FLOAT=ON -DGRAPHICS_DISABLED=ON -DOPENMP_BUILD=OFF
             cmake --build build --target install

      - name: Upload Build Results
        uses: actions/upload-artifact@v4
        with:
          name: tesseract-${{ steps.get_version.outputs.version }}-${{steps.get_version.outputs.stamp}}-VS2019_win64
          path: ${{env.ILOC}}
          retention-days: 5

      - name: Display Tesseract Version and Test Command Line Usage
        shell: cmd
        run: |
          curl -L https://github.com/tesseract-ocr/tessdata/raw/main/eng.traineddata --output ${{env.ILOC}}/share/tessdata/eng.traineddata
          curl -L https://github.com/tesseract-ocr/tessdata/raw/main/osd.traineddata --output ${{env.ILOC}}/share/tessdata/osd.traineddata
          echo "Setting TESSDATA_PREFIX..."
          set TESSDATA_PREFIX=${{env.ILOC}}/share/tessdata
          echo "Setting PATH..."
          set PATH=${{env.ILOC}}/bin;%PATH%
          echo "Checking installed tesseract version..."
          tesseract -v
          echo "Checking installed langs"
          tesseract --list-langs
          echo "Checking OCR process"
          tesseract test/testing/phototest.tif -<|MERGE_RESOLUTION|>--- conflicted
+++ resolved
@@ -53,19 +53,11 @@
       - name: Build and Install libpng
         shell: cmd
         run: |
-<<<<<<< HEAD
-             curl -sSL -o lpng1640.zip https://download.sourceforge.net/libpng/lpng1640.zip
-             unzip.exe  -qq lpng1640.zip
-             cd lpng1639
-             cmake -Bbuild -DCMAKE_BUILD_TYPE=Release -DCMAKE_PREFIX_PATH=${{env.ILOC}} -DCMAKE_INSTALL_PREFIX=${{env.ILOC}} -DPNG_TESTS=OFF -DPNG_SHARED=OFF
-             cmake --build build --config Release --target install
-=======
              curl -sSL -o lpng${{env.png_ver}}.zip https://download.sourceforge.net/libpng/lpng${{env.png_ver}}.zip
              unzip.exe  -qq lpng${{env.png_ver}}.zip
              cd lpng${{env.png_ver}}
              cmake -Bbuild -DCMAKE_BUILD_TYPE=RelWithDebInfo -DCMAKE_PREFIX_PATH=${{env.ILOC}} -DCMAKE_INSTALL_PREFIX=${{env.ILOC}} -DPNG_TESTS=OFF -DPNG_SHARED=OFF
              cmake --build build --target install
->>>>>>> bc490ea7
              cd ..
 
       - name: Build and Install libjpeg
