name: unittest
# autotools build on ubuntu. unittests with address sanitizers. with openmp.
# ubuntu-20.04-gcc-unittest - CI runs out of diskspace.
on:
  push:
  schedule:
    - cron: 0 0 * * *
  workflow_dispatch:
<<<<<<< HEAD

  workflow_dispatch:
=======
>>>>>>> 226d7678

jobs:
  sanitizers:
    name: ${{ matrix.config.name }}
    runs-on: ${{ matrix.config.os }}
    strategy:
      fail-fast: false
      matrix:
        config:
          - { name: ubuntu-20.04-gcc-unittest, os: ubuntu-20.04, cxx: g++, cxxflags: '-g -O2 -fsanitize=address,undefined' }
          - { name: ubuntu-22.04-clang-unittest, os: ubuntu-22.04, cxx: clang++, cxxflags: '-g -O2 -fsanitize=address,undefined -stdlib=libc++' }
    steps:
    - uses: actions/checkout@v3
      with:
        submodules: recursive

    - name: Remove Homebrew, Android and .NET to provide more disk space
      run: |
           # https://github.com/actions/virtual-environments/issues/2606#issuecomment-772683150
           sudo rm -rf /home/linuxbrew # will release Homebrew
           sudo rm -rf /usr/local/lib/android # will release about 10 GB if you don't need Android
           sudo rm -rf /usr/share/dotnet # will release about 20GB if you don't need .NET

    - name: Install dependencies (Linux)
      run: |
           sudo apt-get update
           sudo apt-get install autoconf libleptonica-dev libpango1.0-dev -y
           sudo apt-get install cabextract -y
           # Remove g++-13 which conflicts with clang and breaks ci.
           sudo apt-get purge g++-13 -y || true

    - name: Setup
      run: |
           mkdir -p m4
           ./autogen.sh

    - name: Configure (Linux)
      run: |
           ./configure '--disable-shared' 'CXX=${{ matrix.config.cxx }}' \
               'CXXFLAGS=${{ matrix.config.cxxflags }}'

    - name: Make and Install Tesseract
      run: |
           ${{ matrix.config.cxx }} --version
           make
           sudo make install

    - name: Make and Install Training Tools
      run: |
           make training
           sudo make training-install

    - name: Display Tesseract and Training Tools Version
      run: |
           tesseract -v
           lstmtraining -v
           text2image -v
      if: success() || failure()

    - name: Download fonts, tessdata and langdata required for tests
      run: |
           git clone https://github.com/egorpugin/tessdata tessdata_unittest
           cp tessdata_unittest/fonts/* test/testing/
           mv tessdata_unittest/* ../

    - name: Run Tesseract on phototest.tif and devatest.png
      run: |
           tesseract test/testing/phototest.tif -  --tessdata-dir ../tessdata
           tesseract test/testing/devatest.png - -l hin+eng  --tessdata-dir ../tessdata

    - name: Make and run Unit Tests
      run: |
           make check

    - name: Display Unit Tests Report and Compiler Version
      run: |
           cat test-suite.log
           ${{ matrix.config.cxx }} --version
           git log -3 --pretty=format:'%h %ad %s | %an'
      if: always()<|MERGE_RESOLUTION|>--- conflicted
+++ resolved
@@ -6,11 +6,8 @@
   schedule:
     - cron: 0 0 * * *
   workflow_dispatch:
-<<<<<<< HEAD
 
   workflow_dispatch:
-=======
->>>>>>> 226d7678
 
 jobs:
   sanitizers:
