--- conflicted
+++ resolved
@@ -74,7 +74,6 @@
 It also needs [traineddata](https://tesseract-ocr.github.io/tessdoc/Data-Files.html) files which support the legacy engine, for example those from the [tessdata](https://github.com/tesseract-ocr/tessdata) repository.
 
 ## Important Notes
-<<<<<<< HEAD
 
 * Stefan Weil is the current lead developer. Ray Smith was the lead developer until 2018. The maintainer is Zdenko Podobny. For a list of contributors see [AUTHORS](https://github.com/tesseract-ocr/tesseract/blob/main/AUTHORS)
   and GitHub's log of [contributors](https://github.com/tesseract-ocr/tesseract/graphs/contributors).
@@ -91,25 +90,7 @@
 
 * Tesseract **can be trained to recognize other languages**.
   See [Tesseract Training](https://tesseract-ocr.github.io/tessdoc/Training-Tesseract.html) for more information.
-=======
-
-* Stefan Weil is the current lead developer. Ray Smith was the lead developer until 2018. The maintainer is Zdenko Podobny. For a list of contributors see [AUTHORS](https://github.com/tesseract-ocr/tesseract/blob/main/AUTHORS)
-  and GitHub's log of [contributors](https://github.com/tesseract-ocr/tesseract/graphs/contributors).
-
-* Tesseract has **unicode (UTF-8) support**, and can **recognize [more than 100 languages](https://tesseract-ocr.github.io/tessdoc/Data-Files-in-different-versions.html)** "out of the box".
-
-* Tesseract supports **[various image formats](https://tesseract-ocr.github.io/tessdoc/InputFormats)** including PNG, JPEG and TIFF.
-
-* Tesseract supports **various output formats**: plain text, hOCR (HTML), PDF, invisible-text-only PDF, TSV and ALTO.
-
-* You should note that in many cases, in order to get better OCR results, you'll need to **[improve the quality](https://tesseract-ocr.github.io/tessdoc/ImproveQuality.html) of the image** you are giving Tesseract.
-
-* This project **does not include a GUI application**. If you need one, please see the [3rdParty](https://tesseract-ocr.github.io/tessdoc/User-Projects-%E2%80%93-3rdParty.html) documentation.
-
-* Tesseract **can be trained to recognize other languages**.
-  See [Tesseract Training](https://tesseract-ocr.github.io/tessdoc/Training-Tesseract.html) for more information.
-
->>>>>>> 0a210012
+
 
 ## Brief history
 
