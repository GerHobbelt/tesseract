--- conflicted
+++ resolved
@@ -137,16 +137,9 @@
   UNICHARSET unicharset;
   unicharset.unichar_insert(" ");
   for (int i = 1; i <= 10; ++i) {
-<<<<<<< HEAD
-	  char s[32];
-	  snprintf(s, sizeof(s), "class%d", i);
-    std::string class_str = s;
-    unicharset.unichar_insert(class_str.c_str());
-=======
     char class_str[20];
     snprintf(class_str, sizeof(class_str), "class%d", i);
     unicharset.unichar_insert(class_str);
->>>>>>> 3178c497
   }
   ShapeTable st(unicharset);
   EXPECT_EQ(0, st.AddShape(3, 101));
