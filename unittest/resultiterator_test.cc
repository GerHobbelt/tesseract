
#include <leptonica/allheaders.h>
#include <tesseract/baseapi.h>
#include <tesseract/resultiterator.h>
#include <string>
#include "scrollview.h"

#include "include_gunit.h"
#include "log.h" // for LOG

#include "testdata.h"

namespace tesseract {

// DEFINE_string(tess_config, "", "config file for tesseract");
// DEFINE_bool(visual_test, false, "Runs a visual test using scrollview");

// The fixture for testing Tesseract.
class ResultIteratorTest : public testing::Test {
protected:
  std::string TestDataNameToPath(const std::string &name) {
    return file::JoinPath(TESTING_DIR, name);
  }
  std::string TessdataPath() {
    return file::JoinPath(TESSDATA_DIR, "");
  }
  std::string OutputNameToPath(const std::string &name) {
    file::MakeTmpdir();
    return file::JoinPath(FLAGS_test_tmpdir, name);
  }

  ResultIteratorTest() {
    src_pix_ = nullptr;
  }
  ~ResultIteratorTest() override = default;

  void SetImage(const char *filename) {
    src_pix_ = pixRead(TestDataNameToPath(filename).c_str());
    api_.InitOem(TessdataPath().c_str(), "eng", tesseract::OEM_TESSERACT_ONLY);
    //    if (!FLAGS_tess_config.empty())
    //      api_.ReadConfigFile(FLAGS_tess_config.c_str());
    api_.SetPageSegMode(tesseract::PSM_AUTO);
    api_.SetImage(src_pix_);
    src_pix_.destroy();
    src_pix_ = api_.GetInputImage();
  }

  // Rebuilds the image using the binary images at the given level, and
  // EXPECTs that the number of pixels in the xor of the rebuilt image with
  // the original is at most max_diff.
  void VerifyRebuild(int max_diff, PageIteratorLevel level, PageIterator *it) {
    it->Begin();
    int width = pixGetWidth(src_pix_);
    int height = pixGetHeight(src_pix_);
    int depth = pixGetDepth(src_pix_);
    Image pix = pixCreate(width, height, depth);
    EXPECT_TRUE(depth == 1 || depth == 8);
    if (depth == 8) {
      pixSetAll(pix);
    }
    do {
      int left, top, right, bottom;
      PageIteratorLevel im_level = level;
      // If the return is false, it is a non-text block so get the block image.
      if (!it->BoundingBox(level, &left, &top, &right, &bottom)) {
        im_level = tesseract::RIL_BLOCK;
        EXPECT_TRUE(it->BoundingBox(im_level, &left, &top, &right, &bottom));
      }
      LOG(INFO) << "BBox: [L:" << left << ", T:" << top << ", R:" << right << ", B:" << bottom
                << "]"
                << "\n";
      Image block_pix;
      if (depth == 1) {
        block_pix = it->GetBinaryImage(im_level);
        pixRasterop(pix, left, top, right - left, bottom - top, PIX_SRC ^ PIX_DST, block_pix, 0, 0);
      } else {
        block_pix = it->GetImage(im_level, 2, src_pix_, &left, &top);
        pixRasterop(pix, left, top, pixGetWidth(block_pix), pixGetHeight(block_pix),
                    PIX_SRC & PIX_DST, block_pix, 0, 0);
      }
      CHECK(block_pix != nullptr);
      block_pix.destroy();
    } while (it->Next(level));
    //    if (base::GetFlag(FLAGS_v) >= 1)
    //      pixWrite(OutputNameToPath("rebuilt.png").c_str(), pix, IFF_PNG);
    pixRasterop(pix, 0, 0, width, height, PIX_SRC ^ PIX_DST, src_pix_, 0, 0);
    if (depth == 8) {
      Image binary_pix = pixThresholdToBinary(pix, 128);
      pix.destroy();
      pixInvert(binary_pix, binary_pix);
      pix = binary_pix;
    }
    //    if (base::GetFlag(FLAGS_v) >= 1)
    //      pixWrite(OutputNameToPath("rebuiltxor.png").c_str(), pix, IFF_PNG);
    l_int32 pixcount;
    pixCountPixels(pix, &pixcount, nullptr);
    if (pixcount > max_diff) {
      std::string outfile = OutputNameToPath("failedxor.png");
      LOG(INFO) << "outfile = " << outfile << "\n";
      pixWrite(outfile.c_str(), pix, IFF_PNG);
    }
    pix.destroy();
    LOG(INFO) << "At level " << level << ": pix diff = " << pixcount << "\n";
    EXPECT_LE(pixcount, max_diff);
    //    if (base::GetFlag(FLAGS_v) > 1) CHECK_LE(pixcount, max_diff);
  }

  // Rebuilds the text from the iterator strings at the given level, and
  // EXPECTs that the rebuild string exactly matches the truth string.
  void VerifyIteratorText(const std::string &truth, PageIteratorLevel level, ResultIterator *it) {
    LOG(INFO) << "Text Test Level " << level << "\n";
    it->Begin();
    std::string result;
    do {
      char *text = it->GetUTF8Text(level);
      result += text;
      delete[] text;
      if ((level == tesseract::RIL_WORD || level == tesseract::RIL_SYMBOL) &&
          it->IsAtFinalElement(tesseract::RIL_WORD, level)) {
        if (it->IsAtFinalElement(tesseract::RIL_TEXTLINE, level)) {
          result += '\n';
        } else {
          result += ' ';
        }
        if (it->IsAtFinalElement(tesseract::RIL_PARA, level) &&
            !(it->IsAtFinalElement(tesseract::RIL_BLOCK, level))) {
          result += '\n';
        }
      }
    } while (it->Next(level));
    EXPECT_STREQ(truth.c_str(), result.c_str()) << "Rebuild failed at Text Level " << level;
  }

  void VerifyRebuilds(int block_limit, int para_limit, int line_limit, int word_limit,
                      int symbol_limit, PageIterator *it, PageIteratorLevel maxlevel=tesseract::RIL_SYMBOL) {
    VerifyRebuild(block_limit, tesseract::RIL_BLOCK, it);
    VerifyRebuild(para_limit, tesseract::RIL_PARA, it);
    VerifyRebuild(line_limit, tesseract::RIL_TEXTLINE, it);
    VerifyRebuild(word_limit, tesseract::RIL_WORD, it);
    if (maxlevel == tesseract::RIL_SYMBOL) {
      VerifyRebuild(symbol_limit, maxlevel, it);
    }
  }

  void VerifyAllText(const std::string &truth, ResultIterator *it) {
    VerifyIteratorText(truth, tesseract::RIL_BLOCK, it);
    VerifyIteratorText(truth, tesseract::RIL_PARA, it);
    VerifyIteratorText(truth, tesseract::RIL_TEXTLINE, it);
    VerifyIteratorText(truth, tesseract::RIL_WORD, it);
    VerifyIteratorText(truth, tesseract::RIL_SYMBOL, it);
  }

  // Verifies that ResultIterator::CalculateTextlineOrder() produces the right
  // results given an array of word directions (word_dirs[num_words]), an
  // expected output reading order
  // (expected_reading_order[num_reading_order_entries]) and a given reading
  // context (ltr or rtl).
  void ExpectTextlineReadingOrder(bool in_ltr_context, const StrongScriptDirection *word_dirs,
                                  int num_words, int *expected_reading_order,
                                  int num_reading_order_entries) const {
    std::vector<StrongScriptDirection> gv_word_dirs;
    for (int i = 0; i < num_words; i++) {
      gv_word_dirs.push_back(word_dirs[i]);
    }

    std::vector<int> calculated_order;
    ResultIterator::CalculateTextlineOrder(in_ltr_context, gv_word_dirs, &calculated_order);
    // STL vector can be used with EXPECT_EQ, so convert...
    std::vector<int> correct_order(expected_reading_order,
                                   expected_reading_order + num_reading_order_entries);
    EXPECT_EQ(correct_order, calculated_order);
  }

  // Verify that ResultIterator::CalculateTextlineOrder() produces sane output
  // for a given array of word_dirs[num_words] in ltr or rtl context.
  // Sane means that the output contains some permutation of the indices
  // 0..[num_words - 1] interspersed optionally with negative (marker) values.
  void VerifySaneTextlineOrder(bool in_ltr_context, const StrongScriptDirection *word_dirs,
                               int num_words) const {
    std::vector<StrongScriptDirection> gv_word_dirs;
    for (int i = 0; i < num_words; i++) {
      gv_word_dirs.push_back(word_dirs[i]);
    }

    std::vector<int> output;
    ResultIterator::CalculateTextlineOrder(in_ltr_context, gv_word_dirs, &output);
    ASSERT_GE(output.size(), num_words);
    std::vector<int> output_copy(output);
    std::sort(output_copy.begin(), output_copy.end());
    bool sane = true;
    unsigned j = 0;
    while (j < output_copy.size() && output_copy[j] < 0) {
      j++;
    }
    for (int i = 0; i < num_words; i++, j++) {
      if (output_copy[j] != i) {
        sane = false;
        break;
      }
    }
    if (j != output_copy.size()) {
      sane = false;
    }
    if (!sane) {
      std::vector<int> empty;
      EXPECT_EQ(output, empty) << " permutation of 0.." << num_words - 1 << " not found in "
                               << (in_ltr_context ? "ltr" : "rtl") << " context.";
    }
  }

  // Objects declared here can be used by all tests in the test case for Foo.
  Image src_pix_; // Borrowed from api_. Do not destroy.
  std::string ocr_text_;
  tesseract::TessBaseAPI api_;
};

// Tests layout analysis output (and scrollview) on the UNLV page numbered
// 8087_054.3G.tif. (Dubrovnik), but only if --visual_test is true.
//
// TEST_F(ResultIteratorTest, VisualTest) {
//  if (!FLAGS_visual_test) return;
//  const char* kIms[] = {"8087_054.3G.tif", "8071_093.3B.tif", nullptr};
//  for (int i = 0; kIms[i] != nullptr; ++i) {
//    SetImage(kIms[i]);
//    // Just run layout analysis.
//    PageIterator* it = api_.AnalyseLayout();
//    EXPECT_FALSE(it == nullptr);
//    // Make a scrollview window for the display.
//    int width = pixGetWidth(src_pix_);
//    int height = pixGetHeight(src_pix_);
//    ScrollView* win =
//        new ScrollView(kIms[i], 100, 100, width / 2, height / 2, width, height);
//    win->Image(src_pix_, 0, 0);
//    it->Begin();
<<<<<<< HEAD
//    DebugView::Color color = DebugView::RED;
//    win->Brush(DebugView::NONE);
=======
//    Diagnostics::Color color = Diagnostics::RED;
//    win->Brush(Diagnostics::NONE);
>>>>>>> 29aa1ad3
//    do {
//      Pta* pts = it->BlockPolygon();
//      if (pts != nullptr) {
//        win->Pen(color);
//        int num_pts = ptaGetCount(pts);
//        l_float32 x, y;
//        ptaGetPt(pts, num_pts - 1, &x, &y);
//        win->SetCursor(static_cast<int>(x), static_cast<int>(y));
//        for (int p = 0; p < num_pts; ++p) {
//          ptaGetPt(pts, p, &x, &y);
//          win->DrawTo(static_cast<int>(x), static_cast<int>(y));
//        }
//      }
//      ptaDestroy(&pts);
//    } while (it->Next(tesseract::RIL_BLOCK));
//    win->UpdateWindow();
//    delete win->AwaitEvent(SVET_DESTROY);
//    delete win;
//    delete it;
//  }
//}

// Tests that Tesseract gets exactly the right answer on phototest.
TEST_F(ResultIteratorTest, EasyTest) {
  SetImage("phototest.tif");
  // Just run layout analysis.
  PageIterator *p_it = api_.AnalyseLayout();
  EXPECT_FALSE(p_it == nullptr);
  // Check iterator position.
  EXPECT_TRUE(p_it->IsAtBeginningOf(tesseract::RIL_BLOCK));
  // This should be a single block.
  EXPECT_FALSE(p_it->Next(tesseract::RIL_BLOCK));
  EXPECT_FALSE(p_it->IsAtBeginningOf(tesseract::RIL_BLOCK));

  // The images should rebuild almost perfectly.
  LOG(INFO) << "Verifying image rebuilds 1 (pageiterator)"
            << "\n";
  VerifyRebuilds(10, 10, 0, 0, 0, p_it);
  delete p_it;

  char *result = api_.GetUTF8Text();
  ocr_text_ = result;
  delete[] result;
  ResultIterator *r_it = api_.GetIterator();
  // The images should rebuild almost perfectly.
  LOG(INFO) << "Verifying image rebuilds 2a (resultiterator)"
            << "\n";
  VerifyRebuilds(8, 8, 0, 0, 40, r_it, tesseract::RIL_WORD);
  // Test the text.
  LOG(INFO) << "Verifying text rebuilds 1 (resultiterator)"
            << "\n";
  VerifyAllText(ocr_text_, r_it);

  // The images should rebuild almost perfectly.
  LOG(INFO) << "Verifying image rebuilds 2b (resultiterator)"
            << "\n";
  VerifyRebuilds(8, 8, 0, 0, 40, r_it, tesseract::RIL_WORD);

  r_it->Begin();
  // Test baseline of the first line.
  int x1, y1, x2, y2;
  r_it->Baseline(tesseract::RIL_TEXTLINE, &x1, &y1, &x2, &y2);
  LOG(INFO) << "Baseline ("
     << x1 << ',' << y1 << ")->(" << x2 << ',' << y2 << ")\n";
  // Make sure we have a decent vector.
  EXPECT_GE(x2, x1 + 400);
  // The point 200,116 should be very close to the baseline.
  // (x3,y3) is the vector from (x1,y1) to (200,116)
  int x3 = 200 - x1;
  int y3 = 116 - y1;
  x2 -= x1;
  y2 -= y1;
  // The cross product (x2,y1)x(x3,y3) should be small.
  int product = x2 * y3 - x3 * y2;
  EXPECT_LE(abs(product), x2);

  // Test font attributes for each word.
  do {
    float confidence = r_it->Confidence(tesseract::RIL_WORD);
#if !DISABLED_LEGACY_ENGINE
    int pointsize, font_id;
    bool bold, italic, underlined, monospace, serif, smallcaps;
    const char *font = r_it->WordFontAttributes(&bold, &italic, &underlined, &monospace, &serif,
                                                &smallcaps, &pointsize, &font_id);
    EXPECT_GE(confidence, 80.0f);
#endif
    char *word_str = r_it->GetUTF8Text(tesseract::RIL_WORD);

#if DISABLED_LEGACY_ENGINE
    LOG(INFO) << "Word " << word_str << ", conf " << confidence << "\n";
#else
    LOG(INFO) << "Word " << word_str << " in font " << font
      << ", id " << font_id << ", size " << pointsize
      << ", conf " << confidence << "\n";
#endif // DISABLED_LEGACY_ENGINE
    delete[] word_str;
#if !DISABLED_LEGACY_ENGINE
    EXPECT_FALSE(bold);
    EXPECT_FALSE(italic);
    EXPECT_FALSE(underlined);
    EXPECT_FALSE(monospace);
    EXPECT_FALSE(serif);
    // The text is about 31 pixels high.  Above we say the source is 200 ppi,
    // which translates to:
    // 31 pixels / textline * (72 pts / inch) / (200 pixels / inch) = 11.16 pts
    EXPECT_GE(pointsize, 11.16 - 1.50);
    EXPECT_LE(pointsize, 11.16 + 1.50);
#endif // !DISABLED_LEGACY_ENGINE
  } while (r_it->Next(tesseract::RIL_WORD));
  delete r_it;
}

// Tests image rebuild on the UNLV page numbered 8087_054.3B.tif. (Dubrovnik)
TEST_F(ResultIteratorTest, ComplexTest) {
  SetImage("8087_054.3B.tif");
  // Just run layout analysis.
  PageIterator *it = api_.AnalyseLayout();
  EXPECT_FALSE(it == nullptr);
  // The images should rebuild almost perfectly.
  VerifyRebuilds(2073, 2073, 2080, 2081, 2090, it);
  delete it;
}

// Tests image rebuild on the UNLV page numbered 8087_054.3G.tif. (Dubrovnik)
TEST_F(ResultIteratorTest, GreyTest) {
  SetImage("8087_054.3G.tif");
  // Just run layout analysis.
  PageIterator *it = api_.AnalyseLayout();
  EXPECT_FALSE(it == nullptr);
  // The images should rebuild almost perfectly.
  VerifyRebuilds(600, 600, 600, 600, 600, it);
  delete it;
}

// Tests that Tesseract gets smallcaps and dropcaps.
TEST_F(ResultIteratorTest, SmallCapDropCapTest) {
#if DISABLED_LEGACY_ENGINE
  // Skip test as LSTM mode does not recognize smallcaps & dropcaps attributes.
  GTEST_SKIP();
#else
  SetImage("8071_093.3B.tif");
  char *result = api_.GetUTF8Text();
  delete[] result;
  ResultIterator *r_it = api_.GetIterator();
  // Iterate over the words.
  int found_dropcaps = 0;
  int found_smallcaps = 0;
  int false_positives = 0;
  do {
    bool bold, italic, underlined, monospace, serif, smallcaps;
    int pointsize, font_id;
    r_it->WordFontAttributes(&bold, &italic, &underlined, &monospace, &serif, &smallcaps,
                             &pointsize, &font_id);
    char *word_str = r_it->GetUTF8Text(tesseract::RIL_WORD);
    if (word_str != nullptr) {
      LOG(INFO) << "Word " << word_str
        << " is " << (smallcaps ? "SMALLCAPS" : "Normal") << "\n";
      if (r_it->SymbolIsDropcap()) {
        ++found_dropcaps;
      }
      if (strcmp(word_str, "SHE") == 0 || strcmp(word_str, "MOPED") == 0 ||
          strcmp(word_str, "RALPH") == 0 || strcmp(word_str, "KINNEY") == 0 || // Not working yet.
          strcmp(word_str, "BENNETT") == 0) {
        EXPECT_TRUE(smallcaps) << word_str;
        ++found_smallcaps;
      } else {
        if (smallcaps) {
          ++false_positives;
        }
      }
      // No symbol other than the first of any word should be dropcap.
      ResultIterator s_it(*r_it);
      while (s_it.Next(tesseract::RIL_SYMBOL) && !s_it.IsAtBeginningOf(tesseract::RIL_WORD)) {
        if (s_it.SymbolIsDropcap()) {
          char *sym_str = s_it.GetUTF8Text(tesseract::RIL_SYMBOL);
          LOG(ERROR) << "Symbol " << sym_str << " of word " << word_str << " is dropcap";
          delete[] sym_str;
        }
        EXPECT_FALSE(s_it.SymbolIsDropcap());
      }
      delete[] word_str;
    }
  } while (r_it->Next(tesseract::RIL_WORD));
  delete r_it;
  EXPECT_EQ(1, found_dropcaps);
  EXPECT_GE(4, found_smallcaps);
  EXPECT_LE(false_positives, 3);
#endif // DISABLED_LEGACY_ENGINE
}

#if 0
// TODO(rays) uncomment on the next change to layout analysis.
// CL 22736106 breaks it, but it is fixed in the change when
// the textline finders start to collapse.

// Tests that Tesseract gets subscript and superscript.
// TODO(rays) This test is a bit feeble, due to bad textline finding on this
// image, so beef up the test a bit when we get less false positive subs.
TEST_F(ResultIteratorTest, SubSuperTest) {
  SetImage("0146_281.3B.tif");
  char* result = api_.GetUTF8Text();
  delete [] result;
  ResultIterator* r_it = api_.GetIterator();
  // Iterate over the symbols.
  // Accuracy isn't great, so just count up and expect a decent count of
  // positives and negatives.
  const char kAllowedSupers[] = "O0123456789-";
  int found_subs = 0;
  int found_supers = 0;
  int found_normal = 0;
  do {
    if (r_it->SymbolIsSubscript()) {
      ++found_subs;
    } else if (r_it->SymbolIsSuperscript()) {
      result = r_it->GetUTF8Text(tesseract::RIL_SYMBOL);
      if (strchr(kAllowedSupers, result[0]) == nullptr) {
        char* word = r_it->GetUTF8Text(tesseract::RIL_WORD);
        LOG(ERROR) << "Char " << result << " in word " << word << " is unexpected super!";
        delete [] word;
        EXPECT_TRUE(strchr(kAllowedSupers, result[0]) != nullptr);
      }
      delete [] result;
      ++found_supers;
    } else {
      ++found_normal;
    }
  } while (r_it->Next(tesseract::RIL_SYMBOL));
  delete r_it;
  LOG(INFO) << "Subs = " << found_subs << ", supers= " << found_supers
    << ", normal = " << found_normal << "\n";
  EXPECT_GE(found_subs, 25);
  EXPECT_GE(found_supers, 25);
  EXPECT_GE(found_normal, 1350);
}
#endif

static const StrongScriptDirection dL = DIR_LEFT_TO_RIGHT;
static const StrongScriptDirection dR = DIR_RIGHT_TO_LEFT;
static const StrongScriptDirection dN = DIR_NEUTRAL;

// Test that a sequence of words that could be interpreted to start from
// the left side left-to-right or from the right side right-to-left is
// interpreted appropriately in different contexts.
TEST_F(ResultIteratorTest, DualStartTextlineOrderTest) {
  const StrongScriptDirection word_dirs[] = {dL, dL, dN, dL, dN, dR, dR, dR};
  int reading_order_rtl_context[] = {7, 6, 5, 4, ResultIterator::kMinorRunStart,
                                     0, 1, 2, 3, ResultIterator::kMinorRunEnd};
  int reading_order_ltr_context[] = {
      0, 1, 2, 3, 4, ResultIterator::kMinorRunStart, 7, 6, 5, ResultIterator::kMinorRunEnd};

  ExpectTextlineReadingOrder(true, word_dirs, countof(word_dirs), reading_order_ltr_context,
                             countof(reading_order_ltr_context));
  ExpectTextlineReadingOrder(false, word_dirs, countof(word_dirs), reading_order_rtl_context,
                             countof(reading_order_rtl_context));
}

// Tests that clearly left-direction text (with no right-to-left indications)
// comes out strictly left to right no matter the context.
TEST_F(ResultIteratorTest, LeftwardTextlineOrderTest) {
  const StrongScriptDirection word_dirs[] = {dL, dL, dN, dL, dN, dN, dL, dL};
  // The order here is just left to right, nothing fancy.
  int reading_order_ltr_context[] = {0, 1, 2, 3, 4, 5, 6, 7};
  // In the strange event that this shows up in an RTL paragraph, nonetheless
  // just presume the whole thing is an LTR line.
  int reading_order_rtl_context[] = {ResultIterator::kMinorRunStart, 0, 1, 2, 3, 4, 5, 6, 7,
                                     ResultIterator::kMinorRunEnd};

  ExpectTextlineReadingOrder(true, word_dirs, countof(word_dirs), reading_order_ltr_context,
                             countof(reading_order_ltr_context));
  ExpectTextlineReadingOrder(false, word_dirs, countof(word_dirs), reading_order_rtl_context,
                             countof(reading_order_rtl_context));
}

// Test that right-direction text comes out strictly right-to-left in
// a right-to-left context.
TEST_F(ResultIteratorTest, RightwardTextlineOrderTest) {
  const StrongScriptDirection word_dirs[] = {dR, dR, dN, dR, dN, dN, dR, dR};
  // The order here is just right-to-left, nothing fancy.
  int reading_order_rtl_context[] = {7, 6, 5, 4, 3, 2, 1, 0};
  ExpectTextlineReadingOrder(false, word_dirs, countof(word_dirs), reading_order_rtl_context,
                             countof(reading_order_rtl_context));
}

TEST_F(ResultIteratorTest, TextlineOrderSanityCheck) {
  // Iterate through all 7-word sequences and make sure that the output
  // contains each of the indices 0..6 exactly once.
  const int kNumWords(7);
  const int kNumCombos = 1 << (2 * kNumWords); // 4 ^ 7 combinations
  StrongScriptDirection word_dirs[kNumWords];
  for (int i = 0; i < kNumCombos; i++) {
    // generate the next combination.
    int tmp = i;
    for (auto &word_dir : word_dirs) {
      word_dir = static_cast<StrongScriptDirection>(tmp % 4);
      tmp = tmp / 4;
    }
    VerifySaneTextlineOrder(true, word_dirs, kNumWords);
    VerifySaneTextlineOrder(false, word_dirs, kNumWords);
  }
}

// TODO: Missing image
TEST_F(ResultIteratorTest, DISABLED_NonNullChoicesTest) {
  SetImage("5318c4b679264.jpg");
  char *result = api_.GetUTF8Text();
  delete[] result;
  ResultIterator *r_it = api_.GetIterator();
  // Iterate over the words.
  do {
    char *word_str = r_it->GetUTF8Text(tesseract::RIL_WORD);
    if (word_str != nullptr) {
      LOG(INFO) << "Word " << word_str << ":\n";
      ResultIterator s_it = *r_it;
      do {
        tesseract::ChoiceIterator c_it(s_it);
        do {
          const char *char_str = c_it.GetUTF8Text();
          if (char_str == nullptr) {
            LOG(INFO) << "Null char choice"
                      << "\n";
          } else {
            LOG(INFO) << "Char choice " << char_str << "\n";
          }
          CHECK(char_str != nullptr);
        } while (c_it.Next());
      } while (!s_it.IsAtFinalElement(tesseract::RIL_WORD, tesseract::RIL_SYMBOL) &&
               s_it.Next(tesseract::RIL_SYMBOL));
      delete[] word_str;
    }
  } while (r_it->Next(tesseract::RIL_WORD));
  delete r_it;
}

// TODO: Missing image
TEST_F(ResultIteratorTest, NonNullConfidencesTest) {
  //  SetImage("line6.tiff");
  SetImage("trainingitalline.tif");
  api_.SetPageSegMode(tesseract::PSM_SINGLE_BLOCK);
  // Force recognition so we can used the result iterator.
  // We don't care about the return from GetUTF8Text.
  char *result = api_.GetUTF8Text();
  delete[] result;
  ResultIterator *r_it = api_.GetIterator();
  // Iterate over the words.
  do {
    char *word_str = r_it->GetUTF8Text(tesseract::RIL_WORD);
    if (word_str != nullptr) {
      EXPECT_FALSE(r_it->Empty(tesseract::RIL_WORD));
      EXPECT_FALSE(r_it->Empty(tesseract::RIL_SYMBOL));
      ResultIterator s_it = *r_it;
      do {
        const char *char_str = s_it.GetUTF8Text(tesseract::RIL_SYMBOL);
        CHECK(char_str != nullptr);
        float confidence = s_it.Confidence(tesseract::RIL_SYMBOL);
        LOG(INFO) << "Char " << char_str << " has confidence " << confidence << "\n";
        delete[] char_str;
      } while (!s_it.IsAtFinalElement(tesseract::RIL_WORD, tesseract::RIL_SYMBOL) &&
               s_it.Next(tesseract::RIL_SYMBOL));
      delete[] word_str;
    } else {
      LOG(INFO) << "Empty word found"
                << "\n";
    }
  } while (r_it->Next(tesseract::RIL_WORD));
  delete r_it;
}

} // namespace tesseract<|MERGE_RESOLUTION|>--- conflicted
+++ resolved
@@ -232,13 +232,8 @@
 //        new ScrollView(kIms[i], 100, 100, width / 2, height / 2, width, height);
 //    win->Image(src_pix_, 0, 0);
 //    it->Begin();
-<<<<<<< HEAD
-//    DebugView::Color color = DebugView::RED;
-//    win->Brush(DebugView::NONE);
-=======
 //    Diagnostics::Color color = Diagnostics::RED;
 //    win->Brush(Diagnostics::NONE);
->>>>>>> 29aa1ad3
 //    do {
 //      Pta* pts = it->BlockPolygon();
 //      if (pts != nullptr) {
