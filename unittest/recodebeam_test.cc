// (C) Copyright 2017, Google Inc.
// Licensed under the Apache License, Version 2.0 (the "License");
// you may not use this file except in compliance with the License.
// You may obtain a copy of the License at
// http://www.apache.org/licenses/LICENSE-2.0
// Unless required by applicable law or agreed to in writing, software
// distributed under the License is distributed on an "AS IS" BASIS,
// WITHOUT WARRANTIES OR CONDITIONS OF ANY KIND, either express or implied.
// See the License for the specific language governing permissions and
// limitations under the License.

#include "include_gunit.h"
#include "log.h" // for LOG

#include "matrix.h"
#include "normstrngs.h"
#include "pageres.h"
#include "ratngs.h"
#include "recodebeam.h"
#include "unicharcompress.h"
#include "unicharset_training_utils.h"

#include "helpers.h"

<<<<<<< HEAD
#include "absl/strings/str_format.h" // for absl::StrFormat

#include "testdata.h"


#if defined(HAS_LIBICU)

=======
>>>>>>> 3178c497
namespace tesseract {

// Number of characters to test beam search with.
const int kNumChars = 100;
// Amount of extra random data to pad with after.
const int kPadding = 64;
// Dictionary test data.
// The top choice is: "Gef s wordsright.".
// The desired phrase is "Gets words right.".
// There is a competing dictionary phrase: "Get swords right.".
// ... due to the following errors from the network:
// f stronger than t in "Get".
// weak space between Gef and s and between s and words.
// weak space between words and right.
const char *kGWRTops[] = {"G", "e", "f", " ", "s", " ", "w", "o", "r",    "d",
                          "s", "",  "r", "i", "g", "h", "t", ".", nullptr};
const float kGWRTopScores[] = {0.99, 0.85, 0.87, 0.55, 0.99, 0.65, 0.89, 0.99, 0.99,
                               0.99, 0.99, 0.95, 0.99, 0.90, 0.90, 0.90, 0.95, 0.75};
const char *kGWR2nds[] = {"C", "c", "t", "",  "S", "",  "W", "O", "t",    "h",
                          "S", " ", "t", "I", "9", "b", "f", ",", nullptr};
const float kGWR2ndScores[] = {0.01, 0.10, 0.12, 0.42, 0.01, 0.25, 0.10, 0.01, 0.01,
                               0.01, 0.01, 0.05, 0.01, 0.09, 0.09, 0.09, 0.05, 0.25};

const char *kZHTops[] = {"实", "学", "储", "啬", "投", "学", "生", nullptr};
const float kZHTopScores[] = {0.98, 0.98, 0.98, 0.98, 0.98, 0.98, 0.98};
const char *kZH2nds[] = {"学", "储", "投", "生", "学", "生", "实", nullptr};
const float kZH2ndScores[] = {0.01, 0.01, 0.01, 0.01, 0.01, 0.01, 0.01};

const char *kViTops[] = {"v", "ậ", "y", " ", "t", "ộ", "i", nullptr};
const float kViTopScores[] = {0.98, 0.98, 0.98, 0.98, 0.98, 0.98, 0.97};
const char *kVi2nds[] = {"V", "a", "v", "", "l", "o", "", nullptr};
const float kVi2ndScores[] = {0.01, 0.01, 0.01, 0.01, 0.01, 0.01, 0.01};

class RecodeBeamTest : public ::testing::Test {
protected:
  void SetUp() override {
    std::locale::global(std::locale(""));
    file::MakeTmpdir();
  }

  RecodeBeamTest() : lstm_dict_(&ccutil_) {}
  ~RecodeBeamTest() override {
    lstm_dict_.End();
  }

  // Loads and compresses the given unicharset.
  void LoadUnicharset(const std::string &unicharset_name) {
    std::string radical_stroke_file = file::JoinPath(LANGDATA_DIR, "radical-stroke.txt");
    std::string unicharset_file = file::JoinPath(TESTDATA_DIR, unicharset_name);
    std::string radical_data;
    CHECK_OK(file::GetContents(radical_stroke_file, &radical_data, file::Defaults()));
    CHECK(ccutil_.unicharset.load_from_file(unicharset_file.c_str()));
    unichar_null_char_ =
        ccutil_.unicharset.has_special_codes() ? UNICHAR_BROKEN : ccutil_.unicharset.size();
    std::string radical_str(radical_data.c_str());
    EXPECT_TRUE(recoder_.ComputeEncoding(ccutil_.unicharset, unichar_null_char_, &radical_str));
    RecodedCharID code;
    recoder_.EncodeUnichar(unichar_null_char_, &code);
    encoded_null_char_ = code(0);
    // Space should encode as itself.
    recoder_.EncodeUnichar(UNICHAR_SPACE, &code);
    EXPECT_EQ(UNICHAR_SPACE, code(0));
    std::string output_name = file::JoinPath(FLAGS_test_tmpdir, "testenc.txt");
    std::string encoding = recoder_.GetEncodingAsString(ccutil_.unicharset);
    std::string encoding_str(&encoding[0], encoding.size());
    CHECK_OK(file::SetContents(output_name, encoding_str, file::Defaults()));
    LOG(INFO) << "Wrote encoding to:" << output_name << "\n";
  }
  // Loads the dictionary.
  void LoadDict(const std::string &lang) {
    std::string traineddata_name = lang + ".traineddata";
    std::string traineddata_file = file::JoinPath(TESTDATA_DIR, traineddata_name);
    lstm_dict_.SetupForLoad(nullptr);
    tesseract::TessdataManager mgr;
    mgr.Init(traineddata_file.c_str());
    lstm_dict_.LoadLSTM(lang.c_str(), &mgr);
    lstm_dict_.FinishLoad();
  }

  // Expects the appropriate results from the compressed_  ccutil_.unicharset.
  void ExpectCorrect(const GENERIC_2D_ARRAY<float> &output,
                     const std::vector<int> &transcription) {
    // Get the utf8 string of the transcription.
    std::string truth_utf8;
    for (int i : transcription) {
      truth_utf8 += ccutil_.unicharset.id_to_unichar(i);
    }
    PointerVector<WERD_RES> words;
    ExpectCorrect(output, truth_utf8, nullptr, &words);
  }
  void ExpectCorrect(const GENERIC_2D_ARRAY<float> &output, const std::string &truth_utf8,
                     Dict *dict, PointerVector<WERD_RES> *words) {
    RecodeBeamSearch beam_search(recoder_, encoded_null_char_, false, dict);
    beam_search.Decode(output, 3.5, -0.125, -25.0, nullptr);
    // Uncomment and/or change nullptr above to &ccutil_.unicharset to debug:
    // beam_search.DebugBeams(ccutil_.unicharset);
    std::vector<int> labels, xcoords;
    beam_search.ExtractBestPathAsLabels(&labels, &xcoords);
    LOG(INFO) << "Labels size = " << labels.size() << " coords " << xcoords.size() << "\n";
    // Now decode using recoder_.
    std::string decoded;
    int end = 1;
    for (unsigned start = 0; start < labels.size(); start = end) {
      RecodedCharID code;
      unsigned index = start;
      int uni_id = INVALID_UNICHAR_ID;
      do {
        code.Set(code.length(), labels[index++]);
        uni_id = recoder_.DecodeUnichar(code);
      } while (index < labels.size() && code.length() < RecodedCharID::kMaxCodeLen &&
               (uni_id == INVALID_UNICHAR_ID || !recoder_.IsValidFirstCode(labels[index])));
      EXPECT_NE(INVALID_UNICHAR_ID, uni_id) << "index=" << index << "/" << labels.size();
      // To the extent of truth_utf8, we expect decoded to match, but if
      // transcription is shorter, that is OK too, as we may just be testing
      // that we get a valid sequence when padded with random data.
      if (uni_id != unichar_null_char_ && decoded.size() < truth_utf8.size()) {
        decoded += ccutil_.unicharset.id_to_unichar(uni_id);
      }
      end = index;
    }
    EXPECT_EQ(truth_utf8, decoded);

    // Check that ExtractBestPathAsUnicharIds does the same thing.
    std::vector<int> unichar_ids;
    std::vector<float> certainties, ratings;
    beam_search.ExtractBestPathAsUnicharIds(false, &ccutil_.unicharset, &unichar_ids, &certainties,
                                            &ratings, &xcoords);
    std::string u_decoded;
    float total_rating = 0.0f;
    for (unsigned u = 0; u < unichar_ids.size(); ++u) {
      // To the extent of truth_utf8, we expect decoded to match, but if
      // transcription is shorter, that is OK too, as we may just be testing
      // that we get a valid sequence when padded with random data.
      if (u_decoded.size() < truth_utf8.size()) {
        const char *str = ccutil_.unicharset.id_to_unichar(unichar_ids[u]);
        total_rating += ratings[u];
        LOG(INFO) << u << ":u_id=" << unichar_ids[u] << "=" << str << ", c="
          << certainties[u] << ", r=" << ratings[u] << "r_sum="
          << total_rating << " @" << xcoords[u] << "\n";
        if (str[0] == ' ') {
          total_rating = 0.0f;
        }
        u_decoded += str;
      }
    }
    EXPECT_EQ(truth_utf8, u_decoded);

    // Check that ExtractBestPathAsWords does the same thing.
    TBOX line_box(0, 0, 100, 10);
    for (int i = 0; i < 2; ++i) {
      beam_search.ExtractBestPathAsWords(line_box, 1.0f, false, &ccutil_.unicharset, words);
      std::string w_decoded;
      for (int w = 0; w < words->size(); ++w) {
        const WERD_RES *word = (*words)[w];
        if (w_decoded.size() < truth_utf8.size()) {
          if (!w_decoded.empty() && word->word->space()) {
            w_decoded += " ";
          }
          w_decoded += word->best_choice->unichar_string().c_str();
        }
        LOG(INFO) << "Word:" << w << " = " << word->best_choice->unichar_string()
          << ", c=" << word->best_choice->certainty() << ", r=" << word->best_choice->rating()
          << ", perm=" << word->best_choice->permuter() << "\n";
      }
      std::string w_trunc(w_decoded.data(), truth_utf8.size());
      if (truth_utf8 != w_trunc) {
        tesseract::NormalizeUTF8String(
            tesseract::UnicodeNormMode::kNFKD, tesseract::OCRNorm::kNormalize,
            tesseract::GraphemeNorm::kNone, w_decoded.c_str(), &w_decoded);
        w_trunc.assign(w_decoded.data(), truth_utf8.size());
      }
      EXPECT_EQ(truth_utf8, w_trunc);
    }
  }
  // Generates easy encoding of the given unichar_ids, and pads with at least
  // padding of random data.
  GENERIC_2D_ARRAY<float> GenerateRandomPaddedOutputs(const std::vector<int> &unichar_ids,
                                                      int padding) {
    int width = unichar_ids.size() * 2 * RecodedCharID::kMaxCodeLen;
    int num_codes = recoder_.code_range();
    GENERIC_2D_ARRAY<float> outputs(width + padding, num_codes, 0.0f);
    // Fill with random data.
    TRand random;
    for (int t = 0; t < width; ++t) {
      for (int i = 0; i < num_codes; ++i) {
        outputs(t, i) = random.UnsignedRand(0.25);
      }
    }
    int t = 0;
    for (int unichar_id : unichar_ids) {
      RecodedCharID code;
      int len = recoder_.EncodeUnichar(unichar_id, &code);
      EXPECT_NE(0, len);
      for (int j = 0; j < len; ++j) {
        // Make the desired answer a clear winner.
        if (j > 0 && code(j) == code(j - 1)) {
          // We will collapse adjacent equal codes so put a null in between.
          outputs(t++, encoded_null_char_) = 1.0f;
        }
        outputs(t++, code(j)) = 1.0f;
      }
      // Put a 0 as a null char in between.
      outputs(t++, encoded_null_char_) = 1.0f;
    }
    // Normalize the probs.
    for (int t = 0; t < width; ++t) {
      double sum = 0.0;
      for (int i = 0; i < num_codes; ++i) {
        sum += outputs(t, i);
      }
      for (int i = 0; i < num_codes; ++i) {
        outputs(t, i) /= sum;
      }
    }

    return outputs;
  }
  // Encodes a utf8 string (character) as unichar_id, then recodes, and sets
  // the score for the appropriate sequence of codes, returning the ending t.
  int EncodeUTF8(const char *utf8_str, float score, int start_t, TRand *random,
                 GENERIC_2D_ARRAY<float> *outputs) {
    int t = start_t;
    std::vector<int> unichar_ids;
    EXPECT_TRUE(ccutil_.unicharset.encode_string(utf8_str, true, &unichar_ids, nullptr, nullptr));
    if (unichar_ids.empty() || utf8_str[0] == '\0') {
      unichar_ids.clear();
      unichar_ids.push_back(unichar_null_char_);
    }
    int num_ids = unichar_ids.size();
    for (int u = 0; u < num_ids; ++u) {
      RecodedCharID code;
      int len = recoder_.EncodeUnichar(unichar_ids[u], &code);
      EXPECT_NE(0, len);
      for (int i = 0; i < len; ++i) {
        // Apply the desired score.
        (*outputs)(t++, code(i)) = score;
        if (random != nullptr && t + (num_ids - u) * RecodedCharID::kMaxCodeLen < outputs->dim1()) {
          int dups = static_cast<int>(random->UnsignedRand(3.0));
          for (int d = 0; d < dups; ++d) {
            // Duplicate the desired score.
            (*outputs)(t++, code(i)) = score;
          }
        }
      }
      if (random != nullptr && t + (num_ids - u) * RecodedCharID::kMaxCodeLen < outputs->dim1()) {
        int dups = static_cast<int>(random->UnsignedRand(3.0));
        for (int d = 0; d < dups; ++d) {
          // Add a random number of nulls as well.
          (*outputs)(t++, encoded_null_char_) = score;
        }
      }
    }
    return t;
  }
  // Generates an encoding of the given 4 arrays as synthetic network scores.
  // uses scores1 for chars1 and scores2 for chars2, and everything else gets
  // the leftovers shared out equally. Note that empty string encodes as the
  // null_char_.
  GENERIC_2D_ARRAY<float> GenerateSyntheticOutputs(const char *chars1[], const float scores1[],
                                                   const char *chars2[], const float scores2[],
                                                   TRand *random) {
    int width = 0;
    while (chars1[width] != nullptr) {
      ++width;
    }
    int padding = width * RecodedCharID::kMaxCodeLen;
    int num_codes = recoder_.code_range();
    GENERIC_2D_ARRAY<float> outputs(width + padding, num_codes, 0.0f);
    int t = 0;
    for (int i = 0; i < width; ++i) {
      // In case there is overlap in the codes between 1st and 2nd choice, it
      // is better to encode the 2nd choice first.
      int end_t2 = EncodeUTF8(chars2[i], scores2[i], t, random, &outputs);
      int end_t1 = EncodeUTF8(chars1[i], scores1[i], t, random, &outputs);
      // Advance t to the max end, setting everything else to the leftovers.
      int max_t = std::max(end_t1, end_t2);
      while (t < max_t) {
        double total_score = 0.0;
        for (int j = 0; j < num_codes; ++j) {
          total_score += outputs(t, j);
        }
        double null_remainder = (1.0 - total_score) / 2.0;
        double remainder = null_remainder / (num_codes - 2);
        if (outputs(t, encoded_null_char_) < null_remainder) {
          outputs(t, encoded_null_char_) += null_remainder;
        } else {
          remainder += remainder;
        }
        for (int j = 0; j < num_codes; ++j) {
          if (outputs(t, j) == 0.0f) {
            outputs(t, j) = remainder;
          }
        }
        ++t;
      }
    }
    // Fill the rest with null chars.
    while (t < width + padding) {
      outputs(t++, encoded_null_char_) = 1.0f;
    }
    return outputs;
  }
  UnicharCompress recoder_;
  int unichar_null_char_ = 0;
  int encoded_null_char_ = 0;
  CCUtil ccutil_;
  Dict lstm_dict_;
};

TEST_F(RecodeBeamTest, DoesChinese) {
  LOG(INFO) << "Testing chi_tra"
            << "\n";
  LoadUnicharset("chi_tra.unicharset");
  // Correctly reproduce the first kNumchars characters from easy output.
  std::vector<int> transcription;
  for (int i = SPECIAL_UNICHAR_CODES_COUNT; i < kNumChars; ++i) {
    transcription.push_back(i);
  }
  GENERIC_2D_ARRAY<float> outputs = GenerateRandomPaddedOutputs(transcription, kPadding);
  ExpectCorrect(outputs, transcription);
  LOG(INFO) << "Testing chi_sim"
            << "\n";
  LoadUnicharset("chi_sim.unicharset");
  // Correctly reproduce the first kNumchars characters from easy output.
  transcription.clear();
  for (int i = SPECIAL_UNICHAR_CODES_COUNT; i < kNumChars; ++i) {
    transcription.push_back(i);
  }
  outputs = GenerateRandomPaddedOutputs(transcription, kPadding);
  ExpectCorrect(outputs, transcription);
}

TEST_F(RecodeBeamTest, DoesJapanese) {
  LOG(INFO) << "Testing jpn"
            << "\n";
  LoadUnicharset("jpn.unicharset");
  // Correctly reproduce the first kNumchars characters from easy output.
  std::vector<int> transcription;
  for (int i = SPECIAL_UNICHAR_CODES_COUNT; i < kNumChars; ++i) {
    transcription.push_back(i);
  }
  GENERIC_2D_ARRAY<float> outputs = GenerateRandomPaddedOutputs(transcription, kPadding);
  ExpectCorrect(outputs, transcription);
}

TEST_F(RecodeBeamTest, DoesKorean) {
  LOG(INFO) << "Testing kor"
            << "\n";
  LoadUnicharset("kor.unicharset");
  // Correctly reproduce the first kNumchars characters from easy output.
  std::vector<int> transcription;
  for (int i = SPECIAL_UNICHAR_CODES_COUNT; i < kNumChars; ++i) {
    transcription.push_back(i);
  }
  GENERIC_2D_ARRAY<float> outputs = GenerateRandomPaddedOutputs(transcription, kPadding);
  ExpectCorrect(outputs, transcription);
}

TEST_F(RecodeBeamTest, DoesKannada) {
  LOG(INFO) << "Testing kan"
            << "\n";
  LoadUnicharset("kan.unicharset");
  // Correctly reproduce the first kNumchars characters from easy output.
  std::vector<int> transcription;
  for (int i = SPECIAL_UNICHAR_CODES_COUNT; i < kNumChars; ++i) {
    transcription.push_back(i);
  }
  GENERIC_2D_ARRAY<float> outputs = GenerateRandomPaddedOutputs(transcription, kPadding);
  ExpectCorrect(outputs, transcription);
}

TEST_F(RecodeBeamTest, DoesMarathi) {
  LOG(INFO) << "Testing mar"
            << "\n";
  LoadUnicharset("mar.unicharset");
  // Correctly reproduce the first kNumchars characters from easy output.
  std::vector<int> transcription;
  for (int i = SPECIAL_UNICHAR_CODES_COUNT; i < kNumChars; ++i) {
    transcription.push_back(i);
  }
  GENERIC_2D_ARRAY<float> outputs = GenerateRandomPaddedOutputs(transcription, kPadding);
  ExpectCorrect(outputs, transcription);
}

TEST_F(RecodeBeamTest, DoesEnglish) {
  LOG(INFO) << "Testing eng"
            << "\n";
  LoadUnicharset("eng.unicharset");
  // Correctly reproduce the first kNumchars characters from easy output.
  std::vector<int> transcription;
  for (int i = SPECIAL_UNICHAR_CODES_COUNT; i < kNumChars; ++i) {
    transcription.push_back(i);
  }
  GENERIC_2D_ARRAY<float> outputs = GenerateRandomPaddedOutputs(transcription, kPadding);
  ExpectCorrect(outputs, transcription);
}

TEST_F(RecodeBeamTest, DISABLED_EngDictionary) {
  LOG(INFO) << "Testing eng dictionary"
            << "\n";
  LoadUnicharset("eng_beam.unicharset");
  GENERIC_2D_ARRAY<float> outputs =
      GenerateSyntheticOutputs(kGWRTops, kGWRTopScores, kGWR2nds, kGWR2ndScores, nullptr);
  std::string default_str;
  for (int i = 0; kGWRTops[i] != nullptr; ++i) {
    default_str += kGWRTops[i];
  }
  PointerVector<WERD_RES> words;
  ExpectCorrect(outputs, default_str, nullptr, &words);
  // Now try again with the dictionary.
  LoadDict("eng_beam");
  ExpectCorrect(outputs, "Gets words right.", &lstm_dict_, &words);
}

TEST_F(RecodeBeamTest, DISABLED_ChiDictionary) {
  LOG(INFO) << "Testing zh_hans dictionary"
            << "\n";
  LoadUnicharset("zh_hans.unicharset");
  GENERIC_2D_ARRAY<float> outputs =
      GenerateSyntheticOutputs(kZHTops, kZHTopScores, kZH2nds, kZH2ndScores, nullptr);
  PointerVector<WERD_RES> words;
  ExpectCorrect(outputs, "实学储啬投学生", nullptr, &words);
  // Each is an individual word, with permuter = top choice.
  EXPECT_EQ(7, words.size());
  for (int w = 0; w < words.size(); ++w) {
    EXPECT_EQ(TOP_CHOICE_PERM, words[w]->best_choice->permuter());
  }
  // Now try again with the dictionary.
  LoadDict("zh_hans");
  ExpectCorrect(outputs, "实学储啬投学生", &lstm_dict_, &words);
  // Number of words expected.
  const int kNumWords = 5;
  // Content of the words.
  const char *kWords[kNumWords] = {"实学", "储", "啬", "投", "学生"};
  // Permuters of the words.
  const int kWordPerms[kNumWords] = {SYSTEM_DAWG_PERM, TOP_CHOICE_PERM, TOP_CHOICE_PERM,
                                     TOP_CHOICE_PERM, SYSTEM_DAWG_PERM};
  EXPECT_EQ(kNumWords, words.size());
  for (int w = 0; w < kNumWords && w < words.size(); ++w) {
    EXPECT_STREQ(kWords[w], words[w]->best_choice->unichar_string().c_str());
    EXPECT_EQ(kWordPerms[w], words[w]->best_choice->permuter());
  }
}

// Tests that a recoder built with decomposed unicode allows true ctc
// arbitrary duplicates and inserted nulls inside the multicode sequence.
TEST_F(RecodeBeamTest, DISABLED_MultiCodeSequences) {
  LOG(INFO) << "Testing duplicates in multi-code sequences"
            << "\n";
  LoadUnicharset("vie.d.unicharset");
  tesseract::SetupBasicProperties(false, true, &ccutil_.unicharset);
  TRand random;
  GENERIC_2D_ARRAY<float> outputs =
      GenerateSyntheticOutputs(kViTops, kViTopScores, kVi2nds, kVi2ndScores, &random);
  PointerVector<WERD_RES> words;
  std::string truth_str;
  tesseract::NormalizeUTF8String(tesseract::UnicodeNormMode::kNFKC, tesseract::OCRNorm::kNormalize,
                                 tesseract::GraphemeNorm::kNone, "vậy tội", &truth_str);
  ExpectCorrect(outputs, truth_str, nullptr, &words);
}

} // namespace tesseract

#endif<|MERGE_RESOLUTION|>--- conflicted
+++ resolved
@@ -22,16 +22,11 @@
 
 #include "helpers.h"
 
-<<<<<<< HEAD
-#include "absl/strings/str_format.h" // for absl::StrFormat
-
 #include "testdata.h"
 
 
 #if defined(HAS_LIBICU)
 
-=======
->>>>>>> 3178c497
 namespace tesseract {
 
 // Number of characters to test beam search with.
