// (C) Copyright 2017, Google Inc.
// Licensed under the Apache License, Version 2.0 (the "License");
// you may not use this file except in compliance with the License.
// You may obtain a copy of the License at
// http://www.apache.org/licenses/LICENSE-2.0
// Unless required by applicable law or agreed to in writing, software
// distributed under the License is distributed on an "AS IS" BASIS,
// WITHOUT WARRANTIES OR CONDITIONS OF ANY KIND, either express or implied.
// See the License for the specific language governing permissions and
// limitations under the License.

<<<<<<< HEAD
#if defined(_WIN32)
#  include <io.h> // for _access
#else
#  include <unistd.h> // for access
#endif
#include <leptonica/allheaders.h>
#include <tesseract/baseapi.h>
#include <tesseract/image.h>
=======
#include <allheaders.h>
#include <tesseract/baseapi.h>
#include <filesystem>
>>>>>>> fc503249
#include <string>
#include "helpers.h"
#include "include_gunit.h"
#include "log.h"

#include "testdata.h"

namespace tesseract {

// The fixture for testing Tesseract.
class PageSegModeTest : public testing::Test {
protected:
  PageSegModeTest() = default;
  ~PageSegModeTest() override {
    src_pix_.destroy();
  }

  void SetUp() override {
    static std::locale system_locale("");
    std::locale::global(system_locale);
  }

  void SetImage(const char *filename) {
    src_pix_.destroy();
    src_pix_ = pixRead(filename);
    api_.InitOem(TESSDATA_DIR, "eng", tesseract::OEM_TESSERACT_ONLY);
    api_.SetImage(src_pix_);
  }

  // Tests that the given rectangle produces exactly the given text in the
  // given segmentation mode (after chopping off the last 2 newlines.)
  void VerifyRectText(tesseract::PageSegMode mode, const char *str, int left, int top, int width,
                      int height) {
    api_.SetPageSegMode(mode);
    api_.SetRectangle(left, top, width, height);
    char *result = api_.GetUTF8Text();
    chomp_string(result);
    chomp_string(result);
    EXPECT_STREQ(str, result);
    delete[] result;
  }

  // Tests that the given rectangle does NOT produce the given text in the
  // given segmentation mode.
  void NotRectText(tesseract::PageSegMode mode, const char *str, int left, int top, int width,
                   int height) {
    api_.SetPageSegMode(mode);
    api_.SetRectangle(left, top, width, height);
    char *result = api_.GetUTF8Text();
    EXPECT_STRNE(str, result);
    delete[] result;
  }

  Image src_pix_ = nullptr;
  std::string ocr_text_;
  tesseract::TessBaseAPI api_;
};

// Tests the single-word segmentation mode, and that it performs correctly
// and differently to line and block mode.
TEST_F(PageSegModeTest, WordTest) {
  std::string filename = file::JoinPath(TESTING_DIR, "segmodeimg.tif");
  if (!std::filesystem::exists(filename)) {
    LOG(INFO) << "Skip test because of missing " << filename << '\n';
    GTEST_SKIP();
  } else {
    SetImage(filename.c_str());
    // Test various rectangles around the inverse page number.
    VerifyRectText(tesseract::PSM_SINGLE_WORD, "183", 1419, 264, 69, 34);
    VerifyRectText(tesseract::PSM_SINGLE_WORD, "183", 1411, 252, 78, 62);
    VerifyRectText(tesseract::PSM_SINGLE_WORD, "183", 1396, 218, 114, 102);
    // Test a random pair of words as a line
    VerifyRectText(tesseract::PSM_SINGLE_LINE, "What should", 237, 393, 256, 36);
  #if DISABLED_LEGACY_ENGINE
    // Skip check as LSTM mode adds a space.
    LOG(INFO) << "Skip `Whatshould` test in LSTM Mode\n";
  #else
    // Test a random pair of words as a word
    VerifyRectText(tesseract::PSM_SINGLE_WORD, "Whatshould", 237, 393, 256, 36);
  #endif
    // Test single block mode.
    VerifyRectText(tesseract::PSM_SINGLE_BLOCK, "both the\nfrom the", 237, 450, 172, 94);
    // But doesn't work in line or word mode.
    NotRectText(tesseract::PSM_SINGLE_LINE, "both the\nfrom the", 237, 450, 172, 94);
    NotRectText(tesseract::PSM_SINGLE_WORD, "both the\nfrom the", 237, 450, 172, 94);
  }
}

} // namespace tesseract<|MERGE_RESOLUTION|>--- conflicted
+++ resolved
@@ -9,20 +9,10 @@
 // See the License for the specific language governing permissions and
 // limitations under the License.
 
-<<<<<<< HEAD
-#if defined(_WIN32)
-#  include <io.h> // for _access
-#else
-#  include <unistd.h> // for access
-#endif
 #include <leptonica/allheaders.h>
 #include <tesseract/baseapi.h>
 #include <tesseract/image.h>
-=======
-#include <allheaders.h>
-#include <tesseract/baseapi.h>
 #include <filesystem>
->>>>>>> fc503249
 #include <string>
 #include "helpers.h"
 #include "include_gunit.h"
