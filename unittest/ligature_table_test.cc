// (C) Copyright 2017, Google Inc.
// Licensed under the Apache License, Version 2.0 (the "License");
// you may not use this file except in compliance with the License.
// You may obtain a copy of the License at
// http://www.apache.org/licenses/LICENSE-2.0
// Unless required by applicable law or agreed to in writing, software
// distributed under the License is distributed on an "AS IS" BASIS,
// WITHOUT WARRANTIES OR CONDITIONS OF ANY KIND, either express or implied.
// See the License for the specific language governing permissions and
// limitations under the License.

#if defined(PANGO_ENABLE_ENGINE)

#include "ligature_table.h"
#include "commandlineflags.h"
#include "fileio.h"
#include "include_gunit.h"
#include "pango_font_info.h"

namespace tesseract {

<<<<<<< HEAD
const char kEngNonLigatureText[] = u8"fidelity effigy ſteep";
=======
#if 0 // not with NFC normalization
const char kEngNonLigatureText[] = "fidelity effigy ſteep";
>>>>>>> 8b639084
// Same as above text, but with "fi" in the first word and "ffi" in the second
// word replaced with their respective ligatures.
const char kEngLigatureText[] = u8"ﬁdelity eﬃgy ﬅeep";
// Same as kEngLigatureText but with "fi" in both words replaced with their
// ligature. The test Verdana font does not support the "ffi" or "ſt" ligature.
<<<<<<< HEAD
const char kRenderableEngLigatureText[] = u8"ﬁdelity efﬁgy ſteep";
=======
const char kRenderableEngLigatureText[] = "ﬁdelity efﬁgy ſteep";
#endif
>>>>>>> 8b639084

static PangoFontMap *font_map;

class LigatureTableTest : public ::testing::Test {
protected:
  void SetUp() override {
    lig_table_ = LigatureTable::Get();
    if (!font_map) {
      font_map = pango_cairo_font_map_new_for_font_type(CAIRO_FONT_TYPE_FT);
    }
    pango_cairo_font_map_set_default(PANGO_CAIRO_FONT_MAP(font_map));
  }

  static void SetUpTestCase() {
    static std::locale system_locale("");
    std::locale::global(system_locale);

    FLAGS_fonts_dir = TESTING_DIR;
    FLAGS_fontconfig_tmpdir = FLAGS_test_tmpdir;
    file::MakeTmpdir();
    PangoFontInfo::SoftInitFontConfig(); // init early
  }
  LigatureTable *lig_table_;
};

TEST_F(LigatureTableTest, DoesFillLigatureTables) {
  EXPECT_GT(lig_table_->norm_to_lig_table().size(), 0);
  EXPECT_GT(lig_table_->lig_to_norm_table().size(), 0);
}

#if 0 // not with NFC normalization
TEST_F(LigatureTableTest, DoesAddLigatures) {
  EXPECT_STREQ(kEngLigatureText, lig_table_->AddLigatures(kEngNonLigatureText, nullptr).c_str());
}

TEST_F(LigatureTableTest, DoesAddLigaturesWithSupportedFont) {
  PangoFontInfo font;
  EXPECT_TRUE(font.ParseFontDescriptionName("Verdana"));
  printf("1:%s\n", kRenderableEngLigatureText);
  printf("2:%s\n", lig_table_->AddLigatures(kEngNonLigatureText, &font).c_str());
  EXPECT_STREQ(kRenderableEngLigatureText,
               lig_table_->AddLigatures(kEngNonLigatureText, &font).c_str());
}

TEST_F(LigatureTableTest, DoesNotAddLigaturesWithUnsupportedFont) {
  PangoFontInfo font;
  EXPECT_TRUE(font.ParseFontDescriptionName("Lohit Hindi"));
  EXPECT_STREQ(kEngNonLigatureText, lig_table_->AddLigatures(kEngNonLigatureText, &font).c_str());
}

TEST_F(LigatureTableTest, DoesRemoveLigatures) {
  EXPECT_STREQ(kEngNonLigatureText, lig_table_->RemoveLigatures(kEngLigatureText).c_str());
}
#endif

TEST_F(LigatureTableTest, TestCustomLigatures) {
  const char *kTestCases[] = {
      u8"act",       u8"a\uE003", u8"publiſh",    u8"publi\uE006", u8"ſince",
      u8"\uE007nce", u8"aſleep",  u8"a\uE008eep", u8"neceſſary",   u8"nece\uE009ary",
  };
  for (size_t i = 0; i < countof(kTestCases); i += 2) {
    EXPECT_STREQ(kTestCases[i + 1], lig_table_->AddLigatures(kTestCases[i], nullptr).c_str());
    EXPECT_STREQ(kTestCases[i], lig_table_->RemoveLigatures(kTestCases[i + 1]).c_str());
    EXPECT_STREQ(kTestCases[i], lig_table_->RemoveCustomLigatures(kTestCases[i + 1]).c_str());
  }
}

#if 0 // not with NFC normalization
TEST_F(LigatureTableTest, TestRemovesCustomLigatures) {
  const char *kTestCases[] = {
      "fiction",
      u8"ﬁ\uE003ion",
      u8"ﬁction",
  };
  for (size_t i = 0; i < countof(kTestCases); i += 3) {
    EXPECT_STREQ(kTestCases[i + 1], lig_table_->AddLigatures(kTestCases[i], nullptr).c_str());
    EXPECT_STREQ(kTestCases[i + 2], lig_table_->RemoveCustomLigatures(kTestCases[i + 1]).c_str());
  }
}
<<<<<<< HEAD
} // namespace tesseract

#endif
=======
#endif

} // namespace tesseract
>>>>>>> 8b639084
<|MERGE_RESOLUTION|>--- conflicted
+++ resolved
@@ -19,23 +19,15 @@
 
 namespace tesseract {
 
-<<<<<<< HEAD
+#if 0 // not with NFC normalization
 const char kEngNonLigatureText[] = u8"fidelity effigy ſteep";
-=======
-#if 0 // not with NFC normalization
-const char kEngNonLigatureText[] = "fidelity effigy ſteep";
->>>>>>> 8b639084
 // Same as above text, but with "fi" in the first word and "ffi" in the second
 // word replaced with their respective ligatures.
 const char kEngLigatureText[] = u8"ﬁdelity eﬃgy ﬅeep";
 // Same as kEngLigatureText but with "fi" in both words replaced with their
 // ligature. The test Verdana font does not support the "ffi" or "ſt" ligature.
-<<<<<<< HEAD
 const char kRenderableEngLigatureText[] = u8"ﬁdelity efﬁgy ſteep";
-=======
-const char kRenderableEngLigatureText[] = "ﬁdelity efﬁgy ſteep";
 #endif
->>>>>>> 8b639084
 
 static PangoFontMap *font_map;
 
@@ -115,12 +107,8 @@
     EXPECT_STREQ(kTestCases[i + 2], lig_table_->RemoveCustomLigatures(kTestCases[i + 1]).c_str());
   }
 }
-<<<<<<< HEAD
-} // namespace tesseract
-
-#endif
-=======
 #endif
 
 } // namespace tesseract
->>>>>>> 8b639084
+
+#endif