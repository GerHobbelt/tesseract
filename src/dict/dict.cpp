--- conflicted
+++ resolved
@@ -253,11 +253,7 @@
     }
     if (!trie_ptr->read_and_add_word_list(name.c_str(), getUnicharset(),
                                           Trie::RRP_REVERSE_IF_HAS_RTL)) {
-<<<<<<< HEAD
-      tprintf("ERROR: Failed to load %s\n", name.c_str());
-=======
-      tprintf("Error: failed to load {}\n", name);
->>>>>>> fef89242
+      tprintf("ERROR: failed to load {}\n", name);
       delete trie_ptr;
     } else {
       dawgs_.push_back(trie_ptr);
@@ -275,11 +271,7 @@
       name += user_patterns_suffix;
     }
     if (!trie_ptr->read_pattern_list(name.c_str(), getUnicharset())) {
-<<<<<<< HEAD
-      tprintf("ERROR: Failed to load %s\n", name.c_str());
-=======
-      tprintf("Error: failed to load {}\n", name);
->>>>>>> fef89242
+      tprintf("ERROR: failed to load {}\n", name);
       delete trie_ptr;
     } else {
       dawgs_.push_back(trie_ptr);
@@ -334,11 +326,7 @@
     }
     if (!trie_ptr->read_and_add_word_list(name.c_str(), getUnicharset(),
                                           Trie::RRP_REVERSE_IF_HAS_RTL)) {
-<<<<<<< HEAD
-      tprintf("ERROR: Failed to load %s\n", name.c_str());
-=======
-      tprintf("Error: failed to load {}\n", name);
->>>>>>> fef89242
+      tprintf("ERROR: failed to load {}\n", name);
       delete trie_ptr;
     } else {
       dawgs_.push_back(trie_ptr);
@@ -356,11 +344,7 @@
       name += user_patterns_suffix;
     }
     if (!trie_ptr->read_pattern_list(name.c_str(), getUnicharset())) {
-<<<<<<< HEAD
-      tprintf("ERROR: Failed to load %s\n", name.c_str());
-=======
-      tprintf("Error: failed to load {}\n", name);
->>>>>>> fef89242
+      tprintf("ERROR: failed to load {}\n", name);
       delete trie_ptr;
     } else {
       dawgs_.push_back(trie_ptr);
@@ -714,11 +698,7 @@
     filename += ".doc";
     FILE *doc_word_file = fopen(filename.c_str(), "a");
     if (doc_word_file == nullptr) {
-<<<<<<< HEAD
-      tprintf("ERROR: Could not open file %s\n", filename.c_str());
-=======
-      tprintf("Error: Could not open file {}\n", filename);
->>>>>>> fef89242
+      tprintf("ERROR: Could not open file {}\n", filename);
       ASSERT_HOST(doc_word_file);
     }
     fprintf(doc_word_file, "%s\n", best_choice.debug_string().c_str());
