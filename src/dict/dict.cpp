--- conflicted
+++ resolved
@@ -54,33 +54,6 @@
     , BOOL_INIT_MEMBER(load_bigram_dawg, true,
                        "Load dawg with special word "
                        "bigrams.",
-<<<<<<< HEAD
-                       getCCUtil()->params())
-    , DOUBLE_MEMBER(xheight_penalty_subscripts, 0.125,
-                    "Score penalty (0.1 = 10%) added if there are subscripts "
-                    "or superscripts in a word, but it is otherwise OK.",
-                    getCCUtil()->params())
-    , DOUBLE_MEMBER(xheight_penalty_inconsistent, 0.25,
-                    "Score penalty (0.1 = 10%) added if an xheight is "
-                    "inconsistent.",
-                    getCCUtil()->params())
-    , DOUBLE_MEMBER(segment_penalty_dict_frequent_word, 1.0,
-                    "Score multiplier for word matches which have good case and"
-                    " are frequent in the given language (lower is better).",
-                    getCCUtil()->params())
-    , DOUBLE_MEMBER(segment_penalty_dict_case_ok, 1.1,
-                    "Score multiplier for word matches that have good case "
-                    "(lower is better).",
-                    getCCUtil()->params())
-    , DOUBLE_MEMBER(segment_penalty_dict_case_bad, 1.3125,
-                    "Default score multiplier for word matches, which may have "
-                    "case issues (lower is better).",
-                    getCCUtil()->params())
-    , DOUBLE_MEMBER(segment_penalty_dict_nonword, 1.25,
-                    "Score multiplier for glyph fragment segmentations which "
-                    "do not match a dictionary word (lower is better).",
-                    getCCUtil()->params())
-=======
                        owner->params())
     , DOUBLE_MEMBER(xheight_penalty_subscripts, 0.125,
                     "Score penalty (0.1 = 10%) added if there are subscripts "
@@ -106,49 +79,12 @@
                     "Score multiplier for glyph fragment segmentations which "
                     "do not match a dictionary word (lower is better).",
                     owner->params())
->>>>>>> d63aa73e
     , DOUBLE_MEMBER(segment_penalty_garbage, 1.50,
                     "Score multiplier for poorly cased strings that are not in"
                     " the dictionary and generally look like garbage (lower is"
                     " better).",
                     owner->params())
     , STRING_MEMBER(output_ambig_words_file, "",
-<<<<<<< HEAD
-                    "Output file for ambiguities found in the dictionary.", getCCUtil()->params())
-    , INT_MEMBER(dawg_debug_level, 0,
-                 "Set to 1 for general debug info"
-                 ", to 2 for more details, to 3 to see all the debug messages.",
-                 getCCUtil()->params())
-    , INT_MEMBER(hyphen_debug_level, 0, "Debug level for hyphenated words.", getCCUtil()->params())
-    , BOOL_MEMBER(use_only_first_uft8_step, false,
-                  "Use only the first UTF8 step of the given string"
-                  " when computing log probabilities.",
-                  getCCUtil()->params())
-    , DOUBLE_MEMBER(certainty_scale, 20.0, "Certainty scaling factor", getCCUtil()->params())
-    , DOUBLE_MEMBER(stopper_nondict_certainty_base, -2.50, "Certainty threshold for non-dict words.",
-                    getCCUtil()->params())
-    , DOUBLE_MEMBER(stopper_phase2_certainty_rejection_offset, 1.0, "Reject certainty offset.",
-                    getCCUtil()->params())
-    , INT_MEMBER(stopper_smallword_size, 2, "Size of dict word to be treated as non-dict word.",
-                 getCCUtil()->params())
-    , DOUBLE_MEMBER(stopper_certainty_per_char, -0.50,
-                    "Certainty to add"
-                    " for each dict char above small word size.",
-                    getCCUtil()->params())
-    , DOUBLE_MEMBER(stopper_allowable_character_badness, 3.0,
-                    "Max certainty variation allowed in a word (in sigma).", getCCUtil()->params())
-    , INT_MEMBER(stopper_debug_level, 0, "Stopper debug level. (0..3)", getCCUtil()->params())
-    , BOOL_MEMBER(stopper_no_acceptable_choices, false,
-                  "Make AcceptableChoice() always return false. Useful"
-                  " when there is a need to explore all segmentations.",
-                  getCCUtil()->params())
-    , INT_MEMBER(tessedit_truncate_wordchoice_log, 10, "Max words to keep in list.",
-                 getCCUtil()->params())
-    , STRING_MEMBER(word_to_debug, "",
-                    "Word for which stopper debug"
-                    " information should be printed to stdout.",
-                    getCCUtil()->params())
-=======
                     "Output file for ambiguities found in the dictionary.", owner->params())
     , INT_MEMBER(dawg_debug_level, 0,
                  "Set to 1 for general debug info"
@@ -183,30 +119,18 @@
                     "Word for which stopper debug"
                     " information should be printed to stdout.",
                     owner->params())
->>>>>>> d63aa73e
     , BOOL_MEMBER(segment_nonalphabetic_script, false,
                   "Don't use any alphabetic-specific tricks."
                   " Set to true in the traineddata config file for"
                   " scripts that are cursive or inherently fixed-pitch.",
-<<<<<<< HEAD
-                  getCCUtil()->params())
-    , BOOL_MEMBER(save_doc_words, 0, "Save Document Words", getCCUtil()->params())
+                  owner->params())
+    , BOOL_MEMBER(save_doc_words, 0, "Save Document Words", owner->params())
     , DOUBLE_MEMBER(doc_dict_pending_threshold, 0.0, "Worst certainty for using pending dictionary.",
-                    getCCUtil()->params())
+                    owner->params())
     , DOUBLE_MEMBER(doc_dict_certainty_threshold, -2.25,
                     "Worst certainty for words that can be inserted into the"
                     " document dictionary.",
-                    getCCUtil()->params())
-=======
-                  owner->params())
-    , BOOL_MEMBER(save_doc_words, 0, "Save Document Words", owner->params())
-    , DOUBLE_MEMBER(doc_dict_pending_threshold, 0.0, "Worst certainty for using pending dictionary.",
-                    owner->params())
-    , DOUBLE_MEMBER(doc_dict_certainty_threshold, -2.25,
-                    "Worst certainty for words that can be inserted into the"
-                    " document dictionary.",
-                    owner->params())
->>>>>>> d63aa73e
+                    owner->params())
     , INT_MEMBER(max_permuter_attempts, 10000,
                  "Maximum number of different"
                  " character choices to consider during permutation."
