///////////////////////////////////////////////////////////////////////
// File:        dict.cpp
// Description: dict class.
// Author:      Samuel Charron
//
// (C) Copyright 2006, Google Inc.
// Licensed under the Apache License, Version 2.0 (the "License");
// you may not use this file except in compliance with the License.
// You may obtain a copy of the License at
// http://www.apache.org/licenses/LICENSE-2.0
// Unless required by applicable law or agreed to in writing, software
// distributed under the License is distributed on an "AS IS" BASIS,
// WITHOUT WARRANTIES OR CONDITIONS OF ANY KIND, either express or implied.
// See the License for the specific language governing permissions and
// limitations under the License.
//
///////////////////////////////////////////////////////////////////////

#include <tesseract/preparation.h> // compiler config, etc.

#include "dict.h"

<<<<<<< HEAD
#include <tesseract/tprintf.h>
=======
#include "tesserrstream.h"  // for tesserr
#include "tprintf.h"
>>>>>>> eed339b3

#include <cstdio>

namespace tesseract {

class Image;

DictSettings::DictSettings(CCUtil *owner)
    : ccutil_(owner)
    , STRING_MEMBER(user_words_file, "", "A filename of user-provided words.",
                    owner->params())
    , STRING_MEMBER(user_words_suffix, "",
                         "A suffix of user-provided words located in tessdata.",
                         owner->params())
    , STRING_MEMBER(user_patterns_file, "", "A filename of user-provided patterns.",
                    owner->params())
    , STRING_MEMBER(user_patterns_suffix, "",
                         "A suffix of user-provided patterns located in "
                         "tessdata.",
                         owner->params())
    , BOOL_MEMBER(load_system_dawg, true, "Load system word dawg.", owner->params())
    , BOOL_MEMBER(load_freq_dawg, true, "Load frequent word dawg.", owner->params())
    , BOOL_MEMBER(load_unambig_dawg, true, "Load unambiguous word dawg.",
                       owner->params())
    , BOOL_MEMBER(load_punc_dawg, true, "Load dawg with punctuation patterns.",
                       owner->params())
    , BOOL_MEMBER(load_number_dawg, true, "Load dawg with number patterns.",
                       owner->params())
    , BOOL_MEMBER(load_bigram_dawg, true, "Load dawg with special word bigrams.",
                       owner->params())
    , DOUBLE_MEMBER(xheight_penalty_subscripts, 0.125,
                    "Score penalty (0.1 = 10%) added if there are subscripts "
                    "or superscripts in a word, but it is otherwise OK.",
                    owner->params())
    , DOUBLE_MEMBER(xheight_penalty_inconsistent, 0.25,
                    "Score penalty (0.1 = 10%) added if an xheight is "
                    "inconsistent.",
                    owner->params())
    , DOUBLE_MEMBER(segment_penalty_dict_frequent_word, 1.0,
                    "Score multiplier for word matches which have good case and"
                    " are frequent in the given language (lower is better).",
                    owner->params())
    , DOUBLE_MEMBER(segment_penalty_dict_case_ok, 1.1,
                    "Score multiplier for word matches that have good case "
                    "(lower is better).",
                    owner->params())
    , DOUBLE_MEMBER(segment_penalty_dict_case_bad, 1.3125,
                    "Default score multiplier for word matches, which may have "
                    "case issues (lower is better).",
                    owner->params())
    , DOUBLE_MEMBER(segment_penalty_dict_nonword, 1.25,
                    "Score multiplier for glyph fragment segmentations which "
                    "do not match a dictionary word (lower is better).",
                    owner->params())
    , DOUBLE_MEMBER(segment_penalty_garbage, 1.50,
                    "Score multiplier for poorly cased strings that are not in"
                    " the dictionary and generally look like garbage (lower is"
                    " better).",
                    owner->params())
    , STRING_MEMBER(output_ambig_words_file, "",
                    "Output file for ambiguities found in the dictionary.", owner->params())
    , INT_MEMBER(dawg_debug_level, 0,
                 "Set to 1 for general debug info"
                 ", to 2 for more details, to 3 to see all the debug messages.",
                 owner->params())
    , INT_MEMBER(hyphen_debug_level, 0, "Debug level for hyphenated words.", owner->params())
    , BOOL_MEMBER(use_only_first_uft8_step, false,
                  "Use only the first UTF8 step of the given string"
                  " when computing log probabilities.",
                  owner->params())
    , DOUBLE_MEMBER(certainty_scale, 20.0, "Certainty scaling factor", owner->params())
    , DOUBLE_MEMBER(stopper_nondict_certainty_base, -2.50, "Certainty threshold for non-dict words.",
                    owner->params())
    , DOUBLE_MEMBER(stopper_phase2_certainty_rejection_offset, 1.0, "Reject certainty offset.",
                    owner->params())
    , INT_MEMBER(stopper_smallword_size, 2, "Size of dict word to be treated as non-dict word.",
                 owner->params())
    , DOUBLE_MEMBER(stopper_certainty_per_char, -0.50, "Certainty to add for each dict char above small word size.",
                    owner->params())
    , DOUBLE_MEMBER(stopper_allowable_character_badness, 3.0,
                    "Max certainty variation allowed in a word (in sigma).", owner->params())
    , INT_MEMBER(stopper_debug_level, 0, "Stopper debug level. (0..3)", owner->params())
    , BOOL_MEMBER(stopper_no_acceptable_choices, false,
                  "Make AcceptableChoice() always return false. Useful"
                  " when there is a need to explore all segmentations.",
                  owner->params())
    , INT_MEMBER(tessedit_truncate_wordchoice_log, 10, "Max words to keep in list.",
                 owner->params())
    , STRING_MEMBER(word_to_debug, "", "Word for which stopper debug information should be printed to stdout.",
                    owner->params())
    , BOOL_MEMBER(segment_nonalphabetic_script, false,
                  "Don't use any alphabetic-specific tricks."
                  " Set to true in the traineddata config file for"
                  " scripts that are cursive or inherently fixed-pitch.",
                  owner->params())
    , BOOL_MEMBER(save_doc_words, 0, "Save Document Words", owner->params())
    , DOUBLE_MEMBER(doc_dict_pending_threshold, 0.0, "Worst certainty for using pending dictionary.",
                    owner->params())
    , DOUBLE_MEMBER(doc_dict_certainty_threshold, -2.25,
                    "Worst certainty for words that can be inserted into the"
                    " document dictionary.",
                    owner->params())
    , INT_MEMBER(max_permuter_attempts, 10000,
                 "Maximum number of different"
                 " character choices to consider during permutation."
                 " This limit is especially useful when user patterns"
                 " are specified, since overly generic patterns can result in"
                 " dawg search exploring an overly large number of options.",
                 owner->params()) {
}


Dict::Dict(CCUtil *ccutil)
    : letter_is_okay_(&tesseract::Dict::def_letter_is_okay)
    , probability_in_context_(&tesseract::Dict::def_probability_in_context)
    , DictSettings(ccutil)
    , wildcard_unichar_id_(INVALID_UNICHAR_ID)
    , apostrophe_unichar_id_(INVALID_UNICHAR_ID)
    , question_unichar_id_(INVALID_UNICHAR_ID)
    , slash_unichar_id_(INVALID_UNICHAR_ID)
    , hyphen_unichar_id_(INVALID_UNICHAR_ID)
{
  reject_offset_ = 0.0;
  go_deeper_fxn_ = nullptr;
  hyphen_word_ = nullptr;
  last_word_on_line_ = false;
  document_words_ = nullptr;
  dawg_cache_ = nullptr;
  dawg_cache_is_ours_ = false;
  pending_words_ = nullptr;
  bigram_dawg_ = nullptr;
  freq_dawg_ = nullptr;
  punc_dawg_ = nullptr;
  unambig_dawg_ = nullptr;
  wordseg_rating_adjust_factor_ = -1.0f;
  output_ambig_words_file_ = nullptr;
}

Dict::~Dict() {
  End();
  delete hyphen_word_;
  if (output_ambig_words_file_ != nullptr) {
    fclose(output_ambig_words_file_);
  }
}

static DawgCache *cache = nullptr;  // only set it up when needed, via Dict::GlobalDawgCache()

DawgCache *Dict::GlobalDawgCache() {
  // This global cache (a singleton) will outlive every Tesseract instance
  // (even those that someone else might declare as global variables) unless
  // someone calls CleanGlobalDawgCache().
  if (cache == nullptr) {
    cache = new DawgCache();
  }
  return cache;
}

void Dict::CleanGlobalDawgCache() {
  if (cache != nullptr) {
    delete cache;
    cache = nullptr;
  }
}

// Sets up ready for a Load or LoadLSTM.
void Dict::SetupForLoad(DawgCache *dawg_cache) {
  if (dawgs_.size() != 0) {
    this->End();
  }

  apostrophe_unichar_id_ = getUnicharset().unichar_to_id(kApostropheSymbol);
  question_unichar_id_ = getUnicharset().unichar_to_id(kQuestionSymbol);
  slash_unichar_id_ = getUnicharset().unichar_to_id(kSlashSymbol);
  hyphen_unichar_id_ = getUnicharset().unichar_to_id(kHyphenSymbol);

  if (dawg_cache != nullptr) {
    dawg_cache_ = dawg_cache;
    dawg_cache_is_ours_ = false;
  } else {
    dawg_cache_ = new DawgCache();
    dawg_cache_is_ours_ = true;
  }
}

// Loads the dawgs needed by Tesseract. Call FinishLoad() after.
void Dict::Load(const std::string &lang, TessdataManager *data_file) {
  // Load dawgs_.
  if (load_punc_dawg) {
    punc_dawg_ =
        dawg_cache_->GetSquishedDawg(lang, TESSDATA_PUNC_DAWG, dawg_debug_level, data_file);
    if (punc_dawg_) {
      dawgs_.push_back(punc_dawg_);
    }
  }
  if (load_system_dawg) {
    Dawg *system_dawg =
        dawg_cache_->GetSquishedDawg(lang, TESSDATA_SYSTEM_DAWG, dawg_debug_level, data_file);
    if (system_dawg) {
      dawgs_.push_back(system_dawg);
    }
  }
  if (load_number_dawg) {
    Dawg *number_dawg =
        dawg_cache_->GetSquishedDawg(lang, TESSDATA_NUMBER_DAWG, dawg_debug_level, data_file);
    if (number_dawg) {
      dawgs_.push_back(number_dawg);
    }
  }
  if (load_bigram_dawg) {
    bigram_dawg_ =
        dawg_cache_->GetSquishedDawg(lang, TESSDATA_BIGRAM_DAWG, dawg_debug_level, data_file);
    // The bigram_dawg_ is NOT used like the other dawgs! DO NOT add to the
    // dawgs_!!
  }
  if (load_freq_dawg) {
    freq_dawg_ =
        dawg_cache_->GetSquishedDawg(lang, TESSDATA_FREQ_DAWG, dawg_debug_level, data_file);
    if (freq_dawg_) {
      dawgs_.push_back(freq_dawg_);
    }
  }
  if (load_unambig_dawg) {
    unambig_dawg_ =
        dawg_cache_->GetSquishedDawg(lang, TESSDATA_UNAMBIG_DAWG, dawg_debug_level, data_file);
    if (unambig_dawg_) {
      dawgs_.push_back(unambig_dawg_);
    }
  }

  std::string name;
  if (!user_words_suffix.empty() || !user_words_file.empty()) {
    Trie *trie_ptr =
        new Trie(DAWG_TYPE_WORD, lang, USER_DAWG_PERM, getUnicharset().size(), dawg_debug_level);
    if (!user_words_file.empty()) {
      name = user_words_file;
    } else {
      name = getCCUtil()->language_data_path_prefix_;
      name += user_words_suffix;
    }
    if (!trie_ptr->read_and_add_word_list(name.c_str(), getUnicharset(),
                                          Trie::RRP_REVERSE_IF_HAS_RTL)) {
      tprintError("failed to load {}\n", name);
      delete trie_ptr;
    } else {
      dawgs_.push_back(trie_ptr);
    }
  }

  if (!user_patterns_suffix.empty() || !user_patterns_file.empty()) {
    Trie *trie_ptr = new Trie(DAWG_TYPE_PATTERN, lang, USER_PATTERN_PERM, getUnicharset().size(), dawg_debug_level);
    trie_ptr->initialize_patterns(&(getUnicharset()));
    if (!user_patterns_file.empty()) {
      name = user_patterns_file;
    } else {
      name = getCCUtil()->language_data_path_prefix_;
      name += user_patterns_suffix;
    }
    if (!trie_ptr->read_pattern_list(name.c_str(), getUnicharset())) {
      tprintError("failed to load {}\n", name);
      delete trie_ptr;
    } else {
      dawgs_.push_back(trie_ptr);
    }
  }

  document_words_ =
      new Trie(DAWG_TYPE_WORD, lang, DOC_DAWG_PERM, getUnicharset().size(), dawg_debug_level);
  dawgs_.push_back(document_words_);

  // This dawg is temporary and should not be searched by letter_is_ok.
  pending_words_ =
      new Trie(DAWG_TYPE_WORD, lang, NO_PERM, getUnicharset().size(), dawg_debug_level);
}

// Loads the dawgs needed by the LSTM model. Call FinishLoad() after.
void Dict::LoadLSTM(const std::string &lang, TessdataManager *data_file) {
  // Load dawgs_.
  if (load_punc_dawg) {
    punc_dawg_ =
        dawg_cache_->GetSquishedDawg(lang, TESSDATA_LSTM_PUNC_DAWG, dawg_debug_level, data_file);
    if (punc_dawg_) {
      dawgs_.push_back(punc_dawg_);
    }
  }
  if (load_system_dawg) {
    Dawg *system_dawg =
        dawg_cache_->GetSquishedDawg(lang, TESSDATA_LSTM_SYSTEM_DAWG, dawg_debug_level, data_file);
    if (system_dawg) {
      dawgs_.push_back(system_dawg);
    }
  }
  if (load_number_dawg) {
    Dawg *number_dawg =
        dawg_cache_->GetSquishedDawg(lang, TESSDATA_LSTM_NUMBER_DAWG, dawg_debug_level, data_file);
    if (number_dawg) {
      dawgs_.push_back(number_dawg);
    }
  }

  // stolen from Dict::Load (but needs params_ from Tesseract
  // langdata/config/api):
  std::string name;
  if (!user_words_suffix.empty() || !user_words_file.empty()) {
    Trie *trie_ptr =
        new Trie(DAWG_TYPE_WORD, lang, USER_DAWG_PERM, getUnicharset().size(), dawg_debug_level);
    if (!user_words_file.empty()) {
      name = user_words_file;
    } else {
      name = getCCUtil()->language_data_path_prefix_;
      name += user_words_suffix;
    }
    if (!trie_ptr->read_and_add_word_list(name.c_str(), getUnicharset(),
                                          Trie::RRP_REVERSE_IF_HAS_RTL)) {
      tprintError("failed to load {}\n", name);
      delete trie_ptr;
    } else {
      dawgs_.push_back(trie_ptr);
    }
  }

  if (!user_patterns_suffix.empty() || !user_patterns_file.empty()) {
    Trie *trie_ptr = new Trie(DAWG_TYPE_PATTERN, lang, USER_PATTERN_PERM, getUnicharset().size(), dawg_debug_level);
    trie_ptr->initialize_patterns(&(getUnicharset()));
    if (!user_patterns_file.empty()) {
      name = user_patterns_file;
    } else {
      name = getCCUtil()->language_data_path_prefix_;
      name += user_patterns_suffix;
    }
    if (!trie_ptr->read_pattern_list(name.c_str(), getUnicharset())) {
      tprintError("failed to load {}\n", name);
      delete trie_ptr;
    } else {
      dawgs_.push_back(trie_ptr);
    }
  }
}

// Completes the loading process after Load() and/or LoadLSTM().
// Returns false if no dictionaries were loaded.
bool Dict::FinishLoad() {
  if (dawgs_.empty()) {
    return false;
  }
  // Construct a list of corresponding successors for each dawg. Each entry, i,
  // in the successors_ vector is a vector of integers that represent the
  // indices into the dawgs_ vector of the successors for dawg i.
  successors_.reserve(dawgs_.size());
  for (auto dawg : dawgs_) {
    auto *lst = new SuccessorList();
    for (unsigned j = 0; j < dawgs_.size(); ++j) {
      const Dawg *other = dawgs_[j];
      if (dawg != nullptr && other != nullptr && (dawg->lang() == other->lang()) &&
          kDawgSuccessors[dawg->type()][other->type()]) {
        lst->push_back(j);
      }
    }
    successors_.push_back(lst);
  }
  return true;
}

void Dict::End() {
  if (dawgs_.empty()) {
    return; // Not safe to call twice.
  }
  for (auto &dawg : dawgs_) {
    if (!dawg_cache_->FreeDawg(dawg)) {
      delete dawg;
    }
  }
  if (dawg_cache_ != nullptr) {
    dawg_cache_->FreeDawg(bigram_dawg_);
  }
  if (dawg_cache_is_ours_) {
    delete dawg_cache_;
  }
  dawg_cache_ = nullptr;
  for (auto successor : successors_) {
    delete successor;
  }
  dawgs_.clear();
  successors_.clear();
  document_words_ = nullptr;
  delete pending_words_;
  pending_words_ = nullptr;

  delete hyphen_word_;
  hyphen_word_ = nullptr;

  go_deeper_fxn_ = nullptr;
  dawg_cache_is_ours_ = false;
  bigram_dawg_ = nullptr;
  freq_dawg_ = nullptr;
  punc_dawg_ = nullptr;
  unambig_dawg_ = nullptr;
}

// Returns true if in light of the current state unichar_id is allowed
// according to at least one of the dawgs in the dawgs_ vector.
// See more extensive comments in dict.h where this function is declared.
PermuterType Dict::def_letter_is_okay(void *void_dawg_args, const UNICHARSET &unicharset,
                             UNICHAR_ID unichar_id, bool word_end) const {
  auto *dawg_args = static_cast<DawgArgs *>(void_dawg_args);

  //ASSERT_HOST(unicharset.contains_unichar_id(unichar_id));

<<<<<<< HEAD
  if (dawg_debug_level > 2) {
    tprintDebug(
        "def_letter_is_okay: current unichar={} word_end={}"
        " num active dawgs={} unicharset.contains_unichar_id={}\n",
        getUnicharset().debug_str(unichar_id).c_str(), word_end, dawg_args->active_dawgs->size(), unicharset.contains_unichar_id(unichar_id));
=======
  if (dawg_debug_level >= 3) {
    tesserr << "def_letter_is_okay: current unichar="
            << getUnicharset().debug_str(unichar_id)
            << " word_end=" << word_end
            << " num active dawgs=" << dawg_args->active_dawgs->size() << '\n';
>>>>>>> eed339b3
  }

  // Do not accept words that contain kPatternUnicharID.
  // (otherwise pattern dawgs would not function correctly).
  // Do not accept words containing INVALID_UNICHAR_IDs.
  if (unichar_id == Dawg::kPatternUnicharID || unichar_id == INVALID_UNICHAR_ID || !unicharset.contains_unichar_id(unichar_id)) {
    dawg_args->permuter = NO_PERM;
    return NO_PERM;
  }

  // Initialization.
  PermuterType curr_perm = NO_PERM;
  dawg_args->updated_dawgs->clear();
  dawg_args->valid_end = false;

  // Go over the active_dawgs vector and insert DawgPosition records
  // with the updated ref (an edge with the corresponding unichar id) into
  // dawg_args->updated_pos.
  for (unsigned a = 0; a < dawg_args->active_dawgs->size(); ++a) {
    const DawgPosition &pos = (*dawg_args->active_dawgs)[a];
    const Dawg *punc_dawg = pos.punc_index >= 0 ? dawgs_[pos.punc_index] : nullptr;
    const Dawg *dawg = pos.dawg_index >= 0 ? dawgs_[pos.dawg_index] : nullptr;

    if (!dawg && !punc_dawg) {
      // shouldn't happen.
      tprintError("Received DawgPosition with no dawg or punc_dawg.  wth?\n");
      continue;
    }
    if (!dawg) {
      // We're in the punctuation dawg.  A core dawg has not been chosen.
      NODE_REF punc_node = GetStartingNode(punc_dawg, pos.punc_ref);
      EDGE_REF punc_transition_edge =
          punc_dawg->edge_char_of(punc_node, Dawg::kPatternUnicharID, word_end);
      if (punc_transition_edge != NO_EDGE) {
        // Find all successors, and see which can transition.
        const SuccessorList &slist = *(successors_[pos.punc_index]);
        for (int sdawg_index : slist) {
          const Dawg *sdawg = dawgs_[sdawg_index];
          UNICHAR_ID ch = char_for_dawg(unicharset, unichar_id, sdawg);
          EDGE_REF dawg_edge = sdawg->edge_char_of(0, ch, word_end);
          if (dawg_edge != NO_EDGE) {
            if (dawg_debug_level > 2) {
              tprintDebug("Letter found in dawg {}\n", sdawg_index);
            }
            dawg_args->updated_dawgs->add_unique(
                DawgPosition(sdawg_index, dawg_edge, pos.punc_index, punc_transition_edge, false),
                dawg_debug_level > 0, "Append transition from punc dawg to current dawgs: ");
            if (sdawg->permuter() > curr_perm) {
              curr_perm = sdawg->permuter();
            }
            if (sdawg->end_of_word(dawg_edge) && punc_dawg->end_of_word(punc_transition_edge)) {
              dawg_args->valid_end = true;
            }
          }
        }
      }
      EDGE_REF punc_edge = punc_dawg->edge_char_of(punc_node, unichar_id, word_end);
      if (punc_edge != NO_EDGE) {
        if (dawg_debug_level > 2) {
          tprintDebug("Letter found in punctuation dawg\n");
        }
        dawg_args->updated_dawgs->add_unique(
            DawgPosition(-1, NO_EDGE, pos.punc_index, punc_edge, false), dawg_debug_level > 0,
            "Extend punctuation dawg: ");
        if (PUNC_PERM > curr_perm) {
          curr_perm = PUNC_PERM;
        }
        if (punc_dawg->end_of_word(punc_edge)) {
          dawg_args->valid_end = true;
        }
      }
      continue;
    }

    if (punc_dawg && dawg->end_of_word(pos.dawg_ref)) {
      // We can end the main word here.
      //  If we can continue on the punc ref, add that possibility.
      NODE_REF punc_node = GetStartingNode(punc_dawg, pos.punc_ref);
      EDGE_REF punc_edge =
          punc_node == NO_EDGE ? NO_EDGE : punc_dawg->edge_char_of(punc_node, unichar_id, word_end);
      if (punc_edge != NO_EDGE) {
        dawg_args->updated_dawgs->add_unique(
            DawgPosition(pos.dawg_index, pos.dawg_ref, pos.punc_index, punc_edge, true),
            dawg_debug_level > 0, "Return to punctuation dawg: ");
        if (dawg->permuter() > curr_perm) {
          curr_perm = dawg->permuter();
        }
        if (punc_dawg->end_of_word(punc_edge)) {
          dawg_args->valid_end = true;
        }
      }
    }

    if (pos.back_to_punc) {
      continue;
    }

    // If we are dealing with the pattern dawg, look up all the
    // possible edges, not only for the exact unichar_id, but also
    // for all its character classes (alpha, digit, etc).
    if (dawg->type() == DAWG_TYPE_PATTERN) {
      ProcessPatternEdges(dawg, pos, unichar_id, word_end, dawg_args, &curr_perm);
      // There can't be any successors to dawg that is of type
      // DAWG_TYPE_PATTERN, so we are done examining this DawgPosition.
      continue;
    }

    // Find the edge out of the node for the unichar_id.
    NODE_REF node = GetStartingNode(dawg, pos.dawg_ref);
    EDGE_REF edge =
        (node == NO_EDGE)
            ? NO_EDGE
            : dawg->edge_char_of(node, char_for_dawg(unicharset, unichar_id, dawg), word_end);

    if (dawg_debug_level > 2) {
      tprintDebug("Active dawg: [{}, {}] edge={}\n", pos.dawg_index, node, edge);
    }

    if (edge != NO_EDGE) { // the unichar was found in the current dawg
      if (dawg_debug_level > 2) {
        tprintDebug("Letter found in dawg {}\n", pos.dawg_index);
      }
      if (word_end && punc_dawg && !punc_dawg->end_of_word(pos.punc_ref)) {
        if (dawg_debug_level > 2) {
          tprintDebug("Punctuation constraint not satisfied at end of word.\n");
        }
        continue;
      }
      if (dawg->permuter() > curr_perm) {
        curr_perm = dawg->permuter();
      }
      if (dawg->end_of_word(edge) &&
          (punc_dawg == nullptr || punc_dawg->end_of_word(pos.punc_ref))) {
        dawg_args->valid_end = true;
      }
      dawg_args->updated_dawgs->add_unique(
          DawgPosition(pos.dawg_index, edge, pos.punc_index, pos.punc_ref, false),
          dawg_debug_level > 0, "Append current dawg to updated active dawgs: ");
    }
  } // end for
  // Update dawg_args->permuter if it used to be NO_PERM or became NO_PERM
  // or if we found the current letter in a non-punctuation dawg. This
  // allows preserving information on which dawg the "core" word came from.
  // Keep the old value of dawg_args->permuter if it is COMPOUND_PERM.
  if (dawg_args->permuter == NO_PERM || curr_perm == NO_PERM ||
      (curr_perm != PUNC_PERM && dawg_args->permuter != COMPOUND_PERM)) {
    dawg_args->permuter = curr_perm;
  }
  if (dawg_debug_level > 1) {
    tprintDebug("Returning {} for permuter code for this character.\n", dawg_args->permuter);
  }
  return dawg_args->permuter;
}

void Dict::ProcessPatternEdges(const Dawg *dawg, const DawgPosition &pos, UNICHAR_ID unichar_id,
                               bool word_end, DawgArgs *dawg_args, PermuterType *curr_perm) const {
  NODE_REF node = GetStartingNode(dawg, pos.dawg_ref);
  // Try to find the edge corresponding to the exact unichar_id and to all the
  // edges corresponding to the character class of unichar_id.
  std::vector<UNICHAR_ID> unichar_id_patterns;
  unichar_id_patterns.push_back(unichar_id);
  dawg->unichar_id_to_patterns(unichar_id, getUnicharset(), &unichar_id_patterns);
  for (int unichar_id_pattern : unichar_id_patterns) {
    // On the first iteration check all the outgoing edges.
    // On the second iteration check all self-loops.
    for (int k = 0; k < 2; ++k) {
      EDGE_REF edge = (k == 0)
                          ? dawg->edge_char_of(node, unichar_id_pattern, word_end)
                          : dawg->pattern_loop_edge(pos.dawg_ref, unichar_id_pattern, word_end);
      if (edge == NO_EDGE) {
        continue;
      }
      if (dawg_debug_level > 2) {
        tprintDebug("Pattern dawg: [{}, {}] edge={}\n", pos.dawg_index, node,
                edge);
        tprintDebug("Letter found in pattern dawg {}\n", pos.dawg_index);
      }
      if (dawg->permuter() > *curr_perm) {
        *curr_perm = dawg->permuter();
      }
      if (dawg->end_of_word(edge)) {
        dawg_args->valid_end = true;
      }
      dawg_args->updated_dawgs->add_unique(
          DawgPosition(pos.dawg_index, edge, pos.punc_index, pos.punc_ref, pos.back_to_punc),
          dawg_debug_level > 0, "Append current dawg to updated active dawgs: ");
    }
  }
}

// Fill the given active_dawgs vector with dawgs that could contain the
// beginning of the word. If hyphenated() returns true, copy the entries
// from hyphen_active_dawgs_ instead.
void Dict::init_active_dawgs(DawgPositionVector *active_dawgs, bool ambigs_mode) const {
  if (hyphenated()) {
    *active_dawgs = hyphen_active_dawgs_;
    if (dawg_debug_level > 2) {
      for (unsigned i = 0; i < hyphen_active_dawgs_.size(); ++i) {
        tprintDebug("Adding hyphen beginning dawg [{}, {}]\n",
                hyphen_active_dawgs_[i].dawg_index, hyphen_active_dawgs_[i].dawg_ref);
      }
    }
  } else {
    default_dawgs(active_dawgs, ambigs_mode);
  }
}

void Dict::default_dawgs(DawgPositionVector *dawg_pos_vec, bool suppress_patterns) const {
  bool punc_dawg_available = (punc_dawg_ != nullptr) &&
                             punc_dawg_->edge_char_of(0, Dawg::kPatternUnicharID, true) != NO_EDGE;

  for (unsigned i = 0; i < dawgs_.size(); i++) {
    if (dawgs_[i] != nullptr && !(suppress_patterns && (dawgs_[i])->type() == DAWG_TYPE_PATTERN)) {
      int dawg_ty = dawgs_[i]->type();
      bool subsumed_by_punc = kDawgSuccessors[DAWG_TYPE_PUNCTUATION][dawg_ty];
      if (dawg_ty == DAWG_TYPE_PUNCTUATION) {
        dawg_pos_vec->push_back(DawgPosition(-1, NO_EDGE, i, NO_EDGE, false));
        if (dawg_debug_level > 2) {
          tprintDebug("Adding beginning punc dawg [{}, {}]\n", i, NO_EDGE);
        }
      } else if (!punc_dawg_available || !subsumed_by_punc) {
        dawg_pos_vec->push_back(DawgPosition(i, NO_EDGE, -1, NO_EDGE, false));
        if (dawg_debug_level > 2) {
          tprintDebug("Adding beginning dawg [{}, {}]\n", i, NO_EDGE);
        }
      }
    }
  }
}

void Dict::add_document_word(const WERD_CHOICE &best_choice) {
  // Do not add hyphenated word parts to the document dawg.
  // hyphen_word_ will be non-nullptr after the set_hyphen_word() is
  // called when the first part of the hyphenated word is
  // discovered and while the second part of the word is recognized.
  // hyphen_word_ is cleared in cc_recg() before the next word on
  // the line is recognized.
  if (hyphen_word_) {
    return;
  }

  int stringlen = best_choice.length();

  if (valid_word(best_choice) || stringlen < 2) {
    return;
  }

  // Discard words that contain >= kDocDictMaxRepChars repeating unichars.
  if (best_choice.length() >= kDocDictMaxRepChars) {
    int num_rep_chars = 1;
    UNICHAR_ID uch_id = best_choice.unichar_id(0);
    for (unsigned i = 1; i < best_choice.length(); ++i) {
      if (best_choice.unichar_id(i) != uch_id) {
        num_rep_chars = 1;
        uch_id = best_choice.unichar_id(i);
      } else {
        ++num_rep_chars;
        if (num_rep_chars == kDocDictMaxRepChars) {
          return;
        }
      }
    }
  }

  if (best_choice.certainty() < doc_dict_certainty_threshold || stringlen == 2) {
    if (best_choice.certainty() < doc_dict_pending_threshold) {
      return;
    }

    if (!pending_words_->word_in_dawg(best_choice)) {
      if (stringlen > 2 ||
          (stringlen == 2 && getUnicharset().get_isupper(best_choice.unichar_id(0)) &&
           getUnicharset().get_isupper(best_choice.unichar_id(1)))) {
        pending_words_->add_word_to_dawg(best_choice);
      }
      return;
    }
  }

  if (save_doc_words) {
    std::string filename(getCCUtil()->imagefile_);
    filename += ".doc";
    FILE *doc_word_file = fopen(filename.c_str(), "a");
    if (doc_word_file == nullptr) {
      tprintError("Could not open file {}\n", filename);
      ASSERT_HOST(doc_word_file != nullptr);
    }
    fprintf(doc_word_file, "%s\n", best_choice.debug_string().c_str());
    fclose(doc_word_file);
  }
  document_words_->add_word_to_dawg(best_choice);
}

void Dict::adjust_word(WERD_CHOICE *word, bool nonword, XHeightConsistencyEnum xheight_consistency,
                       float additional_adjust, bool modify_rating, bool debug) {
  bool is_han = (getUnicharset().han_sid() != getUnicharset().null_sid() &&
                 word->GetTopScriptID() == getUnicharset().han_sid());
  bool case_is_ok = (is_han || case_ok(*word));
  bool punc_is_ok = (is_han || !nonword || valid_punctuation(*word));

  float adjust_factor = additional_adjust;
  float new_rating = word->rating();
  new_rating += kRatingPad;
  const char *xheight_triggered = "";
  if (word->length() > 1) {
    // Calculate x-height and y-offset consistency penalties.
    switch (xheight_consistency) {
      case XH_INCONSISTENT:
        adjust_factor += xheight_penalty_inconsistent;
        xheight_triggered = ", xhtBAD";
        break;
      case XH_SUBNORMAL:
        adjust_factor += xheight_penalty_subscripts;
        xheight_triggered = ", xhtSUB";
        break;
      case XH_GOOD:
        // leave the factor alone - all good!
        break;
    }
    // TODO(eger): if nonword is true, but there is a "core" that is a dict
    // word, negate nonword status.
  } else {
    if (debug) {
      tprintDebug("Consistency could not be calculated.\n");
    }
  }
  if (debug) {
    tprintDebug("{}Word: {} {}{}", nonword ? "Non-" : "", mdqstr(word->unichar_string()),
            word->rating(), xheight_triggered);
  }

  if (nonword) { // non-dictionary word
    if (case_is_ok && punc_is_ok) {
      adjust_factor += segment_penalty_dict_nonword;
      new_rating *= adjust_factor;
      if (debug) {
        tprintDebug(", W");
      }
    } else {
      adjust_factor += segment_penalty_garbage;
      new_rating *= adjust_factor;
      if (debug) {
        if (!case_is_ok) {
          tprintDebug(", C");
        }
        if (!punc_is_ok) {
          tprintDebug(", P");
        }
      }
    }
  } else { // dictionary word
    if (case_is_ok) {
      if (!is_han && freq_dawg_ != nullptr && freq_dawg_->word_in_dawg(*word)) {
        word->set_permuter(FREQ_DAWG_PERM);
        adjust_factor += segment_penalty_dict_frequent_word;
        new_rating *= adjust_factor;
        if (debug) {
          tprintDebug(", F");
        }
      } else {
        adjust_factor += segment_penalty_dict_case_ok;
        new_rating *= adjust_factor;
        if (debug) {
          tprintDebug(", ");
        }
      }
    } else {
      adjust_factor += segment_penalty_dict_case_bad;
      new_rating *= adjust_factor;
      if (debug) {
        tprintDebug(", C");
      }
    }
  }
  new_rating -= kRatingPad;
  if (modify_rating) {
    word->set_rating(new_rating);
  }
  if (debug) {
    tprintDebug(" {} --> {}\n", adjust_factor, new_rating);
  }
  word->set_adjust_factor(adjust_factor);
}

int Dict::valid_word(const WERD_CHOICE &word, bool numbers_ok) const {
  const WERD_CHOICE *word_ptr = &word;
  WERD_CHOICE temp_word(word.unicharset());
  if (hyphenated() && hyphen_word_->unicharset() == word.unicharset()) {
    copy_hyphen_info(&temp_word);
    temp_word += word;
    word_ptr = &temp_word;
  }
  if (word_ptr->empty()) {
    return NO_PERM;
  }
  // Allocate vectors for holding current and updated
  // active_dawgs and initialize them.
  DawgPositionVector active_dawgs[2];
  init_active_dawgs(&(active_dawgs[0]), false);
  DawgArgs dawg_args(&(active_dawgs[0]), &(active_dawgs[1]), NO_PERM);
  int last_index = word_ptr->length() - 1;
  // Call letter_is_okay for each letter in the word.
  for (int i = hyphen_base_size(); i <= last_index; ++i) {
    if (!((this->*letter_is_okay_)(&dawg_args, *word_ptr->unicharset(), word_ptr->unichar_id(i),
                                   i == last_index))) {
      break;
    }
    // Swap active_dawgs, constraints with the corresponding updated vector.
    if (dawg_args.updated_dawgs == &(active_dawgs[1])) {
      dawg_args.updated_dawgs = &(active_dawgs[0]);
      ++(dawg_args.active_dawgs);
    } else {
      ++(dawg_args.updated_dawgs);
      dawg_args.active_dawgs = &(active_dawgs[0]);
    }
  }
  return valid_word_permuter(dawg_args.permuter, numbers_ok) ? dawg_args.permuter : NO_PERM;
}

bool Dict::valid_bigram(const WERD_CHOICE &word1, const WERD_CHOICE &word2) const {
  if (bigram_dawg_ == nullptr) {
    return false;
  }

  // Extract the core word from the middle of each word with any digits
  //         replaced with question marks.
  unsigned w1start, w1end, w2start, w2end;
  word1.punct_stripped(&w1start, &w1end);
  word2.punct_stripped(&w2start, &w2end);

  // We don't want to penalize a single guillemet, hyphen, etc.
  // But our bigram list doesn't have any information about punctuation.
  if (w1start >= w1end) {
    return word1.length() < 3;
  }
  if (w2start >= w2end) {
    return word2.length() < 3;
  }

  const UNICHARSET &uchset = getUnicharset();
  std::vector<UNICHAR_ID> bigram_string;
  bigram_string.reserve(w1end + w2end + 1);
  for (auto i = w1start; i < w1end; i++) {
    const auto &normed_ids = getUnicharset().normed_ids(word1.unichar_id(i));
    if (normed_ids.size() == 1 && uchset.get_isdigit(normed_ids[0])) {
      bigram_string.push_back(question_unichar_id_);
    } else {
      bigram_string.insert(bigram_string.end(), normed_ids.begin(), normed_ids.end());
    }
  }
  bigram_string.push_back(UNICHAR_SPACE);
  for (auto i = w2start; i < w2end; i++) {
    const auto &normed_ids = getUnicharset().normed_ids(word2.unichar_id(i));
    if (normed_ids.size() == 1 && uchset.get_isdigit(normed_ids[0])) {
      bigram_string.push_back(question_unichar_id_);
    } else {
      bigram_string.insert(bigram_string.end(), normed_ids.begin(), normed_ids.end());
    }
  }
  WERD_CHOICE normalized_word(&uchset, bigram_string.size());
  for (int i : bigram_string) {
    normalized_word.append_unichar_id_space_allocated(i, 1, 0.0f, 0.0f);
  }
  return bigram_dawg_->word_in_dawg(normalized_word);
}

bool Dict::valid_punctuation(const WERD_CHOICE &word) {
  if (word.empty()) {
    return NO_PERM;
  }
  WERD_CHOICE new_word(word.unicharset());
  auto last_index = word.length() - 1;
  int new_len;
  for (unsigned i = 0; i <= last_index; ++i) {
    UNICHAR_ID unichar_id = (word.unichar_id(i));
    if (getUnicharset().get_ispunctuation(unichar_id)) {
      new_word.append_unichar_id(unichar_id, 1, 0.0, 0.0);
    } else if (!getUnicharset().get_isalpha(unichar_id) &&
               !getUnicharset().get_isdigit(unichar_id)) {
      return false; // neither punc, nor alpha, nor digit
    } else if ((new_len = new_word.length()) == 0 ||
               new_word.unichar_id(new_len - 1) != Dawg::kPatternUnicharID) {
      new_word.append_unichar_id(Dawg::kPatternUnicharID, 1, 0.0, 0.0);
    }
  }
  for (unsigned i = 0; i < dawgs_.size(); ++i) {
    if (dawgs_[i] != nullptr && dawgs_[i]->type() == DAWG_TYPE_PUNCTUATION &&
        dawgs_[i]->word_in_dawg(new_word)) {
      return true;
    }
  }
  return false;
}

/// Returns true if the language is space-delimited (not CJ, or T).
bool Dict::IsSpaceDelimitedLang() const {
  const UNICHARSET &u_set = getUnicharset();
  if (u_set.han_sid() > 0) {
    return false;
  }
  if (u_set.katakana_sid() > 0) {
    return false;
  }
  if (u_set.thai_sid() > 0) {
    return false;
  }
  return true;
}

} // namespace tesseract<|MERGE_RESOLUTION|>--- conflicted
+++ resolved
@@ -20,12 +20,8 @@
 
 #include "dict.h"
 
-<<<<<<< HEAD
+#include "tesserrstream.h"  // for tesserr
 #include <tesseract/tprintf.h>
-=======
-#include "tesserrstream.h"  // for tesserr
-#include "tprintf.h"
->>>>>>> eed339b3
 
 #include <cstdio>
 
@@ -434,19 +430,11 @@
 
   //ASSERT_HOST(unicharset.contains_unichar_id(unichar_id));
 
-<<<<<<< HEAD
   if (dawg_debug_level > 2) {
     tprintDebug(
         "def_letter_is_okay: current unichar={} word_end={}"
         " num active dawgs={} unicharset.contains_unichar_id={}\n",
         getUnicharset().debug_str(unichar_id).c_str(), word_end, dawg_args->active_dawgs->size(), unicharset.contains_unichar_id(unichar_id));
-=======
-  if (dawg_debug_level >= 3) {
-    tesserr << "def_letter_is_okay: current unichar="
-            << getUnicharset().debug_str(unichar_id)
-            << " word_end=" << word_end
-            << " num active dawgs=" << dawg_args->active_dawgs->size() << '\n';
->>>>>>> eed339b3
   }
 
   // Do not accept words that contain kPatternUnicharID.
