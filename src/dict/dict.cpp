--- conflicted
+++ resolved
@@ -173,8 +173,7 @@
 
 DawgCache *Dict::GlobalDawgCache() {
   // This global cache (a singleton) will outlive every Tesseract instance
-<<<<<<< HEAD
-  // (even those that someone else might declare as global statics) unless
+  // (even those that someone else might declare as global variables) unless
   // someone calls CleanGlobalDawgCache().
   if (cache == nullptr) {
     cache = new DawgCache();
@@ -187,11 +186,6 @@
     delete cache;
     cache = nullptr;
   }
-=======
-  // (even those that someone else might declare as global static variables).
-  static DawgCache cache;
-  return &cache;
->>>>>>> a0708eaf
 }
 
 // Sets up ready for a Load or LoadLSTM.
