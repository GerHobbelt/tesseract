/******************************************************************************
 *
 * File:         trie.cpp  (Formerly trie.c)
 * Description:  Functions to build a trie data structure.
 * Author:       Mark Seaman, OCR Technology
 *
 * (c) Copyright 1987, Hewlett-Packard Company.
 ** Licensed under the Apache License, Version 2.0 (the "License");
 ** you may not use this file except in compliance with the License.
 ** You may obtain a copy of the License at
 ** http://www.apache.org/licenses/LICENSE-2.0
 ** Unless required by applicable law or agreed to in writing, software
 ** distributed under the License is distributed on an "AS IS" BASIS,
 ** WITHOUT WARRANTIES OR CONDITIONS OF ANY KIND, either express or implied.
 ** See the License for the specific language governing permissions and
 ** limitations under the License.
 *
 *****************************************************************************/
/*----------------------------------------------------------------------
              I n c l u d e s
----------------------------------------------------------------------*/

#include <tesseract/unichar.h>  // for U8 macro

#include "trie.h"

#include "dawg.h"
#include "dict.h"
#include "helpers.h"
#include "kdpair.h"

namespace tesseract {

const char kDoNotReverse[] = "RRP_DO_NO_REVERSE";
const char kReverseIfHasRTL[] = "RRP_REVERSE_IF_HAS_RTL";
const char kForceReverse[] = "RRP_FORCE_REVERSE";

const char *const RTLReversePolicyNames[] = {kDoNotReverse, kReverseIfHasRTL, kForceReverse};

const char* Trie::kAlphaPatternUnicode = U8("\u2000");
const char* Trie::kDigitPatternUnicode = U8("\u2001");
const char* Trie::kAlphanumPatternUnicode = U8("\u2002");
const char* Trie::kPuncPatternUnicode = U8("\u2003");
const char* Trie::kLowerPatternUnicode = U8("\u2004");
const char* Trie::kUpperPatternUnicode = U8("\u2005");

const char *Trie::get_reverse_policy_name(RTLReversePolicy reverse_policy) {
  return RTLReversePolicyNames[reverse_policy];
}

// Reset the Trie to empty.
void Trie::clear() {
  for (auto node : nodes_) {
    delete node;
  }
  nodes_.clear();
  root_back_freelist_.clear();
  num_edges_ = 0;
  new_dawg_node(); // Need to allocate node 0.
}

bool Trie::edge_char_of(NODE_REF node_ref, NODE_REF next_node, int direction, bool word_end,
                        UNICHAR_ID unichar_id, EDGE_RECORD **edge_ptr,
                        EDGE_INDEX *edge_index) const {
  if (debug_level_ == 3) {
    tprintf("edge_char_of() given node_ref {} next_node {}"
            " direction {} word_end {} unichar_id {}, exploring node:\n",
            node_ref, next_node, direction, word_end, unichar_id);
    if (node_ref != NO_EDGE) {
      print_node(node_ref, nodes_[node_ref]->forward_edges.size());
    }
  }
  if (node_ref == NO_EDGE) {
    return false;
  }
  assert(static_cast<size_t>(node_ref) < nodes_.size());
  EDGE_VECTOR &vec = (direction == FORWARD_EDGE) ? nodes_[node_ref]->forward_edges
                                                 : nodes_[node_ref]->backward_edges;
  int vec_size = vec.size();
  if (node_ref == 0 && direction == FORWARD_EDGE) { // binary search
    EDGE_INDEX start = 0;
    EDGE_INDEX end = vec_size - 1;
    EDGE_INDEX k;
    int compare;
    while (start <= end) {
      k = (start + end) >> 1; // (start + end) / 2
      compare = given_greater_than_edge_rec(next_node, word_end, unichar_id, vec[k]);
      if (compare == 0) { // given == vec[k]
        *edge_ptr = &(vec[k]);
        *edge_index = k;
        return true;
      } else if (compare == 1) { // given > vec[k]
        start = k + 1;
      } else { // given < vec[k]
        end = k - 1;
      }
    }
  } else { // linear search
    for (int i = 0; i < vec_size; ++i) {
      EDGE_RECORD &edge_rec = vec[i];
      if (edge_rec_match(next_node, word_end, unichar_id, next_node_from_edge_rec(edge_rec),
                         end_of_word_from_edge_rec(edge_rec), unichar_id_from_edge_rec(edge_rec))) {
        *edge_ptr = &(edge_rec);
        *edge_index = i;
        return true;
      }
    }
  }
  return false; // not found
}

bool Trie::add_edge_linkage(NODE_REF node1, NODE_REF node2, bool marker_flag, int direction,
                            bool word_end, UNICHAR_ID unichar_id) {
  EDGE_VECTOR *vec = (direction == FORWARD_EDGE) ? &(nodes_[node1]->forward_edges)
                                                 : &(nodes_[node1]->backward_edges);
  unsigned search_index;
  if (node1 == 0 && direction == FORWARD_EDGE) {
    search_index = 0; // find the index to make the add sorted
    while (search_index < vec->size() &&
           given_greater_than_edge_rec(node2, word_end, unichar_id, (*vec)[search_index]) == 1) {
      search_index++;
    }
  } else {
    search_index = vec->size(); // add is unsorted, so index does not matter
  }
  EDGE_RECORD edge_rec;
  link_edge(&edge_rec, node2, marker_flag, direction, word_end, unichar_id);
  if (node1 == 0 && direction == BACKWARD_EDGE && !root_back_freelist_.empty()) {
    EDGE_INDEX edge_index = root_back_freelist_.back();
    root_back_freelist_.pop_back();
    (*vec)[edge_index] = edge_rec;
  } else if (search_index < vec->size()) {
    vec->insert(vec->begin() + search_index, edge_rec);
  } else {
    vec->push_back(edge_rec);
  }
  if (debug_level_ > 1) {
    tprintf("new edge in nodes_[{}]: ", node1);
    print_edge_rec(edge_rec);
    tprintf("\n");
  }
  num_edges_++;
  return true;
}

void Trie::add_word_ending(EDGE_RECORD *edge_ptr, NODE_REF the_next_node, bool marker_flag,
                           UNICHAR_ID unichar_id) {
  EDGE_RECORD *back_edge_ptr;
  EDGE_INDEX back_edge_index;
  ASSERT_HOST(edge_char_of(the_next_node, NO_EDGE, BACKWARD_EDGE, false, unichar_id, &back_edge_ptr,
                           &back_edge_index));
  if (marker_flag) {
    *back_edge_ptr |= (MARKER_FLAG << flag_start_bit_);
    *edge_ptr |= (MARKER_FLAG << flag_start_bit_);
  }
  // Mark both directions as end of word.
  *back_edge_ptr |= (WERD_END_FLAG << flag_start_bit_);
  *edge_ptr |= (WERD_END_FLAG << flag_start_bit_);
}

bool Trie::add_word_to_dawg(const WERD_CHOICE &word, const std::vector<bool> *repetitions) {
  if (word.length() <= 0) {
    return false; // can't add empty words
  }
  if (repetitions != nullptr) {
    ASSERT_HOST(repetitions->size() == word.length());
  }
  // Make sure the word does not contain invalid unchar ids.
  for (unsigned i = 0; i < word.length(); ++i) {
    if (word.unichar_id(i) < 0 || word.unichar_id(i) >= unicharset_size_) {
      return false;
    }
  }

  EDGE_RECORD *edge_ptr;
  NODE_REF last_node = 0;
  NODE_REF the_next_node;
  bool marker_flag = false;
  EDGE_INDEX edge_index;
  int32_t still_finding_chars = true;
  int32_t word_end = false;
  bool add_failed = false;
  bool found;

  if (debug_level_ > 1) {
    word.print("\nAdding word: ");
  }

  UNICHAR_ID unichar_id;
  unsigned i;
  for (i = 0; i < word.length() - 1; ++i) {
    unichar_id = word.unichar_id(i);
    marker_flag = (repetitions != nullptr) ? (*repetitions)[i] : false;
    if (debug_level_ > 1) {
      tprintf("Adding letter {}\n", unichar_id);
    }
    if (still_finding_chars) {
      found = edge_char_of(last_node, NO_EDGE, FORWARD_EDGE, word_end, unichar_id, &edge_ptr,
                           &edge_index);
      if (found && debug_level_ > 1) {
<<<<<<< HEAD
        tprintf("exploring edge {} in node {}\n", edge_index, last_node);
=======
        tprintf("Exploring edge " REFFORMAT " in node " REFFORMAT "\n", edge_index, last_node);
>>>>>>> ccae24f4
      }
      if (!found) {
        still_finding_chars = false;
      } else if (next_node_from_edge_rec(*edge_ptr) == 0) {
        // We hit the end of an existing word, but the new word is longer.
        // In this case we have to disconnect the existing word from the
        // backwards root node, mark the current position as end-of-word
        // and add new nodes for the increased length. Disconnecting the
        // existing word from the backwards root node requires a linear
        // search, so it is much faster to add the longest words first,
        // to avoid having to come here.
        word_end = true;
        still_finding_chars = false;
        remove_edge(last_node, 0, word_end, unichar_id);
      } else {
        // We have to add a new branch here for the new word.
        if (marker_flag) {
          set_marker_flag_in_edge_rec(edge_ptr);
        }
        last_node = next_node_from_edge_rec(*edge_ptr);
      }
    }
    if (!still_finding_chars) {
      the_next_node = new_dawg_node();
      if (debug_level_ > 1) {
<<<<<<< HEAD
        tprintf("adding node {}\n", the_next_node);
=======
        tprintf("Adding node " REFFORMAT "\n", the_next_node);
>>>>>>> ccae24f4
      }
      if (the_next_node == 0) {
        add_failed = true;
        break;
      }
      if (!add_new_edge(last_node, the_next_node, marker_flag, word_end, unichar_id)) {
        add_failed = true;
        break;
      }
      word_end = false;
      last_node = the_next_node;
    }
  }
  the_next_node = 0;
  unichar_id = word.unichar_id(i);
  marker_flag = (repetitions != nullptr) ? (*repetitions)[i] : false;
  if (debug_level_ > 1) {
    tprintf("Adding letter {}\n", unichar_id);
  }
  if (still_finding_chars &&
      edge_char_of(last_node, NO_EDGE, FORWARD_EDGE, false, unichar_id, &edge_ptr, &edge_index)) {
    // An extension of this word already exists in the trie, so we
    // only have to add the ending flags in both directions.
    add_word_ending(edge_ptr, next_node_from_edge_rec(*edge_ptr), marker_flag, unichar_id);
  } else {
    // Add a link to node 0. All leaves connect to node 0 so the back links can
    // be used in reduction to a dawg. This root backward node has one edge
    // entry for every word, (except prefixes of longer words) so it is huge.
    if (!add_failed && !add_new_edge(last_node, the_next_node, marker_flag, true, unichar_id)) {
      add_failed = true;
    }
  }
  if (add_failed) {
    tprintf("Re-initializing document dictionary...\n");
    clear();
    return false;
  } else {
    return true;
  }
}

NODE_REF Trie::new_dawg_node() {
  auto *node = new TRIE_NODE_RECORD();
  nodes_.push_back(node);
  return nodes_.size() - 1;
}

bool Trie::read_and_add_word_list(const char *filename, const UNICHARSET &unicharset,
                                  Trie::RTLReversePolicy reverse_policy) {
  std::vector<std::string> word_list;
  if (!read_word_list(filename, &word_list)) {
    return false;
  }
  std::sort(word_list.begin(), word_list.end(),
            [](auto &s1, auto &s2) { return s1.size() > s2.size(); });
  return add_word_list(word_list, unicharset, reverse_policy);
}

bool Trie::read_word_list(const char *filename, std::vector<std::string> *words) {
  FILE *word_file;
  char line_str[CHARS_PER_LINE];
  int word_count = 0;

  word_file = fopen(filename, "rb");
  if (word_file == nullptr) {
    return false;
  }

  while (fgets(line_str, sizeof(line_str), word_file) != nullptr) {
    chomp_string(line_str); // remove newline
    std::string word_str(line_str);
    ++word_count;
    if (debug_level_ && word_count % 10000 == 0) {
      tprintf("Read {} words so far\n", word_count);
    }
    words->push_back(word_str);
  }
  if (debug_level_) {
    tprintf("Read {} words total.\n", word_count);
  }
  fclose(word_file);
  return true;
}

bool Trie::add_word_list(const std::vector<std::string> &words, const UNICHARSET &unicharset,
                         Trie::RTLReversePolicy reverse_policy) {
  for (const auto &i : words) {
    WERD_CHOICE word(i.c_str(), unicharset);
    if (word.empty() || word.contains_unichar_id(INVALID_UNICHAR_ID)) {
      continue;
    }
    if ((reverse_policy == RRP_REVERSE_IF_HAS_RTL && word.has_rtl_unichar_id()) ||
        reverse_policy == RRP_FORCE_REVERSE) {
      word.reverse_and_mirror_unichar_ids();
    }
    if (!word_in_dawg(word)) {
      add_word_to_dawg(word);
      if (!word_in_dawg(word)) {
<<<<<<< HEAD
        tprintf("ERROR: Word '{}' not in DAWG after adding it\n", i.c_str());
=======
        tprintf("ERROR: Word '%s' not in DAWG after adding it\n", i.c_str());
>>>>>>> ccae24f4
        return false;
      }
    }
  }
  return true;
}

void Trie::initialize_patterns(UNICHARSET *unicharset) {
  unicharset->unichar_insert(kAlphaPatternUnicode);
  alpha_pattern_ = unicharset->unichar_to_id(kAlphaPatternUnicode);
  unicharset->unichar_insert(kDigitPatternUnicode);
  digit_pattern_ = unicharset->unichar_to_id(kDigitPatternUnicode);
  unicharset->unichar_insert(kAlphanumPatternUnicode);
  alphanum_pattern_ = unicharset->unichar_to_id(kAlphanumPatternUnicode);
  unicharset->unichar_insert(kPuncPatternUnicode);
  punc_pattern_ = unicharset->unichar_to_id(kPuncPatternUnicode);
  unicharset->unichar_insert(kLowerPatternUnicode);
  lower_pattern_ = unicharset->unichar_to_id(kLowerPatternUnicode);
  unicharset->unichar_insert(kUpperPatternUnicode);
  upper_pattern_ = unicharset->unichar_to_id(kUpperPatternUnicode);
  initialized_patterns_ = true;
  unicharset_size_ = unicharset->size();
}

void Trie::unichar_id_to_patterns(UNICHAR_ID unichar_id, const UNICHARSET &unicharset,
                                  std::vector<UNICHAR_ID> *vec) const {
  bool is_alpha = unicharset.get_isalpha(unichar_id);
  if (is_alpha) {
    vec->push_back(alpha_pattern_);
    vec->push_back(alphanum_pattern_);
    if (unicharset.get_islower(unichar_id)) {
      vec->push_back(lower_pattern_);
    } else if (unicharset.get_isupper(unichar_id)) {
      vec->push_back(upper_pattern_);
    }
  }
  if (unicharset.get_isdigit(unichar_id)) {
    vec->push_back(digit_pattern_);
    if (!is_alpha) {
      vec->push_back(alphanum_pattern_);
    }
  }
  if (unicharset.get_ispunctuation(unichar_id)) {
    vec->push_back(punc_pattern_);
  }
}

UNICHAR_ID Trie::character_class_to_pattern(char ch) {
  if (ch == 'c') {
    return alpha_pattern_;
  } else if (ch == 'd') {
    return digit_pattern_;
  } else if (ch == 'n') {
    return alphanum_pattern_;
  } else if (ch == 'p') {
    return punc_pattern_;
  } else if (ch == 'a') {
    return lower_pattern_;
  } else if (ch == 'A') {
    return upper_pattern_;
  } else {
    return INVALID_UNICHAR_ID;
  }
}

bool Trie::read_pattern_list(const char *filename, const UNICHARSET &unicharset) {
  if (!initialized_patterns_) {
    tprintf("WARNING: Please call initialize_patterns() before read_pattern_list()\n");
    return false;
  }

  FILE *pattern_file = fopen(filename, "rb");
  if (pattern_file == nullptr) {
<<<<<<< HEAD
    tprintf("ERROR: Error opening pattern file {}\n", filename);
=======
    tprintf("ERROR: Error opening pattern file %s\n", filename);
>>>>>>> ccae24f4
    return false;
  }

  int pattern_count = 0;
  char string[CHARS_PER_LINE];
  while (fgets(string, CHARS_PER_LINE, pattern_file) != nullptr) {
    chomp_string(string); // remove newline
    // Parse the pattern and construct a unichar id vector.
    // Record the number of repetitions of each unichar in the parallel vector.
    WERD_CHOICE word(&unicharset);
    std::vector<bool> repetitions_vec;
    const char *str_ptr = string;
    int step = unicharset.step(str_ptr);
    bool failed = false;
    while (step > 0) {
      UNICHAR_ID curr_unichar_id = INVALID_UNICHAR_ID;
      if (step == 1 && *str_ptr == '\\') {
        ++str_ptr;
        if (*str_ptr == '\\') { // regular '\' unichar that was escaped
          curr_unichar_id = unicharset.unichar_to_id(str_ptr, step);
        } else {
#if 0 // TODO: This code should be enabled if kSaneNumConcreteChars != 0.
          if (word.length() < kSaneNumConcreteChars) {
            tprintf(
<<<<<<< HEAD
                "ERROR: Please provide at least {} concrete characters at the"
                " beginning of the pattern.\n",
=======
                "ERROR: Please provide at least %d concrete characters at the"
                " beginning of the pattern\n",
>>>>>>> ccae24f4
                kSaneNumConcreteChars);
            failed = true;
            break;
          }
#endif
          // Parse character class from expression.
          curr_unichar_id = character_class_to_pattern(*str_ptr);
        }
      } else {
        curr_unichar_id = unicharset.unichar_to_id(str_ptr, step);
      }
      if (curr_unichar_id == INVALID_UNICHAR_ID) {
        failed = true;
        break; // failed to parse this pattern
      }
      word.append_unichar_id(curr_unichar_id, 1, 0.0, 0.0);
      repetitions_vec.push_back(false);
      str_ptr += step;
      step = unicharset.step(str_ptr);
      // Check if there is a repetition pattern specified after this unichar.
      if (step == 1 && *str_ptr == '\\' && *(str_ptr + 1) == '*') {
        repetitions_vec[repetitions_vec.size() - 1] = true;
        str_ptr += 2;
        step = unicharset.step(str_ptr);
      }
    }
    if (failed) {
<<<<<<< HEAD
      tprintf("ERROR: Invalid user pattern {}\n", string);
=======
      tprintf("ERROR: Invalid user pattern %s\n", string);
>>>>>>> ccae24f4
      continue;
    }
    // Insert the pattern into the trie.
    if (debug_level_ > 2) {
      tprintf("Inserting expanded user pattern {}\n", word.debug_string());
    }
    if (!this->word_in_dawg(word)) {
      this->add_word_to_dawg(word, &repetitions_vec);
      if (!this->word_in_dawg(word)) {
<<<<<<< HEAD
        tprintf("ERROR: failed to insert pattern '{}'\n", string);
=======
        tprintf("ERROR: Failed to insert pattern '%s'\n", string);
>>>>>>> ccae24f4
      }
    }
    ++pattern_count;
  }
  if (debug_level_) {
    tprintf("Read {} valid patterns from {}\n", pattern_count, filename);
  }
  fclose(pattern_file);
  return true;
}

void Trie::remove_edge_linkage(NODE_REF node1, NODE_REF node2, int direction, bool word_end,
                               UNICHAR_ID unichar_id) {
  EDGE_RECORD *edge_ptr = nullptr;
  EDGE_INDEX edge_index = 0;
  ASSERT_HOST(edge_char_of(node1, node2, direction, word_end, unichar_id, &edge_ptr, &edge_index));
  if (debug_level_ > 1) {
<<<<<<< HEAD
    tprintf("removed edge in nodes_[{}]: ", node1);
=======
    tprintf("Removed edge in nodes_[" REFFORMAT "]: ", node1);
>>>>>>> ccae24f4
    print_edge_rec(*edge_ptr);
    tprintf("\n");
  }
  if (direction == FORWARD_EDGE) {
    nodes_[node1]->forward_edges.erase(nodes_[node1]->forward_edges.begin() + edge_index);
  } else if (node1 == 0) {
    KillEdge(&nodes_[node1]->backward_edges[edge_index]);
    root_back_freelist_.push_back(edge_index);
  } else {
    nodes_[node1]->backward_edges.erase(nodes_[node1]->backward_edges.begin() + edge_index);
  }
  --num_edges_;
}

// Some optimizations employed in add_word_to_dawg and trie_to_dawg:
// 1 Avoid insertion sorting or bubble sorting the tail root node
//   (back links on node 0, a list of all the leaves.). The node is
//   huge, and sorting it with n^2 time is terrible.
// 2 Avoid using vector::erase on the tail root node.
//   (a) During add of words to the trie, zero-out the unichars and
//       keep a freelist of spaces to re-use.
//   (b) During reduction, just zero-out the unichars of deleted back
//       links, skipping zero entries while searching.
// 3 Avoid linear search of the tail root node. This has to be done when
//   a suffix is added to an existing word. Adding words by decreasing
//   length avoids this problem entirely. Words can still be added in
//   any order, but it is faster to add the longest first.
SquishedDawg *Trie::trie_to_dawg() {
  root_back_freelist_.clear(); // Will be invalided by trie_to_dawg.
  if (debug_level_ > 2) {
    print_all("Before reduction:", MAX_NODE_EDGES_DISPLAY);
  }
  std::vector<bool> reduced_nodes(nodes_.size());
  this->reduce_node_input(0, reduced_nodes);

  if (debug_level_ > 2) {
    print_all("After reduction:", MAX_NODE_EDGES_DISPLAY);
  }
  // Build a translation map from node indices in nodes_ vector to
  // their target indices in EDGE_ARRAY.
  std::vector<NODE_REF> node_ref_map(nodes_.size() + 1);
  unsigned i;
  for (i = 0; i < nodes_.size(); ++i) {
    node_ref_map[i + 1] = node_ref_map[i] + nodes_[i]->forward_edges.size();
  }
  int num_forward_edges = node_ref_map[i];

  // Convert nodes_ vector into EDGE_ARRAY translating the next node references
  // in edges using node_ref_map. Empty nodes and backward edges are dropped.
  auto edge_array = new EDGE_RECORD[num_forward_edges];
  EDGE_ARRAY edge_array_ptr = edge_array;
  for (i = 0; i < nodes_.size(); ++i) {
    TRIE_NODE_RECORD *node_ptr = nodes_[i];
    int end = node_ptr->forward_edges.size();
    for (int j = 0; j < end; ++j) {
      EDGE_RECORD &edge_rec = node_ptr->forward_edges[j];
      NODE_REF node_ref = next_node_from_edge_rec(edge_rec);
      ASSERT_HOST(static_cast<size_t>(node_ref) < nodes_.size());
      UNICHAR_ID unichar_id = unichar_id_from_edge_rec(edge_rec);
      link_edge(edge_array_ptr, node_ref_map[node_ref], false, FORWARD_EDGE,
                end_of_word_from_edge_rec(edge_rec), unichar_id);
      if (j == end - 1) {
        set_marker_flag_in_edge_rec(edge_array_ptr);
      }
      ++edge_array_ptr;
    }
  }

  return new SquishedDawg(edge_array, num_forward_edges, type_, lang_, perm_, unicharset_size_,
                          debug_level_);
}

bool Trie::eliminate_redundant_edges(NODE_REF node, const EDGE_RECORD &edge1,
                                     const EDGE_RECORD &edge2) {
  if (debug_level_ > 1) {
    tprintf("\nCollapsing node %" PRIi64 ":\n", node);
    print_node(node, MAX_NODE_EDGES_DISPLAY);
    tprintf("Candidate edges: ");
    print_edge_rec(edge1);
    tprintf(", ");
    print_edge_rec(edge2);
    tprintf("\n\n");
  }
  NODE_REF next_node1 = next_node_from_edge_rec(edge1);
  NODE_REF next_node2 = next_node_from_edge_rec(edge2);
  TRIE_NODE_RECORD *next_node2_ptr = nodes_[next_node2];
  // Translate all edges going to/from next_node2 to go to/from next_node1.
  EDGE_RECORD *edge_ptr = nullptr;
  EDGE_INDEX edge_index;
  // The backward link in node to next_node2 will be zeroed out by the caller.
  // Copy all the backward links in next_node2 to node next_node1
  for (unsigned i = 0; i < next_node2_ptr->backward_edges.size(); ++i) {
    const EDGE_RECORD &bkw_edge = next_node2_ptr->backward_edges[i];
    NODE_REF curr_next_node = next_node_from_edge_rec(bkw_edge);
    UNICHAR_ID curr_unichar_id = unichar_id_from_edge_rec(bkw_edge);
    int curr_word_end = end_of_word_from_edge_rec(bkw_edge);
    bool marker_flag = marker_flag_from_edge_rec(bkw_edge);
    add_edge_linkage(next_node1, curr_next_node, marker_flag, BACKWARD_EDGE, curr_word_end,
                     curr_unichar_id);
    // Relocate the corresponding forward edge in curr_next_node
    ASSERT_HOST(edge_char_of(curr_next_node, next_node2, FORWARD_EDGE, curr_word_end,
                             curr_unichar_id, &edge_ptr, &edge_index));
    set_next_node_in_edge_rec(edge_ptr, next_node1);
  }
  int next_node2_num_edges =
      (next_node2_ptr->forward_edges.size() + next_node2_ptr->backward_edges.size());
  if (debug_level_ > 1) {
<<<<<<< HEAD
    tprintf("Removed {} edges from node {}\n", next_node2_num_edges, next_node2);
=======
    tprintf("Removed %d edges from node " REFFORMAT "\n", next_node2_num_edges, next_node2);
>>>>>>> ccae24f4
  }
  next_node2_ptr->forward_edges.clear();
  next_node2_ptr->backward_edges.clear();
  num_edges_ -= next_node2_num_edges;
  return true;
}

bool Trie::reduce_lettered_edges(EDGE_INDEX edge_index, UNICHAR_ID unichar_id, NODE_REF node,
                                 EDGE_VECTOR *backward_edges, std::vector<bool> &reduced_nodes) {
  if (debug_level_ > 1) {
    tprintf("reduce_lettered_edges(edge={})\n", edge_index);
  }
  // Compare each of the edge pairs with the given unichar_id.
  bool did_something = false;
  for (unsigned i = edge_index; i < backward_edges->size() - 1; ++i) {
    // Find the first edge that can be eliminated.
    UNICHAR_ID curr_unichar_id = INVALID_UNICHAR_ID;
    while (i < backward_edges->size()) {
      if (!DeadEdge((*backward_edges)[i])) {
        curr_unichar_id = unichar_id_from_edge_rec((*backward_edges)[i]);
        if (curr_unichar_id != unichar_id) {
          return did_something;
        }
        if (can_be_eliminated((*backward_edges)[i])) {
          break;
        }
      }
      ++i;
    }
    if (i == backward_edges->size()) {
      break;
    }
    const EDGE_RECORD &edge_rec = (*backward_edges)[i];
    // Compare it to the rest of the edges with the given unichar_id.
    for (auto j = i + 1; j < backward_edges->size(); ++j) {
      const EDGE_RECORD &next_edge_rec = (*backward_edges)[j];
      if (DeadEdge(next_edge_rec)) {
        continue;
      }
      UNICHAR_ID next_id = unichar_id_from_edge_rec(next_edge_rec);
      if (next_id != unichar_id) {
        break;
      }
      if (end_of_word_from_edge_rec(next_edge_rec) == end_of_word_from_edge_rec(edge_rec) &&
          can_be_eliminated(next_edge_rec) &&
          eliminate_redundant_edges(node, edge_rec, next_edge_rec)) {
        reduced_nodes[next_node_from_edge_rec(edge_rec)] = false;
        did_something = true;
        KillEdge(&(*backward_edges)[j]);
      }
    }
  }
  return did_something;
}

void Trie::sort_edges(EDGE_VECTOR *edges) {
  int num_edges = edges->size();
  if (num_edges <= 1) {
    return;
  }
  std::vector<KDPairInc<UNICHAR_ID, EDGE_RECORD>> sort_vec;
  sort_vec.reserve(num_edges);
  for (int i = 0; i < num_edges; ++i) {
    sort_vec.emplace_back(unichar_id_from_edge_rec((*edges)[i]), (*edges)[i]);
  }
  std::sort(sort_vec.begin(), sort_vec.end());
  for (int i = 0; i < num_edges; ++i) {
    (*edges)[i] = sort_vec[i].data();
  }
}

void Trie::reduce_node_input(NODE_REF node, std::vector<bool> &reduced_nodes) {
  EDGE_VECTOR &backward_edges = nodes_[node]->backward_edges;
  sort_edges(&backward_edges);
  if (debug_level_ > 1) {
    tprintf("reduce_node_input(node={})\n", node);
    print_node(node, MAX_NODE_EDGES_DISPLAY);
  }

  EDGE_INDEX edge_index = 0;
  while (static_cast<size_t>(edge_index) < backward_edges.size()) {
    if (DeadEdge(backward_edges[edge_index])) {
      continue;
    }
    UNICHAR_ID unichar_id = unichar_id_from_edge_rec(backward_edges[edge_index]);
    while (reduce_lettered_edges(edge_index, unichar_id, node, &backward_edges, reduced_nodes)) {
      ;
    }
    while (static_cast<size_t>(++edge_index) < backward_edges.size()) {
      UNICHAR_ID id = unichar_id_from_edge_rec(backward_edges[edge_index]);
      if (!DeadEdge(backward_edges[edge_index]) && id != unichar_id) {
        break;
      }
    }
  }
  reduced_nodes[node] = true; // mark as reduced

  if (debug_level_ > 1) {
    tprintf("Node {} after reduction:\n", node);
    print_node(node, MAX_NODE_EDGES_DISPLAY);
  }

  for (auto &backward_edge : backward_edges) {
    if (DeadEdge(backward_edge)) {
      continue;
    }
    NODE_REF next_node = next_node_from_edge_rec(backward_edge);
    if (next_node != 0 && !reduced_nodes[next_node]) {
      reduce_node_input(next_node, reduced_nodes);
    }
  }
}

void Trie::print_node(NODE_REF node, int max_num_edges) const {
  if (node == NO_EDGE) {
    return; // nothing to print
  }
  TRIE_NODE_RECORD *node_ptr = nodes_[node];
  int num_fwd = node_ptr->forward_edges.size();
  int num_bkw = node_ptr->backward_edges.size();
  EDGE_VECTOR *vec;
  for (int dir = 0; dir < 2; ++dir) {
    if (dir == 0) {
      vec = &(node_ptr->forward_edges);
      tprintf("{} ({} {}): ", node, num_fwd, num_bkw);
    } else {
      vec = &(node_ptr->backward_edges);
      tprintf("\t");
    }
    int i;
    for (i = 0; (dir == 0 ? i < num_fwd : i < num_bkw) && i < max_num_edges; ++i) {
      if (DeadEdge((*vec)[i])) {
        continue;
      }
      print_edge_rec((*vec)[i]);
      tprintf(" ");
    }
    if (dir == 0 ? i < num_fwd : i < num_bkw) {
      tprintf("...");
    }
    tprintf("\n");
  }
}

} // namespace tesseract<|MERGE_RESOLUTION|>--- conflicted
+++ resolved
@@ -198,11 +198,7 @@
       found = edge_char_of(last_node, NO_EDGE, FORWARD_EDGE, word_end, unichar_id, &edge_ptr,
                            &edge_index);
       if (found && debug_level_ > 1) {
-<<<<<<< HEAD
-        tprintf("exploring edge {} in node {}\n", edge_index, last_node);
-=======
-        tprintf("Exploring edge " REFFORMAT " in node " REFFORMAT "\n", edge_index, last_node);
->>>>>>> ccae24f4
+        tprintf("Exploring edge {} in node {}\n", edge_index, last_node);
       }
       if (!found) {
         still_finding_chars = false;
@@ -228,11 +224,7 @@
     if (!still_finding_chars) {
       the_next_node = new_dawg_node();
       if (debug_level_ > 1) {
-<<<<<<< HEAD
-        tprintf("adding node {}\n", the_next_node);
-=======
-        tprintf("Adding node " REFFORMAT "\n", the_next_node);
->>>>>>> ccae24f4
+        tprintf("Adding node {}\n", the_next_node);
       }
       if (the_next_node == 0) {
         add_failed = true;
@@ -331,11 +323,7 @@
     if (!word_in_dawg(word)) {
       add_word_to_dawg(word);
       if (!word_in_dawg(word)) {
-<<<<<<< HEAD
         tprintf("ERROR: Word '{}' not in DAWG after adding it\n", i.c_str());
-=======
-        tprintf("ERROR: Word '%s' not in DAWG after adding it\n", i.c_str());
->>>>>>> ccae24f4
         return false;
       }
     }
@@ -409,11 +397,7 @@
 
   FILE *pattern_file = fopen(filename, "rb");
   if (pattern_file == nullptr) {
-<<<<<<< HEAD
     tprintf("ERROR: Error opening pattern file {}\n", filename);
-=======
-    tprintf("ERROR: Error opening pattern file %s\n", filename);
->>>>>>> ccae24f4
     return false;
   }
 
@@ -438,13 +422,8 @@
 #if 0 // TODO: This code should be enabled if kSaneNumConcreteChars != 0.
           if (word.length() < kSaneNumConcreteChars) {
             tprintf(
-<<<<<<< HEAD
                 "ERROR: Please provide at least {} concrete characters at the"
                 " beginning of the pattern.\n",
-=======
-                "ERROR: Please provide at least %d concrete characters at the"
-                " beginning of the pattern\n",
->>>>>>> ccae24f4
                 kSaneNumConcreteChars);
             failed = true;
             break;
@@ -472,11 +451,7 @@
       }
     }
     if (failed) {
-<<<<<<< HEAD
       tprintf("ERROR: Invalid user pattern {}\n", string);
-=======
-      tprintf("ERROR: Invalid user pattern %s\n", string);
->>>>>>> ccae24f4
       continue;
     }
     // Insert the pattern into the trie.
@@ -486,11 +461,7 @@
     if (!this->word_in_dawg(word)) {
       this->add_word_to_dawg(word, &repetitions_vec);
       if (!this->word_in_dawg(word)) {
-<<<<<<< HEAD
         tprintf("ERROR: failed to insert pattern '{}'\n", string);
-=======
-        tprintf("ERROR: Failed to insert pattern '%s'\n", string);
->>>>>>> ccae24f4
       }
     }
     ++pattern_count;
@@ -508,11 +479,7 @@
   EDGE_INDEX edge_index = 0;
   ASSERT_HOST(edge_char_of(node1, node2, direction, word_end, unichar_id, &edge_ptr, &edge_index));
   if (debug_level_ > 1) {
-<<<<<<< HEAD
-    tprintf("removed edge in nodes_[{}]: ", node1);
-=======
-    tprintf("Removed edge in nodes_[" REFFORMAT "]: ", node1);
->>>>>>> ccae24f4
+    tprintf("Removed edge in nodes_[{}]: ", node1);
     print_edge_rec(*edge_ptr);
     tprintf("\n");
   }
@@ -620,11 +587,7 @@
   int next_node2_num_edges =
       (next_node2_ptr->forward_edges.size() + next_node2_ptr->backward_edges.size());
   if (debug_level_ > 1) {
-<<<<<<< HEAD
     tprintf("Removed {} edges from node {}\n", next_node2_num_edges, next_node2);
-=======
-    tprintf("Removed %d edges from node " REFFORMAT "\n", next_node2_num_edges, next_node2);
->>>>>>> ccae24f4
   }
   next_node2_ptr->forward_edges.clear();
   next_node2_ptr->backward_edges.clear();
