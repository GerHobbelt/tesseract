--- conflicted
+++ resolved
@@ -306,11 +306,7 @@
     if (!word_in_dawg(word)) {
       add_word_to_dawg(word);
       if (!word_in_dawg(word)) {
-<<<<<<< HEAD
-        tprintf("ERROR: Word '%s' not in DAWG after adding it.\n", words[i].c_str());
-=======
-        tprintf("Error: word '%s' not in DAWG after adding it\n", i.c_str());
->>>>>>> 205cd321
+        tprintf("ERROR: Word '%s' not in DAWG after adding it\n", i.c_str());
         return false;
       }
     }
