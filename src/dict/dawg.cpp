--- conflicted
+++ resolved
@@ -86,14 +86,9 @@
     chomp_string(string); // remove newline
     WERD_CHOICE word(string, unicharset);
     if (word.length() > 0 && !word.contains_unichar_id(INVALID_UNICHAR_ID)) {
-<<<<<<< HEAD
-      if (!match_words(&word, 0, 0, enable_wildcard ? wildcard : INVALID_UNICHAR_ID)) {
-        tprintf("WARNING: Missing word: %s\n", string);
-=======
       if (!match_words(&word, 0, 0,
                        enable_wildcard ? wildcard : INVALID_UNICHAR_ID)) {
-        tprintf("Missing word: %s\n", string);
->>>>>>> 66dc90bc
+        tprintf("WARNING: Missing word: %s\n", string);
         ++misses;
       }
     } else {
