/******************************************************************************
 *
 * File:         dawg.h
 * Description:  Definition of a class that represents Directed Acyclic Word
 *               Graph (DAWG), functions to build and manipulate the DAWG.
 * Author:       Mark Seaman, SW Productivity
 *
 * (c) Copyright 1987, Hewlett-Packard Company.
 ** Licensed under the Apache License, Version 2.0 (the "License");
 ** you may not use this file except in compliance with the License.
 ** You may obtain a copy of the License at
 ** http://www.apache.org/licenses/LICENSE-2.0
 ** Unless required by applicable law or agreed to in writing, software
 ** distributed under the License is distributed on an "AS IS" BASIS,
 ** WITHOUT WARRANTIES OR CONDITIONS OF ANY KIND, either express or implied.
 ** See the License for the specific language governing permissions and
 ** limitations under the License.
 *
 *****************************************************************************/

#ifndef DICT_DAWG_H_
#define DICT_DAWG_H_

/*----------------------------------------------------------------------
              I n c l u d e s
----------------------------------------------------------------------*/

#include <cinttypes>  // for PRId64
#include <functional> // for std::function
#include <memory>

#include <tesseract/fmt-support.h>

#include "elst.h"
#include "params.h"
#include "ratngs.h"

#ifndef __GNUC__
<<<<<<< HEAD
#  if defined(WIN32) || defined(_WIN32) || defined(_WIN64)
#    define NO_EDGE (int64_t)0xffffffffffffffffi64
=======
#  ifdef _WIN32
#    define NO_EDGE static_cast<int64_t>(0xffffffffffffffffi64)
>>>>>>> 1f1ee6b7
#  endif /*_WIN32*/
#else
#  define NO_EDGE static_cast<int64_t>(0xffffffffffffffffll)
#endif /*__GNUC__*/

namespace tesseract {

class UNICHARSET;

using EDGE_RECORD = uint64_t;
using EDGE_ARRAY = EDGE_RECORD *;
using EDGE_REF = int64_t;
using NODE_REF = int64_t;
using NODE_MAP = EDGE_REF *;

struct NodeChild {
  UNICHAR_ID unichar_id;
  EDGE_REF edge_ref;
  NodeChild(UNICHAR_ID id, EDGE_REF ref) : unichar_id(id), edge_ref(ref) {}
  NodeChild() : unichar_id(INVALID_UNICHAR_ID), edge_ref(NO_EDGE) {}
};

using NodeChildVector = std::vector<NodeChild>;
using SuccessorList = std::vector<int>;
using SuccessorListsVector = std::vector<SuccessorList *>;

enum DawgType {
  DAWG_TYPE_PUNCTUATION,
  DAWG_TYPE_WORD,
  DAWG_TYPE_NUMBER,
  DAWG_TYPE_PATTERN,

  DAWG_TYPE_COUNT // number of enum entries
};
DECL_FMT_FORMAT_TESSENUMTYPE(DawgType);

static inline auto format_as(DawgType dt) {
  return fmt::underlying(dt);
}

/*----------------------------------------------------------------------
              C o n s t a n t s
----------------------------------------------------------------------*/

#define FORWARD_EDGE static_cast<int32_t>(0)
#define BACKWARD_EDGE static_cast<int32_t>(1)
#define MAX_NODE_EDGES_DISPLAY static_cast<int64_t>(100)
#define MARKER_FLAG static_cast<int64_t>(1)
#define DIRECTION_FLAG static_cast<int64_t>(2)
#define WERD_END_FLAG static_cast<int64_t>(4)
#define LETTER_START_BIT 0
#define NUM_FLAG_BITS 3

static const bool kDawgSuccessors[DAWG_TYPE_COUNT][DAWG_TYPE_COUNT] = {
    {false, true, true, false},   // for DAWG_TYPE_PUNCTUATION
    {true, false, false, false},  // for DAWG_TYPE_WORD
    {true, false, false, false},  // for DAWG_TYPE_NUMBER
    {false, false, false, false}, // for DAWG_TYPE_PATTERN
};

static const char kWildcard[] = "*";

/*----------------------------------------------------------------------
              C l a s s e s   a n d   S t r u c t s
----------------------------------------------------------------------*/
//
/// Abstract class (an interface) that declares methods needed by the
/// various tesseract classes to operate on SquishedDawg and Trie objects.
///
/// This class initializes all the edge masks (since their usage by
/// SquishedDawg and Trie is identical) and implements simple accessors
/// for each of the fields encoded in an EDGE_RECORD.
/// This class also implements word_in_dawg() and check_for_words()
/// (since they use only the public methods of SquishedDawg and Trie
/// classes that are inherited from the Dawg base class).
//
class TESS_API Dawg {
public:
  /// Magic number to determine endianness when reading the Dawg from file.
  const int16_t kDawgMagicNumber = 42;
  /// A special unichar id that indicates that any appropriate pattern
  /// (e.g.dictionary word, 0-9 digit, etc) can be inserted instead
  /// Used for expressing patterns in punctuation and number Dawgs.
  static const UNICHAR_ID kPatternUnicharID = 0;

  inline DawgType type() const {
    return type_;
  }
  inline const std::string &lang() const {
    return lang_;
  }
  inline PermuterType permuter() const {
    return perm_;
  }

  virtual ~Dawg();

  /// Returns true if the given word is in the Dawg.
  bool word_in_dawg(const WERD_CHOICE &word) const;

  // Returns true if the given word prefix is not contraindicated by the dawg.
  // If requires_complete is true, then the exact complete word must be present.
  bool prefix_in_dawg(const WERD_CHOICE &prefix, bool requires_complete) const;

  /// Checks the Dawg for the words that are listed in the requested file.
  /// Returns the number of words in the given file missing from the Dawg.
  int check_for_words(const char *filename, const UNICHARSET &unicharset,
                      bool enable_wildcard) const;

  // For each word in the Dawg, call the given (permanent) callback with the
  // text (UTF-8) version of the word.
  void iterate_words(const UNICHARSET &unicharset,
                     std::function<void(const WERD_CHOICE *)> cb) const;

  // For each word in the Dawg, call the given (permanent) callback with the
  // text (UTF-8) version of the word.
  void iterate_words(const UNICHARSET &unicharset,
                     const std::function<void(const char *)> &cb) const;

  // Pure virtual function that should be implemented by the derived classes.

  /// Returns the edge that corresponds to the letter out of this node.
  virtual EDGE_REF edge_char_of(NODE_REF node, UNICHAR_ID unichar_id,
                                bool word_end) const = 0;

  /// Fills the given NodeChildVector with all the unichar ids (and the
  /// corresponding EDGE_REFs) for which there is an edge out of this node.
  virtual void unichar_ids_of(NODE_REF node, NodeChildVector *vec,
                              bool word_end) const = 0;

  /// Returns the next node visited by following the edge
  /// indicated by the given EDGE_REF.
  virtual NODE_REF next_node(EDGE_REF edge_ref) const = 0;

  /// Returns true if the edge indicated by the given EDGE_REF
  /// marks the end of a word.
  virtual bool end_of_word(EDGE_REF edge_ref) const = 0;

  /// Returns UNICHAR_ID stored in the edge indicated by the given EDGE_REF.
  virtual UNICHAR_ID edge_letter(EDGE_REF edge_ref) const = 0;

  /// Prints the contents of the node indicated by the given NODE_REF.
  /// At most max_num_edges will be printed.
  virtual void print_node(NODE_REF node, int max_num_edges) const = 0;

  /// Fills vec with unichar ids that represent the character classes
  /// of the given unichar_id.
  virtual void unichar_id_to_patterns(UNICHAR_ID unichar_id,
                                      const UNICHARSET &unicharset,
                                      std::vector<UNICHAR_ID> *vec) const {
    (void)unichar_id;
    (void)unicharset;
    (void)vec;
  }

  /// Returns the given EDGE_REF if the EDGE_RECORD that it points to has
  /// a self loop and the given unichar_id matches the unichar_id stored in the
  /// EDGE_RECORD, returns NO_EDGE otherwise.
  virtual EDGE_REF pattern_loop_edge(EDGE_REF edge_ref, UNICHAR_ID unichar_id,
                                     bool word_end) const {
    (void)edge_ref;
    (void)unichar_id;
    (void)word_end;
    return false;
  }

protected:
  Dawg(DawgType type, const std::string &lang, PermuterType perm,
       int debug_level)
      : lang_(lang),
        type_(type),
        perm_(perm),
        unicharset_size_(0),
        debug_level_(debug_level) {}

  /// Returns the next node visited by following this edge.
  inline NODE_REF next_node_from_edge_rec(const EDGE_RECORD &edge_rec) const {
    return ((edge_rec & next_node_mask_) >> next_node_start_bit_);
  }
  /// Returns the marker flag of this edge.
  inline bool marker_flag_from_edge_rec(const EDGE_RECORD &edge_rec) const {
    return (edge_rec & (MARKER_FLAG << flag_start_bit_)) != 0;
  }
  /// Returns the direction flag of this edge.
  inline int direction_from_edge_rec(const EDGE_RECORD &edge_rec) const {
    return ((edge_rec & (DIRECTION_FLAG << flag_start_bit_))) ? BACKWARD_EDGE
                                                              : FORWARD_EDGE;
  }
  /// Returns true if this edge marks the end of a word.
  inline bool end_of_word_from_edge_rec(const EDGE_RECORD &edge_rec) const {
    return (edge_rec & (WERD_END_FLAG << flag_start_bit_)) != 0;
  }
  /// Returns UNICHAR_ID recorded in this edge.
  inline UNICHAR_ID unichar_id_from_edge_rec(
      const EDGE_RECORD &edge_rec) const {
    return ((edge_rec & letter_mask_) >> LETTER_START_BIT);
  }
  /// Sets the next node link for this edge in the Dawg.
  inline void set_next_node_in_edge_rec(EDGE_RECORD *edge_rec, EDGE_REF value) {
    *edge_rec &= (~next_node_mask_);
    *edge_rec |= ((value << next_node_start_bit_) & next_node_mask_);
  }
  /// Sets this edge record to be the last one in a sequence of edges.
  inline void set_marker_flag_in_edge_rec(EDGE_RECORD *edge_rec) {
    *edge_rec |= (MARKER_FLAG << flag_start_bit_);
  }
  /// Sequentially compares the given values of unichar ID, next node
  /// and word end marker with the values in the given EDGE_RECORD.
  /// Returns: 1 if at any step the given input value exceeds
  ///            that of edge_rec (and all the values already
  ///            checked are the same)
  ///          0 if edge_rec_match() returns true
  ///         -1 otherwise
  inline int given_greater_than_edge_rec(NODE_REF next_node, bool word_end,
                                         UNICHAR_ID unichar_id,
                                         const EDGE_RECORD &edge_rec) const {
    UNICHAR_ID curr_unichar_id = unichar_id_from_edge_rec(edge_rec);
    NODE_REF curr_next_node = next_node_from_edge_rec(edge_rec);
    bool curr_word_end = end_of_word_from_edge_rec(edge_rec);
    if (edge_rec_match(next_node, word_end, unichar_id, curr_next_node,
                       curr_word_end, curr_unichar_id)) {
      return 0;
    }
    if (unichar_id > curr_unichar_id) {
      return 1;
    }
    if (unichar_id == curr_unichar_id) {
      if (next_node > curr_next_node) {
        return 1;
      }
      if (next_node == curr_next_node) {
        if (word_end > curr_word_end) {
          return 1;
        }
      }
    }
    return -1;
  }
  /// Returns true if all the values are equal (any value matches
  /// next_node if next_node == NO_EDGE, any value matches word_end
  /// if word_end is false).
  inline bool edge_rec_match(NODE_REF next_node, bool word_end,
                             UNICHAR_ID unichar_id, NODE_REF other_next_node,
                             bool other_word_end,
                             UNICHAR_ID other_unichar_id) const {
    return ((unichar_id == other_unichar_id) &&
            (next_node == NO_EDGE || next_node == other_next_node) &&
            (!word_end || (word_end == other_word_end)));
  }

  /// Sets unicharset_size_.
  /// Initializes the values of various masks from unicharset_size_.
  void init(int unicharset_size);

  /// Matches all of the words that are represented by this string.
  /// If wildcard is set to something other than INVALID_UNICHAR_ID,
  /// the *'s in this string are interpreted as wildcards.
  /// WERD_CHOICE param is not passed by const so that wildcard searches
  /// can modify it and work without having to copy WERD_CHOICEs.
  bool match_words(WERD_CHOICE *word, uint32_t index, NODE_REF node,
                   UNICHAR_ID wildcard) const;

  // Recursively iterate over all words in a dawg (see public iterate_words).
  void iterate_words_rec(
      const WERD_CHOICE &word_so_far, NODE_REF to_explore,
      const std::function<void(const WERD_CHOICE *)> &cb) const;

  // Member Variables.
  std::string lang_;
  DawgType type_;
  /// Permuter code that should be used if the word is found in this Dawg.
  PermuterType perm_;
  // Variables to construct various edge masks. Formerly:
  // #define NEXT_EDGE_MASK (int64_t) 0xfffffff800000000i64
  // #define FLAGS_MASK     (int64_t) 0x0000000700000000i64
  // #define LETTER_MASK    (int64_t) 0x00000000ffffffffi64
  uint64_t next_node_mask_ = 0;
  uint64_t flags_mask_ = 0;
  uint64_t letter_mask_ = 0;
  int unicharset_size_;
  int flag_start_bit_ = 0;
  int next_node_start_bit_ = 0;
  // Level of debug statements to print to stdout.
  int debug_level_;
};

//
// DawgPosition keeps track of where we are in the primary dawg we're searching
// as well as where we may be in the "punctuation dawg" which may provide
// surrounding context.
//
// Example:
//   punctuation dawg  -- space is the "pattern character"
//     " "     // no punctuation
//     "' '"   // leading and trailing apostrophes
//     " '"    // trailing apostrophe
//   word dawg:
//     "cat"
//     "cab"
//     "cat's"
//
//  DawgPosition(dawg_index, dawg_ref, punc_index, punc_ref, rtp)
//
//  DawgPosition(-1, NO_EDGE, p, pe, false)
//    We're in the punctuation dawg, no other dawg has been started.
//    (1) If there's a pattern edge as a punc dawg child of us,
//        for each punc-following dawg starting with ch, produce:
//        Result: DawgPosition(k, w, p', false)
//    (2) If there's a valid continuation in the punc dawg, produce:
//        Result: DawgPosition(-k, NO_EDGE, p', false)
//
//  DawgPosition(k, w, -1, NO_EDGE, false)
//    We're in dawg k.  Going back to punctuation dawg is not an option.
//    Follow ch in dawg k.
//
//  DawgPosition(k, w, p, pe, false)
//    We're in dawg k.  Continue in dawg k and/or go back to the punc dawg.
//    If ending, check that the punctuation dawg is also ok to end here.
//
//  DawgPosition(k, w, p, pe true)
//    We're back in the punctuation dawg.  Continuing there is the only option.
struct DawgPosition {
  DawgPosition() = default;
  DawgPosition(int dawg_idx, EDGE_REF dawgref, int punc_idx, EDGE_REF puncref,
               bool backtopunc)
      : dawg_ref(dawgref),
        punc_ref(puncref),
        dawg_index(dawg_idx),
        punc_index(punc_idx),
        back_to_punc(backtopunc) {}
  bool operator==(const DawgPosition &other) const {
    return dawg_index == other.dawg_index && dawg_ref == other.dawg_ref &&
           punc_index == other.punc_index && punc_ref == other.punc_ref &&
           back_to_punc == other.back_to_punc;
  }

  EDGE_REF dawg_ref = NO_EDGE;
  EDGE_REF punc_ref = NO_EDGE;
  int8_t dawg_index = -1;
  int8_t punc_index = -1;
  // Have we returned to the punc dawg at the end of the word?
  bool back_to_punc = false;
};

class DawgPositionVector : public std::vector<DawgPosition> {
public:
  /// Adds an entry for the given dawg_index with the given node to the vec.
  /// Returns false if the same entry already exists in the vector,
  /// true otherwise.
  inline bool add_unique(const DawgPosition &new_pos, bool debug,
                         const char *debug_msg) {
    for (auto &&position : *this) {
      if (position == new_pos) {
        return false;
      }
    }
    push_back(new_pos);
    if (debug) {
      tprintDebug("{}[{}, {}] [punc: {}{}]\n", debug_msg,
              new_pos.dawg_index, new_pos.dawg_ref, new_pos.punc_ref,
              new_pos.back_to_punc ? " returned" : "");
    }
    return true;
  }
};

//
/// Concrete class that can operate on a compacted (squished) Dawg (read,
/// search and write to file). This class is read-only in the sense that
/// new words cannot be added to an instance of SquishedDawg.
/// The underlying representation of the nodes and edges in SquishedDawg
/// is stored as a contiguous EDGE_ARRAY (read from file or given as an
/// argument to the constructor).
//
class TESS_API SquishedDawg : public Dawg {
public:
  SquishedDawg(DawgType type, const std::string &lang, PermuterType perm,
               int debug_level)
      : Dawg(type, lang, perm, debug_level) {}
  SquishedDawg(const char *filename, DawgType type, const std::string &lang,
               PermuterType perm, int debug_level)
      : Dawg(type, lang, perm, debug_level) {
    TFile file;
    ASSERT_HOST(file.Open(filename, nullptr));
    ASSERT_HOST(read_squished_dawg(&file));
    num_forward_edges_in_node0 = num_forward_edges(0);
  }
  SquishedDawg(EDGE_ARRAY edges, int num_edges, DawgType type,
               const std::string &lang, PermuterType perm, int unicharset_size,
               int debug_level)
      : Dawg(type, lang, perm, debug_level),
        edges_(edges),
        num_edges_(num_edges) {
    init(unicharset_size);
    num_forward_edges_in_node0 = num_forward_edges(0);
    if (debug_level > 3) {
      print_all("SquishedDawg:");
    }
  }
  ~SquishedDawg() override;

  // Loads using the given TFile. Returns false on failure.
  bool Load(TFile *fp) {
    if (!read_squished_dawg(fp)) {
      return false;
    }
    num_forward_edges_in_node0 = num_forward_edges(0);
    return true;
  }

  int NumEdges() {
    return num_edges_;
  }

  /// Returns the edge that corresponds to the letter out of this node.
  EDGE_REF edge_char_of(NODE_REF node, UNICHAR_ID unichar_id,
                        bool word_end) const override;

  /// Fills the given NodeChildVector with all the unichar ids (and the
  /// corresponding EDGE_REFs) for which there is an edge out of this node.
  void unichar_ids_of(NODE_REF node, NodeChildVector *vec,
                      bool word_end) const override {
    EDGE_REF edge = node;
    if (!edge_occupied(edge) || edge == NO_EDGE) {
      return;
    }
    ASSERT0(forward_edge(edge)); // we don't expect any backward edges to
    do {                        // be present when this function is called
      if (!word_end || end_of_word_from_edge_rec(edges_[edge])) {
        vec->push_back(NodeChild(unichar_id_from_edge_rec(edges_[edge]), edge));
      }
    } while (!last_edge(edge++));
  }

  /// Returns the next node visited by following the edge
  /// indicated by the given EDGE_REF.
  NODE_REF next_node(EDGE_REF edge) const override {
    return next_node_from_edge_rec((edges_[edge]));
  }

  /// Returns true if the edge indicated by the given EDGE_REF
  /// marks the end of a word.
  bool end_of_word(EDGE_REF edge_ref) const override {
    return end_of_word_from_edge_rec((edges_[edge_ref]));
  }

  /// Returns UNICHAR_ID stored in the edge indicated by the given EDGE_REF.
  UNICHAR_ID edge_letter(EDGE_REF edge_ref) const override {
    return unichar_id_from_edge_rec((edges_[edge_ref]));
  }

  /// Prints the contents of the node indicated by the given NODE_REF.
  /// At most max_num_edges will be printed.
  void print_node(NODE_REF node, int max_num_edges) const override;

  /// Writes the squished/reduced Dawg to a file.
  bool write_squished_dawg(TFile *file);

  /// Opens the file with the given filename and writes the
  /// squished/reduced Dawg to the file.
  bool write_squished_dawg(const char *filename) {
    TFile file;
    file.OpenWrite(nullptr);
    if (!this->write_squished_dawg(&file)) {
      tprintError("Error serializing {}\n", filename);
      return false;
    }
    if (!file.CloseWrite(filename, nullptr)) {
      tprintError("Error writing file {}\n", filename);
      return false;
    }
    return true;
  }

private:
  /// Sets the next node link for this edge.
  inline void set_next_node(EDGE_REF edge_ref, EDGE_REF value) {
    set_next_node_in_edge_rec(&(edges_[edge_ref]), value);
  }
  /// Sets the edge to be empty.
  inline void set_empty_edge(EDGE_REF edge_ref) {
    (edges_[edge_ref] = next_node_mask_);
  }
  /// Goes through all the edges and clears each one out.
  inline void clear_all_edges() {
    for (int edge = 0; edge < num_edges_; edge++) {
      set_empty_edge(edge);
    }
  }
  /// Clears the last flag of this edge.
  inline void clear_marker_flag(EDGE_REF edge_ref) {
    (edges_[edge_ref] &= ~(MARKER_FLAG << flag_start_bit_));
  }
  /// Returns true if this edge is in the forward direction.
  inline bool forward_edge(EDGE_REF edge_ref) const {
    return (edge_occupied(edge_ref) &&
            (FORWARD_EDGE == direction_from_edge_rec(edges_[edge_ref])));
  }
  /// Returns true if this edge is in the backward direction.
  inline bool backward_edge(EDGE_REF edge_ref) const {
    return (edge_occupied(edge_ref) &&
            (BACKWARD_EDGE == direction_from_edge_rec(edges_[edge_ref])));
  }
  /// Returns true if the edge spot in this location is occupied.
  inline bool edge_occupied(EDGE_REF edge_ref) const {
    return (edges_[edge_ref] != next_node_mask_);
  }
  /// Returns true if this edge is the last edge in a sequence.
  inline bool last_edge(EDGE_REF edge_ref) const {
    return (edges_[edge_ref] & (MARKER_FLAG << flag_start_bit_)) != 0;
  }

  /// Counts and returns the number of forward edges in this node.
  int32_t num_forward_edges(NODE_REF node) const;

  /// Reads SquishedDawg from a file.
  bool read_squished_dawg(TFile *file);

  /// Prints the contents of an edge indicated by the given EDGE_REF.
  void print_edge(EDGE_REF edge) const;

  /// Prints the contents of the SquishedDawg.
  void print_all(const char *msg) {
    tprintDebug("\n__________________________\n{}\n", msg);
    for (int i = 0; i < num_edges_; ++i) {
      print_edge(i);
    }
	tprintDebug("__________________________\n");
  }
  /// Constructs a mapping from the memory node indices to disk node indices.
  std::unique_ptr<EDGE_REF[]> build_node_map(int32_t *num_nodes) const;

  // Member variables.
  EDGE_ARRAY edges_ = nullptr;
  int32_t num_edges_ = 0;
  int num_forward_edges_in_node0 = 0;
};

} // namespace tesseract

#endif // DICT_DAWG_H_<|MERGE_RESOLUTION|>--- conflicted
+++ resolved
@@ -36,13 +36,8 @@
 #include "ratngs.h"
 
 #ifndef __GNUC__
-<<<<<<< HEAD
 #  if defined(WIN32) || defined(_WIN32) || defined(_WIN64)
-#    define NO_EDGE (int64_t)0xffffffffffffffffi64
-=======
-#  ifdef _WIN32
 #    define NO_EDGE static_cast<int64_t>(0xffffffffffffffffi64)
->>>>>>> 1f1ee6b7
 #  endif /*_WIN32*/
 #else
 #  define NO_EDGE static_cast<int64_t>(0xffffffffffffffffll)
