--- conflicted
+++ resolved
@@ -112,13 +112,8 @@
   }
 }
 
-<<<<<<< HEAD
 bool Dict::AcceptableResult(const WERD_RES &word) const {
   if (word.best_choice == nullptr) {
-=======
-bool Dict::AcceptableResult(const WERD_RES *word) const {
-  if (word->best_choice == nullptr) {
->>>>>>> 84ba3abf
     return false;
   }
   if (stopper_no_acceptable_choices) {
@@ -152,11 +147,7 @@
             CertaintyThreshold);
   }
 
-<<<<<<< HEAD
   if (word.best_choice->certainty() > CertaintyThreshold) {
-=======
-  if (word->best_choice->certainty() > CertaintyThreshold) {
->>>>>>> 84ba3abf
     if (stopper_debug_level >= 1) {
       tprintDebug("ACCEPTED\n");
     }
