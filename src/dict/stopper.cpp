--- conflicted
+++ resolved
@@ -124,19 +124,11 @@
   int WordSize;
 
   if (stopper_debug_level >= 1) {
-<<<<<<< HEAD
     tprintDebug("\nRejecter: `{}` (word={}, case={}, unambig={}, multiple={})\n",
             word.best_choice->debug_string(), (valid_word(*word.best_choice) ? "y" : "n"),
             (case_ok(*word.best_choice) ? "y" : "n"),
             word.best_choice->dangerous_ambig_found() ? "n" : "y",
             word.best_choices.singleton() ? "n" : "y");
-=======
-    tprintDebug("\nRejecter: {} (word={}, case={}, unambig={}, multiple={})\n",
-            word->best_choice->debug_string(), (valid_word(*word->best_choice) ? "y" : "n"),
-            (case_ok(*word->best_choice) ? "y" : "n"),
-            word->best_choice->dangerous_ambig_found() ? "n" : "y",
-            word->best_choices.singleton() ? "n" : "y");
->>>>>>> 4279ca82
   }
 
   if (word.best_choice->empty() || !word.best_choices.singleton()) {
