--- conflicted
+++ resolved
@@ -228,11 +228,7 @@
           UnicharIdArrayUtils::print(wrong_ngram, getUnicharset());
           tprintf("current ngram from spec: ");
           UnicharIdArrayUtils::print(ambig_spec->wrong_ngram, getUnicharset());
-<<<<<<< HEAD
-          tprintf("comparison result: {}\n", compare);
-=======
-          tprintf("Comparison result: %d\n", compare);
->>>>>>> ccae24f4
+          tprintf("Comparison result: {}\n", compare);
         }
         if (compare == 0) {
           // Record the place where we found an ambiguity.
@@ -250,11 +246,7 @@
 
           if (replace) {
             if (stopper_debug_level > 2) {
-<<<<<<< HEAD
-              tprintf("replace ambiguity with {} : ",
-=======
-              tprintf("Replace ambiguity with %s : ",
->>>>>>> ccae24f4
+              tprintf("Replace ambiguity with {} : ",
                       getUnicharset().id_to_unichar(ambig_spec->correct_ngram_id));
               UnicharIdArrayUtils::print(ambig_spec->correct_fragments, getUnicharset());
             }
