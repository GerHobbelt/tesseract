--- conflicted
+++ resolved
@@ -59,11 +59,7 @@
   bool checked_unigrams = false;
   if (getUnicharset().get_isngram(orig_uch_id)) {
     if (dawg_debug_level) {
-<<<<<<< HEAD
       tprintf("Checking unigrams in an ngram {}\n", getUnicharset().debug_str(orig_uch_id));
-=======
-      tprintf("Checking unigrams in an ngram %s\n", getUnicharset().debug_str(orig_uch_id).c_str());
->>>>>>> ccae24f4
     }
     int num_unigrams = 0;
     word->remove_last_unichar_id();
@@ -110,23 +106,14 @@
     // Add a new word choice
     if (word_ending) {
       if (dawg_debug_level) {
-<<<<<<< HEAD
         tprintf("Found word = {}\n", word->debug_string());
-=======
-        tprintf("Found word = %s\n", word->debug_string().c_str());
->>>>>>> ccae24f4
       }
       if (strcmp(output_ambig_words_file.c_str(), "") != 0) {
         if (output_ambig_words_file_ == nullptr) {
           output_ambig_words_file_ = fopen(output_ambig_words_file.c_str(), "wb+");
           if (output_ambig_words_file_ == nullptr) {
-<<<<<<< HEAD
             tprintf("ERROR: Failed to open output_ambig_words_file {}\n", output_ambig_words_file.c_str());
             throw "Failed to open output_ambig_words_file";	// GHo: analyzed code flow; this entire function seems to only be used in DISABLED_LEGACY_ENGINE but better to throw than to exit() anyway!
-=======
-            tprintf("ERROR: Failed to open output_ambig_words_file %s\n", output_ambig_words_file.c_str());
-            exit(1);
->>>>>>> ccae24f4
           }
           std::string word_str;
           word->string_and_lengths(&word_str, nullptr);
@@ -155,11 +142,7 @@
     }
   } else {
     if (dawg_debug_level) {
-<<<<<<< HEAD
       tprintf("Last unichar not OK at index {} in {}\n", word_index, word->debug_string());
-=======
-      tprintf("Last unichar not OK at index %d in %s\n", word_index, word->debug_string().c_str());
->>>>>>> ccae24f4
     }
   }
 }
