/******************************************************************************
 ** Filename:    normmatch.c
 ** Purpose:     Simple matcher based on character normalization features.
 ** Author:      Dan Johnson
 **
 ** (c) Copyright Hewlett-Packard Company, 1988.
 ** Licensed under the Apache License, Version 2.0 (the "License");
 ** you may not use this file except in compliance with the License.
 ** You may obtain a copy of the License at
 ** http://www.apache.org/licenses/LICENSE-2.0
 ** Unless required by applicable law or agreed to in writing, software
 ** distributed under the License is distributed on an "AS IS" BASIS,
 ** WITHOUT WARRANTIES OR CONDITIONS OF ANY KIND, either express or implied.
 ** See the License for the specific language governing permissions and
 ** limitations under the License.
 ******************************************************************************/
/*----------------------------------------------------------------------------
          Include Files and Type Defines
----------------------------------------------------------------------------*/

#ifdef HAVE_TESSERACT_CONFIG_H
#  include "config_auto.h"
#endif

#if !DISABLED_LEGACY_ENGINE

#include <tesseract/debugheap.h>

#include "normmatch.h"

#include "classify.h"
#include "clusttool.h"
#include "helpers.h"
#include "normfeat.h"
#include "params.h"
#include "unicharset.h"

#include <cmath>
#include <cstdio>
#include <sstream> // for std::istringstream

namespace tesseract {

struct NORM_PROTOS {
  NORM_PROTOS(size_t n) : NumProtos(n), Protos(n) {
  }
  int NumParams = 0;
  int NumProtos;
  PARAM_DESC *ParamDesc = nullptr;
  std::vector<LIST> Protos;
};

/*----------------------------------------------------------------------------
              Private Code
----------------------------------------------------------------------------*/

/**
 * @name NormEvidenceOf
 *
 * Return the new type of evidence number corresponding to this
 * normalization adjustment.  The equation that represents the transform is:
 *       1 / (1 + (NormAdj / midpoint) ^ curl)
 */
static float NormEvidenceOf(float NormAdj) {
  NormAdj /= static_cast<float>(classify_norm_adj_midpoint);

  if (classify_norm_adj_curl == 3) {
    NormAdj = NormAdj * NormAdj * NormAdj;
  } else if (classify_norm_adj_curl == 2) {
    NormAdj = NormAdj * NormAdj;
  } else {
    NormAdj = std::pow(NormAdj, static_cast<float>(classify_norm_adj_curl));
  }
  return (1 / (1 + NormAdj));
}

/*----------------------------------------------------------------------------
        Variables
----------------------------------------------------------------------------*/

FZ_HEAPDBG_TRACKER_SECTION_START_MARKER(_)

/** control knobs used to control the normalization adjustment process */
DOUBLE_VAR(classify_norm_adj_midpoint, 32.0, "Norm adjust midpoint ...");
DOUBLE_VAR(classify_norm_adj_curl, 2.0, "Norm adjust curl ...");
/** Weight of width variance against height and vertical position. */
const float kWidthErrorWeighting = 0.125f;

FZ_HEAPDBG_TRACKER_SECTION_END_MARKER(_)

/*----------------------------------------------------------------------------
              Public Code
----------------------------------------------------------------------------*/
/**
 * This routine compares Features against each character
 * normalization proto for ClassId and returns the match
 * rating of the best match.
 * @param ClassId id of class to match against
 * @param feature character normalization feature
 * @param DebugMatch controls dump of debug info
 *
 * Globals:
 * #NormProtos character normalization prototypes
 *
 * @return Best match rating for Feature against protos of ClassId.
 */
float Classify::ComputeNormMatch(CLASS_ID ClassId, const FEATURE_STRUCT &feature, bool DebugMatch) {
  if (ClassId >= NormProtos->NumProtos) {
    ClassId = NO_CLASS;
  }

  /* handle requests for classification as noise */
  if (ClassId == NO_CLASS) {
    /* kludge - clean up constants and make into control knobs later */
    float Match = (feature.Params[CharNormLength] * feature.Params[CharNormLength] * 500.0f +
                   feature.Params[CharNormRx] * feature.Params[CharNormRx] * 8000.0f +
                   feature.Params[CharNormRy] * feature.Params[CharNormRy] * 8000.0f);
    return (1 - NormEvidenceOf(Match));
  }

  if (DebugMatch) {
    tprintDebug("\nChar norm for class {}\n", unicharset.id_to_unichar(ClassId));
  }

<<<<<<< HEAD
=======
  LIST Protos = NormProtos->Protos[ClassId];
  if (Protos == nullptr) {
     // Avoid FP overflow in NormEvidenceOf.
     return 1.0f;
  }

  float BestMatch = FLT_MAX;
>>>>>>> bc490ea7
  iterate(Protos) {
    auto Proto = reinterpret_cast<PROTOTYPE *>(Protos->first_node());
    float Delta = feature.Params[CharNormY] - Proto->Mean[CharNormY];
    float Match = Delta * Delta * Proto->Weight.Elliptical[CharNormY];
    if (DebugMatch) {
      tprintDebug("YMiddle: Proto={}, Delta={}, Var={}, Dist={}\n", Proto->Mean[CharNormY], Delta,
              Proto->Weight.Elliptical[CharNormY], Match);
    }
    Delta = feature.Params[CharNormRx] - Proto->Mean[CharNormRx];
    Match += Delta * Delta * Proto->Weight.Elliptical[CharNormRx];
    if (DebugMatch) {
      tprintDebug("Height: Proto={}, Delta={}, Var={}, Dist={}\n", Proto->Mean[CharNormRx], Delta,
              Proto->Weight.Elliptical[CharNormRx], Match);
    }
    // Ry is width! See intfx.cpp.
    Delta = feature.Params[CharNormRy] - Proto->Mean[CharNormRy];
    if (DebugMatch) {
      tprintDebug("Width: Proto={}, Delta={}, Var={}\n", Proto->Mean[CharNormRy], Delta,
              Proto->Weight.Elliptical[CharNormRy]);
    }
    Delta = Delta * Delta * Proto->Weight.Elliptical[CharNormRy];
    Delta *= kWidthErrorWeighting;
    Match += Delta;
    if (DebugMatch) {
      tprintDebug("Total Dist={}, scaled={}, sigmoid={}, penalty={}\n", Match,
              Match / classify_norm_adj_midpoint, NormEvidenceOf(Match),
              256 * (1 - NormEvidenceOf(Match)));
    }

    if (Match < BestMatch) {
      BestMatch = Match;
    }
<<<<<<< HEAD

=======
>>>>>>> bc490ea7
  }
  return 1 - NormEvidenceOf(BestMatch);
} /* ComputeNormMatch */

void Classify::FreeNormProtos() {
  if (NormProtos != nullptr) {
    for (int i = 0; i < NormProtos->NumProtos; i++) {
      FreeProtoList(&NormProtos->Protos[i]);
    }
    delete[] NormProtos->ParamDesc;
    delete NormProtos;
    NormProtos = nullptr;
  }
}

/**
 * This routine allocates a new data structure to hold
 * a set of character normalization protos.  It then fills in
 * the data structure by reading from the specified File.
 * @param fp open text file to read normalization protos from
 * Globals: none
 * @return Character normalization protos.
 */
NORM_PROTOS *Classify::ReadNormProtos(TFile *fp) {
  char unichar[2 * UNICHAR_LEN + 1];
  UNICHAR_ID unichar_id;
  LIST Protos;
  int NumProtos;

  /* allocate and initialization data structure */
  auto NormProtos = new NORM_PROTOS(unicharset.size());

  /* read file header and save in data structure */
  NormProtos->NumParams = ReadSampleSize(fp);
  NormProtos->ParamDesc = ReadParamDesc(fp, NormProtos->NumParams);

  /* read protos for each class into a separate list */
  const int kMaxLineSize = 100;
  char line[kMaxLineSize];
  while (fp->FGets(line, kMaxLineSize) != nullptr) {
    std::istringstream stream(line);
    stream.imbue(std::locale::classic());
    stream >> unichar >> NumProtos;
    if (stream.fail()) {
      continue;
    }
    if (unicharset.contains_unichar(unichar)) {
      unichar_id = unicharset.unichar_to_id(unichar);
      Protos = NormProtos->Protos[unichar_id];
      for (int i = 0; i < NumProtos; i++) {
        Protos = push_last(Protos, ReadPrototype(fp, NormProtos->NumParams));
      }
      NormProtos->Protos[unichar_id] = Protos;
    } else {
      tprintError("unichar {} in normproto file is not in unichar set.\n", unichar);
      for (int i = 0; i < NumProtos; i++) {
        FreePrototype(ReadPrototype(fp, NormProtos->NumParams));
      }
    }
  }
  return NormProtos;
} /* ReadNormProtos */

} // namespace tesseract

#endif<|MERGE_RESOLUTION|>--- conflicted
+++ resolved
@@ -122,8 +122,6 @@
     tprintDebug("\nChar norm for class {}\n", unicharset.id_to_unichar(ClassId));
   }
 
-<<<<<<< HEAD
-=======
   LIST Protos = NormProtos->Protos[ClassId];
   if (Protos == nullptr) {
      // Avoid FP overflow in NormEvidenceOf.
@@ -131,7 +129,6 @@
   }
 
   float BestMatch = FLT_MAX;
->>>>>>> bc490ea7
   iterate(Protos) {
     auto Proto = reinterpret_cast<PROTOTYPE *>(Protos->first_node());
     float Delta = feature.Params[CharNormY] - Proto->Mean[CharNormY];
@@ -164,10 +161,6 @@
     if (Match < BestMatch) {
       BestMatch = Match;
     }
-<<<<<<< HEAD
-
-=======
->>>>>>> bc490ea7
   }
   return 1 - NormEvidenceOf(BestMatch);
 } /* ComputeNormMatch */
