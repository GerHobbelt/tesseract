--- conflicted
+++ resolved
@@ -356,11 +356,7 @@
   float Pad;
 
   if (ProtoId >= Class->NumProtos) {
-<<<<<<< HEAD
-    tprintf("AddProtoToProtoPruner:assert failed: {} < {}", ProtoId, Class->NumProtos);
-=======
-    tprintf("ERROR: AddProtoToProtoPruner:assert failed: %d < %d", ProtoId, Class->NumProtos);
->>>>>>> ccae24f4
+    tprintf("ERROR: AddProtoToProtoPruner:assert failed: {} < {}", ProtoId, Class->NumProtos);
   }
   assert(ProtoId < Class->NumProtos);
 
@@ -517,11 +513,7 @@
     FClass = &(FloatProtos[ClassId]);
     if (FClass->NumProtos == 0 && FClass->NumConfigs == 0 &&
         strcmp(target_unicharset.id_to_unichar(ClassId), " ") != 0) {
-<<<<<<< HEAD
       tprintf("WARNING: no protos/configs for {} in CreateIntTemplates()\n",
-=======
-      tprintf("WARNING: no protos/configs for %s in CreateIntTemplates()\n",
->>>>>>> ccae24f4
               target_unicharset.id_to_unichar(ClassId));
     }
     assert(UnusedClassIdIn(IntTemplates, ClassId));
@@ -867,11 +859,7 @@
         }
       } else {
         if (ClassForClassId(Templates, i) != nullptr) {
-<<<<<<< HEAD
           tprintf("ERROR: Class id {} exceeds NumClassesIn (Templates) {}\n", i,
-=======
-          tprintf("ERROR: Class id %u exceeds NumClassesIn (Templates) %u\n", i,
->>>>>>> ccae24f4
                   Templates->NumClasses);
           exit(1);
         }
@@ -971,13 +959,8 @@
 
   if (Templates->NumClasses != unicharset_size) {
     tprintf(
-<<<<<<< HEAD
-        "WARNING: executing WriteIntTemplates() with {} classes in"
+        "WARNING: Executing WriteIntTemplates() with {} classes in"
         " Templates, while target_unicharset size is {}\n",
-=======
-        "WARNING: Executing WriteIntTemplates() with %d classes in"
-        " Templates, while target_unicharset size is %" PRIu32 "\n",
->>>>>>> ccae24f4
         Templates->NumClasses, unicharset_size);
   }
 
@@ -1270,11 +1253,7 @@
             }
           }
         } else {
-<<<<<<< HEAD
-          tprintf("Char class '{}' not found in unicharset", ev->parameter);
-=======
-          tprintf("ERROR: Char class '%s' not found in unicharset", ev->parameter);
->>>>>>> ccae24f4
+          tprintf("ERROR: Char class '{}' not found in unicharset.", ev->parameter);
         }
       }
     }
