--- conflicted
+++ resolved
@@ -40,27 +40,6 @@
 //  - number of children exceeds edges_max_children_per_outline
 //  - number of nested layers exceeds edges_max_children_layers
 //  - joint complexity exceeds edges_children_count_limit(as in child_count())
-<<<<<<< HEAD
-static BOOL_VAR(edges_use_new_outline_complexity, false,
-                "Use the new outline complexity module");
-static INT_VAR(edges_max_children_per_outline, 10,
-               "Max number of children inside a character outline");
-static INT_VAR(edges_max_children_layers, 5,
-               "Max layers of nested children inside a character outline");
-static BOOL_VAR(edges_debug, false, "turn on debugging for this module");
-
-static INT_VAR(edges_children_per_grandchild, 10,
-               "Importance ratio for chucking outlines");
-static INT_VAR(edges_children_count_limit, 45, "Max holes allowed in blob");
-static BOOL_VAR(edges_children_fix, false,
-                "Remove boxy parents of char-like children");
-static INT_VAR(edges_min_nonhole, 12, "Min pixels for potential char in box");
-static INT_VAR(edges_patharea_ratio, 40,
-               "Max lensq/area for acceptable child outline");
-static DOUBLE_VAR(edges_childarea, 0.5, "Min area fraction of child outline");
-static DOUBLE_VAR(edges_boxarea, 0.875,
-                  "Min area fraction of grandchild for box");
-=======
 BOOL_VAR(edges_use_new_outline_complexity, false, "Use the new outline complexity module");
 INT_VAR(edges_max_children_per_outline, 10, "Max number of children inside a character outline");
 INT_VAR(edges_max_children_layers, 5, "Max layers of nested children inside a character outline");
@@ -73,9 +52,6 @@
 INT_VAR(edges_patharea_ratio, 40, "Max lensq/area for acceptable child outline");
 DOUBLE_VAR(edges_childarea, 0.5, "Min area fraction of child outline");
 DOUBLE_VAR(edges_boxarea, 0.875, "Min area fraction of grandchild for box");
-
-FZ_HEAPDBG_TRACKER_SECTION_END_MARKER(_)
->>>>>>> d63aa73e
 
 FZ_HEAPDBG_TRACKER_SECTION_END_MARKER(_)
 
