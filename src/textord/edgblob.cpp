--- conflicted
+++ resolved
@@ -77,13 +77,8 @@
  */
 
 C_OUTLINE_LIST *OL_BUCKETS::operator()( // array access
-<<<<<<< HEAD
-    int32_t x,                          // image coords
-    int32_t y) {
-=======
     TDimension x,                       // image coords
     TDimension y) {
->>>>>>> e829fe31
   return &buckets[(y - bl.y()) / BUCKETSIZE * bxdim +
                   (x - bl.x()) / BUCKETSIZE];
 }
@@ -127,13 +122,8 @@
                                        int32_t max_count,  // max output
                                        int16_t depth       // recurion depth
 ) {
-<<<<<<< HEAD
-  int32_t xmin, xmax; // coord limits
-  int32_t ymin, ymax;
-=======
   TDimension xmin, xmax;    // coord limits
   TDimension ymin, ymax;
->>>>>>> e829fe31
   C_OUTLINE *child;         // current child
   int32_t child_count;      // no of children
   int32_t grandchild_count; // no of grandchildren
@@ -207,13 +197,8 @@
     int32_t max_count               // max output
 ) {
   bool parent_box;    // could it be boxy
-<<<<<<< HEAD
-  int32_t xmin, xmax; // coord limits
-  int32_t ymin, ymax;
-=======
   TDimension xmin, xmax;    // coord limits
   TDimension ymin, ymax;
->>>>>>> e829fe31
   C_OUTLINE *child;         // current child
   int32_t child_count;      // no of children
   int32_t grandchild_count; // no of grandchildren
@@ -334,13 +319,8 @@
     C_OUTLINE *outline,            // parent outline
     C_OUTLINE_IT *it               // destination iterator
 ) {
-<<<<<<< HEAD
-  int32_t xmin, xmax; // coord limits
-  int32_t ymin, ymax;
-=======
   TDimension xmin, xmax; // coord limits
   TDimension ymin, ymax;
->>>>>>> e829fe31
   TBOX olbox;
   C_OUTLINE_IT child_it; // search iterator
 
