///////////////////////////////////////////////////////////////////////
// File:        strokewidth.cpp
// Description: Subclass of BBGrid to find uniformity of strokewidth.
// Author:      Ray Smith
//
// (C) Copyright 2008, Google Inc.
// Licensed under the Apache License, Version 2.0 (the "License");
// you may not use this file except in compliance with the License.
// You may obtain a copy of the License at
// http://www.apache.org/licenses/LICENSE-2.0
// Unless required by applicable law or agreed to in writing, software
// distributed under the License is distributed on an "AS IS" BASIS,
// WITHOUT WARRANTIES OR CONDITIONS OF ANY KIND, either express or implied.
// See the License for the specific language governing permissions and
// limitations under the License.
//
///////////////////////////////////////////////////////////////////////

#ifdef HAVE_CONFIG_H
#  include "config_auto.h"
#endif

#include "strokewidth.h"

#include <algorithm>
#include <cmath>

#include "blobbox.h"
#include "colpartition.h"
#include "colpartitiongrid.h"
#include "helpers.h" // for IntCastRounded
#include "imagefind.h"
#include "linlsq.h"
#include "statistc.h"
#include "tabfind.h"
#include "textlineprojection.h"
#include "tordmain.h" // For SetBlobStrokeWidth.

namespace tesseract {

#ifndef GRAPHICS_DISABLED
static INT_VAR(textord_tabfind_show_strokewidths, 0, "Show stroke widths (ScrollView)");
#else
static INT_VAR(textord_tabfind_show_strokewidths, 0, "Show stroke widths");
#endif
static BOOL_VAR(textord_tabfind_only_strokewidths, false, "Only run stroke widths");

/** Allowed proportional change in stroke width to be the same font. */
const double kStrokeWidthFractionTolerance = 0.125;
/**
 * Allowed constant change in stroke width to be the same font.
 * Really 1.5 pixels.
 */
const double kStrokeWidthTolerance = 1.5;
// Same but for CJK we are a bit more generous.
const double kStrokeWidthFractionCJK = 0.25;
const double kStrokeWidthCJK = 2.0;
// Radius in grid cells of search for broken CJK. Doesn't need to be very
// large as the grid size should be about the size of a character anyway.
const int kCJKRadius = 2;
// Max distance fraction of size to join close but broken CJK characters.
const double kCJKBrokenDistanceFraction = 0.25;
// Max number of components in a broken CJK character.
const int kCJKMaxComponents = 8;
// Max aspect ratio of CJK broken characters when put back together.
const double kCJKAspectRatio = 1.25;
// Max increase in aspect ratio of CJK broken characters when merged.
const double kCJKAspectRatioIncrease = 1.0625;
// Max multiple of the grid size that will be used in computing median CJKsize.
const int kMaxCJKSizeRatio = 5;
// Min fraction of blobs broken CJK to iterate and run it again.
const double kBrokenCJKIterationFraction = 0.125;
// Multiple of gridsize as x-padding for a search box for diacritic base
// characters.
const double kDiacriticXPadRatio = 7.0;
// Multiple of gridsize as y-padding for a search box for diacritic base
// characters.
const double kDiacriticYPadRatio = 1.75;
// Min multiple of diacritic height that a neighbour must be to be a
// convincing base character.
const double kMinDiacriticSizeRatio = 1.0625;
// Max multiple of a textline's median height as a threshold for the sum of
// a diacritic's farthest x and y distances (gap + size).
const double kMaxDiacriticDistanceRatio = 1.25;
// Max x-gap between a diacritic and its base char as a fraction of the height
// of the base char (allowing other blobs to fill the gap.)
const double kMaxDiacriticGapToBaseCharHeight = 1.0;
// Ratio between longest side of a line and longest side of a character.
// (neighbor_min > blob_min * kLineTrapShortest &&
//  neighbor_max < blob_max / kLineTrapLongest)
// => neighbor is a grapheme and blob is a line.
const int kLineTrapLongest = 4;
// Ratio between shortest side of a line and shortest side of a character.
const int kLineTrapShortest = 2;
// Max aspect ratio of the total box before CountNeighbourGaps
// decides immediately based on the aspect ratio.
const int kMostlyOneDirRatio = 3;
// Aspect ratio for a blob to be considered as line residue.
const double kLineResidueAspectRatio = 8.0;
// Padding ratio for line residue search box.
const int kLineResiduePadRatio = 3;
// Min multiple of neighbour size for a line residue to be genuine.
const double kLineResidueSizeRatio = 1.75;
// Aspect ratio filter for OSD.
const float kSizeRatioToReject = 2.0;
// Expansion factor for search box for good neighbours.
const double kNeighbourSearchFactor = 2.5;
// Factor of increase of overlap when adding diacritics to make an image noisy.
const double kNoiseOverlapGrowthFactor = 4.0;
// Fraction of the image size to add overlap when adding diacritics for an
// image to qualify as noisy.
const double kNoiseOverlapAreaFactor = 1.0 / 512;

StrokeWidth::StrokeWidth(int gridsize, const ICOORD &bleft, const ICOORD &tright)
    : BlobGrid(gridsize, bleft, tright)
    , nontext_map_(nullptr)
    , projection_(nullptr)
    , denorm_(nullptr)
    , grid_box_(bleft, tright)
    , rerotation_(1.0f, 0.0f) {
  leaders_win_ = nullptr;
  widths_win_ = nullptr;
  initial_widths_win_ = nullptr;
  chains_win_ = nullptr;
  diacritics_win_ = nullptr;
  textlines_win_ = nullptr;
  smoothed_win_ = nullptr;
}

StrokeWidth::~StrokeWidth() {
  if (widths_win_ != nullptr) {
#ifndef GRAPHICS_DISABLED
    delete widths_win_->AwaitEvent(SVET_DESTROY);
<<<<<<< HEAD
    #endif // !GRAPHICS_DISABLED
    if (textord_tabfind_only_strokewidths) {
      assert(!"unexpected textord_tabfind_only_strokewidths. code damaged?");
      exit(1);
    }
=======
#endif // !GRAPHICS_DISABLED
    if (textord_tabfind_only_strokewidths)
      exit(0);
>>>>>>> 87b0a4de
    delete widths_win_;
  }
  delete leaders_win_;
  delete initial_widths_win_;
  delete chains_win_;
  delete textlines_win_;
  delete smoothed_win_;
  delete diacritics_win_;
}

// Sets the neighbours member of the medium-sized blobs in the block.
// Searches on 4 sides of each blob for similar-sized, similar-strokewidth
// blobs and sets pointers to the good neighbours.
void StrokeWidth::SetNeighboursOnMediumBlobs(TO_BLOCK *block) {
  // Run a preliminary strokewidth neighbour detection on the medium blobs.
  InsertBlobList(&block->blobs);
  BLOBNBOX_IT blob_it(&block->blobs);
  for (blob_it.mark_cycle_pt(); !blob_it.cycled_list(); blob_it.forward()) {
    SetNeighbours(false, false, blob_it.data());
  }
  Clear();
}

// Sets the neighbour/textline writing direction members of the medium
// and large blobs with optional repair of broken CJK characters first.
// Repair of broken CJK is needed here because broken CJK characters
// can fool the textline direction detection algorithm.
void StrokeWidth::FindTextlineDirectionAndFixBrokenCJK(PageSegMode pageseg_mode, bool cjk_merge,
                                                       TO_BLOCK *input_block) {
  // Setup the grid with the remaining (non-noise) blobs.
  InsertBlobs(input_block);
  // Repair broken CJK characters if needed.
  while (cjk_merge && FixBrokenCJK(input_block))
    ;
  // Grade blobs by inspection of neighbours.
  FindTextlineFlowDirection(pageseg_mode, false);
  // Clear the grid ready for rotation or leader finding.
  Clear();
}

// Helper to collect and count horizontal and vertical blobs from a list.
static void CollectHorizVertBlobs(BLOBNBOX_LIST *input_blobs, int *num_vertical_blobs,
                                  int *num_horizontal_blobs, BLOBNBOX_CLIST *vertical_blobs,
                                  BLOBNBOX_CLIST *horizontal_blobs,
                                  BLOBNBOX_CLIST *nondescript_blobs) {
  BLOBNBOX_C_IT v_it(vertical_blobs);
  BLOBNBOX_C_IT h_it(horizontal_blobs);
  BLOBNBOX_C_IT n_it(nondescript_blobs);
  BLOBNBOX_IT blob_it(input_blobs);
  for (blob_it.mark_cycle_pt(); !blob_it.cycled_list(); blob_it.forward()) {
    BLOBNBOX *blob = blob_it.data();
    const TBOX &box = blob->bounding_box();
    float y_x = static_cast<float>(box.height()) / box.width();
    float x_y = 1.0f / y_x;
    // Select a >= 1.0 ratio
    float ratio = x_y > y_x ? x_y : y_x;
    // If the aspect ratio is small and we want them for osd, save the blob.
    bool ok_blob = ratio <= kSizeRatioToReject;
    if (blob->UniquelyVertical()) {
      ++*num_vertical_blobs;
      if (ok_blob)
        v_it.add_after_then_move(blob);
    } else if (blob->UniquelyHorizontal()) {
      ++*num_horizontal_blobs;
      if (ok_blob)
        h_it.add_after_then_move(blob);
    } else if (ok_blob) {
      n_it.add_after_then_move(blob);
    }
  }
}

// Types all the blobs as vertical or horizontal text or unknown and
// returns true if the majority are vertical.
// If the blobs are rotated, it is necessary to call CorrectForRotation
// after rotating everything, otherwise the work done here will be enough.
// If osd_blobs is not null, a list of blobs from the dominant textline
// direction are returned for use in orientation and script detection.
bool StrokeWidth::TestVerticalTextDirection(double find_vertical_text_ratio, TO_BLOCK *block,
                                            BLOBNBOX_CLIST *osd_blobs) {
  int vertical_boxes = 0;
  int horizontal_boxes = 0;
  // Count vertical normal and large blobs.
  BLOBNBOX_CLIST vertical_blobs;
  BLOBNBOX_CLIST horizontal_blobs;
  BLOBNBOX_CLIST nondescript_blobs;
  CollectHorizVertBlobs(&block->blobs, &vertical_boxes, &horizontal_boxes, &vertical_blobs,
                        &horizontal_blobs, &nondescript_blobs);
  CollectHorizVertBlobs(&block->large_blobs, &vertical_boxes, &horizontal_boxes, &vertical_blobs,
                        &horizontal_blobs, &nondescript_blobs);
  if (textord_debug_tabfind)
    tprintf("TextDir hbox=%d vs vbox=%d, %dH, %dV, %dN osd blobs\n", horizontal_boxes,
            vertical_boxes, horizontal_blobs.length(), vertical_blobs.length(),
            nondescript_blobs.length());
  if (osd_blobs != nullptr && vertical_boxes == 0 && horizontal_boxes == 0) {
    // Only nondescript blobs available, so return those.
    BLOBNBOX_C_IT osd_it(osd_blobs);
    osd_it.add_list_after(&nondescript_blobs);
    return false;
  }
  int min_vert_boxes =
      static_cast<int>((vertical_boxes + horizontal_boxes) * find_vertical_text_ratio);
  if (vertical_boxes >= min_vert_boxes) {
    if (osd_blobs != nullptr) {
      BLOBNBOX_C_IT osd_it(osd_blobs);
      osd_it.add_list_after(&vertical_blobs);
    }
    return true;
  } else {
    if (osd_blobs != nullptr) {
      BLOBNBOX_C_IT osd_it(osd_blobs);
      osd_it.add_list_after(&horizontal_blobs);
    }
    return false;
  }
}

// Corrects the data structures for the given rotation.
void StrokeWidth::CorrectForRotation(const FCOORD &rotation, ColPartitionGrid *part_grid) {
  Init(part_grid->gridsize(), part_grid->bleft(), part_grid->tright());
  grid_box_ = TBOX(bleft(), tright());
  rerotation_.set_x(rotation.x());
  rerotation_.set_y(-rotation.y());
}

// Finds leader partitions and inserts them into the given part_grid.
void StrokeWidth::FindLeaderPartitions(TO_BLOCK *block, ColPartitionGrid *part_grid) {
  Clear();
  // Find and isolate leaders in the noise list.
  ColPartition_LIST leader_parts;
  FindLeadersAndMarkNoise(block, &leader_parts);
  // Setup the strokewidth grid with the block's remaining (non-noise) blobs.
  InsertBlobList(&block->blobs);
  // Mark blobs that have leader neighbours.
  for (ColPartition_IT it(&leader_parts); !it.empty(); it.forward()) {
    ColPartition *part = it.extract();
    part->ClaimBoxes();
    MarkLeaderNeighbours(part, LR_LEFT);
    MarkLeaderNeighbours(part, LR_RIGHT);
    part_grid->InsertBBox(true, true, part);
  }
}

// Finds and marks noise those blobs that look like bits of vertical lines
// that would otherwise screw up layout analysis.
void StrokeWidth::RemoveLineResidue(ColPartition_LIST *big_part_list) {
  BlobGridSearch gsearch(this);
  BLOBNBOX *bbox;
  // For every vertical line-like bbox in the grid, search its neighbours
  // to find the tallest, and if the original box is taller by sufficient
  // margin, then call it line residue and delete it.
  gsearch.StartFullSearch();
  while ((bbox = gsearch.NextFullSearch()) != nullptr) {
    TBOX box = bbox->bounding_box();
    if (box.height() < box.width() * kLineResidueAspectRatio)
      continue;
    // Set up a rectangle search around the blob to find the size of its
    // neighbours.
    int padding = box.height() * kLineResiduePadRatio;
    TBOX search_box = box;
    search_box.pad(padding, padding);
    bool debug = AlignedBlob::WithinTestRegion(2, box.left(), box.bottom());
    // Find the largest object in the search box not equal to bbox.
    BlobGridSearch rsearch(this);
    int max_height = 0;
    BLOBNBOX *n;
    rsearch.StartRectSearch(search_box);
    while ((n = rsearch.NextRectSearch()) != nullptr) {
      if (n == bbox)
        continue;
      TBOX nbox = n->bounding_box();
      if (nbox.height() > max_height) {
        max_height = nbox.height();
      }
    }
    if (debug) {
      tprintf("Max neighbour size=%d for candidate line box at:", max_height);
      box.print();
    }
    if (max_height * kLineResidueSizeRatio < box.height()) {
#ifndef GRAPHICS_DISABLED
      if (leaders_win_ != nullptr) {
        // We are debugging, so display deleted in pink blobs in the same
        // window that we use to display leader detection.
        leaders_win_->Pen(ScrollView::PINK);
        leaders_win_->Rectangle(box.left(), box.bottom(), box.right(), box.top());
      }
#endif // !GRAPHICS_DISABLED
      ColPartition::MakeBigPartition(bbox, big_part_list);
    }
  }
}

// Types all the blobs as vertical text or horizontal text or unknown and
// puts them into initial ColPartitions in the supplied part_grid.
// rerotation determines how to get back to the image coordinates from the
// blob coordinates (since they may have been rotated for vertical text).
// block is the single block for the whole page or rectangle to be OCRed.
// nontext_pix (full-size), is a binary mask used to prevent merges across
// photo/text boundaries. It is not kept beyond this function.
// denorm provides a mapping back to the image from the current blob
// coordinate space.
// projection provides a measure of textline density over the image and
// provides functions to assist with diacritic detection. It should be a
// pointer to a new TextlineProjection, and will be setup here.
// part_grid is the output grid of textline partitions.
// Large blobs that cause overlap are put in separate partitions and added
// to the big_parts list.
void StrokeWidth::GradeBlobsIntoPartitions(PageSegMode pageseg_mode, const FCOORD &rerotation,
                                           TO_BLOCK *block, Pix *nontext_pix, const DENORM *denorm,
                                           bool cjk_script, TextlineProjection *projection,
                                           BLOBNBOX_LIST *diacritic_blobs,
                                           ColPartitionGrid *part_grid,
                                           ColPartition_LIST *big_parts) {
  nontext_map_ = nontext_pix;
  projection_ = projection;
  denorm_ = denorm;
  // Clear and re Insert to take advantage of the tab stops in the blobs.
  Clear();
  // Setup the strokewidth grid with the remaining non-noise, non-leader blobs.
  InsertBlobs(block);

  // Run FixBrokenCJK() again if the page is CJK.
  if (cjk_script) {
    FixBrokenCJK(block);
  }
  FindTextlineFlowDirection(pageseg_mode, false);
  projection_->ConstructProjection(block, rerotation, nontext_map_);
#ifndef GRAPHICS_DISABLED
  if (textord_tabfind_show_strokewidths) {
    ScrollView *line_blobs_win = MakeWindow(0, 0, "Initial textline Blobs");
    projection_->PlotGradedBlobs(&block->blobs, line_blobs_win);
    projection_->PlotGradedBlobs(&block->small_blobs, line_blobs_win);
  }
#endif
  projection_->MoveNonTextlineBlobs(&block->blobs, &block->noise_blobs);
  projection_->MoveNonTextlineBlobs(&block->small_blobs, &block->noise_blobs);
  // Clear and re Insert to take advantage of the removed diacritics.
  Clear();
  InsertBlobs(block);
  FCOORD skew;
  FindTextlineFlowDirection(pageseg_mode, true);
  PartitionFindResult r = FindInitialPartitions(pageseg_mode, rerotation, true, block,
                                                diacritic_blobs, part_grid, big_parts, &skew);
  if (r == PFR_NOISE) {
    tprintf("Detected %d diacritics\n", diacritic_blobs->length());
    // Noise was found, and removed.
    Clear();
    InsertBlobs(block);
    FindTextlineFlowDirection(pageseg_mode, true);
    r = FindInitialPartitions(pageseg_mode, rerotation, false, block, diacritic_blobs, part_grid,
                              big_parts, &skew);
  }
  nontext_map_ = nullptr;
  projection_ = nullptr;
  denorm_ = nullptr;
}

static void PrintBoxWidths(BLOBNBOX *neighbour) {
  const TBOX &nbox = neighbour->bounding_box();
  tprintf("Box (%d,%d)->(%d,%d): h-width=%.1f, v-width=%.1f p-width=%1.f\n", nbox.left(),
          nbox.bottom(), nbox.right(), nbox.top(), neighbour->horz_stroke_width(),
          neighbour->vert_stroke_width(),
          2.0 * neighbour->cblob()->area() / neighbour->cblob()->perimeter());
}

/** Handles a click event in a display window. */
void StrokeWidth::HandleClick(int x, int y) {
  BBGrid<BLOBNBOX, BLOBNBOX_CLIST, BLOBNBOX_C_IT>::HandleClick(x, y);
  // Run a radial search for blobs that overlap.
  BlobGridSearch radsearch(this);
  radsearch.StartRadSearch(x, y, 1);
  BLOBNBOX *neighbour;
  FCOORD click(static_cast<float>(x), static_cast<float>(y));
  while ((neighbour = radsearch.NextRadSearch()) != nullptr) {
    TBOX nbox = neighbour->bounding_box();
    if (nbox.contains(click) && neighbour->cblob() != nullptr) {
      PrintBoxWidths(neighbour);
      if (neighbour->neighbour(BND_LEFT) != nullptr)
        PrintBoxWidths(neighbour->neighbour(BND_LEFT));
      if (neighbour->neighbour(BND_RIGHT) != nullptr)
        PrintBoxWidths(neighbour->neighbour(BND_RIGHT));
      if (neighbour->neighbour(BND_ABOVE) != nullptr)
        PrintBoxWidths(neighbour->neighbour(BND_ABOVE));
      if (neighbour->neighbour(BND_BELOW) != nullptr)
        PrintBoxWidths(neighbour->neighbour(BND_BELOW));
      int gaps[BND_COUNT];
      neighbour->NeighbourGaps(gaps);
      tprintf(
          "Left gap=%d, right=%d, above=%d, below=%d, horz=%d, vert=%d\n"
          "Good=    %d        %d        %d        %d\n",
          gaps[BND_LEFT], gaps[BND_RIGHT], gaps[BND_ABOVE], gaps[BND_BELOW],
          neighbour->horz_possible(), neighbour->vert_possible(),
          neighbour->good_stroke_neighbour(BND_LEFT), neighbour->good_stroke_neighbour(BND_RIGHT),
          neighbour->good_stroke_neighbour(BND_ABOVE), neighbour->good_stroke_neighbour(BND_BELOW));
      break;
    }
  }
}

// Detects and marks leader dots/dashes.
//    Leaders are horizontal chains of small or noise blobs that look
//    monospace according to ColPartition::MarkAsLeaderIfMonospaced().
// Detected leaders become the only occupants of the block->small_blobs list.
// Non-leader small blobs get moved to the blobs list.
// Non-leader noise blobs remain singletons in the noise list.
// All small and noise blobs in high density regions are marked BTFT_NONTEXT.
// block is the single block for the whole page or rectangle to be OCRed.
// leader_parts is the output.
void StrokeWidth::FindLeadersAndMarkNoise(TO_BLOCK *block, ColPartition_LIST *leader_parts) {
  InsertBlobList(&block->small_blobs);
  InsertBlobList(&block->noise_blobs);
  BlobGridSearch gsearch(this);
  BLOBNBOX *bbox;
  // For every bbox in the grid, set its neighbours.
  gsearch.StartFullSearch();
  while ((bbox = gsearch.NextFullSearch()) != nullptr) {
    SetNeighbours(true, false, bbox);
  }
  ColPartition_IT part_it(leader_parts);
  gsearch.StartFullSearch();
  while ((bbox = gsearch.NextFullSearch()) != nullptr) {
    if (bbox->flow() == BTFT_NONE) {
      if (bbox->neighbour(BND_RIGHT) == nullptr && bbox->neighbour(BND_LEFT) == nullptr)
        continue;
      // Put all the linked blobs into a ColPartition.
      ColPartition *part = new ColPartition(BRT_UNKNOWN, ICOORD(0, 1));
      BLOBNBOX *blob;
      for (blob = bbox; blob != nullptr && blob->flow() == BTFT_NONE;
           blob = blob->neighbour(BND_RIGHT))
        part->AddBox(blob);
      for (blob = bbox->neighbour(BND_LEFT); blob != nullptr && blob->flow() == BTFT_NONE;
           blob = blob->neighbour(BND_LEFT))
        part->AddBox(blob);
      if (part->MarkAsLeaderIfMonospaced())
        part_it.add_after_then_move(part);
      else
        delete part;
    }
  }
#ifndef GRAPHICS_DISABLED
  if (textord_tabfind_show_strokewidths) {
    leaders_win_ = DisplayGoodBlobs("LeaderNeighbours", 0, 0);
  }
#endif
  // Move any non-leaders from the small to the blobs list, as they are
  // most likely dashes or broken characters.
  BLOBNBOX_IT blob_it(&block->blobs);
  BLOBNBOX_IT small_it(&block->small_blobs);
  for (small_it.mark_cycle_pt(); !small_it.cycled_list(); small_it.forward()) {
    BLOBNBOX *blob = small_it.data();
    if (blob->flow() != BTFT_LEADER) {
      if (blob->flow() == BTFT_NEIGHBOURS)
        blob->set_flow(BTFT_NONE);
      blob->ClearNeighbours();
      blob_it.add_to_end(small_it.extract());
    }
  }
  // Move leaders from the noise list to the small list, leaving the small
  // list exclusively leaders, so they don't get processed further,
  // and the remaining small blobs all in the noise list.
  BLOBNBOX_IT noise_it(&block->noise_blobs);
  for (noise_it.mark_cycle_pt(); !noise_it.cycled_list(); noise_it.forward()) {
    BLOBNBOX *blob = noise_it.data();
    if (blob->flow() == BTFT_LEADER || blob->joined_to_prev()) {
      small_it.add_to_end(noise_it.extract());
    } else if (blob->flow() == BTFT_NEIGHBOURS) {
      blob->set_flow(BTFT_NONE);
      blob->ClearNeighbours();
    }
  }
  // Clear the grid as we don't want the small stuff hanging around in it.
  Clear();
}

/** Inserts the block blobs (normal and large) into this grid.
 * Blobs remain owned by the block. */
void StrokeWidth::InsertBlobs(TO_BLOCK *block) {
  InsertBlobList(&block->blobs);
  InsertBlobList(&block->large_blobs);
}

// Checks the left or right side of the given leader partition and sets the
// (opposite) leader_on_right or leader_on_left flags for blobs
// that are next to the given side of the given leader partition.
void StrokeWidth::MarkLeaderNeighbours(const ColPartition *part, LeftOrRight side) {
  const TBOX &part_box = part->bounding_box();
  BlobGridSearch blobsearch(this);
  // Search to the side of the leader for the nearest neighbour.
  BLOBNBOX *best_blob = nullptr;
  int best_gap = 0;
  blobsearch.StartSideSearch(side == LR_LEFT ? part_box.left() : part_box.right(),
                             part_box.bottom(), part_box.top());
  BLOBNBOX *blob;
  while ((blob = blobsearch.NextSideSearch(side == LR_LEFT)) != nullptr) {
    const TBOX &blob_box = blob->bounding_box();
    if (!blob_box.y_overlap(part_box))
      continue;
    int x_gap = blob_box.x_gap(part_box);
    if (x_gap > 2 * gridsize()) {
      break;
    } else if (best_blob == nullptr || x_gap < best_gap) {
      best_blob = blob;
      best_gap = x_gap;
    }
  }
  if (best_blob != nullptr) {
    if (side == LR_LEFT)
      best_blob->set_leader_on_right(true);
    else
      best_blob->set_leader_on_left(true);
#ifndef GRAPHICS_DISABLED
    if (leaders_win_ != nullptr) {
      leaders_win_->Pen(side == LR_LEFT ? ScrollView::RED : ScrollView::GREEN);
      const TBOX &blob_box = best_blob->bounding_box();
      leaders_win_->Rectangle(blob_box.left(), blob_box.bottom(), blob_box.right(), blob_box.top());
    }
#endif // !GRAPHICS_DISABLED
  }
}

// Helper to compute the UQ of the square-ish CJK characters.
static int UpperQuartileCJKSize(int gridsize, BLOBNBOX_LIST *blobs) {
  STATS sizes(0, gridsize * kMaxCJKSizeRatio);
  BLOBNBOX_IT it(blobs);
  for (it.mark_cycle_pt(); !it.cycled_list(); it.forward()) {
    BLOBNBOX *blob = it.data();
    int width = blob->bounding_box().width();
    int height = blob->bounding_box().height();
    if (width <= height * kCJKAspectRatio && height < width * kCJKAspectRatio)
      sizes.add(height, 1);
  }
  return static_cast<int>(sizes.ile(0.75f) + 0.5);
}

// Fix broken CJK characters, using the fake joined blobs mechanism.
// Blobs are really merged, ie the master takes all the outlines and the
// others are deleted.
// Returns true if sufficient blobs are merged that it may be worth running
// again, due to a better estimate of character size.
bool StrokeWidth::FixBrokenCJK(TO_BLOCK *block) {
  BLOBNBOX_LIST *blobs = &block->blobs;
  int median_height = UpperQuartileCJKSize(gridsize(), blobs);
  int max_dist = static_cast<int>(median_height * kCJKBrokenDistanceFraction);
  int max_height = static_cast<int>(median_height * kCJKAspectRatio);
  int num_fixed = 0;
  BLOBNBOX_IT blob_it(blobs);

  for (blob_it.mark_cycle_pt(); !blob_it.cycled_list(); blob_it.forward()) {
    BLOBNBOX *blob = blob_it.data();
    if (blob->cblob() == nullptr || blob->cblob()->out_list()->empty())
      continue;
    TBOX bbox = blob->bounding_box();
    bool debug = AlignedBlob::WithinTestRegion(3, bbox.left(), bbox.bottom());
    if (debug) {
      tprintf("Checking for Broken CJK (max size=%d):", max_height);
      bbox.print();
    }
    // Generate a list of blobs that overlap or are near enough to merge.
    BLOBNBOX_CLIST overlapped_blobs;
    AccumulateOverlaps(blob, debug, max_height, max_dist, &bbox, &overlapped_blobs);
    if (!overlapped_blobs.empty()) {
      // There are overlapping blobs, so qualify them as being satisfactory
      // before removing them from the grid and replacing them with the union.
      // The final box must be roughly square.
      if (bbox.width() > bbox.height() * kCJKAspectRatio ||
          bbox.height() > bbox.width() * kCJKAspectRatio) {
        if (debug) {
          tprintf("Bad final aspectratio:");
          bbox.print();
        }
        continue;
      }
      // There can't be too many blobs to merge.
      if (overlapped_blobs.length() >= kCJKMaxComponents) {
        if (debug)
          tprintf("Too many neighbours: %d\n", overlapped_blobs.length());
        continue;
      }
      // The strokewidths must match amongst the join candidates.
      BLOBNBOX_C_IT n_it(&overlapped_blobs);
      for (n_it.mark_cycle_pt(); !n_it.cycled_list(); n_it.forward()) {
        BLOBNBOX *neighbour = nullptr;
        neighbour = n_it.data();
        if (!blob->MatchingStrokeWidth(*neighbour, kStrokeWidthFractionCJK, kStrokeWidthCJK))
          break;
      }
      if (!n_it.cycled_list()) {
        if (debug) {
          tprintf("Bad stroke widths:");
          PrintBoxWidths(blob);
        }
        continue; // Not good enough.
      }

      // Merge all the candidates into blob.
      // We must remove blob from the grid and reinsert it after merging
      // to maintain the integrity of the grid.
      RemoveBBox(blob);
      // Everything else will be calculated later.
      for (n_it.mark_cycle_pt(); !n_it.cycled_list(); n_it.forward()) {
        BLOBNBOX *neighbour = n_it.data();
        RemoveBBox(neighbour);
        // Mark empty blob for deletion.
        neighbour->set_region_type(BRT_NOISE);
        blob->really_merge(neighbour);
        if (rerotation_.x() != 1.0f || rerotation_.y() != 0.0f) {
          blob->rotate_box(rerotation_);
        }
      }
      InsertBBox(true, true, blob);
      ++num_fixed;
      if (debug) {
        tprintf("Done! Final box:");
        bbox.print();
      }
    }
  }
  // Count remaining blobs.
  int num_remaining = 0;
  for (blob_it.mark_cycle_pt(); !blob_it.cycled_list(); blob_it.forward()) {
    BLOBNBOX *blob = blob_it.data();
    if (blob->cblob() != nullptr && !blob->cblob()->out_list()->empty()) {
      ++num_remaining;
    }
  }
  // Permanently delete all the marked blobs after first removing all
  // references in the neighbour members.
  block->DeleteUnownedNoise();
  return num_fixed > num_remaining * kBrokenCJKIterationFraction;
}

// Helper function to determine whether it is reasonable to merge the
// bbox and the nbox for repairing broken CJK.
// The distance apart must not exceed max_dist, the combined size must
// not exceed max_size, and the aspect ratio must either improve or at
// least not get worse by much.
static bool AcceptableCJKMerge(const TBOX &bbox, const TBOX &nbox, bool debug, int max_size,
                               int max_dist, int *x_gap, int *y_gap) {
  *x_gap = bbox.x_gap(nbox);
  *y_gap = bbox.y_gap(nbox);
  TBOX merged(nbox);
  merged += bbox;
  if (debug) {
    tprintf("gaps = %d, %d, merged_box:", *x_gap, *y_gap);
    merged.print();
  }
  if (*x_gap <= max_dist && *y_gap <= max_dist && merged.width() <= max_size &&
      merged.height() <= max_size) {
    // Close enough to call overlapping. Check aspect ratios.
    double old_ratio = static_cast<double>(bbox.width()) / bbox.height();
    if (old_ratio < 1.0)
      old_ratio = 1.0 / old_ratio;
    double new_ratio = static_cast<double>(merged.width()) / merged.height();
    if (new_ratio < 1.0)
      new_ratio = 1.0 / new_ratio;
    if (new_ratio <= old_ratio * kCJKAspectRatioIncrease)
      return true;
  }
  return false;
}

// Collect blobs that overlap or are within max_dist of the input bbox.
// Return them in the list of blobs and expand the bbox to be the union
// of all the boxes. not_this is excluded from the search, as are blobs
// that cause the merged box to exceed max_size in either dimension.
void StrokeWidth::AccumulateOverlaps(const BLOBNBOX *not_this, bool debug, int max_size,
                                     int max_dist, TBOX *bbox, BLOBNBOX_CLIST *blobs) {
  // While searching, nearests holds the nearest failed blob in each
  // direction. When we have a nearest in each of the 4 directions, then
  // the search is over, and at this point the final bbox must not overlap
  // any of the nearests.
  BLOBNBOX *nearests[BND_COUNT];
  for (auto &nearest : nearests) {
    nearest = nullptr;
  }
  int x = (bbox->left() + bbox->right()) / 2;
  int y = (bbox->bottom() + bbox->top()) / 2;
  // Run a radial search for blobs that overlap or are sufficiently close.
  BlobGridSearch radsearch(this);
  radsearch.StartRadSearch(x, y, kCJKRadius);
  BLOBNBOX *neighbour;
  while ((neighbour = radsearch.NextRadSearch()) != nullptr) {
    if (neighbour == not_this)
      continue;
    TBOX nbox = neighbour->bounding_box();
    int x_gap, y_gap;
    if (AcceptableCJKMerge(*bbox, nbox, debug, max_size, max_dist, &x_gap, &y_gap)) {
      // Close enough to call overlapping. Merge boxes.
      *bbox += nbox;
      blobs->add_sorted(SortByBoxLeft<BLOBNBOX>, true, neighbour);
      if (debug) {
        tprintf("Added:");
        nbox.print();
      }
      // Since we merged, search the nearests, as some might now me mergeable.
      for (int dir = 0; dir < BND_COUNT; ++dir) {
        if (nearests[dir] == nullptr)
          continue;
        nbox = nearests[dir]->bounding_box();
        if (AcceptableCJKMerge(*bbox, nbox, debug, max_size, max_dist, &x_gap, &y_gap)) {
          // Close enough to call overlapping. Merge boxes.
          *bbox += nbox;
          blobs->add_sorted(SortByBoxLeft<BLOBNBOX>, true, nearests[dir]);
          if (debug) {
            tprintf("Added:");
            nbox.print();
          }
          nearests[dir] = nullptr;
          dir = -1; // Restart the search.
        }
      }
    } else if (x_gap < 0 && x_gap <= y_gap) {
      // A vertical neighbour. Record the nearest.
      BlobNeighbourDir dir = nbox.top() > bbox->top() ? BND_ABOVE : BND_BELOW;
      if (nearests[dir] == nullptr || y_gap < bbox->y_gap(nearests[dir]->bounding_box())) {
        nearests[dir] = neighbour;
      }
    } else if (y_gap < 0 && y_gap <= x_gap) {
      // A horizontal neighbour. Record the nearest.
      BlobNeighbourDir dir = nbox.left() > bbox->left() ? BND_RIGHT : BND_LEFT;
      if (nearests[dir] == nullptr || x_gap < bbox->x_gap(nearests[dir]->bounding_box())) {
        nearests[dir] = neighbour;
      }
    }
    // If all nearests are non-null, then we have finished.
    if (nearests[BND_LEFT] && nearests[BND_RIGHT] && nearests[BND_ABOVE] && nearests[BND_BELOW])
      break;
  }
  // Final overlap with a nearest is not allowed.
  for (auto &nearest : nearests) {
    if (nearest == nullptr)
      continue;
    const TBOX &nbox = nearest->bounding_box();
    if (debug) {
      tprintf("Testing for overlap with:");
      nbox.print();
    }
    if (bbox->overlap(nbox)) {
      blobs->shallow_clear();
      if (debug)
        tprintf("Final box overlaps nearest\n");
      return;
    }
  }
}

// For each blob in this grid, Finds the textline direction to be horizontal
// or vertical according to distance to neighbours and 1st and 2nd order
// neighbours. Non-text tends to end up without a definite direction.
// Result is setting of the neighbours and vert_possible/horz_possible
// flags in the BLOBNBOXes currently in this grid.
// This function is called more than once if page orientation is uncertain,
// so display_if_debugging is true on the final call to display the results.
void StrokeWidth::FindTextlineFlowDirection(PageSegMode pageseg_mode, bool display_if_debugging) {
  BlobGridSearch gsearch(this);
  BLOBNBOX *bbox;
  // For every bbox in the grid, set its neighbours.
  gsearch.StartFullSearch();
  while ((bbox = gsearch.NextFullSearch()) != nullptr) {
    SetNeighbours(false, display_if_debugging, bbox);
  }
  // Where vertical or horizontal wins by a big margin, clarify it.
  gsearch.StartFullSearch();
  while ((bbox = gsearch.NextFullSearch()) != nullptr) {
    SimplifyObviousNeighbours(bbox);
  }
  // Now try to make the blobs only vertical or horizontal using neighbours.
  gsearch.StartFullSearch();
  while ((bbox = gsearch.NextFullSearch()) != nullptr) {
    if (FindingVerticalOnly(pageseg_mode)) {
      bbox->set_vert_possible(true);
      bbox->set_horz_possible(false);
    } else if (FindingHorizontalOnly(pageseg_mode)) {
      bbox->set_vert_possible(false);
      bbox->set_horz_possible(true);
    } else {
      SetNeighbourFlows(bbox);
    }
  }
#ifndef GRAPHICS_DISABLED
  if ((textord_tabfind_show_strokewidths && display_if_debugging) ||
      textord_tabfind_show_strokewidths > 1) {
    initial_widths_win_ = DisplayGoodBlobs("InitialStrokewidths", 400, 0);
  }
#endif
  // Improve flow direction with neighbours.
  gsearch.StartFullSearch();
  while ((bbox = gsearch.NextFullSearch()) != nullptr) {
    SmoothNeighbourTypes(pageseg_mode, false, bbox);
  }
  // Now allow reset of firm values to fix renegades.
  gsearch.StartFullSearch();
  while ((bbox = gsearch.NextFullSearch()) != nullptr) {
    SmoothNeighbourTypes(pageseg_mode, true, bbox);
  }
  // Repeat.
  gsearch.StartFullSearch();
  while ((bbox = gsearch.NextFullSearch()) != nullptr) {
    SmoothNeighbourTypes(pageseg_mode, true, bbox);
  }
#ifndef GRAPHICS_DISABLED
  if ((textord_tabfind_show_strokewidths && display_if_debugging) ||
      textord_tabfind_show_strokewidths > 1) {
    widths_win_ = DisplayGoodBlobs("ImprovedStrokewidths", 800, 0);
  }
#endif
}

// Sets the neighbours and good_stroke_neighbours members of the blob by
// searching close on all 4 sides.
// When finding leader dots/dashes, there is a slightly different rule for
// what makes a good neighbour.
void StrokeWidth::SetNeighbours(bool leaders, bool activate_line_trap, BLOBNBOX *blob) {
  int line_trap_count = 0;
  for (int dir = 0; dir < BND_COUNT; ++dir) {
    auto bnd = static_cast<BlobNeighbourDir>(dir);
    line_trap_count += FindGoodNeighbour(bnd, leaders, blob);
  }
  if (line_trap_count > 0 && activate_line_trap) {
    // It looks like a line so isolate it by clearing its neighbours.
    blob->ClearNeighbours();
    const TBOX &box = blob->bounding_box();
    blob->set_region_type(box.width() > box.height() ? BRT_HLINE : BRT_VLINE);
  }
}

// Sets the good_stroke_neighbours member of the blob if it has a
// GoodNeighbour on the given side.
// Also sets the neighbour in the blob, whether or not a good one is found.
// Returns the number of blobs in the nearby search area that would lead us to
// believe that this blob is a line separator.
// Leaders get extra special lenient treatment.
int StrokeWidth::FindGoodNeighbour(BlobNeighbourDir dir, bool leaders, BLOBNBOX *blob) {
  // Search for neighbours that overlap vertically.
  TBOX blob_box = blob->bounding_box();
  bool debug = AlignedBlob::WithinTestRegion(2, blob_box.left(), blob_box.bottom());
  if (debug) {
    tprintf("FGN in dir %d for blob:", dir);
    blob_box.print();
  }
  int top = blob_box.top();
  int bottom = blob_box.bottom();
  int left = blob_box.left();
  int right = blob_box.right();
  int width = right - left;
  int height = top - bottom;

  // A trap to detect lines tests for the min dimension of neighbours
  // being larger than a multiple of the min dimension of the line
  // and the larger dimension being smaller than a fraction of the max
  // dimension of the line.
  int line_trap_max = std::max(width, height) / kLineTrapLongest;
  int line_trap_min = std::min(width, height) * kLineTrapShortest;
  int line_trap_count = 0;

  int min_good_overlap = (dir == BND_LEFT || dir == BND_RIGHT) ? height / 2 : width / 2;
  int min_decent_overlap = (dir == BND_LEFT || dir == BND_RIGHT) ? height / 3 : width / 3;
  if (leaders)
    min_good_overlap = min_decent_overlap = 1;

  int search_pad =
      static_cast<int>(sqrt(static_cast<double>(width * height)) * kNeighbourSearchFactor);
  if (gridsize() > search_pad)
    search_pad = gridsize();
  TBOX search_box = blob_box;
  // Pad the search in the appropriate direction.
  switch (dir) {
    case BND_LEFT:
      search_box.set_left(search_box.left() - search_pad);
      break;
    case BND_RIGHT:
      search_box.set_right(search_box.right() + search_pad);
      break;
    case BND_BELOW:
      search_box.set_bottom(search_box.bottom() - search_pad);
      break;
    case BND_ABOVE:
      search_box.set_top(search_box.top() + search_pad);
      break;
    case BND_COUNT:
      return 0;
  }

  BlobGridSearch rectsearch(this);
  rectsearch.StartRectSearch(search_box);
  BLOBNBOX *best_neighbour = nullptr;
  double best_goodness = 0.0;
  bool best_is_good = false;
  BLOBNBOX *neighbour;
  while ((neighbour = rectsearch.NextRectSearch()) != nullptr) {
    TBOX nbox = neighbour->bounding_box();
    if (neighbour == blob)
      continue;
    int mid_x = (nbox.left() + nbox.right()) / 2;
    if (mid_x < blob->left_rule() || mid_x > blob->right_rule())
      continue; // In a different column.
    if (debug) {
      tprintf("Neighbour at:");
      nbox.print();
    }

    // Last-minute line detector. There is a small upper limit to the line
    // width accepted by the morphological line detector.
    int n_width = nbox.width();
    int n_height = nbox.height();
    if (std::min(n_width, n_height) > line_trap_min && std::max(n_width, n_height) < line_trap_max)
      ++line_trap_count;
    // Heavily joined text, such as Arabic may have very different sizes when
    // looking at the maxes, but the heights may be almost identical, so check
    // for a difference in height if looking sideways or width vertically.
    if (TabFind::VeryDifferentSizes(std::max(n_width, n_height), std::max(width, height)) &&
        (((dir == BND_LEFT || dir == BND_RIGHT) && TabFind::DifferentSizes(n_height, height)) ||
         ((dir == BND_BELOW || dir == BND_ABOVE) && TabFind::DifferentSizes(n_width, width)))) {
      if (debug)
        tprintf("Bad size\n");
      continue; // Could be a different font size or non-text.
    }
    // Amount of vertical overlap between the blobs.
    int overlap;
    // If the overlap is along the short side of the neighbour, and it
    // is fully overlapped, then perp_overlap holds the length of the long
    // side of the neighbour. A measure to include hyphens and dashes as
    // legitimate neighbours.
    int perp_overlap;
    int gap;
    if (dir == BND_LEFT || dir == BND_RIGHT) {
      overlap = std::min(static_cast<int>(nbox.top()), top) -
                std::max(static_cast<int>(nbox.bottom()), bottom);
      if (overlap == nbox.height() && nbox.width() > nbox.height())
        perp_overlap = nbox.width();
      else
        perp_overlap = overlap;
      gap = dir == BND_LEFT ? left - nbox.left() : nbox.right() - right;
      if (gap <= 0) {
        if (debug)
          tprintf("On wrong side\n");
        continue; // On the wrong side.
      }
      gap -= n_width;
    } else {
      overlap = std::min(static_cast<int>(nbox.right()), right) -
                std::max(static_cast<int>(nbox.left()), left);
      if (overlap == nbox.width() && nbox.height() > nbox.width())
        perp_overlap = nbox.height();
      else
        perp_overlap = overlap;
      gap = dir == BND_BELOW ? bottom - nbox.bottom() : nbox.top() - top;
      if (gap <= 0) {
        if (debug)
          tprintf("On wrong side\n");
        continue; // On the wrong side.
      }
      gap -= n_height;
    }
    if (-gap > overlap) {
      if (debug)
        tprintf("Overlaps wrong way\n");
      continue; // Overlaps the wrong way.
    }
    if (perp_overlap < min_decent_overlap) {
      if (debug)
        tprintf("Doesn't overlap enough\n");
      continue; // Doesn't overlap enough.
    }
    bool bad_sizes =
        TabFind::DifferentSizes(height, n_height) && TabFind::DifferentSizes(width, n_width);
    bool is_good =
        overlap >= min_good_overlap && !bad_sizes &&
        blob->MatchingStrokeWidth(*neighbour, kStrokeWidthFractionTolerance, kStrokeWidthTolerance);
    // Best is a fuzzy combination of gap, overlap and is good.
    // Basically if you make one thing twice as good without making
    // anything else twice as bad, then it is better.
    if (gap < 1)
      gap = 1;
    double goodness = (1.0 + is_good) * overlap / gap;
    if (debug) {
      tprintf("goodness = %g vs best of %g, good=%d, overlap=%d, gap=%d\n", goodness, best_goodness,
              is_good, overlap, gap);
    }
    if (goodness > best_goodness) {
      best_neighbour = neighbour;
      best_goodness = goodness;
      best_is_good = is_good;
    }
  }
  blob->set_neighbour(dir, best_neighbour, best_is_good);
  return line_trap_count;
}

// Helper to get a list of 1st-order neighbours.
static void ListNeighbours(const BLOBNBOX *blob, BLOBNBOX_CLIST *neighbours) {
  for (int dir = 0; dir < BND_COUNT; ++dir) {
    auto bnd = static_cast<BlobNeighbourDir>(dir);
    BLOBNBOX *neighbour = blob->neighbour(bnd);
    if (neighbour != nullptr) {
      neighbours->add_sorted(SortByBoxLeft<BLOBNBOX>, true, neighbour);
    }
  }
}

// Helper to get a list of 1st and 2nd order neighbours.
static void List2ndNeighbours(const BLOBNBOX *blob, BLOBNBOX_CLIST *neighbours) {
  ListNeighbours(blob, neighbours);
  for (int dir = 0; dir < BND_COUNT; ++dir) {
    auto bnd = static_cast<BlobNeighbourDir>(dir);
    BLOBNBOX *neighbour = blob->neighbour(bnd);
    if (neighbour != nullptr) {
      ListNeighbours(neighbour, neighbours);
    }
  }
}

// Helper to get a list of 1st, 2nd and 3rd order neighbours.
static void List3rdNeighbours(const BLOBNBOX *blob, BLOBNBOX_CLIST *neighbours) {
  List2ndNeighbours(blob, neighbours);
  for (int dir = 0; dir < BND_COUNT; ++dir) {
    auto bnd = static_cast<BlobNeighbourDir>(dir);
    BLOBNBOX *neighbour = blob->neighbour(bnd);
    if (neighbour != nullptr) {
      List2ndNeighbours(neighbour, neighbours);
    }
  }
}

// Helper to count the evidence for verticalness or horizontalness
// in a list of neighbours.
static void CountNeighbourGaps(bool debug, BLOBNBOX_CLIST *neighbours, int *pure_h_count,
                               int *pure_v_count) {
  if (neighbours->length() <= kMostlyOneDirRatio)
    return;
  BLOBNBOX_C_IT it(neighbours);
  for (it.mark_cycle_pt(); !it.cycled_list(); it.forward()) {
    BLOBNBOX *blob = it.data();
    int h_min, h_max, v_min, v_max;
    blob->MinMaxGapsClipped(&h_min, &h_max, &v_min, &v_max);
    if (debug)
      tprintf("Hgaps [%d,%d], vgaps [%d,%d]:", h_min, h_max, v_min, v_max);
    if (h_max < v_min || blob->leader_on_left() || blob->leader_on_right()) {
      // Horizontal gaps are clear winners. Count a pure horizontal.
      ++*pure_h_count;
      if (debug)
        tprintf("Horz at:");
    } else if (v_max < h_min) {
      // Vertical gaps are clear winners. Clear a pure vertical.
      ++*pure_v_count;
      if (debug)
        tprintf("Vert at:");
    } else {
      if (debug)
        tprintf("Neither at:");
    }
    if (debug)
      blob->bounding_box().print();
  }
}

// Makes the blob to be only horizontal or vertical where evidence
// is clear based on gaps of 2nd order neighbours, or definite individual
// blobs.
void StrokeWidth::SetNeighbourFlows(BLOBNBOX *blob) {
  if (blob->DefiniteIndividualFlow())
    return;
  bool debug =
      AlignedBlob::WithinTestRegion(2, blob->bounding_box().left(), blob->bounding_box().bottom());
  if (debug) {
    tprintf("SetNeighbourFlows (current flow=%d, type=%d) on:", blob->flow(), blob->region_type());
    blob->bounding_box().print();
  }
  BLOBNBOX_CLIST neighbours;
  List3rdNeighbours(blob, &neighbours);
  // The number of pure horizontal and vertical neighbours.
  int pure_h_count = 0;
  int pure_v_count = 0;
  CountNeighbourGaps(debug, &neighbours, &pure_h_count, &pure_v_count);
  if (debug) {
    HandleClick(blob->bounding_box().left() + 1, blob->bounding_box().bottom() + 1);
    tprintf("SetFlows: h_count=%d, v_count=%d\n", pure_h_count, pure_v_count);
  }
  if (!neighbours.empty()) {
    blob->set_vert_possible(true);
    blob->set_horz_possible(true);
    if (pure_h_count > 2 * pure_v_count) {
      // Horizontal gaps are clear winners. Clear vertical neighbours.
      blob->set_vert_possible(false);
    } else if (pure_v_count > 2 * pure_h_count) {
      // Vertical gaps are clear winners. Clear horizontal neighbours.
      blob->set_horz_possible(false);
    }
  } else {
    // Lonely blob. Can't tell its flow direction.
    blob->set_vert_possible(false);
    blob->set_horz_possible(false);
  }
}

// Helper to count the number of horizontal and vertical blobs in a list.
static void CountNeighbourTypes(BLOBNBOX_CLIST *neighbours, int *pure_h_count, int *pure_v_count) {
  BLOBNBOX_C_IT it(neighbours);
  for (it.mark_cycle_pt(); !it.cycled_list(); it.forward()) {
    BLOBNBOX *blob = it.data();
    if (blob->UniquelyHorizontal())
      ++*pure_h_count;
    if (blob->UniquelyVertical())
      ++*pure_v_count;
  }
}

// Nullify the neighbours in the wrong directions where the direction
// is clear-cut based on a distance margin. Good for isolating vertical
// text from neighbouring horizontal text.
void StrokeWidth::SimplifyObviousNeighbours(BLOBNBOX *blob) {
  // Case 1: We have text that is likely several characters, blurry and joined
  //         together.
  if ((blob->bounding_box().width() > 3 * blob->area_stroke_width() &&
       blob->bounding_box().height() > 3 * blob->area_stroke_width())) {
    // The blob is complex (not stick-like).
    if (blob->bounding_box().width() > 4 * blob->bounding_box().height()) {
      // Horizontal conjoined text.
      blob->set_neighbour(BND_ABOVE, nullptr, false);
      blob->set_neighbour(BND_BELOW, nullptr, false);
      return;
    }
    if (blob->bounding_box().height() > 4 * blob->bounding_box().width()) {
      // Vertical conjoined text.
      blob->set_neighbour(BND_LEFT, nullptr, false);
      blob->set_neighbour(BND_RIGHT, nullptr, false);
      return;
    }
  }

  // Case 2: This blob is likely a single character.
  int margin = gridsize() / 2;
  int h_min, h_max, v_min, v_max;
  blob->MinMaxGapsClipped(&h_min, &h_max, &v_min, &v_max);
  if ((h_max + margin < v_min && h_max < margin / 2) || blob->leader_on_left() ||
      blob->leader_on_right()) {
    // Horizontal gaps are clear winners. Clear vertical neighbours.
    blob->set_neighbour(BND_ABOVE, nullptr, false);
    blob->set_neighbour(BND_BELOW, nullptr, false);
  } else if (v_max + margin < h_min && v_max < margin / 2) {
    // Vertical gaps are clear winners. Clear horizontal neighbours.
    blob->set_neighbour(BND_LEFT, nullptr, false);
    blob->set_neighbour(BND_RIGHT, nullptr, false);
  }
}

// Smoothes the vertical/horizontal type of the blob based on the
// 2nd-order neighbours. If reset_all is true, then all blobs are
// changed. Otherwise, only ambiguous blobs are processed.
void StrokeWidth::SmoothNeighbourTypes(PageSegMode pageseg_mode, bool reset_all, BLOBNBOX *blob) {
  if ((blob->vert_possible() && blob->horz_possible()) || reset_all) {
    // There are both horizontal and vertical so try to fix it.
    BLOBNBOX_CLIST neighbours;
    List2ndNeighbours(blob, &neighbours);
    // The number of pure horizontal and vertical neighbours.
    int pure_h_count = 0;
    int pure_v_count = 0;
    CountNeighbourTypes(&neighbours, &pure_h_count, &pure_v_count);
    if (AlignedBlob::WithinTestRegion(2, blob->bounding_box().left(),
                                      blob->bounding_box().bottom())) {
      HandleClick(blob->bounding_box().left() + 1, blob->bounding_box().bottom() + 1);
      tprintf("pure_h=%d, pure_v=%d\n", pure_h_count, pure_v_count);
    }
    if (pure_h_count > pure_v_count && !FindingVerticalOnly(pageseg_mode)) {
      // Horizontal gaps are clear winners. Clear vertical neighbours.
      blob->set_vert_possible(false);
      blob->set_horz_possible(true);
    } else if (pure_v_count > pure_h_count && !FindingHorizontalOnly(pageseg_mode)) {
      // Vertical gaps are clear winners. Clear horizontal neighbours.
      blob->set_horz_possible(false);
      blob->set_vert_possible(true);
    }
  } else if (AlignedBlob::WithinTestRegion(2, blob->bounding_box().left(),
                                           blob->bounding_box().bottom())) {
    HandleClick(blob->bounding_box().left() + 1, blob->bounding_box().bottom() + 1);
    tprintf("Clean on pass 3!\n");
  }
}

// Partition creation. Accumulates vertical and horizontal text chains,
// puts the remaining blobs in as unknowns, and then merges/splits to
// minimize overlap and smoothes the types with neighbours and the color
// image if provided. rerotation is used to rotate the coordinate space
// back to the nontext_map_ image.
// If find_problems is true, detects possible noise pollution by the amount
// of partition overlap that is created by the diacritics. If excessive, the
// noise is separated out into diacritic blobs, and PFR_NOISE is returned.
// [TODO(rays): if the partition overlap is caused by heavy skew, deskews
// the components, saves the skew_angle and returns PFR_SKEW.] If the return
// is not PFR_OK, the job is incomplete, and FindInitialPartitions must be
// called again after cleaning up the partly done work.
PartitionFindResult StrokeWidth::FindInitialPartitions(
    PageSegMode pageseg_mode, const FCOORD &rerotation, bool find_problems, TO_BLOCK *block,
    BLOBNBOX_LIST *diacritic_blobs, ColPartitionGrid *part_grid, ColPartition_LIST *big_parts,
    FCOORD *skew_angle) {
  if (!FindingHorizontalOnly(pageseg_mode))
    FindVerticalTextChains(part_grid);
  if (!FindingVerticalOnly(pageseg_mode))
    FindHorizontalTextChains(part_grid);
#ifndef GRAPHICS_DISABLED
  if (textord_tabfind_show_strokewidths) {
    chains_win_ = MakeWindow(0, 400, "Initial text chains");
    part_grid->DisplayBoxes(chains_win_);
    projection_->DisplayProjection();
  }
#endif
  if (find_problems) {
    // TODO(rays) Do something to find skew, set skew_angle and return if there
    // is some.
  }
  part_grid->SplitOverlappingPartitions(big_parts);
  EasyMerges(part_grid);
  RemoveLargeUnusedBlobs(block, part_grid, big_parts);
  TBOX grid_box(bleft(), tright());
  while (part_grid->GridSmoothNeighbours(BTFT_CHAIN, nontext_map_, grid_box, rerotation))
    ;
  while (part_grid->GridSmoothNeighbours(BTFT_NEIGHBOURS, nontext_map_, grid_box, rerotation))
    ;
  int pre_overlap = part_grid->ComputeTotalOverlap(nullptr);
  TestDiacritics(part_grid, block);
  MergeDiacritics(block, part_grid);
  if (find_problems && diacritic_blobs != nullptr &&
      DetectAndRemoveNoise(pre_overlap, grid_box, block, part_grid, diacritic_blobs)) {
    return PFR_NOISE;
  }
#ifndef GRAPHICS_DISABLED
  if (textord_tabfind_show_strokewidths) {
    textlines_win_ = MakeWindow(400, 400, "GoodTextline blobs");
    part_grid->DisplayBoxes(textlines_win_);
    diacritics_win_ = DisplayDiacritics("Diacritics", 0, 0, block);
  }
#endif
  PartitionRemainingBlobs(pageseg_mode, part_grid);
  part_grid->SplitOverlappingPartitions(big_parts);
  EasyMerges(part_grid);
  while (part_grid->GridSmoothNeighbours(BTFT_CHAIN, nontext_map_, grid_box, rerotation))
    ;
  while (part_grid->GridSmoothNeighbours(BTFT_NEIGHBOURS, nontext_map_, grid_box, rerotation))
    ;
  // Now eliminate strong stuff in a sea of the opposite.
  while (part_grid->GridSmoothNeighbours(BTFT_STRONG_CHAIN, nontext_map_, grid_box, rerotation))
    ;
#ifndef GRAPHICS_DISABLED
  if (textord_tabfind_show_strokewidths) {
    smoothed_win_ = MakeWindow(800, 400, "Smoothed blobs");
    part_grid->DisplayBoxes(smoothed_win_);
  }
#endif
  return PFR_OK;
}

// Detects noise by a significant increase in partition overlap from
// pre_overlap to now, and removes noise from the union of all the overlapping
// partitions, placing the blobs in diacritic_blobs. Returns true if any noise
// was found and removed.
bool StrokeWidth::DetectAndRemoveNoise(int pre_overlap, const TBOX &grid_box, TO_BLOCK *block,
                                       ColPartitionGrid *part_grid,
                                       BLOBNBOX_LIST *diacritic_blobs) {
  ColPartitionGrid *noise_grid = nullptr;
  int post_overlap = part_grid->ComputeTotalOverlap(&noise_grid);
  if (pre_overlap == 0)
    pre_overlap = 1;
  BLOBNBOX_IT diacritic_it(diacritic_blobs);
  if (noise_grid != nullptr) {
    if (post_overlap > pre_overlap * kNoiseOverlapGrowthFactor &&
        post_overlap > grid_box.area() * kNoiseOverlapAreaFactor) {
      // This is noisy enough to fix.
#ifndef GRAPHICS_DISABLED
      if (textord_tabfind_show_strokewidths) {
        ScrollView *noise_win = MakeWindow(1000, 500, "Noise Areas");
        noise_grid->DisplayBoxes(noise_win);
      }
#endif
      part_grid->DeleteNonLeaderParts();
      BLOBNBOX_IT blob_it(&block->noise_blobs);
      ColPartitionGridSearch rsearch(noise_grid);
      for (blob_it.mark_cycle_pt(); !blob_it.cycled_list(); blob_it.forward()) {
        BLOBNBOX *blob = blob_it.data();
        blob->ClearNeighbours();
        if (!blob->IsDiacritic() || blob->owner() != nullptr)
          continue; // Not a noise candidate.
        TBOX search_box(blob->bounding_box());
        search_box.pad(gridsize(), gridsize());
        rsearch.StartRectSearch(search_box);
        ColPartition *part = rsearch.NextRectSearch();
        if (part != nullptr) {
          // Consider blob as possible noise.
          blob->set_owns_cblob(true);
          blob->compute_bounding_box();
          diacritic_it.add_after_then_move(blob_it.extract());
        }
      }
      noise_grid->DeleteParts();
      delete noise_grid;
      return true;
    }
    noise_grid->DeleteParts();
    delete noise_grid;
  }
  return false;
}

// Helper verifies that blob's neighbour in direction dir is good to add to a
// vertical text chain by returning the neighbour if it is not null, not owned,
// and not uniquely horizontal, as well as its neighbour in the opposite
// direction is blob.
static BLOBNBOX *MutualUnusedVNeighbour(const BLOBNBOX *blob, BlobNeighbourDir dir) {
  BLOBNBOX *next_blob = blob->neighbour(dir);
  if (next_blob == nullptr || next_blob->owner() != nullptr || next_blob->UniquelyHorizontal())
    return nullptr;
  if (next_blob->neighbour(DirOtherWay(dir)) == blob)
    return next_blob;
  return nullptr;
}

// Finds vertical chains of text-like blobs and puts them in ColPartitions.
void StrokeWidth::FindVerticalTextChains(ColPartitionGrid *part_grid) {
  // A PageSegMode that forces vertical textlines with the current rotation.
  PageSegMode pageseg_mode =
      rerotation_.y() == 0.0f ? PSM_SINGLE_BLOCK_VERT_TEXT : PSM_SINGLE_COLUMN;
  BlobGridSearch gsearch(this);
  BLOBNBOX *bbox;
  gsearch.StartFullSearch();
  while ((bbox = gsearch.NextFullSearch()) != nullptr) {
    // Only process boxes that have no horizontal hope and have not yet
    // been included in a chain.
    BLOBNBOX *blob;
    if (bbox->owner() == nullptr && bbox->UniquelyVertical() &&
        (blob = MutualUnusedVNeighbour(bbox, BND_ABOVE)) != nullptr) {
      // Put all the linked blobs into a ColPartition.
      ColPartition *part = new ColPartition(BRT_VERT_TEXT, ICOORD(0, 1));
      part->AddBox(bbox);
      while (blob != nullptr) {
        part->AddBox(blob);
        blob = MutualUnusedVNeighbour(blob, BND_ABOVE);
      }
      blob = MutualUnusedVNeighbour(bbox, BND_BELOW);
      while (blob != nullptr) {
        part->AddBox(blob);
        blob = MutualUnusedVNeighbour(blob, BND_BELOW);
      }
      CompletePartition(pageseg_mode, part, part_grid);
    }
  }
}

// Helper verifies that blob's neighbour in direction dir is good to add to a
// horizontal text chain by returning the neighbour if it is not null, not
// owned, and not uniquely vertical, as well as its neighbour in the opposite
// direction is blob.
static BLOBNBOX *MutualUnusedHNeighbour(const BLOBNBOX *blob, BlobNeighbourDir dir) {
  BLOBNBOX *next_blob = blob->neighbour(dir);
  if (next_blob == nullptr || next_blob->owner() != nullptr || next_blob->UniquelyVertical())
    return nullptr;
  if (next_blob->neighbour(DirOtherWay(dir)) == blob)
    return next_blob;
  return nullptr;
}

// Finds horizontal chains of text-like blobs and puts them in ColPartitions.
void StrokeWidth::FindHorizontalTextChains(ColPartitionGrid *part_grid) {
  // A PageSegMode that forces horizontal textlines with the current rotation.
  PageSegMode pageseg_mode =
      rerotation_.y() == 0.0f ? PSM_SINGLE_COLUMN : PSM_SINGLE_BLOCK_VERT_TEXT;
  BlobGridSearch gsearch(this);
  BLOBNBOX *bbox;
  gsearch.StartFullSearch();
  while ((bbox = gsearch.NextFullSearch()) != nullptr) {
    BLOBNBOX *blob;
    if (bbox->owner() == nullptr && bbox->UniquelyHorizontal() &&
        (blob = MutualUnusedHNeighbour(bbox, BND_RIGHT)) != nullptr) {
      // Put all the linked blobs into a ColPartition.
      ColPartition *part = new ColPartition(BRT_TEXT, ICOORD(0, 1));
      part->AddBox(bbox);
      while (blob != nullptr) {
        part->AddBox(blob);
        blob = MutualUnusedHNeighbour(blob, BND_RIGHT);
      }
      blob = MutualUnusedHNeighbour(bbox, BND_LEFT);
      while (blob != nullptr) {
        part->AddBox(blob);
        blob = MutualUnusedVNeighbour(blob, BND_LEFT);
      }
      CompletePartition(pageseg_mode, part, part_grid);
    }
  }
}

// Finds diacritics and saves their base character in the blob.
// The objective is to move all diacritics to the noise_blobs list, so
// they don't mess up early textline finding/merging, or force splits
// on textlines that overlap a bit. Blobs that become diacritics must be
// either part of no ColPartition (nullptr owner) or in a small partition in
// which ALL the blobs are diacritics, in which case the partition is
// exploded (deleted) back to its blobs.
void StrokeWidth::TestDiacritics(ColPartitionGrid *part_grid, TO_BLOCK *block) {
  BlobGrid small_grid(gridsize(), bleft(), tright());
  small_grid.InsertBlobList(&block->noise_blobs);
  small_grid.InsertBlobList(&block->blobs);
  int medium_diacritics = 0;
  int small_diacritics = 0;
  BLOBNBOX_IT small_it(&block->noise_blobs);
  for (small_it.mark_cycle_pt(); !small_it.cycled_list(); small_it.forward()) {
    BLOBNBOX *blob = small_it.data();
    if (blob->owner() == nullptr && !blob->IsDiacritic() && DiacriticBlob(&small_grid, blob)) {
      ++small_diacritics;
    }
  }
  BLOBNBOX_IT blob_it(&block->blobs);
  for (blob_it.mark_cycle_pt(); !blob_it.cycled_list(); blob_it.forward()) {
    BLOBNBOX *blob = blob_it.data();
    if (blob->IsDiacritic()) {
      small_it.add_to_end(blob_it.extract());
      continue; // Already a diacritic.
    }
    ColPartition *part = blob->owner();
    if (part == nullptr && DiacriticBlob(&small_grid, blob)) {
      ++medium_diacritics;
      RemoveBBox(blob);
      small_it.add_to_end(blob_it.extract());
    } else if (part != nullptr && !part->block_owned() && part->boxes_count() < 3) {
      // We allow blobs in small partitions to become diacritics if ALL the
      // blobs in the partition qualify as we can then cleanly delete the
      // partition, turn all the blobs in it to diacritics and they can be
      // merged into the base character partition more easily than merging
      // the partitions.
      BLOBNBOX_C_IT box_it(part->boxes());
      for (box_it.mark_cycle_pt();
           !box_it.cycled_list() && DiacriticBlob(&small_grid, box_it.data()); box_it.forward())
        ;
      if (box_it.cycled_list()) {
        // They are all good.
        while (!box_it.empty()) {
          // Liberate the blob from its partition so it can be treated
          // as a diacritic and merged explicitly with the base part.
          // The blob is really owned by the block. The partition "owner"
          // is nulled to allow the blob to get merged with its base character
          // partition.
          BLOBNBOX *box = box_it.extract();
          box->set_owner(nullptr);
          box_it.forward();
          ++medium_diacritics;
          // We remove the blob from the grid so it isn't found by subsequent
          // searches where we might not want to include diacritics.
          RemoveBBox(box);
        }
        // We only move the one blob to the small list here, but the others
        // all get moved by the test at the top of the loop.
        small_it.add_to_end(blob_it.extract());
        part_grid->RemoveBBox(part);
        delete part;
      }
    } else if (AlignedBlob::WithinTestRegion(2, blob->bounding_box().left(),
                                             blob->bounding_box().bottom())) {
      tprintf("Blob not available to be a diacritic at:");
      blob->bounding_box().print();
    }
  }
  if (textord_tabfind_show_strokewidths) {
    tprintf("Found %d small diacritics, %d medium\n", small_diacritics, medium_diacritics);
  }
}

// Searches this grid for an appropriately close and sized neighbour of the
// given [small] blob. If such a blob is found, the diacritic base is saved
// in the blob and true is returned.
// The small_grid is a secondary grid that contains the small/noise objects
// that are not in this grid, but may be useful for determining a connection
// between blob and its potential base character. (See DiacriticXGapFilled.)
bool StrokeWidth::DiacriticBlob(BlobGrid *small_grid, BLOBNBOX *blob) {
  if (BLOBNBOX::UnMergeableType(blob->region_type()) || blob->region_type() == BRT_VERT_TEXT)
    return false;
  TBOX small_box(blob->bounding_box());
  bool debug = AlignedBlob::WithinTestRegion(2, small_box.left(), small_box.bottom());
  if (debug) {
    tprintf("Testing blob for diacriticness at:");
    small_box.print();
  }
  int x = (small_box.left() + small_box.right()) / 2;
  int y = (small_box.bottom() + small_box.top()) / 2;
  int grid_x, grid_y;
  GridCoords(x, y, &grid_x, &grid_y);
  int height = small_box.height();
  // Setup a rectangle search to find its nearest base-character neighbour.
  // We keep 2 different best candidates:
  // best_x_overlap is a category of base characters that have an overlap in x
  // (like a acute) in which we look for the least y-gap, computed using the
  // projection to favor base characters in the same textline.
  // best_y_overlap is a category of base characters that have no x overlap,
  // (nominally a y-overlap is preferrecd but not essential) in which we
  // look for the least weighted sum of x-gap and y-gap, with x-gap getting
  // a lower weight to catch quotes at the end of a textline.
  // NOTE that x-gap and y-gap are measured from the nearest side of the base
  // character to the FARTHEST side of the diacritic to allow small diacritics
  // to be a reasonable distance away, but not big diacritics.
  BLOBNBOX *best_x_overlap = nullptr;
  BLOBNBOX *best_y_overlap = nullptr;
  int best_total_dist = 0;
  int best_y_gap = 0;
  TBOX best_xbox;
  // TODO(rays) the search box could be setup using the projection as a guide.
  TBOX search_box(small_box);
  int x_pad = IntCastRounded(gridsize() * kDiacriticXPadRatio);
  int y_pad = IntCastRounded(gridsize() * kDiacriticYPadRatio);
  search_box.pad(x_pad, y_pad);
  BlobGridSearch rsearch(this);
  rsearch.SetUniqueMode(true);
  int min_height = height * kMinDiacriticSizeRatio;
  rsearch.StartRectSearch(search_box);
  BLOBNBOX *neighbour;
  while ((neighbour = rsearch.NextRectSearch()) != nullptr) {
    if (BLOBNBOX::UnMergeableType(neighbour->region_type()) || neighbour == blob ||
        neighbour->owner() == blob->owner())
      continue;
    TBOX nbox = neighbour->bounding_box();
    if (neighbour->owner() == nullptr || neighbour->owner()->IsVerticalType() ||
        (neighbour->flow() != BTFT_CHAIN && neighbour->flow() != BTFT_STRONG_CHAIN)) {
      if (debug) {
        tprintf("Neighbour not strong enough:");
        nbox.print();
      }
      continue; // Diacritics must be attached to strong text.
    }
    if (nbox.height() < min_height) {
      if (debug) {
        tprintf("Neighbour not big enough:");
        nbox.print();
      }
      continue; // Too small to be the base character.
    }
    int x_gap = small_box.x_gap(nbox);
    int y_gap = small_box.y_gap(nbox);
    int total_distance = projection_->DistanceOfBoxFromBox(small_box, nbox, true, denorm_, debug);
    if (debug)
      tprintf("xgap=%d, y=%d, total dist=%d\n", x_gap, y_gap, total_distance);
    if (total_distance > neighbour->owner()->median_height() * kMaxDiacriticDistanceRatio) {
      if (debug) {
        tprintf("Neighbour with median size %d too far away:", neighbour->owner()->median_height());
        neighbour->bounding_box().print();
      }
      continue; // Diacritics must not be too distant.
    }
    if (x_gap <= 0) {
      if (debug) {
        tprintf("Computing reduced box for :");
        nbox.print();
      }
      int left = small_box.left() - small_box.width();
      int right = small_box.right() + small_box.width();
      nbox = neighbour->BoundsWithinLimits(left, right);
      y_gap = small_box.y_gap(nbox);
      if (best_x_overlap == nullptr || y_gap < best_y_gap) {
        best_x_overlap = neighbour;
        best_xbox = nbox;
        best_y_gap = y_gap;
        if (debug) {
          tprintf("New best:");
          nbox.print();
        }
      } else if (debug) {
        tprintf("Shrunken box doesn't win:");
        nbox.print();
      }
    } else if (blob->ConfirmNoTabViolation(*neighbour)) {
      if (best_y_overlap == nullptr || total_distance < best_total_dist) {
        if (debug) {
          tprintf("New best y overlap:");
          nbox.print();
        }
        best_y_overlap = neighbour;
        best_total_dist = total_distance;
      } else if (debug) {
        tprintf("New y overlap box doesn't win:");
        nbox.print();
      }
    } else if (debug) {
      tprintf("Neighbour wrong side of a tab:");
      nbox.print();
    }
  }
  if (best_x_overlap != nullptr &&
      (best_y_overlap == nullptr || best_xbox.major_y_overlap(best_y_overlap->bounding_box()))) {
    blob->set_diacritic_box(best_xbox);
    blob->set_base_char_blob(best_x_overlap);
    if (debug) {
      tprintf("DiacriticBlob OK! (x-overlap:");
      small_box.print();
      best_xbox.print();
    }
    return true;
  }
  if (best_y_overlap != nullptr &&
      DiacriticXGapFilled(small_grid, small_box, best_y_overlap->bounding_box()) &&
      NoNoiseInBetween(small_box, best_y_overlap->bounding_box())) {
    blob->set_diacritic_box(best_y_overlap->bounding_box());
    blob->set_base_char_blob(best_y_overlap);
    if (debug) {
      tprintf("DiacriticBlob OK! (y-overlap:");
      small_box.print();
      best_y_overlap->bounding_box().print();
    }
    return true;
  }
  if (debug) {
    tprintf("DiacriticBlob fails:");
    small_box.print();
    tprintf("Best x+y gap = %d, y = %d\n", best_total_dist, best_y_gap);
    if (best_y_overlap != nullptr) {
      tprintf("XGapFilled=%d, NoiseBetween=%d\n",
              DiacriticXGapFilled(small_grid, small_box, best_y_overlap->bounding_box()),
              NoNoiseInBetween(small_box, best_y_overlap->bounding_box()));
    }
  }
  return false;
}

// Returns true if there is no gap between the base char and the diacritic
// bigger than a fraction of the height of the base char:
// Eg: line end.....'
// The quote is a long way from the end of the line, yet it needs to be a
// diacritic. To determine that the quote is not part of an image, or
// a different text block, we check for other marks in the gap between
// the base char and the diacritic.
//                          '<--Diacritic
// |---------|
// |         |<-toobig-gap->
// | Base    |<ok gap>
// |---------|        x<-----Dot occupying gap
// The grid is const really.
bool StrokeWidth::DiacriticXGapFilled(BlobGrid *grid, const TBOX &diacritic_box,
                                      const TBOX &base_box) {
  // Since most gaps are small, use an iterative algorithm to search the gap.
  int max_gap = IntCastRounded(base_box.height() * kMaxDiacriticGapToBaseCharHeight);
  TBOX occupied_box(base_box);
  int diacritic_gap;
  while ((diacritic_gap = diacritic_box.x_gap(occupied_box)) > max_gap) {
    TBOX search_box(occupied_box);
    if (diacritic_box.left() > search_box.right()) {
      // We are looking right.
      search_box.set_left(search_box.right());
      search_box.set_right(search_box.left() + max_gap);
    } else {
      // We are looking left.
      search_box.set_right(search_box.left());
      search_box.set_left(search_box.left() - max_gap);
    }
    BlobGridSearch rsearch(grid);
    rsearch.StartRectSearch(search_box);
    BLOBNBOX *neighbour;
    while ((neighbour = rsearch.NextRectSearch()) != nullptr) {
      const TBOX &nbox = neighbour->bounding_box();
      if (nbox.x_gap(diacritic_box) < diacritic_gap) {
        if (nbox.left() < occupied_box.left())
          occupied_box.set_left(nbox.left());
        if (nbox.right() > occupied_box.right())
          occupied_box.set_right(nbox.right());
        break;
      }
    }
    if (neighbour == nullptr)
      return false; // Found a big gap.
  }
  return true; // The gap was filled.
}

// Merges diacritics with the ColPartition of the base character blob.
void StrokeWidth::MergeDiacritics(TO_BLOCK *block, ColPartitionGrid *part_grid) {
  BLOBNBOX_IT small_it(&block->noise_blobs);
  for (small_it.mark_cycle_pt(); !small_it.cycled_list(); small_it.forward()) {
    BLOBNBOX *blob = small_it.data();
    if (blob->base_char_blob() != nullptr) {
      ColPartition *part = blob->base_char_blob()->owner();
      // The base character must be owned by a partition and that partition
      // must not be on the big_parts list (not block owned).
      if (part != nullptr && !part->block_owned() && blob->owner() == nullptr &&
          blob->IsDiacritic()) {
        // The partition has to be removed from the grid and reinserted
        // because its bounding box may change.
        part_grid->RemoveBBox(part);
        part->AddBox(blob);
        blob->set_region_type(part->blob_type());
        blob->set_flow(part->flow());
        blob->set_owner(part);
        part_grid->InsertBBox(true, true, part);
      }
      // Set all base chars to nullptr before any blobs get deleted.
      blob->set_base_char_blob(nullptr);
    }
  }
}

// Any blobs on the large_blobs list of block that are still unowned by a
// ColPartition, are probably drop-cap or vertically touching so the blobs
// are removed to the big_parts list and treated separately.
void StrokeWidth::RemoveLargeUnusedBlobs(TO_BLOCK *block, ColPartitionGrid *part_grid,
                                         ColPartition_LIST *big_parts) {
  BLOBNBOX_IT large_it(&block->large_blobs);
  for (large_it.mark_cycle_pt(); !large_it.cycled_list(); large_it.forward()) {
    BLOBNBOX *blob = large_it.data();
    ColPartition *big_part = blob->owner();
    if (big_part == nullptr) {
      // Large blobs should have gone into partitions by now if they are
      // genuine characters, so move any unowned ones out to the big parts
      // list. This will include drop caps and vertically touching characters.
      ColPartition::MakeBigPartition(blob, big_parts);
    }
  }
}

// All remaining unused blobs are put in individual ColPartitions.
void StrokeWidth::PartitionRemainingBlobs(PageSegMode pageseg_mode, ColPartitionGrid *part_grid) {
  BlobGridSearch gsearch(this);
  BLOBNBOX *bbox;
  int prev_grid_x = -1;
  int prev_grid_y = -1;
  BLOBNBOX_CLIST cell_list;
  BLOBNBOX_C_IT cell_it(&cell_list);
  bool cell_all_noise = true;
  gsearch.StartFullSearch();
  while ((bbox = gsearch.NextFullSearch()) != nullptr) {
    int grid_x = gsearch.GridX();
    int grid_y = gsearch.GridY();
    if (grid_x != prev_grid_x || grid_y != prev_grid_y) {
      // New cell. Process old cell.
      MakePartitionsFromCellList(pageseg_mode, cell_all_noise, part_grid, &cell_list);
      cell_it.set_to_list(&cell_list);
      prev_grid_x = grid_x;
      prev_grid_y = grid_y;
      cell_all_noise = true;
    }
    if (bbox->owner() == nullptr) {
      cell_it.add_to_end(bbox);
      if (bbox->flow() != BTFT_NONTEXT)
        cell_all_noise = false;
    } else {
      cell_all_noise = false;
    }
  }
  MakePartitionsFromCellList(pageseg_mode, cell_all_noise, part_grid, &cell_list);
}

// If combine, put all blobs in the cell_list into a single partition, otherwise
// put each one into its own partition.
void StrokeWidth::MakePartitionsFromCellList(PageSegMode pageseg_mode, bool combine,
                                             ColPartitionGrid *part_grid,
                                             BLOBNBOX_CLIST *cell_list) {
  if (cell_list->empty())
    return;
  BLOBNBOX_C_IT cell_it(cell_list);
  if (combine) {
    BLOBNBOX *bbox = cell_it.extract();
    ColPartition *part = new ColPartition(bbox->region_type(), ICOORD(0, 1));
    part->AddBox(bbox);
    part->set_flow(bbox->flow());
    for (cell_it.forward(); !cell_it.empty(); cell_it.forward()) {
      part->AddBox(cell_it.extract());
    }
    CompletePartition(pageseg_mode, part, part_grid);
  } else {
    for (; !cell_it.empty(); cell_it.forward()) {
      BLOBNBOX *bbox = cell_it.extract();
      ColPartition *part = new ColPartition(bbox->region_type(), ICOORD(0, 1));
      part->set_flow(bbox->flow());
      part->AddBox(bbox);
      CompletePartition(pageseg_mode, part, part_grid);
    }
  }
}

// Helper function to finish setting up a ColPartition and insert into
// part_grid.
void StrokeWidth::CompletePartition(PageSegMode pageseg_mode, ColPartition *part,
                                    ColPartitionGrid *part_grid) {
  part->ComputeLimits();
  TBOX box = part->bounding_box();
  bool debug = AlignedBlob::WithinTestRegion(2, box.left(), box.bottom());
  int value = projection_->EvaluateColPartition(*part, denorm_, debug);
  // Override value if pageseg_mode disagrees.
  if (value > 0 && FindingVerticalOnly(pageseg_mode)) {
    value = part->boxes_count() == 1 ? 0 : -2;
  } else if (value < 0 && FindingHorizontalOnly(pageseg_mode)) {
    value = part->boxes_count() == 1 ? 0 : 2;
  }
  part->SetRegionAndFlowTypesFromProjectionValue(value);
  part->ClaimBoxes();
  part_grid->InsertBBox(true, true, part);
}

// Merge partitions where the merge appears harmless.
// As this
void StrokeWidth::EasyMerges(ColPartitionGrid *part_grid) {
  using namespace std::placeholders; // for _1, _2
  part_grid->Merges(std::bind(&StrokeWidth::OrientationSearchBox, this, _1, _2),
                    std::bind(&StrokeWidth::ConfirmEasyMerge, this, _1, _2));
}

// Compute a search box based on the orientation of the partition.
// Returns true if a suitable box can be calculated.
// Callback for EasyMerges.
bool StrokeWidth::OrientationSearchBox(ColPartition *part, TBOX *box) {
  if (part->IsVerticalType()) {
    box->set_top(box->top() + box->width());
    box->set_bottom(box->bottom() - box->width());
  } else {
    box->set_left(box->left() - box->height());
    box->set_right(box->right() + box->height());
  }
  return true;
}

// Merge confirmation callback for EasyMerges.
bool StrokeWidth::ConfirmEasyMerge(const ColPartition *p1, const ColPartition *p2) {
  ASSERT_HOST(p1 != nullptr && p2 != nullptr);
  ASSERT_HOST(!p1->IsEmpty() && !p2->IsEmpty());
  if ((p1->flow() == BTFT_NONTEXT && p2->flow() >= BTFT_CHAIN) ||
      (p1->flow() >= BTFT_CHAIN && p2->flow() == BTFT_NONTEXT))
    return false; // Don't merge confirmed image with text.
  if ((p1->IsVerticalType() || p2->IsVerticalType()) && p1->HCoreOverlap(*p2) <= 0 &&
      ((!p1->IsSingleton() && !p2->IsSingleton()) ||
       !p1->bounding_box().major_overlap(p2->bounding_box())))
    return false; // Overlap must be in the text line.
  if ((p1->IsHorizontalType() || p2->IsHorizontalType()) && p1->VCoreOverlap(*p2) <= 0 &&
      ((!p1->IsSingleton() && !p2->IsSingleton()) ||
       (!p1->bounding_box().major_overlap(p2->bounding_box()) &&
        !p1->OKDiacriticMerge(*p2, false) && !p2->OKDiacriticMerge(*p1, false))))
    return false; // Overlap must be in the text line.
  if (!p1->ConfirmNoTabViolation(*p2))
    return false;
  if (p1->flow() <= BTFT_NONTEXT && p2->flow() <= BTFT_NONTEXT)
    return true;
  return NoNoiseInBetween(p1->bounding_box(), p2->bounding_box());
}

// Returns true if there is no significant noise in between the boxes.
bool StrokeWidth::NoNoiseInBetween(const TBOX &box1, const TBOX &box2) const {
  return ImageFind::BlankImageInBetween(box1, box2, grid_box_, rerotation_, nontext_map_);
}

#ifndef GRAPHICS_DISABLED

/** Displays the blobs colored according to the number of good neighbours
 * and the vertical/horizontal flow.
 */
ScrollView *StrokeWidth::DisplayGoodBlobs(const char *window_name, int x, int y) {
  auto window = MakeWindow(x, y, window_name);
  // For every blob in the grid, display it.
  window->Brush(ScrollView::NONE);

  // For every bbox in the grid, display it.
  BlobGridSearch gsearch(this);
  gsearch.StartFullSearch();
  BLOBNBOX *bbox;
  while ((bbox = gsearch.NextFullSearch()) != nullptr) {
    const TBOX &box = bbox->bounding_box();
    int left_x = box.left();
    int right_x = box.right();
    int top_y = box.top();
    int bottom_y = box.bottom();
    int goodness = bbox->GoodTextBlob();
    BlobRegionType blob_type = bbox->region_type();
    if (bbox->UniquelyVertical())
      blob_type = BRT_VERT_TEXT;
    if (bbox->UniquelyHorizontal())
      blob_type = BRT_TEXT;
    BlobTextFlowType flow = bbox->flow();
    if (flow == BTFT_NONE) {
      if (goodness == 0)
        flow = BTFT_NEIGHBOURS;
      else if (goodness == 1)
        flow = BTFT_CHAIN;
      else
        flow = BTFT_STRONG_CHAIN;
    }
    window->Pen(BLOBNBOX::TextlineColor(blob_type, flow));
    window->Rectangle(left_x, bottom_y, right_x, top_y);
  }
  window->Update();
  return window;
}

static void DrawDiacriticJoiner(const BLOBNBOX *blob, ScrollView *window) {
  const TBOX &blob_box(blob->bounding_box());
  int top = std::max(static_cast<int>(blob_box.top()), blob->base_char_top());
  int bottom = std::min(static_cast<int>(blob_box.bottom()), blob->base_char_bottom());
  int x = (blob_box.left() + blob_box.right()) / 2;
  window->Line(x, top, x, bottom);
}

// Displays blobs colored according to whether or not they are diacritics.
ScrollView *StrokeWidth::DisplayDiacritics(const char *window_name, int x, int y, TO_BLOCK *block) {
  auto window = MakeWindow(x, y, window_name);
  // For every blob in the grid, display it.
  window->Brush(ScrollView::NONE);

  BLOBNBOX_IT it(&block->blobs);
  for (it.mark_cycle_pt(); !it.cycled_list(); it.forward()) {
    BLOBNBOX *blob = it.data();
    if (blob->IsDiacritic()) {
      window->Pen(ScrollView::GREEN);
      DrawDiacriticJoiner(blob, window);
    } else {
      window->Pen(blob->BoxColor());
    }
    const TBOX &box = blob->bounding_box();
    window->Rectangle(box.left(), box.bottom(), box.right(), box.top());
  }
  it.set_to_list(&block->noise_blobs);
  for (it.mark_cycle_pt(); !it.cycled_list(); it.forward()) {
    BLOBNBOX *blob = it.data();
    if (blob->IsDiacritic()) {
      window->Pen(ScrollView::GREEN);
      DrawDiacriticJoiner(blob, window);
    } else {
      window->Pen(ScrollView::WHITE);
    }
    const TBOX &box = blob->bounding_box();
    window->Rectangle(box.left(), box.bottom(), box.right(), box.top());
  }
  window->Update();
  return window;
}

#endif // !GRAPHICS_DISABLED

} // namespace tesseract.<|MERGE_RESOLUTION|>--- conflicted
+++ resolved
@@ -131,17 +131,11 @@
   if (widths_win_ != nullptr) {
 #ifndef GRAPHICS_DISABLED
     delete widths_win_->AwaitEvent(SVET_DESTROY);
-<<<<<<< HEAD
-    #endif // !GRAPHICS_DISABLED
+#endif // !GRAPHICS_DISABLED
     if (textord_tabfind_only_strokewidths) {
       assert(!"unexpected textord_tabfind_only_strokewidths. code damaged?");
       exit(1);
     }
-=======
-#endif // !GRAPHICS_DISABLED
-    if (textord_tabfind_only_strokewidths)
-      exit(0);
->>>>>>> 87b0a4de
     delete widths_win_;
   }
   delete leaders_win_;
