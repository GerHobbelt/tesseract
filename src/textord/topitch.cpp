--- conflicted
+++ resolved
@@ -974,12 +974,8 @@
         res_string = "MF";
         break;
       default:
-<<<<<<< HEAD
-        ;
-=======
         res_string = "??";
 		break;
->>>>>>> 29aa1ad3
     }
     tprintDebug(":sd/p={}:occ={}:init_res={}\n", pitch_sd / row->fixed_pitch, sp_sd, res_string);
   }
