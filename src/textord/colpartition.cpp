///////////////////////////////////////////////////////////////////////
// File:        colpartition.cpp
// Description: Class to hold partitions of the page that correspond
//              roughly to text lines.
// Author:      Ray Smith
//
// (C) Copyright 2008, Google Inc.
// Licensed under the Apache License, Version 2.0 (the "License");
// you may not use this file except in compliance with the License.
// You may obtain a copy of the License at
// http://www.apache.org/licenses/LICENSE-2.0
// Unless required by applicable law or agreed to in writing, software
// distributed under the License is distributed on an "AS IS" BASIS,
// WITHOUT WARRANTIES OR CONDITIONS OF ANY KIND, either express or implied.
// See the License for the specific language governing permissions and
// limitations under the License.
//
///////////////////////////////////////////////////////////////////////

#ifdef HAVE_TESSERACT_CONFIG_H
#  include "config_auto.h"
#endif

#include "colpartition.h"
#include "colpartitiongrid.h"
#include "colpartitionset.h"
#include "detlinefit.h"
#include "dppoint.h"
#include "helpers.h" // for UpdateRange
#include "host.h"    // for NearlyEqual
#include "imagefind.h"
#include "workingpartset.h"

#include <algorithm>

namespace tesseract {

//////////////// ColPartition Implementation ////////////////

// enum to refer to the entries in a neighbourhood of lines.
// Used by SmoothSpacings to test for blips with OKSpacingBlip.
enum SpacingNeighbourhood {
  PN_ABOVE2,
  PN_ABOVE1,
  PN_UPPER,
  PN_LOWER,
  PN_BELOW1,
  PN_BELOW2,
  PN_COUNT
};

// Maximum change in spacing (in inches) to ignore.
const double kMaxSpacingDrift = 1.0 / 72; // 1/72 is one point.
// Maximum fraction of line height used as an additional allowance
// for top spacing.
const double kMaxTopSpacingFraction = 0.25;
// What multiple of the largest line height should be used as an upper bound
// for whether lines are in the same text block?
const double kMaxSameBlockLineSpacing = 3;
// Maximum ratio of sizes for lines to be considered the same size.
const double kMaxSizeRatio = 1.5;
// Fraction of max of leader width and gap for max IQR of gaps.
const double kMaxLeaderGapFractionOfMax = 0.25;
// Fraction of min of leader width and gap for max IQR of gaps.
const double kMaxLeaderGapFractionOfMin = 0.5;
// Minimum number of blobs to be considered a leader.
const int kMinLeaderCount = 5;
// Minimum score for a STRONG_CHAIN textline.
const int kMinStrongTextValue = 6;
// Minimum score for a CHAIN textline.
const int kMinChainTextValue = 3;
// Minimum number of blobs for strong horizontal text lines.
const int kHorzStrongTextlineCount = 8;
// Minimum height (in image pixels) for strong horizontal text lines.
const int kHorzStrongTextlineHeight = 10;
// Minimum aspect ratio for strong horizontal text lines.
const int kHorzStrongTextlineAspect = 5;
// Maximum upper quartile error allowed on a baseline fit as a fraction
// of height.
const double kMaxBaselineError = 0.4375;
// Min coverage for a good baseline between vectors
const double kMinBaselineCoverage = 0.5;
// Max RMS color noise to compare colors.
const int kMaxRMSColorNoise = 128;
// Maximum distance to allow a partition color to be to use that partition
// in smoothing neighbouring types. This is a squared distance.
const int kMaxColorDistance = 900;

// blob_type is the blob_region_type_ of the blobs in this partition.
// Vertical is the direction of logical vertical on the possibly skewed image.
ColPartition::ColPartition(BlobRegionType blob_type, const ICOORD &vertical)
    : left_margin_(-INT32_MAX),
      right_margin_(INT32_MAX),
      median_bottom_(INT32_MAX),
      median_top_(-INT32_MAX),
      median_left_(INT32_MAX),
      median_right_(-INT32_MAX),
      blob_type_(blob_type),
      vertical_(vertical) {
  memset(special_blobs_densities_, 0, sizeof(special_blobs_densities_));
}

// Constructs a fake ColPartition with a single fake BLOBNBOX, all made
// from a single TBOX.
// WARNING: Despite being on C_LISTs, the BLOBNBOX owns the C_BLOB and
// the ColPartition owns the BLOBNBOX!!!
// Call DeleteBoxes before deleting the ColPartition.
ColPartition *ColPartition::FakePartition(const TBOX &box,
                                          PolyBlockType block_type,
                                          BlobRegionType blob_type,
                                          BlobTextFlowType flow) {
  auto *part = new ColPartition(blob_type, ICOORD(0, 1));
  part->set_type(block_type);
  part->set_flow(flow);
  part->AddBox(new BLOBNBOX(C_BLOB::FakeBlob(box)));
  part->set_left_margin(box.left());
  part->set_right_margin(box.right());
  part->SetBlobTypes();
  part->ComputeLimits();
  part->ClaimBoxes();
  return part;
}

// Constructs and returns a ColPartition with the given real BLOBNBOX,
// and sets it up to be a "big" partition (single-blob partition bigger
// than the surrounding text that may be a dropcap, two or more vertically
// touching characters, or some graphic element.
// If the given list is not nullptr, the partition is also added to the list.
ColPartition *ColPartition::MakeBigPartition(BLOBNBOX *box,
                                             ColPartition_LIST *big_part_list) {
  box->set_owner(nullptr);
  auto *single = new ColPartition(BRT_UNKNOWN, ICOORD(0, 1));
  single->set_flow(BTFT_NONE);
  single->AddBox(box);
  single->ComputeLimits();
  single->ClaimBoxes();
  single->SetBlobTypes();
  single->set_block_owned(true);
  if (big_part_list != nullptr) {
    ColPartition_IT part_it(big_part_list);
    part_it.add_to_end(single);
  }
  return single;
}

ColPartition::~ColPartition() {
  // Remove this as a partner of all partners, as we don't want them
  // referring to a deleted object.
  ColPartition_C_IT it(&upper_partners_);
  for (it.mark_cycle_pt(); !it.cycled_list(); it.forward()) {
    it.data()->RemovePartner(false, this);
  }
  it.set_to_list(&lower_partners_);
  for (it.mark_cycle_pt(); !it.cycled_list(); it.forward()) {
    it.data()->RemovePartner(true, this);
  }
}

// Constructs a fake ColPartition with no BLOBNBOXes to represent a
// horizontal or vertical line, given a type and a bounding box.
ColPartition *ColPartition::MakeLinePartition(BlobRegionType blob_type,
                                              const ICOORD &vertical, int left,
                                              int bottom, int right, int top) {
  auto *part = new ColPartition(blob_type, vertical);
  part->bounding_box_ = TBOX(left, bottom, right, top);
  part->median_bottom_ = bottom;
  part->median_top_ = top;
  part->median_height_ = top - bottom;
  part->median_left_ = left;
  part->median_right_ = right;
  part->median_width_ = right - left;
  part->left_key_ = part->BoxLeftKey();
  part->right_key_ = part->BoxRightKey();
  return part;
}

// Adds the given box to the partition, updating the partition bounds.
// The list of boxes in the partition is updated, ensuring that no box is
// recorded twice, and the boxes are kept in increasing left position.
void ColPartition::AddBox(BLOBNBOX *bbox) {
  TBOX box = bbox->bounding_box();
  // Update the partition limits.
  if (boxes_.empty()) {
    bounding_box_ = box;
  } else {
    bounding_box_ += box;
  }

  if (IsVerticalType()) {
    if (!last_add_was_vertical_) {
      boxes_.sort(SortByBoxBottom<BLOBNBOX>);
      last_add_was_vertical_ = true;
    }
    boxes_.add_sorted(SortByBoxBottom<BLOBNBOX>, true, bbox);
  } else {
    if (last_add_was_vertical_) {
      boxes_.sort(SortByBoxLeft<BLOBNBOX>);
      last_add_was_vertical_ = false;
    }
    boxes_.add_sorted(SortByBoxLeft<BLOBNBOX>, true, bbox);
  }
  if (!left_key_tab_) {
    left_key_ = BoxLeftKey();
  }
  if (!right_key_tab_) {
    right_key_ = BoxRightKey();
  }
  if (TabFind::WithinTestRegion(2, box.left(), box.bottom())) {
    tprintf("Added box (%d,%d)->(%d,%d) left_blob_x_=%d, right_blob_x_ = %d\n",
            box.left(), box.bottom(), box.right(), box.top(),
            bounding_box_.left(), bounding_box_.right());
  }
}

// Removes the given box from the partition, updating the bounds.
void ColPartition::RemoveBox(BLOBNBOX *box) {
  BLOBNBOX_C_IT bb_it(&boxes_);
  for (bb_it.mark_cycle_pt(); !bb_it.cycled_list(); bb_it.forward()) {
    if (box == bb_it.data()) {
      bb_it.extract();
      ComputeLimits();
      return;
    }
  }
}

// Returns the tallest box in the partition, as measured perpendicular to the
// presumed flow of text.
BLOBNBOX *ColPartition::BiggestBox() {
  BLOBNBOX *biggest = nullptr;
  BLOBNBOX_C_IT bb_it(&boxes_);
  for (bb_it.mark_cycle_pt(); !bb_it.cycled_list(); bb_it.forward()) {
    BLOBNBOX *bbox = bb_it.data();
    if (IsVerticalType()) {
      if (biggest == nullptr ||
          bbox->bounding_box().width() > biggest->bounding_box().width()) {
        biggest = bbox;
      }
    } else {
      if (biggest == nullptr ||
          bbox->bounding_box().height() > biggest->bounding_box().height()) {
        biggest = bbox;
      }
    }
  }
  return biggest;
}

// Returns the bounding box excluding the given box.
TBOX ColPartition::BoundsWithoutBox(BLOBNBOX *box) {
  TBOX result;
  BLOBNBOX_C_IT bb_it(&boxes_);
  for (bb_it.mark_cycle_pt(); !bb_it.cycled_list(); bb_it.forward()) {
    if (box != bb_it.data()) {
      result += bb_it.data()->bounding_box();
    }
  }
  return result;
}

// Claims the boxes in the boxes_list by marking them with a this owner
// pointer. If a box is already owned, then it must be owned by this.
void ColPartition::ClaimBoxes() {
  BLOBNBOX_C_IT bb_it(&boxes_);
  for (bb_it.mark_cycle_pt(); !bb_it.cycled_list(); bb_it.forward()) {
    BLOBNBOX *bblob = bb_it.data();
    ColPartition *other = bblob->owner();
    if (other == nullptr) {
      // Normal case: ownership is available.
      bblob->set_owner(this);
    } else {
      ASSERT_HOST(other == this);
    }
  }
}

// nullptr the owner of the blobs in this partition, so they can be deleted
// independently of the ColPartition.
void ColPartition::DisownBoxes() {
  BLOBNBOX_C_IT bb_it(&boxes_);
  for (bb_it.mark_cycle_pt(); !bb_it.cycled_list(); bb_it.forward()) {
    BLOBNBOX *bblob = bb_it.data();
    ASSERT_HOST(bblob->owner() == this || bblob->owner() == nullptr);
    bblob->set_owner(nullptr);
  }
}

// nullptr the owner of the blobs in this partition that are owned by this
// partition, so they can be deleted independently of the ColPartition.
// Any blobs that are not owned by this partition get to keep their owner
// without an assert failure.
void ColPartition::DisownBoxesNoAssert() {
  BLOBNBOX_C_IT bb_it(&boxes_);
  for (bb_it.mark_cycle_pt(); !bb_it.cycled_list(); bb_it.forward()) {
    BLOBNBOX *bblob = bb_it.data();
    if (bblob->owner() == this) {
      bblob->set_owner(nullptr);
    }
  }
}

// Nulls the owner of the blobs in this partition that are owned by this
// partition and not leader blobs, removing them from the boxes_ list, thus
// turning this partition back to a leader partition if it contains a leader,
// or otherwise leaving it empty. Returns true if any boxes remain.
bool ColPartition::ReleaseNonLeaderBoxes() {
  BLOBNBOX_C_IT bb_it(&boxes_);
  for (bb_it.mark_cycle_pt(); !bb_it.cycled_list(); bb_it.forward()) {
    BLOBNBOX *bblob = bb_it.data();
    if (bblob->flow() != BTFT_LEADER) {
      if (bblob->owner() == this) {
        bblob->set_owner(nullptr);
      }
      bb_it.extract();
    }
  }
  if (bb_it.empty()) {
    return false;
  }
  flow_ = BTFT_LEADER;
  ComputeLimits();
  return true;
}

// Delete the boxes that this partition owns.
void ColPartition::DeleteBoxes() {
  // Although the boxes_ list is a C_LIST, in some cases it owns the
  // BLOBNBOXes, as the ColPartition takes ownership from the grid,
  // and the BLOBNBOXes own the underlying C_BLOBs.
  for (BLOBNBOX_C_IT bb_it(&boxes_); !bb_it.empty(); bb_it.forward()) {
    BLOBNBOX *bblob = bb_it.extract();
    // TODO: remove next line, currently still needed for resultiterator_test.
    delete bblob->remove_cblob();
    delete bblob;
  }
}

// Reflects the partition in the y-axis, assuming that its blobs have
// already been done. Corrects only a limited part of the members, since
// this function is assumed to be used shortly after initial creation, which
// is before a lot of the members are used.
void ColPartition::ReflectInYAxis() {
  BLOBNBOX_CLIST reversed_boxes;
  BLOBNBOX_C_IT reversed_it(&reversed_boxes);
  // Reverse the order of the boxes_.
  BLOBNBOX_C_IT bb_it(&boxes_);
  for (bb_it.mark_cycle_pt(); !bb_it.cycled_list(); bb_it.forward()) {
    reversed_it.add_before_then_move(bb_it.extract());
  }
  bb_it.add_list_after(&reversed_boxes);
  ASSERT_HOST(!left_key_tab_ && !right_key_tab_);
  int tmp = left_margin_;
  left_margin_ = -right_margin_;
  right_margin_ = -tmp;
  ComputeLimits();
}

// Returns true if this is a legal partition - meaning that the conditions
// left_margin <= bounding_box left
// left_key <= bounding box left key
// bounding box left <= bounding box right
// and likewise for right margin and key
// are all met.
bool ColPartition::IsLegal() {
  if (bounding_box_.left() > bounding_box_.right()) {
    if (textord_debug_bugs) {
      tprintf("ERROR: Bounding box invalid\n");
      Print();
    }
    return false; // Bounding box invalid.
  }
  if (left_margin_ > bounding_box_.left() ||
      right_margin_ < bounding_box_.right()) {
    if (textord_debug_bugs) {
      tprintf("ERROR: Margins invalid\n");
      Print();
    }
    return false; // Margins invalid.
  }
  if (left_key_ > BoxLeftKey() || right_key_ < BoxRightKey()) {
    if (textord_debug_bugs) {
      tprintf("Key inside box: %d v %d or %d v %d\n", left_key_, BoxLeftKey(),
              right_key_, BoxRightKey());
      Print();
    }
    return false; // Keys inside the box.
  }
  return true;
}

// Returns true if the left and right edges are approximately equal.
bool ColPartition::MatchingColumns(const ColPartition &other) const {
  int y = (MidY() + other.MidY()) / 2;
  if (!NearlyEqual(other.LeftAtY(y) / kColumnWidthFactor,
                   LeftAtY(y) / kColumnWidthFactor, 1)) {
    return false;
  }
  if (!NearlyEqual(other.RightAtY(y) / kColumnWidthFactor,
                   RightAtY(y) / kColumnWidthFactor, 1)) {
    return false;
  }
  return true;
}

// Returns true if the colors match for two text partitions.
bool ColPartition::MatchingTextColor(const ColPartition &other) const {
  if (color1_[L_ALPHA_CHANNEL] > kMaxRMSColorNoise &&
      other.color1_[L_ALPHA_CHANNEL] > kMaxRMSColorNoise) {
    return false; // Too noisy.
  }

  // Colors must match for other to count.
  double d_this1_o =
      ImageFind::ColorDistanceFromLine(other.color1_, other.color2_, color1_);
  double d_this2_o =
      ImageFind::ColorDistanceFromLine(other.color1_, other.color2_, color2_);
  double d_o1_this =
      ImageFind::ColorDistanceFromLine(color1_, color2_, other.color1_);
  double d_o2_this =
      ImageFind::ColorDistanceFromLine(color1_, color2_, other.color2_);
  // All 4 distances must be small enough.
  return d_this1_o < kMaxColorDistance && d_this2_o < kMaxColorDistance &&
         d_o1_this < kMaxColorDistance && d_o2_this < kMaxColorDistance;
}

// Returns true if the sizes match for two text partitions,
// taking orientation into account. See also SizesSimilar.
bool ColPartition::MatchingSizes(const ColPartition &other) const {
  if (blob_type_ == BRT_VERT_TEXT || other.blob_type_ == BRT_VERT_TEXT) {
    return !TabFind::DifferentSizes(median_width_, other.median_width_);
  } else {
    return !TabFind::DifferentSizes(median_height_, other.median_height_);
  }
}

// Returns true if there is no tabstop violation in merging this and other.
bool ColPartition::ConfirmNoTabViolation(const ColPartition &other) const {
  if (bounding_box_.right() < other.bounding_box_.left() &&
      bounding_box_.right() < other.LeftBlobRule()) {
    return false;
  }
  if (other.bounding_box_.right() < bounding_box_.left() &&
      other.bounding_box_.right() < LeftBlobRule()) {
    return false;
  }
  if (bounding_box_.left() > other.bounding_box_.right() &&
      bounding_box_.left() > other.RightBlobRule()) {
    return false;
  }
  if (other.bounding_box_.left() > bounding_box_.right() &&
      other.bounding_box_.left() > RightBlobRule()) {
    return false;
  }
  return true;
}

// Returns true if other has a similar stroke width to this.
bool ColPartition::MatchingStrokeWidth(const ColPartition &other,
                                       double fractional_tolerance,
                                       double constant_tolerance) const {
  int match_count = 0;
  int nonmatch_count = 0;
  BLOBNBOX_C_IT box_it(const_cast<BLOBNBOX_CLIST *>(&boxes_));
  BLOBNBOX_C_IT other_it(const_cast<BLOBNBOX_CLIST *>(&other.boxes_));
  box_it.mark_cycle_pt();
  other_it.mark_cycle_pt();
  while (!box_it.cycled_list() && !other_it.cycled_list()) {
    if (box_it.data()->MatchingStrokeWidth(
            *other_it.data(), fractional_tolerance, constant_tolerance)) {
      ++match_count;
    } else {
      ++nonmatch_count;
    }
    box_it.forward();
    other_it.forward();
  }
  return match_count > nonmatch_count;
}

// Returns true if base is an acceptable diacritic base char merge
// with this as the diacritic.
// Returns true if:
// (1) this is a ColPartition containing only diacritics, and
// (2) the base characters indicated on the diacritics all believably lie
// within the text line of the candidate ColPartition.
bool ColPartition::OKDiacriticMerge(const ColPartition &candidate,
                                    bool debug) const {
  BLOBNBOX_C_IT it(const_cast<BLOBNBOX_CLIST *>(&boxes_));
  int min_top = INT32_MAX;
  int max_bottom = -INT32_MAX;
  for (it.mark_cycle_pt(); !it.cycled_list(); it.forward()) {
    BLOBNBOX *blob = it.data();
    if (!blob->IsDiacritic()) {
      if (debug) {
        tprintf("Blob is not a diacritic:");
        blob->bounding_box().print();
      }
      return false; // All blobs must have diacritic bases.
    }
    if (blob->base_char_top() < min_top) {
      min_top = blob->base_char_top();
    }
    if (blob->base_char_bottom() > max_bottom) {
      max_bottom = blob->base_char_bottom();
    }
  }
  // If the intersection of all vertical ranges of all base characters
  // overlaps the median range of this, then it is OK.
  bool result =
      min_top > candidate.median_bottom_ && max_bottom < candidate.median_top_;
  if (debug) {
    if (result) {
      tprintf("OKDiacritic!\n");
    } else {
      tprintf("y ranges don\'t overlap: %d-%d / %d-%d\n", max_bottom, min_top,
              median_bottom_, median_top_);
    }
  }
  return result;
}

// Sets the sort key using either the tab vector, or the bounding box if
// the tab vector is nullptr. If the tab_vector lies inside the bounding_box,
// use the edge of the box as a key any way.
void ColPartition::SetLeftTab(const TabVector *tab_vector) {
  if (tab_vector != nullptr) {
    left_key_ = tab_vector->sort_key();
    left_key_tab_ = left_key_ <= BoxLeftKey();
  } else {
    left_key_tab_ = false;
  }
  if (!left_key_tab_) {
    left_key_ = BoxLeftKey();
  }
}

// As SetLeftTab, but with the right.
void ColPartition::SetRightTab(const TabVector *tab_vector) {
  if (tab_vector != nullptr) {
    right_key_ = tab_vector->sort_key();
    right_key_tab_ = right_key_ >= BoxRightKey();
  } else {
    right_key_tab_ = false;
  }
  if (!right_key_tab_) {
    right_key_ = BoxRightKey();
  }
}

// Copies the left/right tab from the src partition, but if take_box is
// true, copies the box instead and uses that as a key.
void ColPartition::CopyLeftTab(const ColPartition &src, bool take_box) {
  left_key_tab_ = take_box ? false : src.left_key_tab_;
  if (left_key_tab_) {
    left_key_ = src.left_key_;
  } else {
    bounding_box_.set_left(XAtY(src.BoxLeftKey(), MidY()));
    left_key_ = BoxLeftKey();
  }
  if (left_margin_ > bounding_box_.left()) {
    left_margin_ = src.left_margin_;
  }
}

// As CopyLeftTab, but with the right.
void ColPartition::CopyRightTab(const ColPartition &src, bool take_box) {
  right_key_tab_ = take_box ? false : src.right_key_tab_;
  if (right_key_tab_) {
    right_key_ = src.right_key_;
  } else {
    bounding_box_.set_right(XAtY(src.BoxRightKey(), MidY()));
    right_key_ = BoxRightKey();
  }
  if (right_margin_ < bounding_box_.right()) {
    right_margin_ = src.right_margin_;
  }
}

// Returns the left rule line x coord of the leftmost blob.
int ColPartition::LeftBlobRule() const {
  BLOBNBOX_C_IT it(const_cast<BLOBNBOX_CLIST *>(&boxes_));
  return it.data()->left_rule();
}
// Returns the right rule line x coord of the rightmost blob.
int ColPartition::RightBlobRule() const {
  BLOBNBOX_C_IT it(const_cast<BLOBNBOX_CLIST *>(&boxes_));
  it.move_to_last();
  return it.data()->right_rule();
}

float ColPartition::SpecialBlobsDensity(const BlobSpecialTextType type) const {
  ASSERT_HOST(type < BSTT_COUNT);
  return special_blobs_densities_[type];
}

int ColPartition::SpecialBlobsCount(const BlobSpecialTextType type) {
  ASSERT_HOST(type < BSTT_COUNT);
  BLOBNBOX_C_IT blob_it(&boxes_);
  int count = 0;
  for (blob_it.mark_cycle_pt(); !blob_it.cycled_list(); blob_it.forward()) {
    BLOBNBOX *blob = blob_it.data();
    BlobSpecialTextType blob_type = blob->special_text_type();
    if (blob_type == type) {
      count++;
    }
  }

  return count;
}

void ColPartition::SetSpecialBlobsDensity(const BlobSpecialTextType type,
                                          const float density) {
  ASSERT_HOST(type < BSTT_COUNT);
  special_blobs_densities_[type] = density;
}

void ColPartition::ComputeSpecialBlobsDensity() {
  memset(special_blobs_densities_, 0, sizeof(special_blobs_densities_));
  if (boxes_.empty()) {
    return;
  }

  BLOBNBOX_C_IT blob_it(&boxes_);
  for (blob_it.mark_cycle_pt(); !blob_it.cycled_list(); blob_it.forward()) {
    BLOBNBOX *blob = blob_it.data();
    BlobSpecialTextType type = blob->special_text_type();
    special_blobs_densities_[type]++;
  }

  for (float &special_blobs_density : special_blobs_densities_) {
    special_blobs_density /= boxes_.length();
  }
}

// Add a partner above if upper, otherwise below.
// Add them uniquely and keep the list sorted by box left.
// Partnerships are added symmetrically to partner and this.
void ColPartition::AddPartner(bool upper, ColPartition *partner) {
  if (upper) {
    partner->lower_partners_.add_sorted(SortByBoxLeft<ColPartition>, true,
                                        this);
    upper_partners_.add_sorted(SortByBoxLeft<ColPartition>, true, partner);
  } else {
    partner->upper_partners_.add_sorted(SortByBoxLeft<ColPartition>, true,
                                        this);
    lower_partners_.add_sorted(SortByBoxLeft<ColPartition>, true, partner);
  }
}

// Removes the partner from this, but does not remove this from partner.
// This asymmetric removal is so as not to mess up the iterator that is
// working on partner's partner list.
void ColPartition::RemovePartner(bool upper, ColPartition *partner) {
  ColPartition_C_IT it(upper ? &upper_partners_ : &lower_partners_);
  for (it.mark_cycle_pt(); !it.cycled_list(); it.forward()) {
    if (it.data() == partner) {
      it.extract();
      break;
    }
  }
}

// Returns the partner if the given partner is a singleton, otherwise nullptr.
ColPartition *ColPartition::SingletonPartner(bool upper) {
  ColPartition_CLIST *partners = upper ? &upper_partners_ : &lower_partners_;
  if (!partners->singleton()) {
    return nullptr;
  }
  ColPartition_C_IT it(partners);
  return it.data();
}

// Merge with the other partition and delete it.
void ColPartition::Absorb(ColPartition *other, const WidthCallback &cb) {
  // The result has to either own all of the blobs or none of them.
  // Verify the flag is consistent.
  ASSERT_HOST(owns_blobs() == other->owns_blobs());
  // TODO(nbeato): check owns_blobs better. Right now owns_blobs
  // should always be true when this is called. So there is no issues.
  if (TabFind::WithinTestRegion(2, bounding_box_.left(),
                                bounding_box_.bottom()) ||
      TabFind::WithinTestRegion(2, other->bounding_box_.left(),
                                other->bounding_box_.bottom())) {
    tprintf("Merging:");
    Print();
    other->Print();
  }

  // Update the special_blobs_densities_.
  memset(special_blobs_densities_, 0, sizeof(special_blobs_densities_));
  for (int type = 0; type < BSTT_COUNT; ++type) {
    unsigned w1 = boxes_.length();
    unsigned w2 = other->boxes_.length();
    float new_val = special_blobs_densities_[type] * w1 +
                    other->special_blobs_densities_[type] * w2;
    if (!w1 || !w2) {
      ASSERT_HOST((w1 + w2) > 0);
      special_blobs_densities_[type] = new_val / (w1 + w2);
    }
  }

  // Merge the two sorted lists.
  BLOBNBOX_C_IT it(&boxes_);
  BLOBNBOX_C_IT it2(&other->boxes_);
  for (; !it2.empty(); it2.forward()) {
    BLOBNBOX *bbox2 = it2.extract();
    ColPartition *prev_owner = bbox2->owner();
    if (prev_owner != other && prev_owner != nullptr) {
      // A blob on other's list is owned by someone else; let them have it.
      continue;
    }
    ASSERT_HOST(prev_owner == other || prev_owner == nullptr);
    if (prev_owner == other) {
      bbox2->set_owner(this);
    }
    it.add_to_end(bbox2);
  }
  left_margin_ = std::min(left_margin_, other->left_margin_);
  right_margin_ = std::max(right_margin_, other->right_margin_);
  if (other->left_key_ < left_key_) {
    left_key_ = other->left_key_;
    left_key_tab_ = other->left_key_tab_;
  }
  if (other->right_key_ > right_key_) {
    right_key_ = other->right_key_;
    right_key_tab_ = other->right_key_tab_;
  }
  // Combine the flow and blob_type in a sensible way.
  // Dominant flows stay.
  if (!DominatesInMerge(flow_, other->flow_)) {
    flow_ = other->flow_;
    blob_type_ = other->blob_type_;
  }
  SetBlobTypes();
  if (IsVerticalType()) {
    boxes_.sort(SortByBoxBottom<BLOBNBOX>);
    last_add_was_vertical_ = true;
  } else {
    boxes_.sort(SortByBoxLeft<BLOBNBOX>);
    last_add_was_vertical_ = false;
  }
  ComputeLimits();
  // Fix partner lists. other is going away, so remove it as a
  // partner of all its partners and add this in its place.
  for (int upper = 0; upper < 2; ++upper) {
    ColPartition_CLIST partners;
    ColPartition_C_IT part_it(&partners);
    part_it.add_list_after(upper ? &other->upper_partners_
                                 : &other->lower_partners_);
    for (part_it.move_to_first(); !part_it.empty(); part_it.forward()) {
      ColPartition *partner = part_it.extract();
      partner->RemovePartner(!upper, other);
      partner->RemovePartner(!upper, this);
      partner->AddPartner(!upper, this);
    }
  }
  delete other;
  if (cb != nullptr) {
    SetColumnGoodness(cb);
  }
}

// Merge1 and merge2 are candidates to be merged, yet their combined box
// overlaps this. Is that allowed?
// Returns true if the overlap between this and the merged pair of
// merge candidates is sufficiently trivial to be allowed.
// The merged box can graze the edge of this by the ok_box_overlap
// if that exceeds the margin to the median top and bottom.
// ok_box_overlap should be set by the caller appropriate to the sizes of
// the text involved, and is usually a fraction of the median size of merge1
// and/or merge2, or this.
// TODO(rays) Determine whether vertical text needs to be considered.
bool ColPartition::OKMergeOverlap(const ColPartition &merge1,
                                  const ColPartition &merge2,
                                  int ok_box_overlap, bool debug) {
  // Vertical partitions are not allowed to be involved.
  if (IsVerticalType() || merge1.IsVerticalType() || merge2.IsVerticalType()) {
    if (debug) {
      tprintf("Vertical partition\n");
    }
    return false;
  }
  // The merging partitions must strongly overlap each other.
  if (!merge1.VSignificantCoreOverlap(merge2)) {
    if (debug) {
      tprintf("Voverlap %d (%d)\n", merge1.VCoreOverlap(merge2),
              merge1.VSignificantCoreOverlap(merge2));
    }
    return false;
  }
  // The merged box must not overlap the median bounds of this.
  TBOX merged_box(merge1.bounding_box());
  merged_box += merge2.bounding_box();
  if (merged_box.bottom() < median_top_ && merged_box.top() > median_bottom_ &&
      merged_box.bottom() < bounding_box_.top() - ok_box_overlap &&
      merged_box.top() > bounding_box_.bottom() + ok_box_overlap) {
    if (debug) {
      tprintf("Excessive box overlap\n");
    }
    return false;
  }
  // Looks OK!
  return true;
}

// Find the blob at which to split this to minimize the overlap with the
// given box. Returns the first blob to go in the second partition.
BLOBNBOX *ColPartition::OverlapSplitBlob(const TBOX &box) {
  if (boxes_.empty() || boxes_.singleton()) {
    return nullptr;
  }
  BLOBNBOX_C_IT it(&boxes_);
  TBOX left_box(it.data()->bounding_box());
  for (it.forward(); !it.at_first(); it.forward()) {
    BLOBNBOX *bbox = it.data();
    left_box += bbox->bounding_box();
    if (left_box.overlap(box)) {
      return bbox;
    }
  }
  return nullptr;
}

// Split this partition keeping the first half in this and returning
// the second half.
// Splits by putting the split_blob and the blobs that follow
// in the second half, and the rest in the first half.
ColPartition *ColPartition::SplitAtBlob(BLOBNBOX *split_blob) {
  ColPartition *split_part = ShallowCopy();
  split_part->set_owns_blobs(owns_blobs());
  BLOBNBOX_C_IT it(&boxes_);
  for (it.mark_cycle_pt(); !it.cycled_list(); it.forward()) {
    BLOBNBOX *bbox = it.data();
    ColPartition *prev_owner = bbox->owner();
    ASSERT_HOST(!owns_blobs() || prev_owner == this || prev_owner == nullptr);
    if (bbox == split_blob || !split_part->boxes_.empty()) {
      split_part->AddBox(it.extract());
      if (owns_blobs() && prev_owner != nullptr) {
        bbox->set_owner(split_part);
      }
    }
  }
  ASSERT_HOST(!it.empty());
  if (split_part->IsEmpty()) {
    // Split part ended up with nothing. Possible if split_blob is not
    // in the list of blobs.
    delete split_part;
    return nullptr;
  }
  right_key_tab_ = false;
  split_part->left_key_tab_ = false;
  ComputeLimits();
  // TODO(nbeato) Merge Ray's CL like this:
  // if (owns_blobs())
  //  SetBlobTextlineGoodness();
  split_part->ComputeLimits();
  // TODO(nbeato) Merge Ray's CL like this:
  // if (split_part->owns_blobs())
  //   split_part->SetBlobTextlineGoodness();
  return split_part;
}

// Split this partition at the given x coordinate, returning the right
// half and keeping the left half in this.
ColPartition *ColPartition::SplitAt(int split_x) {
  if (split_x <= bounding_box_.left() || split_x >= bounding_box_.right()) {
    return nullptr; // There will be no change.
  }
  ColPartition *split_part = ShallowCopy();
  split_part->set_owns_blobs(owns_blobs());
  BLOBNBOX_C_IT it(&boxes_);
  for (it.mark_cycle_pt(); !it.cycled_list(); it.forward()) {
    BLOBNBOX *bbox = it.data();
    ColPartition *prev_owner = bbox->owner();
    ASSERT_HOST(!owns_blobs() || prev_owner == this || prev_owner == nullptr);
    const TBOX &box = bbox->bounding_box();
    if (box.left() >= split_x) {
      split_part->AddBox(it.extract());
      if (owns_blobs() && prev_owner != nullptr) {
        bbox->set_owner(split_part);
      }
    }
  }
  if (it.empty()) {
    // Possible if split-x passes through the first blob.
    it.add_list_after(&split_part->boxes_);
  }
  ASSERT_HOST(!it.empty());
  if (split_part->IsEmpty()) {
    // Split part ended up with nothing. Possible if split_x passes
    // through the last blob.
    delete split_part;
    return nullptr;
  }
  right_key_tab_ = false;
  split_part->left_key_tab_ = false;
  right_margin_ = split_x;
  split_part->left_margin_ = split_x;
  ComputeLimits();
  split_part->ComputeLimits();
  return split_part;
}

// Recalculates all the coordinate limits of the partition.
void ColPartition::ComputeLimits() {
  bounding_box_ = TBOX(); // Clear it
  BLOBNBOX_C_IT it(&boxes_);
  BLOBNBOX *bbox = nullptr;
  int non_leader_count = 0;
  if (it.empty()) {
    bounding_box_.set_left(left_margin_);
    bounding_box_.set_right(right_margin_);
    bounding_box_.set_bottom(0);
    bounding_box_.set_top(0);
  } else {
    for (it.mark_cycle_pt(); !it.cycled_list(); it.forward()) {
      bbox = it.data();
      bounding_box_ += bbox->bounding_box();
      if (bbox->flow() != BTFT_LEADER) {
        ++non_leader_count;
      }
    }
  }
  if (!left_key_tab_) {
    left_key_ = BoxLeftKey();
  }
  if (left_key_ > BoxLeftKey() && textord_debug_bugs) {
    // TODO(rays) investigate the causes of these error messages, to find
    // out if they are genuinely harmful, or just indicative of junk input.
    tprintf("Computed left-illegal partition\n");
    Print();
  }
  if (!right_key_tab_) {
    right_key_ = BoxRightKey();
  }
  if (right_key_ < BoxRightKey() && textord_debug_bugs) {
    tprintf("Computed right-illegal partition\n");
    Print();
  }
  if (it.empty()) {
    return;
  }
  if (IsImageType() || blob_type() == BRT_RECTIMAGE ||
      blob_type() == BRT_POLYIMAGE) {
    median_top_ = bounding_box_.top();
    median_bottom_ = bounding_box_.bottom();
    median_height_ = bounding_box_.height();
    median_left_ = bounding_box_.left();
    median_right_ = bounding_box_.right();
    median_width_ = bounding_box_.width();
  } else {
    STATS top_stats(bounding_box_.bottom(), bounding_box_.top() + 1);
    STATS bottom_stats(bounding_box_.bottom(), bounding_box_.top() + 1);
    STATS height_stats(0, bounding_box_.height() + 1);
    STATS left_stats(bounding_box_.left(), bounding_box_.right() + 1);
    STATS right_stats(bounding_box_.left(), bounding_box_.right() + 1);
    STATS width_stats(0, bounding_box_.width() + 1);
    for (it.mark_cycle_pt(); !it.cycled_list(); it.forward()) {
      bbox = it.data();
      if (non_leader_count == 0 || bbox->flow() != BTFT_LEADER) {
        const TBOX &box = bbox->bounding_box();
        int area = box.area();
        top_stats.add(box.top(), area);
        bottom_stats.add(box.bottom(), area);
        height_stats.add(box.height(), area);
        left_stats.add(box.left(), area);
        right_stats.add(box.right(), area);
        width_stats.add(box.width(), area);
      }
    }
    median_top_ = static_cast<int>(top_stats.median() + 0.5);
    median_bottom_ = static_cast<int>(bottom_stats.median() + 0.5);
    median_height_ = static_cast<int>(height_stats.median() + 0.5);
    median_left_ = static_cast<int>(left_stats.median() + 0.5);
    median_right_ = static_cast<int>(right_stats.median() + 0.5);
    median_width_ = static_cast<int>(width_stats.median() + 0.5);
  }

  if (right_margin_ < bounding_box_.right() && textord_debug_bugs) {
    tprintf("WARNING: Made partition with bad right coords, %d < %d\n", right_margin_,
            bounding_box_.right());
    Print();
  }
  if (left_margin_ > bounding_box_.left() && textord_debug_bugs) {
<<<<<<< HEAD
    tprintf("WARNING: Made partition with bad left coords, %d > %d\n", left_margin_, bounding_box_.left());
=======
    tprintf("Made partition with bad left coords, %d > %d\n", left_margin_,
            bounding_box_.left());
>>>>>>> 66dc90bc
    Print();
  }
  // Fix partner lists. The bounding box has changed and partners are stored
  // in bounding box order, so remove and reinsert this as a partner
  // of all its partners.
  for (int upper = 0; upper < 2; ++upper) {
    ColPartition_CLIST partners;
    ColPartition_C_IT part_it(&partners);
    part_it.add_list_after(upper ? &upper_partners_ : &lower_partners_);
    for (part_it.move_to_first(); !part_it.empty(); part_it.forward()) {
      ColPartition *partner = part_it.extract();
      partner->RemovePartner(!upper, this);
      partner->AddPartner(!upper, this);
    }
  }
  if (TabFind::WithinTestRegion(2, bounding_box_.left(),
                                bounding_box_.bottom())) {
    tprintf("Recomputed box for partition %p\n", this);
    Print();
  }
}

// Returns the number of boxes that overlap the given box.
int ColPartition::CountOverlappingBoxes(const TBOX &box) {
  BLOBNBOX_C_IT it(&boxes_);
  int overlap_count = 0;
  for (it.mark_cycle_pt(); !it.cycled_list(); it.forward()) {
    BLOBNBOX *bbox = it.data();
    if (box.overlap(bbox->bounding_box())) {
      ++overlap_count;
    }
  }
  return overlap_count;
}

// Computes and sets the type_ and first_column_, last_column_ and column_set_.
// resolution refers to the ppi resolution of the image.
void ColPartition::SetPartitionType(int resolution, ColPartitionSet *columns) {
  int first_spanned_col = -1;
  ColumnSpanningType span_type = columns->SpanningType(
      resolution, bounding_box_.left(), bounding_box_.right(),
      std::min(bounding_box_.height(), bounding_box_.width()), MidY(),
      left_margin_, right_margin_, &first_column_, &last_column_,
      &first_spanned_col);
  column_set_ = columns;
  if (first_column_ < last_column_ && span_type == CST_PULLOUT &&
      !IsLineType()) {
    // Unequal columns may indicate that the pullout spans one of the columns
    // it lies in, so force it to be allocated to just that column.
    if (first_spanned_col >= 0) {
      first_column_ = first_spanned_col;
      last_column_ = first_spanned_col;
    } else {
      if ((first_column_ & 1) == 0) {
        last_column_ = first_column_;
      } else if ((last_column_ & 1) == 0) {
        first_column_ = last_column_;
      } else {
        first_column_ = last_column_ = (first_column_ + last_column_) / 2;
      }
    }
  }
  type_ = PartitionType(span_type);
}

// Returns the PartitionType from the current BlobRegionType and a column
// flow spanning type ColumnSpanningType, generated by
// ColPartitionSet::SpanningType, that indicates how the partition sits
// in the columns.
PolyBlockType ColPartition::PartitionType(ColumnSpanningType flow) const {
  if (flow == CST_NOISE) {
    if (blob_type_ != BRT_HLINE && blob_type_ != BRT_VLINE &&
        blob_type_ != BRT_RECTIMAGE && blob_type_ != BRT_VERT_TEXT) {
      return PT_NOISE;
    }
    flow = CST_FLOWING;
  }

  switch (blob_type_) {
    case BRT_NOISE:
      return PT_NOISE;
    case BRT_HLINE:
      return PT_HORZ_LINE;
    case BRT_VLINE:
      return PT_VERT_LINE;
    case BRT_RECTIMAGE:
    case BRT_POLYIMAGE:
      switch (flow) {
        case CST_FLOWING:
          return PT_FLOWING_IMAGE;
        case CST_HEADING:
          return PT_HEADING_IMAGE;
        case CST_PULLOUT:
          return PT_PULLOUT_IMAGE;
        default:
          ASSERT_HOST(!"Undefined flow type for image!");
      }
      break;
    case BRT_VERT_TEXT:
      return PT_VERTICAL_TEXT;
    case BRT_TEXT:
    case BRT_UNKNOWN:
    default:
      switch (flow) {
        case CST_FLOWING:
          return PT_FLOWING_TEXT;
        case CST_HEADING:
          return PT_HEADING_TEXT;
        case CST_PULLOUT:
          return PT_PULLOUT_TEXT;
        default:
          ASSERT_HOST(!"Undefined flow type for text!");
      }
  }
  ASSERT_HOST(!"Should never get here!");
  return PT_NOISE;
}

// Returns the first and last column touched by this partition.
// resolution refers to the ppi resolution of the image.
void ColPartition::ColumnRange(int resolution, ColPartitionSet *columns,
                               int *first_col, int *last_col) {
  int first_spanned_col = -1;
  ColumnSpanningType span_type = columns->SpanningType(
      resolution, bounding_box_.left(), bounding_box_.right(),
      std::min(bounding_box_.height(), bounding_box_.width()), MidY(),
      left_margin_, right_margin_, first_col, last_col, &first_spanned_col);
  type_ = PartitionType(span_type);
}

// Sets the internal flags good_width_ and good_column_.
void ColPartition::SetColumnGoodness(const WidthCallback &cb) {
  int y = MidY();
  int width = RightAtY(y) - LeftAtY(y);
  good_width_ = cb(width);
  good_column_ = blob_type_ == BRT_TEXT && left_key_tab_ && right_key_tab_;
}

// Determines whether the blobs in this partition mostly represent
// a leader (fixed pitch sequence) and sets the member blobs accordingly.
// Note that height is assumed to have been tested elsewhere, and that this
// function will find most fixed-pitch text as leader without a height filter.
// Leader detection is limited to sequences of identical width objects,
// such as .... or ----, so patterns, such as .-.-.-.-. will not be found.
bool ColPartition::MarkAsLeaderIfMonospaced() {
  bool result = false;
  // Gather statistics on the gaps between blobs and the widths of the blobs.
  int part_width = bounding_box_.width();
  STATS gap_stats(0, part_width);
  STATS width_stats(0, part_width);
  BLOBNBOX_C_IT it(&boxes_);
  BLOBNBOX *prev_blob = it.data();
  prev_blob->set_flow(BTFT_NEIGHBOURS);
  width_stats.add(prev_blob->bounding_box().width(), 1);
  int blob_count = 1;
  for (it.forward(); !it.at_first(); it.forward()) {
    BLOBNBOX *blob = it.data();
    int left = blob->bounding_box().left();
    int right = blob->bounding_box().right();
    gap_stats.add(left - prev_blob->bounding_box().right(), 1);
    width_stats.add(right - left, 1);
    blob->set_flow(BTFT_NEIGHBOURS);
    prev_blob = blob;
    ++blob_count;
  }
  double median_gap = gap_stats.median();
  double median_width = width_stats.median();
  double max_width = std::max(median_gap, median_width);
  double min_width = std::min(median_gap, median_width);
  double gap_iqr = gap_stats.ile(0.75f) - gap_stats.ile(0.25f);
  if (textord_debug_tabfind >= 4) {
    tprintf("gap iqr = %g, blob_count=%d, limits=%g,%g\n", gap_iqr, blob_count,
            max_width * kMaxLeaderGapFractionOfMax,
            min_width * kMaxLeaderGapFractionOfMin);
  }
  if (gap_iqr < max_width * kMaxLeaderGapFractionOfMax &&
      gap_iqr < min_width * kMaxLeaderGapFractionOfMin &&
      blob_count >= kMinLeaderCount) {
    // This is stable enough to be called a leader, so check the widths.
    // Since leader dashes can join, run a dp cutting algorithm and go
    // on the cost.
    int offset = static_cast<int>(ceil(gap_iqr * 2));
    int min_step = static_cast<int>(median_gap + median_width + 0.5);
    int max_step = min_step + offset;
    min_step -= offset;
    // Pad the buffer with min_step/2 on each end.
    int part_left = bounding_box_.left() - min_step / 2;
    part_width += min_step;
    auto *projection = new DPPoint[part_width];
    for (it.mark_cycle_pt(); !it.cycled_list(); it.forward()) {
      BLOBNBOX *blob = it.data();
      int left = blob->bounding_box().left();
      int right = blob->bounding_box().right();
      int height = blob->bounding_box().height();
      for (int x = left; x < right; ++x) {
        projection[left - part_left].AddLocalCost(height);
      }
    }
    DPPoint *best_end =
        DPPoint::Solve(min_step, max_step, false, &DPPoint::CostWithVariance,
                       part_width, projection);
    if (best_end != nullptr && best_end->total_cost() < blob_count) {
      // Good enough. Call it a leader.
      result = true;
      bool modified_blob_list = false;
      for (it.mark_cycle_pt(); !it.cycled_list(); it.forward()) {
        BLOBNBOX *blob = it.data();
        // If the first or last blob is spaced too much, don't mark it.
        if (it.at_first()) {
          int gap = it.data_relative(1)->bounding_box().left() -
                    blob->bounding_box().right();
          if (blob->bounding_box().width() + gap > max_step) {
            it.extract();
            modified_blob_list = true;
            continue;
          }
        }
        if (it.at_last()) {
          int gap = blob->bounding_box().left() -
                    it.data_relative(-1)->bounding_box().right();
          if (blob->bounding_box().width() + gap > max_step) {
            it.extract();
            modified_blob_list = true;
            break;
          }
        }
        blob->set_region_type(BRT_TEXT);
        blob->set_flow(BTFT_LEADER);
      }
      if (modified_blob_list) {
        ComputeLimits();
      }
      blob_type_ = BRT_TEXT;
      flow_ = BTFT_LEADER;
    } else if (textord_debug_tabfind) {
      if (best_end == nullptr) {
        tprintf("No path\n");
      } else {
        tprintf("Total cost = %d vs allowed %d\n", best_end->total_cost(),
                blob_count);
      }
    }
    delete[] projection;
  }
  return result;
}

// Given the result of TextlineProjection::EvaluateColPartition, (positive for
// horizontal text, negative for vertical text, and near zero for non-text),
// sets the blob_type_ and flow_ for this partition to indicate whether it
// is strongly or weakly vertical or horizontal text, or non-text.
// The function assumes that the blob neighbours are valid (from
// StrokeWidth::SetNeighbours) and that those neighbours have their
// region_type() set.
void ColPartition::SetRegionAndFlowTypesFromProjectionValue(int value) {
  int blob_count = 0;       // Total # blobs.
  int good_blob_score_ = 0; // Total # good strokewidth neighbours.
  int noisy_count = 0;      // Total # neighbours marked as noise.
  int hline_count = 0;
  int vline_count = 0;
  BLOBNBOX_C_IT it(&boxes_);
  for (it.mark_cycle_pt(); !it.cycled_list(); it.forward()) {
    BLOBNBOX *blob = it.data();
    ++blob_count;
    noisy_count += blob->NoisyNeighbours();
    good_blob_score_ += blob->GoodTextBlob();
    if (blob->region_type() == BRT_HLINE) {
      ++hline_count;
    }
    if (blob->region_type() == BRT_VLINE) {
      ++vline_count;
    }
  }
  flow_ = BTFT_NEIGHBOURS;
  blob_type_ = BRT_UNKNOWN;
  if (hline_count > vline_count) {
    flow_ = BTFT_NONE;
    blob_type_ = BRT_HLINE;
  } else if (vline_count > hline_count) {
    flow_ = BTFT_NONE;
    blob_type_ = BRT_VLINE;
  } else if (value < -1 || 1 < value) {
    int long_side;
    int short_side;
    if (value > 0) {
      long_side = bounding_box_.width();
      short_side = bounding_box_.height();
      blob_type_ = BRT_TEXT;
    } else {
      long_side = bounding_box_.height();
      short_side = bounding_box_.width();
      blob_type_ = BRT_VERT_TEXT;
    }
    // We will combine the old metrics using aspect ratio and blob counts
    // with the input value by allowing a strong indication to flip the
    // STRONG_CHAIN/CHAIN flow values.
    int strong_score = blob_count >= kHorzStrongTextlineCount ? 1 : 0;
    if (short_side > kHorzStrongTextlineHeight) {
      ++strong_score;
    }
    if (short_side * kHorzStrongTextlineAspect < long_side) {
      ++strong_score;
    }
    if (abs(value) >= kMinStrongTextValue) {
      flow_ = BTFT_STRONG_CHAIN;
    } else if (abs(value) >= kMinChainTextValue) {
      flow_ = BTFT_CHAIN;
    } else {
      flow_ = BTFT_NEIGHBOURS;
    }
    // Upgrade chain to strong chain if the other indicators are good
    if (flow_ == BTFT_CHAIN && strong_score == 3) {
      flow_ = BTFT_STRONG_CHAIN;
    }
    // Downgrade strong vertical text to chain if the indicators are bad.
    if (flow_ == BTFT_STRONG_CHAIN && value < 0 && strong_score < 2) {
      flow_ = BTFT_CHAIN;
    }
  }
  if (flow_ == BTFT_NEIGHBOURS) {
    // Check for noisy neighbours.
    if (noisy_count >= blob_count) {
      flow_ = BTFT_NONTEXT;
      blob_type_ = BRT_NOISE;
    }
  }
  if (TabFind::WithinTestRegion(2, bounding_box_.left(),
                                bounding_box_.bottom())) {
    tprintf("RegionFlowTypesFromProjectionValue count=%d, noisy=%d, score=%d,",
            blob_count, noisy_count, good_blob_score_);
    tprintf(" Projection value=%d, flow=%d, blob_type=%d\n", value, flow_,
            blob_type_);
    Print();
  }
  SetBlobTypes();
}

// Sets all blobs with the partition blob type and flow, but never overwrite
// leader blobs, as we need to be able to identify them later.
void ColPartition::SetBlobTypes() {
  if (!owns_blobs()) {
    return;
  }
  BLOBNBOX_C_IT it(&boxes_);
  for (it.mark_cycle_pt(); !it.cycled_list(); it.forward()) {
    BLOBNBOX *blob = it.data();
    if (blob->flow() != BTFT_LEADER) {
      blob->set_flow(flow_);
    }
    blob->set_region_type(blob_type_);
    ASSERT_HOST(blob->owner() == nullptr || blob->owner() == this);
  }
}

// Returns true if a decent baseline can be fitted through the blobs.
// Works for both horizontal and vertical text.
bool ColPartition::HasGoodBaseline() {
  // Approximation of the baseline.
  DetLineFit linepoints;
  // Calculation of the mean height on this line segment. Note that these
  // variable names apply to the context of a horizontal line, and work
  // analogously, rather than literally in the case of a vertical line.
  int total_height = 0;
  int coverage = 0;
  int height_count = 0;
  int width = 0;
  BLOBNBOX_C_IT it(&boxes_);
  TBOX box(it.data()->bounding_box());
  // Accumulate points representing the baseline at the middle of each blob,
  // but add an additional point for each end of the line. This makes it
  // harder to fit a severe skew angle, as it is most likely not right.
  if (IsVerticalType()) {
    // For a vertical line, use the right side as the baseline.
    ICOORD first_pt(box.right(), box.bottom());
    // Use the bottom-right of the first (bottom) box, the top-right of the
    // last, and the middle-right of all others.
    linepoints.Add(first_pt);
    for (it.forward(); !it.at_last(); it.forward()) {
      BLOBNBOX *blob = it.data();
      box = blob->bounding_box();
      ICOORD box_pt(box.right(), (box.top() + box.bottom()) / 2);
      linepoints.Add(box_pt);
      total_height += box.width();
      coverage += box.height();
      ++height_count;
    }
    box = it.data()->bounding_box();
    ICOORD last_pt(box.right(), box.top());
    linepoints.Add(last_pt);
    width = last_pt.y() - first_pt.y();

  } else {
    // Horizontal lines use the bottom as the baseline.
    TBOX box(it.data()->bounding_box());
    // Use the bottom-left of the first box, the the bottom-right of the last,
    // and the middle of all others.
    ICOORD first_pt(box.left(), box.bottom());
    linepoints.Add(first_pt);
    for (it.forward(); !it.at_last(); it.forward()) {
      BLOBNBOX *blob = it.data();
      box = blob->bounding_box();
      ICOORD box_pt((box.left() + box.right()) / 2, box.bottom());
      linepoints.Add(box_pt);
      total_height += box.height();
      coverage += box.width();
      ++height_count;
    }
    box = it.data()->bounding_box();
    ICOORD last_pt(box.right(), box.bottom());
    linepoints.Add(last_pt);
    width = last_pt.x() - first_pt.x();
  }
  // Maximum median error allowed to be a good text line.
  if (height_count == 0) {
    return false;
  }
  double max_error = kMaxBaselineError * total_height / height_count;
  ICOORD start_pt, end_pt;
  double error = linepoints.Fit(&start_pt, &end_pt);
  return error < max_error && coverage >= kMinBaselineCoverage * width;
}

// Adds this ColPartition to a matching WorkingPartSet if one can be found,
// otherwise starts a new one in the appropriate column, ending the previous.
void ColPartition::AddToWorkingSet(const ICOORD &bleft, const ICOORD &tright,
                                   int resolution,
                                   ColPartition_LIST *used_parts,
                                   WorkingPartSet_LIST *working_sets) {
  if (block_owned_) {
    return; // Done it already.
  }
  block_owned_ = true;
  WorkingPartSet_IT it(working_sets);
  // If there is an upper partner use its working_set_ directly.
  ColPartition *partner = SingletonPartner(true);
  if (partner != nullptr && partner->working_set_ != nullptr) {
    working_set_ = partner->working_set_;
    working_set_->AddPartition(this);
    return;
  }
  if (partner != nullptr && textord_debug_bugs) {
    tprintf("Partition with partner has no working set!:");
    Print();
    partner->Print();
  }
  // Search for the column that the left edge fits in.
  WorkingPartSet *work_set = nullptr;
  it.move_to_first();
  int col_index = 0;
  for (it.mark_cycle_pt(); !it.cycled_list() && col_index != first_column_;
       it.forward(), ++col_index) {
    ;
  }
  if (textord_debug_tabfind >= 2) {
    tprintf("Match is %s for:", (col_index & 1) ? "Real" : "Between");
    Print();
  }
  if (it.cycled_list() && textord_debug_bugs) {
    tprintf("Target column=%d, only had %d\n", first_column_, col_index);
  }
  ASSERT_HOST(!it.cycled_list());
  work_set = it.data();
  // If last_column_ != first_column, then we need to scoop up all blocks
  // between here and the last_column_ and put back in work_set.
  if (!it.cycled_list() && last_column_ != first_column_ && !IsPulloutType()) {
    // Find the column that the right edge falls in.
    BLOCK_LIST completed_blocks;
    TO_BLOCK_LIST to_blocks;
    for (; !it.cycled_list() && col_index <= last_column_;
         it.forward(), ++col_index) {
      WorkingPartSet *end_set = it.data();
      end_set->ExtractCompletedBlocks(bleft, tright, resolution, used_parts,
                                      &completed_blocks, &to_blocks);
    }
    work_set->InsertCompletedBlocks(&completed_blocks, &to_blocks);
  }
  working_set_ = work_set;
  work_set->AddPartition(this);
}

// From the given block_parts list, builds one or more BLOCKs and
// corresponding TO_BLOCKs, such that the line spacing is uniform in each.
// Created blocks are appended to the end of completed_blocks and to_blocks.
// The used partitions are put onto used_parts, as they may still be referred
// to in the partition grid. bleft, tright and resolution are the bounds
// and resolution of the original image.
void ColPartition::LineSpacingBlocks(const ICOORD &bleft, const ICOORD &tright,
                                     int resolution,
                                     ColPartition_LIST *block_parts,
                                     ColPartition_LIST *used_parts,
                                     BLOCK_LIST *completed_blocks,
                                     TO_BLOCK_LIST *to_blocks) {
  int page_height = tright.y() - bleft.y();
  // Compute the initial spacing stats.
  ColPartition_IT it(block_parts);
  int part_count = 0;
  int max_line_height = 0;

  // TODO(joeliu): We should add some special logic for PT_INLINE_EQUATION type
  // because their line spacing with their neighbors maybe smaller and their
  // height may be slightly larger.

  for (it.mark_cycle_pt(); !it.cycled_list(); it.forward()) {
    ColPartition *part = it.data();
    ASSERT_HOST(!part->boxes()->empty());
    STATS side_steps(0, part->bounding_box().height());
    if (part->bounding_box().height() > max_line_height) {
      max_line_height = part->bounding_box().height();
    }
    BLOBNBOX_C_IT blob_it(part->boxes());
    int prev_bottom = blob_it.data()->bounding_box().bottom();
    for (blob_it.forward(); !blob_it.at_first(); blob_it.forward()) {
      BLOBNBOX *blob = blob_it.data();
      int bottom = blob->bounding_box().bottom();
      int step = bottom - prev_bottom;
      if (step < 0) {
        step = -step;
      }
      side_steps.add(step, 1);
      prev_bottom = bottom;
    }
    part->set_side_step(static_cast<int>(side_steps.median() + 0.5));
    if (!it.at_last()) {
      ColPartition *next_part = it.data_relative(1);
      part->set_bottom_spacing(part->median_bottom() -
                               next_part->median_bottom());
      part->set_top_spacing(part->median_top() - next_part->median_top());
    } else {
      part->set_bottom_spacing(page_height);
      part->set_top_spacing(page_height);
    }
    if (textord_debug_tabfind) {
      part->Print();
      tprintf("side step = %.2f, top spacing = %d, bottom spacing=%d\n",
              side_steps.median(), part->top_spacing(), part->bottom_spacing());
    }
    ++part_count;
  }
  if (part_count == 0) {
    return;
  }

  SmoothSpacings(resolution, page_height, block_parts);

  // Move the partitions into individual block lists and make the blocks.
  BLOCK_IT block_it(completed_blocks);
  TO_BLOCK_IT to_block_it(to_blocks);
  ColPartition_LIST spacing_parts;
  ColPartition_IT sp_block_it(&spacing_parts);
  int same_block_threshold = max_line_height * kMaxSameBlockLineSpacing;
  for (it.mark_cycle_pt(); !it.empty();) {
    ColPartition *part = it.extract();
    sp_block_it.add_to_end(part);
    it.forward();
    if (it.empty() || part->bottom_spacing() > same_block_threshold ||
        !part->SpacingsEqual(*it.data(), resolution)) {
      // There is a spacing boundary. Check to see if it.data() belongs
      // better in the current block or the next one.
      if (!it.empty() && part->bottom_spacing() <= same_block_threshold) {
        ColPartition *next_part = it.data();
        // If there is a size match one-way, then the middle line goes with
        // its matched size, otherwise it goes with the smallest spacing.
        ColPartition *third_part = it.at_last() ? nullptr : it.data_relative(1);
        if (textord_debug_tabfind) {
          tprintf(
              "Spacings unequal: upper:%d/%d, lower:%d/%d,"
              " sizes %d %d %d\n",
              part->top_spacing(), part->bottom_spacing(),
              next_part->top_spacing(), next_part->bottom_spacing(),
              part->median_height(), next_part->median_height(),
              third_part != nullptr ? third_part->median_height() : 0);
        }
        // We can only consider adding the next line to the block if the sizes
        // match and the lines are close enough for their size.
        if (part->SizesSimilar(*next_part) &&
            next_part->median_height() * kMaxSameBlockLineSpacing >
                part->bottom_spacing() &&
            part->median_height() * kMaxSameBlockLineSpacing >
                part->top_spacing()) {
          // Even now, we can only add it as long as the third line doesn't
          // match in the same way and have a smaller bottom spacing.
          if (third_part == nullptr || !next_part->SizesSimilar(*third_part) ||
              third_part->median_height() * kMaxSameBlockLineSpacing <=
                  next_part->bottom_spacing() ||
              next_part->median_height() * kMaxSameBlockLineSpacing <=
                  next_part->top_spacing() ||
              next_part->bottom_spacing() > part->bottom_spacing()) {
            // Add to the current block.
            sp_block_it.add_to_end(it.extract());
            it.forward();
            if (textord_debug_tabfind) {
              tprintf("Added line to current block.\n");
            }
          }
        }
      }
      TO_BLOCK *to_block = MakeBlock(bleft, tright, &spacing_parts, used_parts);
      if (to_block != nullptr) {
        to_block_it.add_to_end(to_block);
        block_it.add_to_end(to_block->block);
      }
      sp_block_it.set_to_list(&spacing_parts);
    } else {
      if (textord_debug_tabfind && !it.empty()) {
        ColPartition *next_part = it.data();
        tprintf("Spacings equal: upper:%d/%d, lower:%d/%d, median:%d/%d\n",
                part->top_spacing(), part->bottom_spacing(),
                next_part->top_spacing(), next_part->bottom_spacing(),
                part->median_height(), next_part->median_height());
      }
    }
  }
}

// Helper function to clip the input pos to the given bleft, tright bounds.
static void ClipCoord(const ICOORD &bleft, const ICOORD &tright, ICOORD *pos) {
  if (pos->x() < bleft.x()) {
    pos->set_x(bleft.x());
  }
  if (pos->x() > tright.x()) {
    pos->set_x(tright.x());
  }
  if (pos->y() < bleft.y()) {
    pos->set_y(bleft.y());
  }
  if (pos->y() > tright.y()) {
    pos->set_y(tright.y());
  }
}

// Helper moves the blobs from the given list of block_parts into the block
// itself. Sets up the block for (old) textline formation correctly for
// vertical and horizontal text. The partitions are moved to used_parts
// afterwards, as they cannot be deleted yet.
static TO_BLOCK *MoveBlobsToBlock(bool vertical_text, int line_spacing,
                                  BLOCK *block, ColPartition_LIST *block_parts,
                                  ColPartition_LIST *used_parts) {
  // Make a matching TO_BLOCK and put all the BLOBNBOXes from the parts in it.
  // Move all the parts to a done list as they are no longer needed, except
  // that have have to continue to exist until the part grid is deleted.
  // Compute the median blob size as we go, as the block needs to know.
  TBOX block_box(block->pdblk.bounding_box());
  STATS sizes(0, std::max(block_box.width(), block_box.height()));
  bool text_type = block->pdblk.poly_block()->IsText();
  ColPartition_IT it(block_parts);
  auto *to_block = new TO_BLOCK(block);
  BLOBNBOX_IT blob_it(&to_block->blobs);
  ColPartition_IT used_it(used_parts);
  for (it.move_to_first(); !it.empty(); it.forward()) {
    ColPartition *part = it.extract();
    // Transfer blobs from all regions to the output blocks.
    // Blobs for non-text regions will be used to define the polygonal
    // bounds of the region.
    for (BLOBNBOX_C_IT bb_it(part->boxes()); !bb_it.empty(); bb_it.forward()) {
      BLOBNBOX *bblob = bb_it.extract();
      if (bblob->owner() != part) {
        tprintf("Ownership incorrect for blob:");
        bblob->bounding_box().print();
        tprintf("Part=");
        part->Print();
        if (bblob->owner() == nullptr) {
          tprintf("Not owned\n");
        } else {
          tprintf("Owner part:");
          bblob->owner()->Print();
        }
      }
      ASSERT_HOST(bblob->owner() == part);
      // Assert failure here is caused by arbitrarily changing the partition
      // type without also changing the blob type, such as in
      // InsertSmallBlobsAsUnknowns.
      ASSERT_HOST(!text_type || bblob->region_type() >= BRT_UNKNOWN);
      C_OUTLINE_LIST *outlines = bblob->cblob()->out_list();
      C_OUTLINE_IT ol_it(outlines);
      ASSERT_HOST(!text_type || ol_it.data()->pathlength() > 0);
      if (vertical_text) {
        sizes.add(bblob->bounding_box().width(), 1);
      } else {
        sizes.add(bblob->bounding_box().height(), 1);
      }
      blob_it.add_after_then_move(bblob);
    }
    used_it.add_to_end(part);
  }
  if (text_type && blob_it.empty()) {
    delete block;
    delete to_block;
    return nullptr;
  }
  to_block->line_size = sizes.median();
  if (vertical_text) {
    int block_width = block->pdblk.bounding_box().width();
    if (block_width < line_spacing) {
      line_spacing = block_width;
    }
    to_block->line_spacing = static_cast<float>(line_spacing);
    to_block->max_blob_size = static_cast<float>(block_width + 1);
  } else {
    int block_height = block->pdblk.bounding_box().height();
    if (block_height < line_spacing) {
      line_spacing = block_height;
    }
    to_block->line_spacing = static_cast<float>(line_spacing);
    to_block->max_blob_size = static_cast<float>(block_height + 1);
  }
  return to_block;
}

// Constructs a block from the given list of partitions.
// Arguments are as LineSpacingBlocks above.
TO_BLOCK *ColPartition::MakeBlock(const ICOORD &bleft, const ICOORD &tright,
                                  ColPartition_LIST *block_parts,
                                  ColPartition_LIST *used_parts) {
  if (block_parts->empty()) {
    return nullptr; // Nothing to do.
  }
  // If the block_parts are not in reading order, then it will make an invalid
  // block polygon and bounding_box, so sort by bounding box now just to make
  // sure.
  block_parts->sort(&ColPartition::SortByBBox);
  ColPartition_IT it(block_parts);
  ColPartition *part = it.data();
  PolyBlockType type = part->type();
  if (type == PT_VERTICAL_TEXT) {
    return MakeVerticalTextBlock(bleft, tright, block_parts, used_parts);
  }
  // LineSpacingBlocks has handed us a collection of evenly spaced lines and
  // put the average spacing in each partition, so we can just take the
  // linespacing from the first partition.
  int line_spacing = part->bottom_spacing();
  if (line_spacing < part->median_height()) {
    line_spacing = part->bounding_box().height();
  }
  ICOORDELT_LIST vertices;
  ICOORDELT_IT vert_it(&vertices);
  ICOORD start, end;
  int min_x = INT32_MAX;
  int max_x = -INT32_MAX;
  int min_y = INT32_MAX;
  int max_y = -INT32_MAX;
  int iteration = 0;
  do {
    if (iteration == 0) {
      ColPartition::LeftEdgeRun(&it, &start, &end);
    } else {
      ColPartition::RightEdgeRun(&it, &start, &end);
    }
    ClipCoord(bleft, tright, &start);
    ClipCoord(bleft, tright, &end);
    vert_it.add_after_then_move(new ICOORDELT(start));
    vert_it.add_after_then_move(new ICOORDELT(end));
    UpdateRange(start.x(), &min_x, &max_x);
    UpdateRange(end.x(), &min_x, &max_x);
    UpdateRange(start.y(), &min_y, &max_y);
    UpdateRange(end.y(), &min_y, &max_y);
    if ((iteration == 0 && it.at_first()) || (iteration == 1 && it.at_last())) {
      ++iteration;
      it.move_to_last();
    }
  } while (iteration < 2);
  if (textord_debug_tabfind) {
    tprintf("Making block at (%d,%d)->(%d,%d)\n", min_x, min_y, max_x, max_y);
  }
  auto *block = new BLOCK("", true, 0, 0, min_x, min_y, max_x, max_y);
  block->pdblk.set_poly_block(new POLY_BLOCK(&vertices, type));
  return MoveBlobsToBlock(false, line_spacing, block, block_parts, used_parts);
}

// Constructs a block from the given list of vertical text partitions.
// Currently only creates rectangular blocks.
TO_BLOCK *ColPartition::MakeVerticalTextBlock(const ICOORD &bleft,
                                              const ICOORD &tright,
                                              ColPartition_LIST *block_parts,
                                              ColPartition_LIST *used_parts) {
  if (block_parts->empty()) {
    return nullptr; // Nothing to do.
  }
  ColPartition_IT it(block_parts);
  ColPartition *part = it.data();
  TBOX block_box = part->bounding_box();
  int line_spacing = block_box.width();
  PolyBlockType type = it.data()->type();
  for (it.mark_cycle_pt(); !it.cycled_list(); it.forward()) {
    block_box += it.data()->bounding_box();
  }
  if (textord_debug_tabfind) {
    tprintf("Making block at:");
    block_box.print();
  }
  auto *block = new BLOCK("", true, 0, 0, block_box.left(), block_box.bottom(),
                          block_box.right(), block_box.top());
  block->pdblk.set_poly_block(new POLY_BLOCK(block_box, type));
  return MoveBlobsToBlock(true, line_spacing, block, block_parts, used_parts);
}

// Makes a TO_ROW matching this and moves all the blobs to it, transferring
// ownership to to returned TO_ROW.
TO_ROW *ColPartition::MakeToRow() {
  BLOBNBOX_C_IT blob_it(&boxes_);
  TO_ROW *row = nullptr;
  int line_size = IsVerticalType() ? median_width_ : median_height_;
  // Add all the blobs to a single TO_ROW.
  for (; !blob_it.empty(); blob_it.forward()) {
    BLOBNBOX *blob = blob_it.extract();
    //    blob->compute_bounding_box();
    int top = blob->bounding_box().top();
    int bottom = blob->bounding_box().bottom();
    if (row == nullptr) {
      row =
          new TO_ROW(blob, static_cast<float>(top), static_cast<float>(bottom),
                     static_cast<float>(line_size));
    } else {
      row->add_blob(blob, static_cast<float>(top), static_cast<float>(bottom),
                    static_cast<float>(line_size));
    }
  }
  return row;
}

// Returns a copy of everything except the list of boxes. The resulting
// ColPartition is only suitable for keeping in a column candidate list.
ColPartition *ColPartition::ShallowCopy() const {
  auto *part = new ColPartition(blob_type_, vertical_);
  part->left_margin_ = left_margin_;
  part->right_margin_ = right_margin_;
  part->bounding_box_ = bounding_box_;
  memcpy(part->special_blobs_densities_, special_blobs_densities_,
         sizeof(special_blobs_densities_));
  part->median_bottom_ = median_bottom_;
  part->median_top_ = median_top_;
  part->median_height_ = median_height_;
  part->median_left_ = median_left_;
  part->median_right_ = median_right_;
  part->median_width_ = median_width_;
  part->good_width_ = good_width_;
  part->good_column_ = good_column_;
  part->left_key_tab_ = left_key_tab_;
  part->right_key_tab_ = right_key_tab_;
  part->type_ = type_;
  part->flow_ = flow_;
  part->left_key_ = left_key_;
  part->right_key_ = right_key_;
  part->first_column_ = first_column_;
  part->last_column_ = last_column_;
  part->owns_blobs_ = false;
  return part;
}

ColPartition *ColPartition::CopyButDontOwnBlobs() {
  ColPartition *copy = ShallowCopy();
  copy->set_owns_blobs(false);
  BLOBNBOX_C_IT inserter(copy->boxes());
  BLOBNBOX_C_IT traverser(boxes());
  for (traverser.mark_cycle_pt(); !traverser.cycled_list();
       traverser.forward()) {
    inserter.add_after_then_move(traverser.data());
  }
  return copy;
}

#ifndef GRAPHICS_DISABLED
// Provides a color for BBGrid to draw the rectangle.
// Must be kept in sync with PolyBlockType.
ScrollView::Color ColPartition::BoxColor() const {
  if (type_ == PT_UNKNOWN) {
    return BLOBNBOX::TextlineColor(blob_type_, flow_);
  }
  return POLY_BLOCK::ColorForPolyBlockType(type_);
}
#endif // !GRAPHICS_DISABLED

// Keep in sync with BlobRegionType.
static char kBlobTypes[BRT_COUNT + 1] = "NHSRIUVT";

// Prints debug information on this.
void ColPartition::Print() const {
  int y = MidY();
  tprintf(
      "ColPart:%c(M%d-%c%d-B%d/%d,%d/%d)->(%dB-%d%c-%dM/%d,%d/%d)"
      " w-ok=%d, v-ok=%d, type=%d%c%d, fc=%d, lc=%d, boxes=%d"
      " ts=%d bs=%d ls=%d rs=%d\n",
      boxes_.empty() ? 'E' : ' ', left_margin_, left_key_tab_ ? 'T' : 'B',
      LeftAtY(y), bounding_box_.left(), median_left_, bounding_box_.bottom(),
      median_bottom_, bounding_box_.right(), RightAtY(y),
      right_key_tab_ ? 'T' : 'B', right_margin_, median_right_,
      bounding_box_.top(), median_top_, good_width_, good_column_, type_,
      kBlobTypes[blob_type_], flow_, first_column_, last_column_,
      boxes_.length(), space_above_, space_below_, space_to_left_,
      space_to_right_);
}

// Prints debug information on the colors.
void ColPartition::PrintColors() {
  tprintf("Colors:(%d, %d, %d)%d -> (%d, %d, %d)\n", color1_[COLOR_RED],
          color1_[COLOR_GREEN], color1_[COLOR_BLUE], color1_[L_ALPHA_CHANNEL],
          color2_[COLOR_RED], color2_[COLOR_GREEN], color2_[COLOR_BLUE]);
}

// Sets the types of all partitions in the run to be the max of the types.
void ColPartition::SmoothPartnerRun(int working_set_count) {
  STATS left_stats(0, working_set_count);
  STATS right_stats(0, working_set_count);
  PolyBlockType max_type = type_;
  ColPartition *partner;
  for (partner = SingletonPartner(false); partner != nullptr;
       partner = partner->SingletonPartner(false)) {
    if (partner->type_ > max_type) {
      max_type = partner->type_;
    }
    if (column_set_ == partner->column_set_) {
      left_stats.add(partner->first_column_, 1);
      right_stats.add(partner->last_column_, 1);
    }
  }
  type_ = max_type;
  // TODO(rays) Either establish that it isn't necessary to set the columns,
  // or find a way to do it that does not cause an assert failure in
  // AddToWorkingSet.
#if 0
  first_column_ = left_stats.mode();
  last_column_ = right_stats.mode();
  if (last_column_ < first_column_)
    last_column_ = first_column_;
#endif

  for (partner = SingletonPartner(false); partner != nullptr;
       partner = partner->SingletonPartner(false)) {
    partner->type_ = max_type;
#if 0 // See TODO above
    if (column_set_ == partner->column_set_) {
      partner->first_column_ = first_column_;
      partner->last_column_ = last_column_;
    }
#endif
  }
}

// ======= Scenario common to all Refine*Partners* functions =======
// ColPartitions are aiming to represent textlines, or horizontal slices
// of images, and we are trying to form bi-directional (upper/lower) chains
// of UNIQUE partner ColPartitions that can be made into blocks.
// The ColPartitions have previously been typed (see SetPartitionType)
// according to a combination of the content type and
// how they lie on the columns. We want to chain text into
// groups of a single type, but image ColPartitions may have been typed
// differently in different parts of the image, due to being non-rectangular.
//
// We previously ran a search for upper and lower partners, but there may
// be more than one, and they may be of mixed types, so now we wish to
// refine the partners down to at most one.
// A heading may have multiple partners:
// ===============================
// ========  ==========  =========
// ========  ==========  =========
// but it should be a different type.
// A regular flowing text line may have multiple partners:
// ==================   ===================
// =======   =================  ===========
// This could be the start of a pull-out, or it might all be in a single
// column and might be caused by tightly spaced text, bold words, bullets,
// funny punctuation etc, all of which can cause textlines to be split into
// multiple ColPartitions. Pullouts and figure captions should now be different
// types so we can more aggressively merge groups of partners that all sit
// in a single column.
//
// Cleans up the partners of the given type so that there is at most
// one partner. This makes block creation simpler.
// If get_desperate is true, goes to more desperate merge methods
// to merge flowing text before breaking partnerships.
void ColPartition::RefinePartners(PolyBlockType type, bool get_desperate,
                                  ColPartitionGrid *grid) {
  if (TypesSimilar(type_, type)) {
    RefinePartnersInternal(true, get_desperate, grid);
    RefinePartnersInternal(false, get_desperate, grid);
  } else if (type == PT_COUNT) {
    // This is the final pass. Make sure only the correctly typed
    // partners surivive, however many there are.
    RefinePartnersByType(true, &upper_partners_);
    RefinePartnersByType(false, &lower_partners_);
    // It is possible for a merge to have given a partition multiple
    // partners again, so the last resort is to use overlap which is
    // guaranteed to leave at most one partner left.
    if (!upper_partners_.empty() && !upper_partners_.singleton()) {
      RefinePartnersByOverlap(true, &upper_partners_);
    }
    if (!lower_partners_.empty() && !lower_partners_.singleton()) {
      RefinePartnersByOverlap(false, &lower_partners_);
    }
  }
}

////////////////// PRIVATE CODE /////////////////////////////

// Cleans up the partners above if upper is true, else below.
// If get_desperate is true, goes to more desperate merge methods
// to merge flowing text before breaking partnerships.
void ColPartition::RefinePartnersInternal(bool upper, bool get_desperate,
                                          ColPartitionGrid *grid) {
  ColPartition_CLIST *partners = upper ? &upper_partners_ : &lower_partners_;
  if (!partners->empty() && !partners->singleton()) {
    RefinePartnersByType(upper, partners);
    if (!partners->empty() && !partners->singleton()) {
      // Check for transitive partnerships and break the cycle.
      RefinePartnerShortcuts(upper, partners);
      if (!partners->empty() && !partners->singleton()) {
        // Types didn't fix it. Flowing text keeps the one with the longest
        // sequence of singleton matching partners. All others max overlap.
        if (TypesSimilar(type_, PT_FLOWING_TEXT) && get_desperate) {
          RefineTextPartnersByMerge(upper, false, partners, grid);
          if (!partners->empty() && !partners->singleton()) {
            RefineTextPartnersByMerge(upper, true, partners, grid);
          }
        }
        // The last resort is to use overlap.
        if (!partners->empty() && !partners->singleton()) {
          RefinePartnersByOverlap(upper, partners);
        }
      }
    }
  }
}

// Cleans up the partners above if upper is true, else below.
// Restricts the partners to only desirable types. For text and BRT_HLINE this
// means the same type_ , and for image types it means any image type.
void ColPartition::RefinePartnersByType(bool upper,
                                        ColPartition_CLIST *partners) {
  bool debug = TabFind::WithinTestRegion(2, bounding_box_.left(),
                                         bounding_box_.bottom());
  if (debug) {
    tprintf("Refining %d %s partners by type for:\n", partners->length(),
            upper ? "Upper" : "Lower");
    Print();
  }
  ColPartition_C_IT it(partners);
  // Purify text by type.
  if (!IsImageType() && !IsLineType() && type() != PT_TABLE) {
    // Keep only partners matching type_.
    // Exception: PT_VERTICAL_TEXT is allowed to stay with the other
    // text types if it is the only partner.
    for (it.mark_cycle_pt(); !it.cycled_list(); it.forward()) {
      ColPartition *partner = it.data();
      if (!TypesSimilar(type_, partner->type_)) {
        if (debug) {
          tprintf("Removing partner:");
          partner->Print();
        }
        partner->RemovePartner(!upper, this);
        it.extract();
      } else if (debug) {
        tprintf("Keeping partner:");
        partner->Print();
      }
    }
  } else {
    // Only polyimages are allowed to have partners of any kind!
    for (it.mark_cycle_pt(); !it.cycled_list(); it.forward()) {
      ColPartition *partner = it.data();
      if (partner->blob_type() != BRT_POLYIMAGE ||
          blob_type() != BRT_POLYIMAGE) {
        if (debug) {
          tprintf("Removing partner:");
          partner->Print();
        }
        partner->RemovePartner(!upper, this);
        it.extract();
      } else if (debug) {
        tprintf("Keeping partner:");
        partner->Print();
      }
    }
  }
}

// Cleans up the partners above if upper is true, else below.
// Remove transitive partnerships: this<->a, and a<->b and this<->b.
// Gets rid of this<->b, leaving a clean chain.
// Also if we have this<->a and a<->this, then gets rid of this<->a, as
// this has multiple partners.
void ColPartition::RefinePartnerShortcuts(bool upper,
                                          ColPartition_CLIST *partners) {
  bool done_any = false;
  do {
    done_any = false;
    ColPartition_C_IT it(partners);
    for (it.mark_cycle_pt(); !it.cycled_list(); it.forward()) {
      ColPartition *a = it.data();
      // Check for a match between all of a's partners (it1/b1) and all
      // of this's partners (it2/b2).
      ColPartition_C_IT it1(upper ? &a->upper_partners_ : &a->lower_partners_);
      for (it1.mark_cycle_pt(); !it1.cycled_list(); it1.forward()) {
        ColPartition *b1 = it1.data();
        if (b1 == this) {
          done_any = true;
          it.extract();
          a->RemovePartner(!upper, this);
          break;
        }
        ColPartition_C_IT it2(partners);
        for (it2.mark_cycle_pt(); !it2.cycled_list(); it2.forward()) {
          ColPartition *b2 = it2.data();
          if (b1 == b2) {
            // Jackpot! b2 should not be a partner of this.
            it2.extract();
            b2->RemovePartner(!upper, this);
            done_any = true;
            // That potentially invalidated all the iterators, so break out
            // and start again.
            break;
          }
        }
        if (done_any) {
          break;
        }
      }
      if (done_any) {
        break;
      }
    }
  } while (done_any && !partners->empty() && !partners->singleton());
}

// Cleans up the partners above if upper is true, else below.
// If multiple text partners can be merged, (with each other, NOT with this),
// then do so.
// If desperate is true, then an increase in overlap with the merge is
// allowed. If the overlap increases, then the desperately_merged_ flag
// is set, indicating that the textlines probably need to be regenerated
// by aggressive line fitting/splitting, as there are probably vertically
// joined blobs that cross textlines.
void ColPartition::RefineTextPartnersByMerge(bool upper, bool desperate,
                                             ColPartition_CLIST *partners,
                                             ColPartitionGrid *grid) {
  bool debug = TabFind::WithinTestRegion(2, bounding_box_.left(),
                                         bounding_box_.bottom());
  if (debug) {
    tprintf("Refining %d %s partners by merge for:\n", partners->length(),
            upper ? "Upper" : "Lower");
    Print();
  }
  while (!partners->empty() && !partners->singleton()) {
    // Absorb will mess up the iterators, so we have to merge one partition
    // at a time and rebuild the iterators each time.
    ColPartition_C_IT it(partners);
    ColPartition *part = it.data();
    // Gather a list of merge candidates, from the list of partners, that
    // are all in the same single column. See general scenario comment above.
    ColPartition_CLIST candidates;
    ColPartition_C_IT cand_it(&candidates);
    for (it.forward(); !it.at_first(); it.forward()) {
      ColPartition *candidate = it.data();
      if (part->first_column_ == candidate->last_column_ &&
          part->last_column_ == candidate->first_column_) {
        cand_it.add_after_then_move(it.data());
      }
    }
    int overlap_increase;
    ColPartition *candidate = grid->BestMergeCandidate(
        part, &candidates, debug, nullptr, &overlap_increase);
    if (candidate != nullptr && (overlap_increase <= 0 || desperate)) {
      if (debug) {
        tprintf("Merging:hoverlap=%d, voverlap=%d, OLI=%d\n",
                part->HCoreOverlap(*candidate), part->VCoreOverlap(*candidate),
                overlap_increase);
      }
      // Remove before merge and re-insert to keep the integrity of the grid.
      grid->RemoveBBox(candidate);
      grid->RemoveBBox(part);
      part->Absorb(candidate, nullptr);
      // We modified the box of part, so re-insert it into the grid.
      grid->InsertBBox(true, true, part);
      if (overlap_increase > 0) {
        part->desperately_merged_ = true;
      }
    } else {
      break; // Can't merge.
    }
  }
}

// Cleans up the partners above if upper is true, else below.
// Keep the partner with the biggest overlap.
void ColPartition::RefinePartnersByOverlap(bool upper,
                                           ColPartition_CLIST *partners) {
  bool debug = TabFind::WithinTestRegion(2, bounding_box_.left(),
                                         bounding_box_.bottom());
  if (debug) {
    tprintf("Refining %d %s partners by overlap for:\n", partners->length(),
            upper ? "Upper" : "Lower");
    Print();
  }
  ColPartition_C_IT it(partners);
  ColPartition *best_partner = it.data();
  // Find the partner with the best overlap.
  int best_overlap = 0;
  for (it.mark_cycle_pt(); !it.cycled_list(); it.forward()) {
    ColPartition *partner = it.data();
    int overlap =
        std::min(bounding_box_.right(), partner->bounding_box_.right()) -
        std::max(bounding_box_.left(), partner->bounding_box_.left());
    if (overlap > best_overlap) {
      best_overlap = overlap;
      best_partner = partner;
    }
  }
  // Keep only the best partner.
  for (it.mark_cycle_pt(); !it.cycled_list(); it.forward()) {
    ColPartition *partner = it.data();
    if (partner != best_partner) {
      if (debug) {
        tprintf("Removing partner:");
        partner->Print();
      }
      partner->RemovePartner(!upper, this);
      it.extract();
    }
  }
}

// Return true if bbox belongs better in this than other.
bool ColPartition::ThisPartitionBetter(BLOBNBOX *bbox,
                                       const ColPartition &other) {
  const TBOX &box = bbox->bounding_box();
  // Margins take priority.
  int left = box.left();
  int right = box.right();
  if (left < left_margin_ || right > right_margin_) {
    return false;
  }
  if (left < other.left_margin_ || right > other.right_margin_) {
    return true;
  }
  int top = box.top();
  int bottom = box.bottom();
  int this_overlap =
      std::min(top, median_top_) - std::max(bottom, median_bottom_);
  int other_overlap =
      std::min(top, other.median_top_) - std::max(bottom, other.median_bottom_);
  int this_miss = median_top_ - median_bottom_ - this_overlap;
  int other_miss = other.median_top_ - other.median_bottom_ - other_overlap;
  if (TabFind::WithinTestRegion(3, box.left(), box.bottom())) {
    tprintf("Unique on (%d,%d)->(%d,%d) overlap %d/%d, miss %d/%d, mt=%d/%d\n",
            box.left(), box.bottom(), box.right(), box.top(), this_overlap,
            other_overlap, this_miss, other_miss, median_top_,
            other.median_top_);
  }
  if (this_miss < other_miss) {
    return true;
  }
  if (this_miss > other_miss) {
    return false;
  }
  if (this_overlap > other_overlap) {
    return true;
  }
  if (this_overlap < other_overlap) {
    return false;
  }
  return median_top_ >= other.median_top_;
}

// Returns the median line-spacing between the current position and the end
// of the list.
// The iterator is passed by value so the iteration does not modify the
// caller's iterator.
static int MedianSpacing(int page_height, ColPartition_IT it) {
  STATS stats(0, page_height);
  while (!it.cycled_list()) {
    ColPartition *part = it.data();
    it.forward();
    stats.add(part->bottom_spacing(), 1);
    stats.add(part->top_spacing(), 1);
  }
  return static_cast<int>(stats.median() + 0.5);
}

// Returns true if this column partition is in the same column as
// part. This function will only work after the SetPartitionType function
// has been called on both column partitions. This is useful for
// doing a SideSearch when you want things in the same page column.
//
// Currently called by the table detection code to identify if potential table
// partitions exist in the same column.
bool ColPartition::IsInSameColumnAs(const ColPartition &part) const {
  // Overlap does not occur when last < part.first or first > part.last.
  // In other words, one is completely to the side of the other.
  // This is just DeMorgan's law applied to that so the function returns true.
  return (last_column_ >= part.first_column_) &&
         (first_column_ <= part.last_column_);
}

// Smoothes the spacings in the list into groups of equal linespacing.
// resolution is the resolution of the original image, used as a basis
// for thresholds in change of spacing. page_height is in pixels.
void ColPartition::SmoothSpacings(int resolution, int page_height,
                                  ColPartition_LIST *parts) {
  // The task would be trivial if we didn't have to allow for blips -
  // occasional offsets in spacing caused by anomalous text, such as all
  // caps, groups of descenders, joined words, Arabic etc.
  // The neighbourhood stores a consecutive group of partitions so that
  // blips can be detected correctly, yet conservatively enough to not
  // mistake genuine spacing changes for blips. See example below.
  ColPartition *neighbourhood[PN_COUNT];
  ColPartition_IT it(parts);
  it.mark_cycle_pt();
  // Although we know nothing about the spacings is this list, the median is
  // used as an approximation to allow blips.
  // If parts of this block aren't spaced to the median, then we can't
  // accept blips in those parts, but we'll recalculate it each time we
  // split the block, so the median becomes more likely to match all the text.
  int median_space = MedianSpacing(page_height, it);
  ColPartition_IT start_it(it);
  ColPartition_IT end_it(it);
  for (int i = 0; i < PN_COUNT; ++i) {
    if (i < PN_UPPER || it.cycled_list()) {
      neighbourhood[i] = nullptr;
    } else {
      if (i == PN_LOWER) {
        end_it = it;
      }
      neighbourhood[i] = it.data();
      it.forward();
    }
  }
  while (neighbourhood[PN_UPPER] != nullptr) {
    // Test for end of a group. Normally SpacingsEqual is true within a group,
    // but in the case of a blip, it will be false. Here is an example:
    // Line enum   Spacing below (spacing between tops of lines)
    //  1   ABOVE2    20
    //  2   ABOVE1    20
    //  3   UPPER     15
    //  4   LOWER     25
    //  5   BELOW1    20
    //  6   BELOW2    20
    // Line 4 is all in caps (regular caps), so the spacing between line 3
    // and line 4 (looking at the tops) is smaller than normal, and the
    // spacing between line 4 and line 5 is larger than normal, but the
    // two of them add to twice the normal spacing.
    // The following if has to accept unequal spacings 3 times to pass the
    // blip (20/15, 15/25 and 25/20)
    // When the blip is in the middle, OKSpacingBlip tests that one of
    // ABOVE1 and BELOW1 matches the median.
    // The first time, everything is shifted down 1, so we present
    // OKSpacingBlip with neighbourhood+1 and check that PN_UPPER is median.
    // The last time, everything is shifted up 1, so we present OKSpacingBlip
    // with neighbourhood-1 and check that PN_LOWER matches the median.
    if (neighbourhood[PN_LOWER] == nullptr ||
        (!neighbourhood[PN_UPPER]->SpacingsEqual(*neighbourhood[PN_LOWER],
                                                 resolution) &&
         (neighbourhood[PN_UPPER] == nullptr ||
          neighbourhood[PN_LOWER] == nullptr ||
          !OKSpacingBlip(resolution, median_space, neighbourhood, 0)) &&
         (neighbourhood[PN_UPPER - 1] == nullptr ||
          neighbourhood[PN_LOWER - 1] == nullptr ||
          !OKSpacingBlip(resolution, median_space, neighbourhood, -1) ||
          !neighbourhood[PN_LOWER]->SpacingEqual(median_space, resolution)) &&
         (neighbourhood[PN_UPPER + 1] == nullptr ||
          neighbourhood[PN_LOWER + 1] == nullptr ||
          !OKSpacingBlip(resolution, median_space, neighbourhood, 1) ||
          !neighbourhood[PN_UPPER]->SpacingEqual(median_space, resolution)))) {
      // The group has ended. PN_UPPER is the last member.
      // Compute the mean spacing over the group.
      ColPartition_IT sum_it(start_it);
      ColPartition *last_part = neighbourhood[PN_UPPER];
      double total_bottom = 0.0;
      double total_top = 0.0;
      int total_count = 0;
      ColPartition *upper = sum_it.data();
      // We do not process last_part, as its spacing is different.
      while (upper != last_part) {
        total_bottom += upper->bottom_spacing();
        total_top += upper->top_spacing();
        ++total_count;
        sum_it.forward();
        upper = sum_it.data();
      }
      if (total_count > 0) {
        // There were at least 2 lines, so set them all to the mean.
        int top_spacing = static_cast<int>(total_top / total_count + 0.5);
        int bottom_spacing = static_cast<int>(total_bottom / total_count + 0.5);
        if (textord_debug_tabfind) {
          tprintf("Spacing run ended. Cause:");
          if (neighbourhood[PN_LOWER] == nullptr) {
            tprintf("No more lines\n");
          } else {
            tprintf("Spacing change. Spacings:\n");
            for (int i = 0; i < PN_COUNT; ++i) {
              if (neighbourhood[i] == nullptr) {
                tprintf("NULL");
                if (i > 0 && neighbourhood[i - 1] != nullptr) {
                  if (neighbourhood[i - 1]->SingletonPartner(false) !=
                      nullptr) {
                    tprintf(" Lower partner:");
                    neighbourhood[i - 1]->SingletonPartner(false)->Print();
                  } else {
                    tprintf(" nullptr lower partner:\n");
                  }
                } else {
                  tprintf("\n");
                }
              } else {
                tprintf("Top = %d, bottom = %d\n",
                        neighbourhood[i]->top_spacing(),
                        neighbourhood[i]->bottom_spacing());
              }
            }
          }
          tprintf("Mean spacing = %d/%d\n", top_spacing, bottom_spacing);
        }
        sum_it = start_it;
        upper = sum_it.data();
        while (upper != last_part) {
          upper->set_top_spacing(top_spacing);
          upper->set_bottom_spacing(bottom_spacing);
          if (textord_debug_tabfind) {
            tprintf("Setting mean on:");
            upper->Print();
          }
          sum_it.forward();
          upper = sum_it.data();
        }
      }
      // PN_LOWER starts the next group and end_it is the next start_it.
      start_it = end_it;
      // Recalculate the median spacing to maximize the chances of detecting
      // spacing blips.
      median_space = MedianSpacing(page_height, end_it);
    }
    // Shuffle pointers.
    for (int j = 1; j < PN_COUNT; ++j) {
      neighbourhood[j - 1] = neighbourhood[j];
    }
    if (it.cycled_list()) {
      neighbourhood[PN_COUNT - 1] = nullptr;
    } else {
      neighbourhood[PN_COUNT - 1] = it.data();
      it.forward();
    }
    end_it.forward();
  }
}

// Returns true if the parts array of pointers to partitions matches the
// condition for a spacing blip. See SmoothSpacings for what this means
// and how it is used.
bool ColPartition::OKSpacingBlip(int resolution, int median_spacing,
                                 ColPartition **parts, int offset) {
  // The blip is OK if upper and lower sum to an OK value and at least
  // one of above1 and below1 is equal to the median.
  parts += offset;
  return parts[PN_UPPER]->SummedSpacingOK(*parts[PN_LOWER], median_spacing,
                                          resolution) &&
         ((parts[PN_ABOVE1] != nullptr &&
           parts[PN_ABOVE1]->SpacingEqual(median_spacing, resolution)) ||
          (parts[PN_BELOW1] != nullptr &&
           parts[PN_BELOW1]->SpacingEqual(median_spacing, resolution)));
}

// Returns true if both the top and bottom spacings of this match the given
// spacing to within suitable margins dictated by the image resolution.
bool ColPartition::SpacingEqual(int spacing, int resolution) const {
  int bottom_error = BottomSpacingMargin(resolution);
  int top_error = TopSpacingMargin(resolution);
  return NearlyEqual(bottom_spacing_, spacing, bottom_error) &&
         NearlyEqual(top_spacing_, spacing, top_error);
}

// Returns true if both the top and bottom spacings of this and other
// match to within suitable margins dictated by the image resolution.
bool ColPartition::SpacingsEqual(const ColPartition &other,
                                 int resolution) const {
  int bottom_error = std::max(BottomSpacingMargin(resolution),
                              other.BottomSpacingMargin(resolution));
  int top_error = std::max(TopSpacingMargin(resolution),
                           other.TopSpacingMargin(resolution));
  return NearlyEqual(bottom_spacing_, other.bottom_spacing_, bottom_error) &&
         (NearlyEqual(top_spacing_, other.top_spacing_, top_error) ||
          NearlyEqual(top_spacing_ + other.top_spacing_, bottom_spacing_ * 2,
                      bottom_error));
}

// Returns true if the sum spacing of this and other match the given
// spacing (or twice the given spacing) to within a suitable margin dictated
// by the image resolution.
bool ColPartition::SummedSpacingOK(const ColPartition &other, int spacing,
                                   int resolution) const {
  int bottom_error = std::max(BottomSpacingMargin(resolution),
                              other.BottomSpacingMargin(resolution));
  int top_error = std::max(TopSpacingMargin(resolution),
                           other.TopSpacingMargin(resolution));
  int bottom_total = bottom_spacing_ + other.bottom_spacing_;
  int top_total = top_spacing_ + other.top_spacing_;
  return (NearlyEqual(spacing, bottom_total, bottom_error) &&
          NearlyEqual(spacing, top_total, top_error)) ||
         (NearlyEqual(spacing * 2, bottom_total, bottom_error) &&
          NearlyEqual(spacing * 2, top_total, top_error));
}

// Returns a suitable spacing margin that can be applied to bottoms of
// text lines, based on the resolution and the stored side_step_.
int ColPartition::BottomSpacingMargin(int resolution) const {
  return static_cast<int>(kMaxSpacingDrift * resolution + 0.5) + side_step_;
}

// Returns a suitable spacing margin that can be applied to tops of
// text lines, based on the resolution and the stored side_step_.
int ColPartition::TopSpacingMargin(int resolution) const {
  return static_cast<int>(kMaxTopSpacingFraction * median_height_ + 0.5) +
         BottomSpacingMargin(resolution);
}

// Returns true if the median text sizes of this and other agree to within
// a reasonable multiplicative factor.
bool ColPartition::SizesSimilar(const ColPartition &other) const {
  return median_height_ <= other.median_height_ * kMaxSizeRatio &&
         other.median_height_ <= median_height_ * kMaxSizeRatio;
}

// Helper updates margin_left and margin_right, being the bounds of the left
// margin of part of a block. Returns false and does not update the bounds if
// this partition has a disjoint margin with the established margin.
static bool UpdateLeftMargin(const ColPartition &part, int *margin_left,
                             int *margin_right) {
  const TBOX &part_box = part.bounding_box();
  int top = part_box.top();
  int bottom = part_box.bottom();
  int tl_key = part.SortKey(part.left_margin(), top);
  int tr_key = part.SortKey(part_box.left(), top);
  int bl_key = part.SortKey(part.left_margin(), bottom);
  int br_key = part.SortKey(part_box.left(), bottom);
  int left_key = std::max(tl_key, bl_key);
  int right_key = std::min(tr_key, br_key);
  if (left_key <= *margin_right && right_key >= *margin_left) {
    // This part is good - let's keep it.
    *margin_right = std::min(*margin_right, right_key);
    *margin_left = std::max(*margin_left, left_key);
    return true;
  }
  return false;
}

// Computes and returns in start, end a line segment formed from a
// forwards-iterated group of left edges of partitions that satisfy the
// condition that the intersection of the left margins is non-empty, ie the
// rightmost left margin is to the left of the leftmost left bounding box edge.
// On return the iterator is set to the start of the next run.
void ColPartition::LeftEdgeRun(ColPartition_IT *part_it, ICOORD *start,
                               ICOORD *end) {
  ColPartition *part = part_it->data();
  ColPartition *start_part = part;
  int start_y = part->bounding_box_.top();
  if (!part_it->at_first()) {
    int prev_bottom = part_it->data_relative(-1)->bounding_box_.bottom();
    if (prev_bottom < start_y) {
      start_y = prev_bottom;
    } else if (prev_bottom > start_y) {
      start_y = (start_y + prev_bottom) / 2;
    }
  }
  int end_y = part->bounding_box_.bottom();
  int margin_right = INT32_MAX;
  int margin_left = -INT32_MAX;
  UpdateLeftMargin(*part, &margin_left, &margin_right);
  do {
    part_it->forward();
    part = part_it->data();
  } while (!part_it->at_first() &&
           UpdateLeftMargin(*part, &margin_left, &margin_right));
  // The run ended. If we were pushed inwards, compute the next run and
  // extend it backwards into the run we just calculated to find the end of
  // this run that provides a tight box.
  int next_margin_right = INT32_MAX;
  int next_margin_left = -INT32_MAX;
  UpdateLeftMargin(*part, &next_margin_left, &next_margin_right);
  if (next_margin_left > margin_right) {
    ColPartition_IT next_it(*part_it);
    do {
      next_it.forward();
      part = next_it.data();
    } while (!next_it.at_first() &&
             UpdateLeftMargin(*part, &next_margin_left, &next_margin_right));
    // Now extend the next run backwards into the original run to get the
    // tightest fit.
    do {
      part_it->backward();
      part = part_it->data();
    } while (part != start_part &&
             UpdateLeftMargin(*part, &next_margin_left, &next_margin_right));
    part_it->forward();
  }
  // Now calculate the end_y.
  part = part_it->data_relative(-1);
  end_y = part->bounding_box_.bottom();
  if (!part_it->at_first() && part_it->data()->bounding_box_.top() < end_y) {
    end_y = (end_y + part_it->data()->bounding_box_.top()) / 2;
  }
  start->set_y(start_y);
  start->set_x(part->XAtY(margin_right, start_y));
  end->set_y(end_y);
  end->set_x(part->XAtY(margin_right, end_y));
  if (textord_debug_tabfind && !part_it->at_first()) {
    tprintf("Left run from y=%d to %d terminated with sum %d-%d, new %d-%d\n",
            start_y, end_y, part->XAtY(margin_left, end_y), end->x(),
            part->left_margin_, part->bounding_box_.left());
  }
}

// Helper updates margin_left and margin_right, being the bounds of the right
// margin of part of a block. Returns false and does not update the bounds if
// this partition has a disjoint margin with the established margin.
static bool UpdateRightMargin(const ColPartition &part, int *margin_left,
                              int *margin_right) {
  const TBOX &part_box = part.bounding_box();
  int top = part_box.top();
  int bottom = part_box.bottom();
  int tl_key = part.SortKey(part_box.right(), top);
  int tr_key = part.SortKey(part.right_margin(), top);
  int bl_key = part.SortKey(part_box.right(), bottom);
  int br_key = part.SortKey(part.right_margin(), bottom);
  int left_key = std::max(tl_key, bl_key);
  int right_key = std::min(tr_key, br_key);
  if (left_key <= *margin_right && right_key >= *margin_left) {
    // This part is good - let's keep it.
    *margin_right = std::min(*margin_right, right_key);
    *margin_left = std::max(*margin_left, left_key);
    return true;
  }
  return false;
}

// Computes and returns in start, end a line segment formed from a
// backwards-iterated group of right edges of partitions that satisfy the
// condition that the intersection of the right margins is non-empty, ie the
// leftmost right margin is to the right of the rightmost right bounding box
// edge.
// On return the iterator is set to the start of the next run.
void ColPartition::RightEdgeRun(ColPartition_IT *part_it, ICOORD *start,
                                ICOORD *end) {
  ColPartition *part = part_it->data();
  ColPartition *start_part = part;
  int start_y = part->bounding_box_.bottom();
  if (!part_it->at_last()) {
    int next_y = part_it->data_relative(1)->bounding_box_.top();
    if (next_y > start_y) {
      start_y = next_y;
    } else if (next_y < start_y) {
      start_y = (start_y + next_y) / 2;
    }
  }
  int end_y = part->bounding_box_.top();
  int margin_right = INT32_MAX;
  int margin_left = -INT32_MAX;
  UpdateRightMargin(*part, &margin_left, &margin_right);
  do {
    part_it->backward();
    part = part_it->data();
  } while (!part_it->at_last() &&
           UpdateRightMargin(*part, &margin_left, &margin_right));
  // The run ended. If we were pushed inwards, compute the next run and
  // extend it backwards to find the end of this run for a tight box.
  int next_margin_right = INT32_MAX;
  int next_margin_left = -INT32_MAX;
  UpdateRightMargin(*part, &next_margin_left, &next_margin_right);
  if (next_margin_right < margin_left) {
    ColPartition_IT next_it(*part_it);
    do {
      next_it.backward();
      part = next_it.data();
    } while (!next_it.at_last() &&
             UpdateRightMargin(*part, &next_margin_left, &next_margin_right));
    // Now extend the next run forwards into the original run to get the
    // tightest fit.
    do {
      part_it->forward();
      part = part_it->data();
    } while (part != start_part &&
             UpdateRightMargin(*part, &next_margin_left, &next_margin_right));
    part_it->backward();
  }
  // Now calculate the end_y.
  part = part_it->data_relative(1);
  end_y = part->bounding_box().top();
  if (!part_it->at_last() && part_it->data()->bounding_box_.bottom() > end_y) {
    end_y = (end_y + part_it->data()->bounding_box_.bottom()) / 2;
  }
  start->set_y(start_y);
  start->set_x(part->XAtY(margin_left, start_y));
  end->set_y(end_y);
  end->set_x(part->XAtY(margin_left, end_y));
  if (textord_debug_tabfind && !part_it->at_last()) {
    tprintf("Right run from y=%d to %d terminated with sum %d-%d, new %d-%d\n",
            start_y, end_y, end->x(), part->XAtY(margin_right, end_y),
            part->bounding_box_.right(), part->right_margin_);
  }
}

} // namespace tesseract.<|MERGE_RESOLUTION|>--- conflicted
+++ resolved
@@ -982,12 +982,8 @@
     Print();
   }
   if (left_margin_ > bounding_box_.left() && textord_debug_bugs) {
-<<<<<<< HEAD
-    tprintf("WARNING: Made partition with bad left coords, %d > %d\n", left_margin_, bounding_box_.left());
-=======
-    tprintf("Made partition with bad left coords, %d > %d\n", left_margin_,
+    tprintf("WARNING: Made partition with bad left coords, %d > %d\n", left_margin_,
             bounding_box_.left());
->>>>>>> 66dc90bc
     Print();
   }
   // Fix partner lists. The bounding box has changed and partners are stored
