/**********************************************************************
 * File:        tordmain.cpp  (Formerly textordp.c)
 * Description: C++ top level textord code.
 * Author:      Ray Smith
 *
 * (C) Copyright 1992, Hewlett-Packard Ltd.
 ** Licensed under the Apache License, Version 2.0 (the "License");
 ** you may not use this file except in compliance with the License.
 ** You may obtain a copy of the License at
 ** http://www.apache.org/licenses/LICENSE-2.0
 ** Unless required by applicable law or agreed to in writing, software
 ** distributed under the License is distributed on an "AS IS" BASIS,
 ** WITHOUT WARRANTIES OR CONDITIONS OF ANY KIND, either express or implied.
 ** See the License for the specific language governing permissions and
 ** limitations under the License.
 *
 **********************************************************************/

#define _USE_MATH_DEFINES // for M_PI

#ifdef HAVE_CONFIG_H
#  include "config_auto.h"
#endif

#include "tordmain.h"

#include "arrayaccess.h" // for GET_DATA_BYTE
#include "blobbox.h"     // for BLOBNBOX_IT, BLOBNBOX, TO_BLOCK, TO_B...
#include "ccstruct.h"    // for CCStruct, CCStruct::kXHeightFraction
#include "clst.h"        // for CLISTIZE
#include "coutln.h"      // for C_OUTLINE_IT, C_OUTLINE_LIST, C_OUTLINE
#include "drawtord.h"    // for plot_box_list, to_win, create_to_win
#include "edgblob.h"     // for extract_edges
#include "errcode.h"     // for ASSERT_HOST, ...
#include "makerow.h"     // for textord_test_x, textord_test_y, texto...
#include "ocrblock.h"    // for BLOCK_IT, BLOCK, BLOCK_LIST (ptr only)
#include "ocrrow.h"      // for ROW, ROW_IT, ROW_LIST, tweak_row_base...
#include "params.h"      // for DoubleParam, BoolParam, IntParam
#include "pdblock.h"     // for PDBLK
#include "points.h"      // for FCOORD, ICOORD
#include "polyblk.h"     // for POLY_BLOCK
#include "quadratc.h"    // for QUAD_COEFFS
#include "quspline.h"    // for QSPLINE, tweak_row_baseline
#include "rect.h"        // for TBOX
#include "scrollview.h"  // for ScrollView, ScrollView::WHITE
#include "statistc.h"    // for STATS
#include "stepblob.h"    // for C_BLOB_IT, C_BLOB, C_BLOB_LIST
#include "textord.h"     // for Textord, WordWithBox, WordGrid, WordS...
#include "tprintf.h"     // for tprintf
#include "werd.h"        // for WERD_IT, WERD, WERD_LIST, W_DONT_CHOP

#include <allheaders.h> // for pixDestroy, pixGetHeight, boxCreate

#include <cfloat>  // for FLT_MAX
#include <cmath>   // for ceil, floor, M_PI
#include <cstdint> // for INT16_MAX, uint32_t, int32_t, int16_t

namespace tesseract {

#define MAX_NEAREST_DIST 600 // for block skew stats

CLISTIZE(WordWithBox)

/**********************************************************************
 * SetBlobStrokeWidth
 *
 * Set the horizontal and vertical stroke widths in the blob.
 **********************************************************************/
void SetBlobStrokeWidth(Pix *pix, BLOBNBOX *blob) {
  // Cut the blob rectangle into a Pix.
  int pix_height = pixGetHeight(pix);
  const TBOX &box = blob->bounding_box();
  int width = box.width();
  int height = box.height();
  Box *blob_pix_box = boxCreate(box.left(), pix_height - box.top(), width, height);
  Pix *pix_blob = pixClipRectangle(pix, blob_pix_box, nullptr);
  boxDestroy(&blob_pix_box);
  Pix *dist_pix = pixDistanceFunction(pix_blob, 4, 8, L_BOUNDARY_BG);
  pixDestroy(&pix_blob);
  // Compute the stroke widths.
  uint32_t *data = pixGetData(dist_pix);
  int wpl = pixGetWpl(dist_pix);
  // Horizontal width of stroke.
  STATS h_stats(0, width + 1);
  for (int y = 0; y < height; ++y) {
    uint32_t *pixels = data + y * wpl;
    int prev_pixel = 0;
    int pixel = GET_DATA_BYTE(pixels, 0);
    for (int x = 1; x < width; ++x) {
      int next_pixel = GET_DATA_BYTE(pixels, x);
      // We are looking for a pixel that is equal to its vertical neighbours,
      // yet greater than its left neighbour.
      if (prev_pixel < pixel && (y == 0 || pixel == GET_DATA_BYTE(pixels - wpl, x - 1)) &&
          (y == height - 1 || pixel == GET_DATA_BYTE(pixels + wpl, x - 1))) {
        if (pixel > next_pixel) {
          // Single local max, so an odd width.
          h_stats.add(pixel * 2 - 1, 1);
        } else if (pixel == next_pixel && x + 1 < width && pixel > GET_DATA_BYTE(pixels, x + 1)) {
          // Double local max, so an even width.
          h_stats.add(pixel * 2, 1);
        }
      }
      prev_pixel = pixel;
      pixel = next_pixel;
    }
  }
  // Vertical width of stroke.
  STATS v_stats(0, height + 1);
  for (int x = 0; x < width; ++x) {
    int prev_pixel = 0;
    int pixel = GET_DATA_BYTE(data, x);
    for (int y = 1; y < height; ++y) {
      uint32_t *pixels = data + y * wpl;
      int next_pixel = GET_DATA_BYTE(pixels, x);
      // We are looking for a pixel that is equal to its horizontal neighbours,
      // yet greater than its upper neighbour.
      if (prev_pixel < pixel && (x == 0 || pixel == GET_DATA_BYTE(pixels - wpl, x - 1)) &&
          (x == width - 1 || pixel == GET_DATA_BYTE(pixels - wpl, x + 1))) {
        if (pixel > next_pixel) {
          // Single local max, so an odd width.
          v_stats.add(pixel * 2 - 1, 1);
        } else if (pixel == next_pixel && y + 1 < height &&
                   pixel > GET_DATA_BYTE(pixels + wpl, x)) {
          // Double local max, so an even width.
          v_stats.add(pixel * 2, 1);
        }
      }
      prev_pixel = pixel;
      pixel = next_pixel;
    }
  }
  pixDestroy(&dist_pix);
  // Store the horizontal and vertical width in the blob, keeping both
  // widths if there is enough information, otherwise only the one with
  // the most samples.
  // If there are insufficient samples, store zero, rather than using
  // 2*area/perimeter, as the numbers that gives do not match the numbers
  // from the distance method.
  if (h_stats.get_total() >= (width + height) / 4) {
    blob->set_horz_stroke_width(h_stats.ile(0.5f));
    if (v_stats.get_total() >= (width + height) / 4)
      blob->set_vert_stroke_width(v_stats.ile(0.5f));
    else
      blob->set_vert_stroke_width(0.0f);
  } else {
    if (v_stats.get_total() >= (width + height) / 4 || v_stats.get_total() > h_stats.get_total()) {
      blob->set_horz_stroke_width(0.0f);
      blob->set_vert_stroke_width(v_stats.ile(0.5f));
    } else {
      blob->set_horz_stroke_width(h_stats.get_total() > 2 ? h_stats.ile(0.5f) : 0.0f);
      blob->set_vert_stroke_width(0.0f);
    }
  }
}

/**********************************************************************
 * assign_blobs_to_blocks2
 *
 * Make a list of TO_BLOCKs for portrait and landscape orientation.
 **********************************************************************/

void assign_blobs_to_blocks2(Pix *pix,
                             BLOCK_LIST *blocks,           // blocks to process
                             TO_BLOCK_LIST *port_blocks) { // output list
  BLOCK *block;                                            // current block
  BLOBNBOX *newblob;                                       // created blob
  C_BLOB *blob;                                            // current blob
  BLOCK_IT block_it = blocks;
  C_BLOB_IT blob_it;       // iterator
  BLOBNBOX_IT port_box_it; // iterator
                           // destination iterator
  TO_BLOCK_IT port_block_it = port_blocks;
  TO_BLOCK *port_block; // created block

  for (block_it.mark_cycle_pt(); !block_it.cycled_list(); block_it.forward()) {
    block = block_it.data();
    port_block = new TO_BLOCK(block);

    // Convert the good outlines to block->blob_list
    port_box_it.set_to_list(&port_block->blobs);
    blob_it.set_to_list(block->blob_list());
    for (blob_it.mark_cycle_pt(); !blob_it.cycled_list(); blob_it.forward()) {
      blob = blob_it.extract();
      newblob = new BLOBNBOX(blob); // Convert blob to BLOBNBOX.
      SetBlobStrokeWidth(pix, newblob);
      port_box_it.add_after_then_move(newblob);
    }

    // Put the rejected outlines in block->noise_blobs, which allows them to
    // be reconsidered and sorted back into rows and recover outlines mistakenly
    // rejected.
    port_box_it.set_to_list(&port_block->noise_blobs);
    blob_it.set_to_list(block->reject_blobs());
    for (blob_it.mark_cycle_pt(); !blob_it.cycled_list(); blob_it.forward()) {
      blob = blob_it.extract();
      newblob = new BLOBNBOX(blob); // Convert blob to BLOBNBOX.
      SetBlobStrokeWidth(pix, newblob);
      port_box_it.add_after_then_move(newblob);
    }

    port_block_it.add_after_then_move(port_block);
  }
}

/**********************************************************************
 * find_components
 *
 * Find the C_OUTLINEs of the connected components in each block, put them
 * in C_BLOBs, and filter them by size, putting the different size
 * grades on different lists in the matching TO_BLOCK in to_blocks.
 **********************************************************************/

void Textord::find_components(Pix *pix, BLOCK_LIST *blocks, TO_BLOCK_LIST *to_blocks) {
  int width = pixGetWidth(pix);
  int height = pixGetHeight(pix);
  if (width > INT16_MAX || height > INT16_MAX) {
    tprintf("Input image too large! (%d, %d)\n", width, height);
    return; // Can't handle it.
  }

  BLOCK_IT block_it(blocks); // iterator
  for (block_it.mark_cycle_pt(); !block_it.cycled_list(); block_it.forward()) {
    BLOCK *block = block_it.data();
    if (block->pdblk.poly_block() == nullptr || block->pdblk.poly_block()->IsText()) {
      extract_edges(pix, block);
    }
  }

  assign_blobs_to_blocks2(pix, blocks, to_blocks);
  ICOORD page_tr(width, height);
  filter_blobs(page_tr, to_blocks, !textord_test_landscape);
}

/**********************************************************************
 * filter_blobs
 *
 * Sort the blobs into sizes in all the blocks for later work.
 **********************************************************************/

void Textord::filter_blobs(ICOORD page_tr,        // top right
                           TO_BLOCK_LIST *blocks, // output list
                           bool testing_on) {     // for plotting
  TO_BLOCK_IT block_it = blocks;                  // destination iterator
  TO_BLOCK *block;                                // created block

#ifndef GRAPHICS_DISABLED
  if (to_win != nullptr)
    to_win->Clear();
#endif // !GRAPHICS_DISABLED

  for (block_it.mark_cycle_pt(); !block_it.cycled_list(); block_it.forward()) {
    block = block_it.data();
    block->line_size = filter_noise_blobs(&block->blobs, &block->noise_blobs, &block->small_blobs,
                                          &block->large_blobs);
    if (block->line_size == 0)
      block->line_size = 1;
    block->line_spacing =
        block->line_size *
        (tesseract::CCStruct::kDescenderFraction + tesseract::CCStruct::kXHeightFraction +
         2 * tesseract::CCStruct::kAscenderFraction) /
        tesseract::CCStruct::kXHeightFraction;
    block->line_size *= textord_min_linesize;
    block->max_blob_size = block->line_size * textord_excess_blobsize;

#ifndef GRAPHICS_DISABLED
    if (textord_show_blobs && testing_on) {
      if (to_win == nullptr)
        create_to_win(page_tr);
      block->plot_graded_blobs(to_win);
    }
    if (textord_show_boxes && testing_on) {
      if (to_win == nullptr)
        create_to_win(page_tr);
      plot_box_list(to_win, &block->noise_blobs, ScrollView::WHITE);
      plot_box_list(to_win, &block->small_blobs, ScrollView::WHITE);
      plot_box_list(to_win, &block->large_blobs, ScrollView::WHITE);
      plot_box_list(to_win, &block->blobs, ScrollView::WHITE);
    }
#endif // !GRAPHICS_DISABLED
  }
}

/**********************************************************************
 * filter_noise_blobs
 *
 * Move small blobs to a separate list.
 **********************************************************************/

float Textord::filter_noise_blobs(BLOBNBOX_LIST *src_list,     // original list
                                  BLOBNBOX_LIST *noise_list,   // noise list
                                  BLOBNBOX_LIST *small_list,   // small blobs
                                  BLOBNBOX_LIST *large_list) { // large blobs
  int16_t height;                                              // height of blob
  int16_t width;                                               // of blob
  BLOBNBOX *blob;                                              // current blob
  float initial_x;                                             // first guess
  BLOBNBOX_IT src_it = src_list;                               // iterators
  BLOBNBOX_IT noise_it = noise_list;
  BLOBNBOX_IT small_it = small_list;
  BLOBNBOX_IT large_it = large_list;
  STATS size_stats(0, MAX_NEAREST_DIST);
  // blob heights
  float min_y; // size limits
  float max_y;
  float max_x;
  float max_height; // of good blobs

  for (src_it.mark_cycle_pt(); !src_it.cycled_list(); src_it.forward()) {
    blob = src_it.data();
    if (blob->bounding_box().height() < textord_max_noise_size)
      noise_it.add_after_then_move(src_it.extract());
    else if (blob->enclosed_area() >= blob->bounding_box().height() * blob->bounding_box().width() *
                                          textord_noise_area_ratio)
      small_it.add_after_then_move(src_it.extract());
  }
  for (src_it.mark_cycle_pt(); !src_it.cycled_list(); src_it.forward()) {
    size_stats.add(src_it.data()->bounding_box().height(), 1);
  }
  initial_x = size_stats.ile(textord_initialx_ile);
  max_y = ceil(initial_x *
               (tesseract::CCStruct::kDescenderFraction + tesseract::CCStruct::kXHeightFraction +
                2 * tesseract::CCStruct::kAscenderFraction) /
               tesseract::CCStruct::kXHeightFraction);
  min_y = floor(initial_x / 2);
  max_x = ceil(initial_x * textord_width_limit);
  small_it.move_to_first();
  for (small_it.mark_cycle_pt(); !small_it.cycled_list(); small_it.forward()) {
    height = small_it.data()->bounding_box().height();
    if (height > max_y)
      large_it.add_after_then_move(small_it.extract());
    else if (height >= min_y)
      src_it.add_after_then_move(small_it.extract());
  }
  size_stats.clear();
  for (src_it.mark_cycle_pt(); !src_it.cycled_list(); src_it.forward()) {
    height = src_it.data()->bounding_box().height();
    width = src_it.data()->bounding_box().width();
    if (height < min_y)
      small_it.add_after_then_move(src_it.extract());
    else if (height > max_y || width > max_x)
      large_it.add_after_then_move(src_it.extract());
    else
      size_stats.add(height, 1);
  }
  max_height = size_stats.ile(textord_initialasc_ile);
  //      tprintf("max_y=%g, min_y=%g, initial_x=%g, max_height=%g,",
  //              max_y,min_y,initial_x,max_height);
  max_height *= tesseract::CCStruct::kXHeightCapRatio;
  if (max_height > initial_x)
    initial_x = max_height;
  //      tprintf(" ret=%g\n",initial_x);
  return initial_x;
}

// Fixes the block so it obeys all the rules:
// Must have at least one ROW.
// Must have at least one WERD.
// WERDs contain a fake blob.
void Textord::cleanup_nontext_block(BLOCK *block) {
  // Non-text blocks must contain at least one row.
  ROW_IT row_it(block->row_list());
  if (row_it.empty()) {
    const TBOX &box = block->pdblk.bounding_box();
    float height = box.height();
    int32_t xstarts[2] = {box.left(), box.right()};
    double coeffs[3] = {0.0, 0.0, static_cast<double>(box.bottom())};
    ROW *row = new ROW(1, xstarts, coeffs, height / 2.0f, height / 4.0f, height / 4.0f, 0, 1);
    row_it.add_after_then_move(row);
  }
  // Each row must contain at least one word.
  for (row_it.mark_cycle_pt(); !row_it.cycled_list(); row_it.forward()) {
    ROW *row = row_it.data();
    WERD_IT w_it(row->word_list());
    if (w_it.empty()) {
      // Make a fake blob to put in the word.
      TBOX box = block->row_list()->singleton() ? block->pdblk.bounding_box() : row->bounding_box();
      C_BLOB *blob = C_BLOB::FakeBlob(box);
      C_BLOB_LIST blobs;
      C_BLOB_IT blob_it(&blobs);
      blob_it.add_after_then_move(blob);
      WERD *word = new WERD(&blobs, 0, nullptr);
      w_it.add_after_then_move(word);
    }
    // Each word must contain a fake blob.
    for (w_it.mark_cycle_pt(); !w_it.cycled_list(); w_it.forward()) {
      WERD *word = w_it.data();
      // Just assert that this is true, as it would be useful to find
      // out why it isn't.
      ASSERT_HOST(!word->cblob_list()->empty());
    }
    row->recalc_bounding_box();
  }
}

/**********************************************************************
 * cleanup_blocks
 *
 * Delete empty blocks, rows from the page.
 **********************************************************************/

void Textord::cleanup_blocks(bool clean_noise, BLOCK_LIST *blocks) {
  BLOCK_IT block_it = blocks; // iterator
  ROW_IT row_it;              // row iterator

  int num_rows = 0;
  int num_rows_all = 0;
  int num_blocks = 0;
  int num_blocks_all = 0;
  for (block_it.mark_cycle_pt(); !block_it.cycled_list(); block_it.forward()) {
    BLOCK *block = block_it.data();
    if (block->pdblk.poly_block() != nullptr && !block->pdblk.poly_block()->IsText()) {
      cleanup_nontext_block(block);
      continue;
    }
    num_rows = 0;
    num_rows_all = 0;
    if (clean_noise) {
      row_it.set_to_list(block->row_list());
      for (row_it.mark_cycle_pt(); !row_it.cycled_list(); row_it.forward()) {
        ROW *row = row_it.data();
        ++num_rows_all;
        clean_small_noise_from_words(row);
        if ((textord_noise_rejrows && !row->word_list()->empty() && clean_noise_from_row(row)) ||
            row->word_list()->empty()) {
          delete row_it.extract(); // lose empty row.
        } else {
          if (textord_noise_rejwords)
            clean_noise_from_words(row_it.data());
          if (textord_blshift_maxshift >= 0)
            tweak_row_baseline(row, textord_blshift_maxshift, textord_blshift_xfraction);
          ++num_rows;
        }
      }
    }
    if (block->row_list()->empty()) {
      delete block_it.extract(); // Lose empty text blocks.
    } else {
      ++num_blocks;
    }
    ++num_blocks_all;
    if (textord_noise_debug)
      tprintf("cleanup_blocks: # rows = %d / %d\n", num_rows, num_rows_all);
  }
  if (textord_noise_debug)
    tprintf("cleanup_blocks: # blocks = %d / %d\n", num_blocks, num_blocks_all);
}

/**********************************************************************
 * clean_noise_from_row
 *
 * Move blobs of words from rows of garbage into the reject blobs list.
 **********************************************************************/

bool Textord::clean_noise_from_row( // remove empties
    ROW *row                        // row to clean
) {
  bool testing_on;
  TBOX blob_box;            // bounding box
  C_BLOB *blob;             // current blob
  C_OUTLINE *outline;       // current outline
  WERD *word;               // current word
  int32_t blob_size;        // biggest size
  int32_t trans_count = 0;  // no of transitions
  int32_t trans_threshold;  // noise tolerance
  int32_t dot_count;        // small objects
  int32_t norm_count;       // normal objects
  int32_t super_norm_count; // real char-like
                            // words of row
  WERD_IT word_it = row->word_list();
  C_BLOB_IT blob_it;   // blob iterator
  C_OUTLINE_IT out_it; // outline iterator

  testing_on = textord_test_y > row->base_line(textord_test_x) && textord_show_blobs &&
               textord_test_y < row->base_line(textord_test_x) + row->x_height();
  dot_count = 0;
  norm_count = 0;
  super_norm_count = 0;
  for (word_it.mark_cycle_pt(); !word_it.cycled_list(); word_it.forward()) {
    word = word_it.data(); // current word
                           // blobs in word
    blob_it.set_to_list(word->cblob_list());
    for (blob_it.mark_cycle_pt(); !blob_it.cycled_list(); blob_it.forward()) {
      blob = blob_it.data();
      if (!word->flag(W_DONT_CHOP)) {
        // get outlines
        out_it.set_to_list(blob->out_list());
        for (out_it.mark_cycle_pt(); !out_it.cycled_list(); out_it.forward()) {
          outline = out_it.data();
          blob_box = outline->bounding_box();
          blob_size = blob_box.width() > blob_box.height() ? blob_box.width() : blob_box.height();
          if (blob_size < textord_noise_sizelimit * row->x_height())
            dot_count++; // count smal outlines
          if (!outline->child()->empty() &&
              blob_box.height() < (1 + textord_noise_syfract) * row->x_height() &&
              blob_box.height() > (1 - textord_noise_syfract) * row->x_height() &&
              blob_box.width() < (1 + textord_noise_sxfract) * row->x_height() &&
              blob_box.width() > (1 - textord_noise_sxfract) * row->x_height())
            super_norm_count++; // count smal outlines
        }
      } else
        super_norm_count++;
      blob_box = blob->bounding_box();
      blob_size = blob_box.width() > blob_box.height() ? blob_box.width() : blob_box.height();
      if (blob_size >= textord_noise_sizelimit * row->x_height() &&
          blob_size < row->x_height() * 2) {
        trans_threshold = blob_size / textord_noise_sizefraction;
        trans_count = blob->count_transitions(trans_threshold);
        if (trans_count < textord_noise_translimit)
          norm_count++;
      } else if (blob_box.height() > row->x_height() * 2 &&
                 (!word_it.at_first() || !blob_it.at_first()))
        dot_count += 2;
      if (testing_on) {
        tprintf("Blob at (%d,%d) -> (%d,%d), ols=%d, tc=%d, bldiff=%g\n", blob_box.left(),
                blob_box.bottom(), blob_box.right(), blob_box.top(), blob->out_list()->length(),
                trans_count, blob_box.bottom() - row->base_line(blob_box.left()));
      }
    }
  }
  if (textord_noise_debug) {
<<<<<<< HEAD
    tprintf("Row ending at (%d,%g):",
      blob_box.right (), row->base_line (blob_box.right ()));
    tprintf(" R=%g, dc=%d, nc=%d, %s\n",
      norm_count > 0 ? static_cast<float>(dot_count) / norm_count : 9999,
      dot_count, norm_count,
      dot_count > norm_count * textord_noise_normratio
      && dot_count > 2 ? "REJECTED" : "ACCEPTED");
=======
    tprintf("Row ending at (%d,%g):", blob_box.right(), row->base_line(blob_box.right()));
    tprintf(" R=%g, dc=%d, nc=%d, %s\n",
            norm_count > 0 ? static_cast<float>(dot_count) / norm_count : 9999, dot_count,
            norm_count,
            dot_count > norm_count * textord_noise_normratio && dot_count > 2 ? "REJECTED"
                                                                              : "ACCEPTED");
>>>>>>> 87b0a4de
  }
  return super_norm_count < textord_noise_sncount &&
         dot_count > norm_count * textord_noise_rowratio && dot_count > 2;
}

/**********************************************************************
 * clean_noise_from_words
 *
 * Move blobs of words from rows of garbage into the reject blobs list.
 **********************************************************************/

void Textord::clean_noise_from_words( // remove empties
    ROW *row                          // row to clean
) {
  TBOX blob_box;           // bounding box
  C_BLOB *blob;            // current blob
  C_OUTLINE *outline;      // current outline
  WERD *word;              // current word
  int32_t blob_size;       // biggest size
  int32_t trans_count;     // no of transitions
  int32_t trans_threshold; // noise tolerance
  int32_t dot_count;       // small objects
  int32_t norm_count;      // normal objects
  int32_t dud_words;       // number discarded
  int32_t ok_words;        // number remaining
  int32_t word_index;      // current word
                           // words of row
  WERD_IT word_it = row->word_list();
  C_BLOB_IT blob_it;   // blob iterator
  C_OUTLINE_IT out_it; // outline iterator

  ok_words = word_it.length();
  if (ok_words == 0 || textord_no_rejects)
    return;
  // was it chucked
  std::vector<int8_t> word_dud(ok_words);
  dud_words = 0;
  ok_words = 0;
  word_index = 0;
  for (word_it.mark_cycle_pt(); !word_it.cycled_list(); word_it.forward()) {
    word = word_it.data(); // current word
    dot_count = 0;
    norm_count = 0;
    // blobs in word
    blob_it.set_to_list(word->cblob_list());
    for (blob_it.mark_cycle_pt(); !blob_it.cycled_list(); blob_it.forward()) {
      blob = blob_it.data();
      if (!word->flag(W_DONT_CHOP)) {
        // get outlines
        out_it.set_to_list(blob->out_list());
        for (out_it.mark_cycle_pt(); !out_it.cycled_list(); out_it.forward()) {
          outline = out_it.data();
          blob_box = outline->bounding_box();
          blob_size = blob_box.width() > blob_box.height() ? blob_box.width() : blob_box.height();
          if (blob_size < textord_noise_sizelimit * row->x_height())
            dot_count++; // count smal outlines
          if (!outline->child()->empty() &&
              blob_box.height() < (1 + textord_noise_syfract) * row->x_height() &&
              blob_box.height() > (1 - textord_noise_syfract) * row->x_height() &&
              blob_box.width() < (1 + textord_noise_sxfract) * row->x_height() &&
              blob_box.width() > (1 - textord_noise_sxfract) * row->x_height())
            norm_count++; // count smal outlines
        }
      } else
        norm_count++;
      blob_box = blob->bounding_box();
      blob_size = blob_box.width() > blob_box.height() ? blob_box.width() : blob_box.height();
      if (blob_size >= textord_noise_sizelimit * row->x_height() &&
          blob_size < row->x_height() * 2) {
        trans_threshold = blob_size / textord_noise_sizefraction;
        trans_count = blob->count_transitions(trans_threshold);
        if (trans_count < textord_noise_translimit)
          norm_count++;
      } else if (blob_box.height() > row->x_height() * 2 &&
                 (!word_it.at_first() || !blob_it.at_first()))
        dot_count += 2;
    }
    if (dot_count > 2 && !word->flag(W_REP_CHAR)) {
      if (dot_count > norm_count * textord_noise_normratio * 2)
        word_dud[word_index] = 2;
      else if (dot_count > norm_count * textord_noise_normratio)
        word_dud[word_index] = 1;
      else
        word_dud[word_index] = 0;
    } else {
      word_dud[word_index] = 0;
    }
    if (word_dud[word_index] == 2)
      dud_words++;
    else
      ok_words++;
    word_index++;
  }

  word_index = 0;
  for (word_it.mark_cycle_pt(); !word_it.cycled_list(); word_it.forward()) {
    if (word_dud[word_index] == 2 || (word_dud[word_index] == 1 && dud_words > ok_words)) {
      word = word_it.data(); // Current word.
      // Previously we threw away the entire word.
      // Now just aggressively throw all small blobs into the reject list, where
      // the classifier can decide whether they are actually needed.
      word->CleanNoise(textord_noise_sizelimit * row->x_height());
    }
    word_index++;
  }
}

// Remove outlines that are a tiny fraction in either width or height
// of the word height.
void Textord::clean_small_noise_from_words(ROW *row) {
  WERD_IT word_it(row->word_list());
  for (word_it.mark_cycle_pt(); !word_it.cycled_list(); word_it.forward()) {
    WERD *word = word_it.data();
    int min_size = static_cast<int>(textord_noise_hfract * word->bounding_box().height() + 0.5);
    C_BLOB_IT blob_it(word->cblob_list());
    for (blob_it.mark_cycle_pt(); !blob_it.cycled_list(); blob_it.forward()) {
      C_BLOB *blob = blob_it.data();
      C_OUTLINE_IT out_it(blob->out_list());
      for (out_it.mark_cycle_pt(); !out_it.cycled_list(); out_it.forward()) {
        C_OUTLINE *outline = out_it.data();
        outline->RemoveSmallRecursive(min_size, &out_it);
      }
      if (blob->out_list()->empty()) {
        delete blob_it.extract();
      }
    }
    if (word->cblob_list()->empty()) {
      if (!word_it.at_last()) {
        // The next word is no longer a fuzzy non space if it was before,
        // since the word before is about to be deleted.
        WERD *next_word = word_it.data_relative(1);
        if (next_word->flag(W_FUZZY_NON)) {
          next_word->set_flag(W_FUZZY_NON, false);
        }
      }
      delete word_it.extract();
    }
  }
}

// Local struct to hold a group of blocks.
struct BlockGroup {
  BlockGroup() : rotation(1.0f, 0.0f), angle(0.0f), min_xheight(1.0f) {}
  explicit BlockGroup(BLOCK *block)
      : bounding_box(block->pdblk.bounding_box())
      , rotation(block->re_rotation())
      , angle(block->re_rotation().angle())
      , min_xheight(block->x_height()) {
    blocks.push_back(block);
  }
  // Union of block bounding boxes.
  TBOX bounding_box;
  // Common rotation of the blocks.
  FCOORD rotation;
  // Angle of rotation.
  float angle;
  // Min xheight of the blocks.
  float min_xheight;
  // Collection of borrowed pointers to the blocks in the group.
  std::vector<BLOCK *> blocks;
};

// Groups blocks by rotation, then, for each group, makes a WordGrid and calls
// TransferDiacriticsToWords to copy the diacritic blobs to the most
// appropriate words in the group of blocks. Source blobs are not touched.
void Textord::TransferDiacriticsToBlockGroups(BLOBNBOX_LIST *diacritic_blobs, BLOCK_LIST *blocks) {
  // Angle difference larger than this is too much to consider equal.
  // They should only be in multiples of M_PI/2 anyway.
  const double kMaxAngleDiff = 0.01; // About 0.6 degrees.
  std::vector<BlockGroup *> groups;
  BLOCK_IT bk_it(blocks);
  for (bk_it.mark_cycle_pt(); !bk_it.cycled_list(); bk_it.forward()) {
    BLOCK *block = bk_it.data();
    if (block->pdblk.poly_block() != nullptr && !block->pdblk.poly_block()->IsText()) {
      continue;
    }
    // Linear search of the groups to find a matching rotation.
    float block_angle = block->re_rotation().angle();
    int best_g = 0;
    float best_angle_diff = FLT_MAX;
    for (int g = 0; g < groups.size(); ++g) {
      double angle_diff = fabs(block_angle - groups[g]->angle);
      if (angle_diff > M_PI)
        angle_diff = fabs(angle_diff - 2.0 * M_PI);
      if (angle_diff < best_angle_diff) {
        best_angle_diff = angle_diff;
        best_g = g;
      }
    }
    if (best_angle_diff > kMaxAngleDiff) {
      groups.push_back(new BlockGroup(block));
    } else {
      groups[best_g]->blocks.push_back(block);
      groups[best_g]->bounding_box += block->pdblk.bounding_box();
      float x_height = block->x_height();
      if (x_height < groups[best_g]->min_xheight)
        groups[best_g]->min_xheight = x_height;
    }
  }
  // Now process each group of blocks.
  std::vector<WordWithBox *> word_ptrs;
  word_ptrs.reserve(groups.size());
  for (const auto group : groups) {
    if (group->bounding_box.null_box())
      continue;
    WordGrid word_grid(group->min_xheight, group->bounding_box.botleft(),
                       group->bounding_box.topright());
    for (int b = 0; b < group->blocks.size(); ++b) {
      ROW_IT row_it(group->blocks[b]->row_list());
      for (row_it.mark_cycle_pt(); !row_it.cycled_list(); row_it.forward()) {
        ROW *row = row_it.data();
        // Put the words of the row into the grid.
        WERD_IT w_it(row->word_list());
        for (w_it.mark_cycle_pt(); !w_it.cycled_list(); w_it.forward()) {
          WERD *word = w_it.data();
          auto *box_word = new WordWithBox(word);
          word_grid.InsertBBox(true, true, box_word);
          // Save the pointer where it will be auto-deleted.
          word_ptrs.push_back(box_word);
        }
      }
    }
    for (auto box_word : word_ptrs) {
      delete box_word;
    }
    FCOORD rotation = group->rotation;
    // Make it a forward rotation that will transform blob coords to block.
    rotation.set_y(-rotation.y());
    TransferDiacriticsToWords(diacritic_blobs, rotation, &word_grid);
  }
  for (auto group : groups) {
    delete group;
  }
}

// Places a copy of blobs that are near a word (after applying rotation to the
// blob) in the most appropriate word, unless there is doubt, in which case a
// blob can end up in two words. Source blobs are not touched.
void Textord::TransferDiacriticsToWords(BLOBNBOX_LIST *diacritic_blobs, const FCOORD &rotation,
                                        WordGrid *word_grid) {
  WordSearch ws(word_grid);
  BLOBNBOX_IT b_it(diacritic_blobs);
  // Apply rotation to each blob before finding the nearest words. The rotation
  // allows us to only consider above/below placement and not left/right on
  // vertical text, because all text is horizontal here.
  for (b_it.mark_cycle_pt(); !b_it.cycled_list(); b_it.forward()) {
    BLOBNBOX *blobnbox = b_it.data();
    TBOX blob_box = blobnbox->bounding_box();
    blob_box.rotate(rotation);
    ws.StartRectSearch(blob_box);
    // Above/below refer to word position relative to diacritic. Since some
    // scripts eg Kannada/Telugu habitually put diacritics below words, and
    // others eg Thai/Vietnamese/Latin put most diacritics above words, try
    // for both if there isn't much in it.
    WordWithBox *best_above_word = nullptr;
    WordWithBox *best_below_word = nullptr;
    int best_above_distance = 0;
    int best_below_distance = 0;
    for (WordWithBox *word = ws.NextRectSearch(); word != nullptr; word = ws.NextRectSearch()) {
      if (word->word()->flag(W_REP_CHAR))
        continue;
      TBOX word_box = word->true_bounding_box();
      int x_distance = blob_box.x_gap(word_box);
      int y_distance = blob_box.y_gap(word_box);
      if (x_distance > 0) {
        // Arbitrarily divide x-distance by 2 if there is a major y overlap,
        // and the word is to the left of the diacritic. If the
        // diacritic is a dropped broken character between two words, this will
        // help send all the pieces to a single word, instead of splitting them
        // over the 2 words.
        if (word_box.major_y_overlap(blob_box) && blob_box.left() > word_box.right()) {
          x_distance /= 2;
        }
        y_distance += x_distance;
      }
      if (word_box.y_middle() > blob_box.y_middle() &&
          (best_above_word == nullptr || y_distance < best_above_distance)) {
        best_above_word = word;
        best_above_distance = y_distance;
      }
      if (word_box.y_middle() <= blob_box.y_middle() &&
          (best_below_word == nullptr || y_distance < best_below_distance)) {
        best_below_word = word;
        best_below_distance = y_distance;
      }
    }
    bool above_good = best_above_word != nullptr &&
                      (best_below_word == nullptr ||
                       best_above_distance < best_below_distance + blob_box.height());
    bool below_good = best_below_word != nullptr && best_below_word != best_above_word &&
                      (best_above_word == nullptr ||
                       best_below_distance < best_above_distance + blob_box.height());
    if (below_good) {
      C_BLOB *copied_blob = C_BLOB::deep_copy(blobnbox->cblob());
      copied_blob->rotate(rotation);
      // Put the blob into the word's reject blobs list.
      C_BLOB_IT blob_it(best_below_word->RejBlobs());
      blob_it.add_to_end(copied_blob);
    }
    if (above_good) {
      C_BLOB *copied_blob = C_BLOB::deep_copy(blobnbox->cblob());
      copied_blob->rotate(rotation);
      // Put the blob into the word's reject blobs list.
      C_BLOB_IT blob_it(best_above_word->RejBlobs());
      blob_it.add_to_end(copied_blob);
    }
  }
}

/**********************************************************************
 * tweak_row_baseline
 *
 * Shift baseline to fit the blobs more accurately where they are
 * close enough.
 **********************************************************************/

void tweak_row_baseline(ROW *row, double blshift_maxshift, double blshift_xfraction) {
  TBOX blob_box;      // bounding box
  C_BLOB *blob;       // current blob
  WERD *word;         // current word
  int32_t blob_count; // no of blobs
  int32_t src_index;  // source segment
  int32_t dest_index; // destination segment
  float ydiff;        // baseline error
  float x_centre;     // centre of blob
                      // words of row
  WERD_IT word_it = row->word_list();
  C_BLOB_IT blob_it; // blob iterator

  blob_count = 0;
  for (word_it.mark_cycle_pt(); !word_it.cycled_list(); word_it.forward()) {
    word = word_it.data(); // current word
                           // get total blobs
    blob_count += word->cblob_list()->length();
  }
  if (blob_count == 0)
    return;
  // spline segments
  std::vector<int32_t> xstarts(blob_count + row->baseline.segments + 1);
  // spline coeffs
  std::vector<double> coeffs((blob_count + row->baseline.segments) * 3);

  src_index = 0;
  dest_index = 0;
  xstarts[0] = row->baseline.xcoords[0];
  for (word_it.mark_cycle_pt(); !word_it.cycled_list(); word_it.forward()) {
    word = word_it.data(); // current word
                           // blobs in word
    blob_it.set_to_list(word->cblob_list());
    for (blob_it.mark_cycle_pt(); !blob_it.cycled_list(); blob_it.forward()) {
      blob = blob_it.data();
      blob_box = blob->bounding_box();
      x_centre = (blob_box.left() + blob_box.right()) / 2.0;
      ydiff = blob_box.bottom() - row->base_line(x_centre);
      if (ydiff < 0)
        ydiff = -ydiff / row->x_height();
      else
        ydiff = ydiff / row->x_height();
      if (ydiff < blshift_maxshift && blob_box.height() / row->x_height() > blshift_xfraction) {
        if (xstarts[dest_index] >= x_centre)
          xstarts[dest_index] = blob_box.left();
        coeffs[dest_index * 3] = 0;
        coeffs[dest_index * 3 + 1] = 0;
        coeffs[dest_index * 3 + 2] = blob_box.bottom();
        // shift it
        dest_index++;
        xstarts[dest_index] = blob_box.right() + 1;
      } else {
        if (xstarts[dest_index] <= x_centre) {
          while (row->baseline.xcoords[src_index + 1] <= x_centre &&
                 src_index < row->baseline.segments - 1) {
            if (row->baseline.xcoords[src_index + 1] > xstarts[dest_index]) {
              coeffs[dest_index * 3] = row->baseline.quadratics[src_index].a;
              coeffs[dest_index * 3 + 1] = row->baseline.quadratics[src_index].b;
              coeffs[dest_index * 3 + 2] = row->baseline.quadratics[src_index].c;
              dest_index++;
              xstarts[dest_index] = row->baseline.xcoords[src_index + 1];
            }
            src_index++;
          }
          coeffs[dest_index * 3] = row->baseline.quadratics[src_index].a;
          coeffs[dest_index * 3 + 1] = row->baseline.quadratics[src_index].b;
          coeffs[dest_index * 3 + 2] = row->baseline.quadratics[src_index].c;
          dest_index++;
          xstarts[dest_index] = row->baseline.xcoords[src_index + 1];
        }
      }
    }
  }
  while (src_index < row->baseline.segments &&
         row->baseline.xcoords[src_index + 1] <= xstarts[dest_index])
    src_index++;
  while (src_index < row->baseline.segments) {
    coeffs[dest_index * 3] = row->baseline.quadratics[src_index].a;
    coeffs[dest_index * 3 + 1] = row->baseline.quadratics[src_index].b;
    coeffs[dest_index * 3 + 2] = row->baseline.quadratics[src_index].c;
    dest_index++;
    src_index++;
    xstarts[dest_index] = row->baseline.xcoords[src_index];
  }
  // turn to spline
  row->baseline = QSPLINE(dest_index, &xstarts[0], &coeffs[0]);
}

} // namespace tesseract<|MERGE_RESOLUTION|>--- conflicted
+++ resolved
@@ -518,22 +518,12 @@
     }
   }
   if (textord_noise_debug) {
-<<<<<<< HEAD
-    tprintf("Row ending at (%d,%g):",
-      blob_box.right (), row->base_line (blob_box.right ()));
-    tprintf(" R=%g, dc=%d, nc=%d, %s\n",
-      norm_count > 0 ? static_cast<float>(dot_count) / norm_count : 9999,
-      dot_count, norm_count,
-      dot_count > norm_count * textord_noise_normratio
-      && dot_count > 2 ? "REJECTED" : "ACCEPTED");
-=======
     tprintf("Row ending at (%d,%g):", blob_box.right(), row->base_line(blob_box.right()));
     tprintf(" R=%g, dc=%d, nc=%d, %s\n",
             norm_count > 0 ? static_cast<float>(dot_count) / norm_count : 9999, dot_count,
             norm_count,
             dot_count > norm_count * textord_noise_normratio && dot_count > 2 ? "REJECTED"
                                                                               : "ACCEPTED");
->>>>>>> 87b0a4de
   }
   return super_norm_count < textord_noise_sncount &&
          dot_count > norm_count * textord_noise_rowratio && dot_count > 2;
