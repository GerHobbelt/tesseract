--- conflicted
+++ resolved
@@ -34,12 +34,9 @@
 extern BOOL_VAR_H(textord_fast_pitch_test);
 extern DOUBLE_VAR_H(textord_projection_scale);
 extern DOUBLE_VAR_H(textord_balance_factor);
-<<<<<<< HEAD
-=======
 
 extern BOOL_VAR_H(textord_all_prop);
 extern BOOL_VAR_H(textord_disable_pitch_test);
->>>>>>> d63aa73e
 
 void compute_fixed_pitch(ICOORD page_tr,             // top right
                          TO_BLOCK_LIST *port_blocks, // input list
