--- conflicted
+++ resolved
@@ -180,11 +180,7 @@
 void Textord::TextordPage(PageSegMode pageseg_mode, const FCOORD &reskew, int width, int height,
                           Image binary_pix, Image thresholds_pix, Image grey_pix, bool use_box_bottoms,
                           BLOBNBOX_LIST *diacritic_blobs, BLOCK_LIST *blocks,
-<<<<<<< HEAD
-                          TO_BLOCK_LIST *to_blocks, float &gradient) {
-=======
                           TO_BLOCK_LIST *to_blocks, float *gradient) {
->>>>>>> bc490ea7
   page_tr_.set_x(width);
   page_tr_.set_y(height);
   if (to_blocks->empty()) {
