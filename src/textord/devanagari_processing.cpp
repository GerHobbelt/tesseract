/**********************************************************************
 * File:        devanagari_processing.cpp
 * Description: Methods to process images containing devanagari symbols,
 *              prior to classification.
 * Author:      Shobhit Saxena
 *
 * (C) Copyright 2008, Google Inc.
 ** Licensed under the Apache License, Version 2.0 (the "License");
 ** you may not use this file except in compliance with the License.
 ** You may obtain a copy of the License at
 ** http://www.apache.org/licenses/LICENSE-2.0
 ** Unless required by applicable law or agreed to in writing, software
 ** distributed under the License is distributed on an "AS IS" BASIS,
 ** WITHOUT WARRANTIES OR CONDITIONS OF ANY KIND, either express or implied.
 ** See the License for the specific language governing permissions and
 ** limitations under the License.
 *
 **********************************************************************/

#ifdef HAVE_TESSERACT_CONFIG_H
#  include "config_auto.h"
#endif

#include "devanagari_processing.h"

#include "tesseractclass.h"
#include "debugpixa.h"
#include "statistc.h"
#include "tordmain.h"

<<<<<<< HEAD
#include <leptonica/allheaders.h>
#if LIBLEPT_MINOR_VERSION > 82
#include <leptonica/pix_internal.h>
=======
#include <allheaders.h>
#if (LIBLEPT_MAJOR_VERSION == 1 && LIBLEPT_MINOR_VERSION >= 83) || LIBLEPT_MAJOR_VERSION > 1
#include "pix_internal.h"
>>>>>>> 0a210012
#endif

namespace tesseract {

// Flags controlling the debugging information for shiro-rekha splitting
// strategies.
INT_VAR(devanagari_split_debuglevel, 0, "Debug level for split shiro-rekha process.");

BOOL_VAR(devanagari_split_debugimage, 0,
         "Whether to create a debug image for split shiro-rekha process.");

ShiroRekhaSplitter::ShiroRekhaSplitter(Tesseract* tess)
  : tesseract_(tess) {
  ASSERT0(tess != nullptr);
  orig_pix_ = nullptr;
  segmentation_block_list_ = nullptr;
  splitted_image_ = nullptr;
  global_xheight_ = kUnspecifiedXheight;
  perform_close_ = false;
  debug_image_ = nullptr;
  pageseg_split_strategy_ = NO_SPLIT;
  ocr_split_strategy_ = NO_SPLIT;
}

ShiroRekhaSplitter::~ShiroRekhaSplitter() {
  Clear();
  tesseract_ = nullptr;
}

void ShiroRekhaSplitter::Clear() {
  orig_pix_.destroy();
  splitted_image_.destroy();
  pageseg_split_strategy_ = NO_SPLIT;
  ocr_split_strategy_ = NO_SPLIT;
  debug_image_.destroy();
  segmentation_block_list_ = nullptr;
  global_xheight_ = kUnspecifiedXheight;
  perform_close_ = false;
}

// On setting the input image, a clone of it is owned by this class.
void ShiroRekhaSplitter::set_orig_pix(Image pix) {
  if (orig_pix_) {
    orig_pix_.destroy();
  }
  orig_pix_ = pix.clone();
}

// Top-level method to perform splitting based on current settings.
// Returns true if a split was actually performed.
// split_for_pageseg should be true if the splitting is being done prior to
// page segmentation. This mode uses the flag
// pageseg_devanagari_split_strategy to determine the splitting strategy.
bool ShiroRekhaSplitter::Split(bool split_for_pageseg) {
  SplitStrategy split_strategy = split_for_pageseg ? pageseg_split_strategy_ : ocr_split_strategy_;
  if (split_strategy == NO_SPLIT) {
    return false; // Nothing to do.
  }
  ASSERT_HOST(split_strategy == MINIMAL_SPLIT || split_strategy == MAXIMAL_SPLIT);
  ASSERT_HOST(orig_pix_);
  if (devanagari_split_debuglevel > 0) {
    tprintDebug("Splitting shiro-rekha ...\n");
    tprintDebug("Split strategy = {}\n", split_strategy == MINIMAL_SPLIT ? "Minimal" : "Maximal");
    tprintDebug("Initial pageseg available = {}\n", segmentation_block_list_ ? "yes" : "no");
  }
  // Create a copy of original image to store the splitting output.
  splitted_image_.destroy();
  splitted_image_ = orig_pix_.copy();

  // Initialize debug image if required.
  if (devanagari_split_debugimage) {
    debug_image_.destroy();
    debug_image_ = pixConvertTo32(orig_pix_);
  }

  // Determine all connected components in the input image. A close operation
  // may be required prior to this, depending on the current settings.
  Image pix_for_ccs = orig_pix_.clone();
  if (perform_close_ && global_xheight_ != kUnspecifiedXheight && !segmentation_block_list_) {
    if (devanagari_split_debuglevel > 0) {
      tprintDebug("Performing a global close operation..\n");
    }
    // A global measure is available for xheight, but no local information
    // exists.
    pix_for_ccs.destroy();
    pix_for_ccs = orig_pix_.copy();
    PerformClose(pix_for_ccs, global_xheight_);
  }
  Pixa *ccs;
  Boxa *tmp_boxa = pixConnComp(pix_for_ccs, &ccs, 8);
  boxaDestroy(&tmp_boxa);
  pix_for_ccs.destroy();

  // Iterate over all connected components. Get their bounding boxes and clip
  // out the image regions corresponding to these boxes from the original image.
  // Conditionally run splitting on each of them.
  Boxa *regions_to_clear = boxaCreate(0);
  int num_ccs = 0;
  if (ccs != nullptr) {
    num_ccs = pixaGetCount(ccs);
  }
  for (int i = 0; i < num_ccs; ++i) {
    Box *box = pixaGetBox(ccs, i, L_CLONE);
    Image word_pix = pixClipRectangle(orig_pix_, box, nullptr);
    ASSERT_HOST(word_pix);
    int xheight = GetXheightForCC(box);
    if (xheight == kUnspecifiedXheight && segmentation_block_list_ && devanagari_split_debugimage) {
      pixRenderBoxArb(debug_image_, box, 1, 255, 0, 0);
    }
    // If some xheight measure is available, attempt to pre-eliminate small
    // blobs from the shiro-rekha process. This is primarily to save the CCs
    // corresponding to punctuation marks/small dots etc which are part of
    // larger graphemes.
    l_int32 x, y, w, h;
    boxGetGeometry(box, &x, &y, &w, &h);
    if (xheight == kUnspecifiedXheight || (w > xheight / 3 && h > xheight / 2)) {
      SplitWordShiroRekha(split_strategy, word_pix, xheight, x, y, regions_to_clear);
    } else if (devanagari_split_debuglevel > 0) {
      tprintDebug("CC dropped from splitting: {},{} ({}, {})\n", x, y, w, h);
    }
    word_pix.destroy();
    boxDestroy(&box);
  }
  // Actually clear the boxes now.
  for (int i = 0; i < boxaGetCount(regions_to_clear); ++i) {
    Box *box = boxaGetBox(regions_to_clear, i, L_CLONE);
    pixClearInRect(splitted_image_, box);
    boxDestroy(&box);
  }
  boxaDestroy(&regions_to_clear);
  pixaDestroy(&ccs);
  if (devanagari_split_debugimage) {
    tesseract_->AddPixDebugPage(debug_image_, split_for_pageseg ? "pageseg_split" : "ocr_split");
  }
  return true;
}

// Method to perform a close operation on the input image. The xheight
// estimate decides the size of sel used.
void ShiroRekhaSplitter::PerformClose(Image pix, int xheight_estimate) {
  pixCloseBrick(pix, pix, xheight_estimate / 8, xheight_estimate / 3);
}

// This method resolves the cc bbox to a particular row and returns the row's
// xheight.
int ShiroRekhaSplitter::GetXheightForCC(Box *cc_bbox) {
  if (!segmentation_block_list_) {
    return global_xheight_;
  }
  // Compute the box coordinates in Tesseract's coordinate system.
  l_int32 x, y, w, h;
  boxGetGeometry(cc_bbox, &x, &y, &w, &h);
  TBOX bbox(x, pixGetHeight(orig_pix_) - y - h - 1,
            x + w, pixGetHeight(orig_pix_) - y - 1);
  // Iterate over all blocks.
  BLOCK_IT block_it(segmentation_block_list_);
  for (block_it.mark_cycle_pt(); !block_it.cycled_list(); block_it.forward()) {
    BLOCK *block = block_it.data();
    // Iterate over all rows in the block.
    ROW_IT row_it(block->row_list());
    for (row_it.mark_cycle_pt(); !row_it.cycled_list(); row_it.forward()) {
      ROW *row = row_it.data();
      if (!row->bounding_box().major_overlap(bbox)) {
        continue;
      }
      // Row could be skewed, warped, etc. Use the position of the box to
      // determine the baseline position of the row for that x-coordinate.
      // Create a square TBOX whose baseline's mid-point lies at this point
      // and side is row's xheight. Take the overlap of this box with the input
      // box and check if it is a 'major overlap'. If so, this box lies in this
      // row. In that case, return the xheight for this row.
      float box_middle = 0.5 * (bbox.left() + bbox.right());
      int baseline = static_cast<int>(row->base_line(box_middle) + 0.5);
      TBOX test_box(box_middle - row->x_height() / 2, baseline, box_middle + row->x_height() / 2,
                    static_cast<int>(baseline + row->x_height()));
      // Compute overlap. If it is a major overlap, this is the right row.
      if (bbox.major_overlap(test_box)) {
        return row->x_height();
      }
    }
  }
  // No row found for this bbox.
  return kUnspecifiedXheight;
}

// Returns a list of regions (boxes) which should be cleared in the original
// image so as to perform shiro-rekha splitting. Pix is assumed to carry one
// (or less) word only. Xheight measure could be the global estimate, the row
// estimate, or unspecified. If unspecified, over splitting may occur, since a
// conservative estimate of stroke width along with an associated multiplier
// is used in its place. It is advisable to have a specified xheight when
// splitting for classification/training.
// A vertical projection histogram of all the on-pixels in the input pix is
// computed. The maxima of this histogram is regarded as an approximate location
// of the shiro-rekha. By descending on the maxima's peak on both sides,
// stroke width of shiro-rekha is estimated.
// A horizontal projection histogram is computed for a sub-image of the input
// image, which extends from just below the shiro-rekha down to a certain
// leeway. The leeway depends on the input xheight, if provided, else a
// conservative multiplier on approximate stroke width is used (which may lead
// to over-splitting).
void ShiroRekhaSplitter::SplitWordShiroRekha(SplitStrategy split_strategy, Image pix, int xheight,
                                             int word_left, int word_top, Boxa *regions_to_clear) {
  if (split_strategy == NO_SPLIT) {
    return;
  }
  int width = pixGetWidth(pix);
  int height = pixGetHeight(pix);
  // Statistically determine the yextents of the shiro-rekha.
  int shirorekha_top, shirorekha_bottom, shirorekha_ylevel;
  GetShiroRekhaYExtents(pix, &shirorekha_top, &shirorekha_bottom, &shirorekha_ylevel);
  // Since the shiro rekha is also a stroke, its width is equal to the stroke
  // width.
  int stroke_width = shirorekha_bottom - shirorekha_top + 1;

  // Some safeguards to protect CCs we do not want to be split.
  // These are particularly useful when the word wasn't eliminated earlier
  // because xheight information was unavailable.
  if (shirorekha_ylevel > height / 2) {
    // Shirorekha shouldn't be in the bottom half of the word.
    if (devanagari_split_debuglevel > 0) {
      tprintDebug("Skipping splitting CC at ({}, {}): shirorekha in lower half..\n", word_left,
              word_top);
    }
    return;
  }
  if (stroke_width > height / 3) {
    // Even the boldest of fonts shouldn't do this.
    if (devanagari_split_debuglevel > 0) {
      tprintDebug("Skipping splitting CC at ({}, {}): stroke width too huge..\n", word_left, word_top);
    }
    return;
  }

  // Clear the ascender and descender regions of the word.
  // Obtain a vertical projection histogram for the resulting image.
  Box *box_to_clear = boxCreate(0, shirorekha_top - stroke_width / 3, width, 5 * stroke_width / 3);
  Image word_in_xheight = pix.copy();
  pixClearInRect(word_in_xheight, box_to_clear);
  // Also clear any pixels which are below shirorekha_bottom + some leeway.
  // The leeway is set to xheight if the information is available, else it is a
  // multiplier applied to the stroke width.
  int leeway_to_keep = stroke_width * 3;
  if (xheight != kUnspecifiedXheight) {
    // This is because the xheight-region typically includes the shiro-rekha
    // inside it, i.e., the top of the xheight range corresponds to the top of
    // shiro-rekha.
    leeway_to_keep = xheight - stroke_width;
  }
  auto y = shirorekha_bottom + leeway_to_keep;
  boxSetGeometry(box_to_clear, -1, y, -1, height - y);
  pixClearInRect(word_in_xheight, box_to_clear);
  boxDestroy(&box_to_clear);

  PixelHistogram vert_hist;
  vert_hist.ConstructVerticalCountHist(word_in_xheight);
  word_in_xheight.destroy();

  // If the number of black pixel in any column of the image is less than a
  // fraction of the stroke width, treat it as noise / a stray mark. Perform
  // these changes inside the vert_hist data itself, as that is used later on as
  // a bit vector for the final split decision at every column.
  for (int i = 0; i < width; ++i) {
    if (vert_hist.hist()[i] <= stroke_width / 4) {
      vert_hist.hist()[i] = 0;
    } else {
      vert_hist.hist()[i] = 1;
    }
  }
  // In order to split the line at any point, we make sure that the width of the
  // gap is at least half the stroke width.
  int i = 0;
  int cur_component_width = 0;
  while (i < width) {
    if (!vert_hist.hist()[i]) {
      int j = 0;
      while (i + j < width && !vert_hist.hist()[i + j]) {
        ++j;
      }
      if (j >= stroke_width / 2 && cur_component_width >= stroke_width / 2) {
        // Perform a shiro-rekha split. The intervening region lies from i to
        // i+j-1.
        // A minimal single-pixel split makes the estimation of intra- and
        // inter-word spacing easier during page layout analysis,
        // whereas a maximal split may be needed for OCR, depending on
        // how the engine was trained.
        bool minimal_split = (split_strategy == MINIMAL_SPLIT);
        int split_width = minimal_split ? 1 : j;
        int split_left = minimal_split ? i + (j / 2) - (split_width / 2) : i;
        if (!minimal_split || (i != 0 && i + j != width)) {
          Box *box_to_clear =
              boxCreate(word_left + split_left, word_top + shirorekha_top - stroke_width / 3,
                        split_width, 5 * stroke_width / 3);
          if (box_to_clear) {
            boxaAddBox(regions_to_clear, box_to_clear, L_CLONE);
            // Mark this in the debug image if needed.
            if (devanagari_split_debugimage) {
              pixRenderBoxArb(debug_image_, box_to_clear, 1, 128, 255, 128);
            }
            boxDestroy(&box_to_clear);
            cur_component_width = 0;
          }
        }
      }
      i += j;
    } else {
      ++i;
      ++cur_component_width;
    }
  }
}

// Refreshes the words in the segmentation block list by using blobs in the
// input block list.
// The segmentation block list must be set.
void ShiroRekhaSplitter::RefreshSegmentationWithNewBlobs(C_BLOB_LIST *new_blobs) {
  // The segmentation block list must have been specified.
  ASSERT_HOST(segmentation_block_list_);
  if (devanagari_split_debuglevel > 0) {
    tprintDebug("Before refreshing blobs:\n");
    PrintSegmentationStats(segmentation_block_list_);
    tprintDebug("New Blobs found: {}\n", new_blobs->length());
  }

  C_BLOB_LIST not_found_blobs;
  RefreshWordBlobsFromNewBlobs(
      segmentation_block_list_, new_blobs,
      ((devanagari_split_debugimage && debug_image_) ? &not_found_blobs : nullptr));

  if (devanagari_split_debuglevel > 0) {
    tprintDebug("After refreshing blobs:\n");
    PrintSegmentationStats(segmentation_block_list_);
  }
  if (devanagari_split_debugimage && debug_image_) {
    // Plot out the original blobs for which no match was found in the new
    // all_blobs list.
    C_BLOB_IT not_found_it(&not_found_blobs);
    for (not_found_it.mark_cycle_pt(); !not_found_it.cycled_list(); not_found_it.forward()) {
      C_BLOB *not_found = not_found_it.data();
      TBOX not_found_box = not_found->bounding_box();
      Box *box_to_plot = GetBoxForTBOX(not_found_box);
      pixRenderBoxArb(debug_image_, box_to_plot, 1, 255, 0, 255);
      boxDestroy(&box_to_plot);
    }

    // Plot out the blobs unused from all blobs.
    C_BLOB_IT all_blobs_it(new_blobs);
    for (all_blobs_it.mark_cycle_pt(); !all_blobs_it.cycled_list(); all_blobs_it.forward()) {
      C_BLOB *a_blob = all_blobs_it.data();
      Box *box_to_plot = GetBoxForTBOX(a_blob->bounding_box());
      pixRenderBoxArb(debug_image_, box_to_plot, 3, 0, 127, 0);
      boxDestroy(&box_to_plot);
    }
  }
}

// Returns a new box object for the corresponding TBOX, based on the original
// image's coordinate system.
Box *ShiroRekhaSplitter::GetBoxForTBOX(const TBOX &tbox) const {
  return boxCreate(tbox.left(), pixGetHeight(orig_pix_) - tbox.top() - 1, tbox.width(),
                   tbox.height());
}

// This method returns the computed mode-height of blobs in the pix.
// It also prunes very small blobs from calculation.
int ShiroRekhaSplitter::GetModeHeight(Image pix) {
  Boxa *boxa = pixConnComp(pix, nullptr, 8);
  STATS heights(0, pixGetHeight(pix) - 1);
  heights.clear();
  for (int i = 0; i < boxaGetCount(boxa); ++i) {
    Box *box = boxaGetBox(boxa, i, L_CLONE);
    l_int32 x, y, w, h;
    boxGetGeometry(box, &x, &y, &w, &h);
    if (h >= 3 || w >= 3) {
      heights.add(h, 1);
    }
    boxDestroy(&box);
  }
  boxaDestroy(&boxa);
  return heights.mode();
}

// This method returns y-extents of the shiro-rekha computed from the input
// word image.
void ShiroRekhaSplitter::GetShiroRekhaYExtents(Image word_pix, int *shirorekha_top,
                                               int *shirorekha_bottom, int *shirorekha_ylevel) {
  // Compute a histogram from projecting the word on a vertical line.
  PixelHistogram hist_horiz;
  hist_horiz.ConstructHorizontalCountHist(word_pix);
  // Get the ylevel where the top-line exists. This is basically the global
  // maxima in the horizontal histogram.
  int topline_onpixel_count = 0;
  int topline_ylevel = hist_horiz.GetHistogramMaximum(&topline_onpixel_count);

  // Get the upper and lower extents of the shiro rekha.
  int thresh = (topline_onpixel_count * 70) / 100;
  int ulimit = topline_ylevel;
  int llimit = topline_ylevel;
  while (ulimit > 0 && hist_horiz.hist()[ulimit] >= thresh) {
    --ulimit;
  }
  while (llimit < pixGetHeight(word_pix) && hist_horiz.hist()[llimit] >= thresh) {
    ++llimit;
  }

  if (shirorekha_top) {
    *shirorekha_top = ulimit;
  }
  if (shirorekha_bottom) {
    *shirorekha_bottom = llimit;
  }
  if (shirorekha_ylevel) {
    *shirorekha_ylevel = topline_ylevel;
  }
}

// This method returns the global-maxima for the histogram. The frequency of
// the global maxima is returned in count, if specified.
int PixelHistogram::GetHistogramMaximum(int *count) const {
  int best_value = 0;
  for (int i = 0; i < length_; ++i) {
    if (hist_[i] > hist_[best_value]) {
      best_value = i;
    }
  }
  if (count) {
    *count = hist_[best_value];
  }
  return best_value;
}

// Methods to construct histograms from images.
void PixelHistogram::ConstructVerticalCountHist(Image pix) {
  Clear();
  int width = pixGetWidth(pix);
  int height = pixGetHeight(pix);
  hist_ = new int[width];
  length_ = width;
  int wpl = pixGetWpl(pix);
  l_uint32 *data = pixGetData(pix);
  for (int i = 0; i < width; ++i) {
    hist_[i] = 0;
  }
  for (int i = 0; i < height; ++i) {
    l_uint32 *line = data + i * wpl;
    for (int j = 0; j < width; ++j) {
      if (GET_DATA_BIT(line, j)) {
        ++(hist_[j]);
      }
    }
  }
}

void PixelHistogram::ConstructHorizontalCountHist(Image pix) {
  Clear();
  Numa *counts = pixCountPixelsByRow(pix, nullptr);
  length_ = numaGetCount(counts);
  hist_ = new int[length_];
  for (int i = 0; i < length_; ++i) {
    l_int32 val = 0;
    numaGetIValue(counts, i, &val);
    hist_[i] = val;
  }
  numaDestroy(&counts);
}

} // namespace tesseract.<|MERGE_RESOLUTION|>--- conflicted
+++ resolved
@@ -28,16 +28,8 @@
 #include "statistc.h"
 #include "tordmain.h"
 
-<<<<<<< HEAD
 #include <leptonica/allheaders.h>
-#if LIBLEPT_MINOR_VERSION > 82
 #include <leptonica/pix_internal.h>
-=======
-#include <allheaders.h>
-#if (LIBLEPT_MAJOR_VERSION == 1 && LIBLEPT_MINOR_VERSION >= 83) || LIBLEPT_MAJOR_VERSION > 1
-#include "pix_internal.h"
->>>>>>> 0a210012
-#endif
 
 namespace tesseract {
 
