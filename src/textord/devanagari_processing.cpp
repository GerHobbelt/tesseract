/**********************************************************************
 * File:        devanagari_processing.cpp
 * Description: Methods to process images containing devanagari symbols,
 *              prior to classification.
 * Author:      Shobhit Saxena
 *
 * (C) Copyright 2008, Google Inc.
 ** Licensed under the Apache License, Version 2.0 (the "License");
 ** you may not use this file except in compliance with the License.
 ** You may obtain a copy of the License at
 ** http://www.apache.org/licenses/LICENSE-2.0
 ** Unless required by applicable law or agreed to in writing, software
 ** distributed under the License is distributed on an "AS IS" BASIS,
 ** WITHOUT WARRANTIES OR CONDITIONS OF ANY KIND, either express or implied.
 ** See the License for the specific language governing permissions and
 ** limitations under the License.
 *
 **********************************************************************/

#ifdef HAVE_CONFIG_H
#  include "config_auto.h"
#endif

#include "devanagari_processing.h"

#include "debugpixa.h"
#include "statistc.h"
#include "tordmain.h"

#include <allheaders.h>
<<<<<<< HEAD
#if LIBLEPT_MINOR_VERSION > 82
=======
#if (LIBLEPT_MAJOR_VERSION == 1 && LIBLEPT_MINOR_VERSION >= 83) || LIBLEPT_MAJOR_VERSION > 1
>>>>>>> 1eba029c
#include "pix_internal.h"
#endif

namespace tesseract {

// Flags controlling the debugging information for shiro-rekha splitting
// strategies.
INT_VAR(devanagari_split_debuglevel, 0, "Debug level for split shiro-rekha process.");

BOOL_VAR(devanagari_split_debugimage, 0,
         "Whether to create a debug image for split shiro-rekha process.");

ShiroRekhaSplitter::ShiroRekhaSplitter() {
  orig_pix_ = nullptr;
  segmentation_block_list_ = nullptr;
  splitted_image_ = nullptr;
  global_xheight_ = kUnspecifiedXheight;
  perform_close_ = false;
  debug_image_ = nullptr;
  pageseg_split_strategy_ = NO_SPLIT;
  ocr_split_strategy_ = NO_SPLIT;
}

ShiroRekhaSplitter::~ShiroRekhaSplitter() {
  Clear();
}

void ShiroRekhaSplitter::Clear() {
  orig_pix_.destroy();
  splitted_image_.destroy();
  pageseg_split_strategy_ = NO_SPLIT;
  ocr_split_strategy_ = NO_SPLIT;
  debug_image_.destroy();
  segmentation_block_list_ = nullptr;
  global_xheight_ = kUnspecifiedXheight;
  perform_close_ = false;
}

// On setting the input image, a clone of it is owned by this class.
void ShiroRekhaSplitter::set_orig_pix(Image pix) {
  if (orig_pix_) {
    orig_pix_.destroy();
  }
  orig_pix_ = pix.clone();
}

// Top-level method to perform splitting based on current settings.
// Returns true if a split was actually performed.
// split_for_pageseg should be true if the splitting is being done prior to
// page segmentation. This mode uses the flag
// pageseg_devanagari_split_strategy to determine the splitting strategy.
bool ShiroRekhaSplitter::Split(bool split_for_pageseg, DebugPixa *pixa_debug) {
  SplitStrategy split_strategy = split_for_pageseg ? pageseg_split_strategy_ : ocr_split_strategy_;
  if (split_strategy == NO_SPLIT) {
    return false; // Nothing to do.
  }
  ASSERT_HOST(split_strategy == MINIMAL_SPLIT || split_strategy == MAXIMAL_SPLIT);
  ASSERT_HOST(orig_pix_);
  if (devanagari_split_debuglevel > 0) {
    tprintf("Splitting shiro-rekha ...\n");
    tprintf("Split strategy = %s\n", split_strategy == MINIMAL_SPLIT ? "Minimal" : "Maximal");
    tprintf("Initial pageseg available = %s\n", segmentation_block_list_ ? "yes" : "no");
  }
  // Create a copy of original image to store the splitting output.
  splitted_image_.destroy();
  splitted_image_ = orig_pix_.copy();

  // Initialize debug image if required.
  if (devanagari_split_debugimage) {
    debug_image_.destroy();
    debug_image_ = pixConvertTo32(orig_pix_);
  }

  // Determine all connected components in the input image. A close operation
  // may be required prior to this, depending on the current settings.
  Image pix_for_ccs = orig_pix_.clone();
  if (perform_close_ && global_xheight_ != kUnspecifiedXheight && !segmentation_block_list_) {
    if (devanagari_split_debuglevel > 0) {
      tprintf("Performing a global close operation..\n");
    }
    // A global measure is available for xheight, but no local information
    // exists.
    pix_for_ccs.destroy();
    pix_for_ccs = orig_pix_.copy();
    PerformClose(pix_for_ccs, global_xheight_);
  }
  Pixa *ccs;
  Boxa *tmp_boxa = pixConnComp(pix_for_ccs, &ccs, 8);
  boxaDestroy(&tmp_boxa);
  pix_for_ccs.destroy();

  // Iterate over all connected components. Get their bounding boxes and clip
  // out the image regions corresponding to these boxes from the original image.
  // Conditionally run splitting on each of them.
  Boxa *regions_to_clear = boxaCreate(0);
  int num_ccs = 0;
  if (ccs != nullptr) {
    num_ccs = pixaGetCount(ccs);
  }
  for (int i = 0; i < num_ccs; ++i) {
    Box *box = pixaGetBox(ccs, i, L_CLONE);
    Image word_pix = pixClipRectangle(orig_pix_, box, nullptr);
    ASSERT_HOST(word_pix);
    int xheight = GetXheightForCC(box);
    if (xheight == kUnspecifiedXheight && segmentation_block_list_ && devanagari_split_debugimage) {
      pixRenderBoxArb(debug_image_, box, 1, 255, 0, 0);
    }
    // If some xheight measure is available, attempt to pre-eliminate small
    // blobs from the shiro-rekha process. This is primarily to save the CCs
    // corresponding to punctuation marks/small dots etc which are part of
    // larger graphemes.
    l_int32 x, y, w, h;
    boxGetGeometry(box, &x, &y, &w, &h);
    if (xheight == kUnspecifiedXheight || (w > xheight / 3 && h > xheight / 2)) {
      SplitWordShiroRekha(split_strategy, word_pix, xheight, x, y, regions_to_clear);
    } else if (devanagari_split_debuglevel > 0) {
      tprintf("CC dropped from splitting: %d,%d (%d, %d)\n", x, y, w, h);
    }
    word_pix.destroy();
    boxDestroy(&box);
  }
  // Actually clear the boxes now.
  for (int i = 0; i < boxaGetCount(regions_to_clear); ++i) {
    Box *box = boxaGetBox(regions_to_clear, i, L_CLONE);
    pixClearInRect(splitted_image_, box);
    boxDestroy(&box);
  }
  boxaDestroy(&regions_to_clear);
  pixaDestroy(&ccs);
  if (devanagari_split_debugimage && pixa_debug != nullptr) {
    pixa_debug->AddPix(debug_image_, split_for_pageseg ? "pageseg_split" : "ocr_split");
  }
  return true;
}

// Method to perform a close operation on the input image. The xheight
// estimate decides the size of sel used.
void ShiroRekhaSplitter::PerformClose(Image pix, int xheight_estimate) {
  pixCloseBrick(pix, pix, xheight_estimate / 8, xheight_estimate / 3);
}

// This method resolves the cc bbox to a particular row and returns the row's
// xheight.
int ShiroRekhaSplitter::GetXheightForCC(Box *cc_bbox) {
  if (!segmentation_block_list_) {
    return global_xheight_;
  }
  // Compute the box coordinates in Tesseract's coordinate system.
  l_int32 x, y, w, h;
  boxGetGeometry(cc_bbox, &x, &y, &w, &h);
  TBOX bbox(x, pixGetHeight(orig_pix_) - y - h - 1,
            x + w, pixGetHeight(orig_pix_) - y - 1);
  // Iterate over all blocks.
  BLOCK_IT block_it(segmentation_block_list_);
  for (block_it.mark_cycle_pt(); !block_it.cycled_list(); block_it.forward()) {
    BLOCK *block = block_it.data();
    // Iterate over all rows in the block.
    ROW_IT row_it(block->row_list());
    for (row_it.mark_cycle_pt(); !row_it.cycled_list(); row_it.forward()) {
      ROW *row = row_it.data();
      if (!row->bounding_box().major_overlap(bbox)) {
        continue;
      }
      // Row could be skewed, warped, etc. Use the position of the box to
      // determine the baseline position of the row for that x-coordinate.
      // Create a square TBOX whose baseline's mid-point lies at this point
      // and side is row's xheight. Take the overlap of this box with the input
      // box and check if it is a 'major overlap'. If so, this box lies in this
      // row. In that case, return the xheight for this row.
      float box_middle = 0.5 * (bbox.left() + bbox.right());
      int baseline = static_cast<int>(row->base_line(box_middle) + 0.5);
      TBOX test_box(box_middle - row->x_height() / 2, baseline, box_middle + row->x_height() / 2,
                    static_cast<int>(baseline + row->x_height()));
      // Compute overlap. If it is a major overlap, this is the right row.
      if (bbox.major_overlap(test_box)) {
        return row->x_height();
      }
    }
  }
  // No row found for this bbox.
  return kUnspecifiedXheight;
}

// Returns a list of regions (boxes) which should be cleared in the original
// image so as to perform shiro-rekha splitting. Pix is assumed to carry one
// (or less) word only. Xheight measure could be the global estimate, the row
// estimate, or unspecified. If unspecified, over splitting may occur, since a
// conservative estimate of stroke width along with an associated multiplier
// is used in its place. It is advisable to have a specified xheight when
// splitting for classification/training.
// A vertical projection histogram of all the on-pixels in the input pix is
// computed. The maxima of this histogram is regarded as an approximate location
// of the shiro-rekha. By descending on the maxima's peak on both sides,
// stroke width of shiro-rekha is estimated.
// A horizontal projection histogram is computed for a sub-image of the input
// image, which extends from just below the shiro-rekha down to a certain
// leeway. The leeway depends on the input xheight, if provided, else a
// conservative multiplier on approximate stroke width is used (which may lead
// to over-splitting).
void ShiroRekhaSplitter::SplitWordShiroRekha(SplitStrategy split_strategy, Image pix, int xheight,
                                             int word_left, int word_top, Boxa *regions_to_clear) {
  if (split_strategy == NO_SPLIT) {
    return;
  }
  int width = pixGetWidth(pix);
  int height = pixGetHeight(pix);
  // Statistically determine the yextents of the shiro-rekha.
  int shirorekha_top, shirorekha_bottom, shirorekha_ylevel;
  GetShiroRekhaYExtents(pix, &shirorekha_top, &shirorekha_bottom, &shirorekha_ylevel);
  // Since the shiro rekha is also a stroke, its width is equal to the stroke
  // width.
  int stroke_width = shirorekha_bottom - shirorekha_top + 1;

  // Some safeguards to protect CCs we do not want to be split.
  // These are particularly useful when the word wasn't eliminated earlier
  // because xheight information was unavailable.
  if (shirorekha_ylevel > height / 2) {
    // Shirorekha shouldn't be in the bottom half of the word.
    if (devanagari_split_debuglevel > 0) {
      tprintf("Skipping splitting CC at (%d, %d): shirorekha in lower half..\n", word_left,
              word_top);
    }
    return;
  }
  if (stroke_width > height / 3) {
    // Even the boldest of fonts shouldn't do this.
    if (devanagari_split_debuglevel > 0) {
      tprintf("Skipping splitting CC at (%d, %d): stroke width too huge..\n", word_left, word_top);
    }
    return;
  }

  // Clear the ascender and descender regions of the word.
  // Obtain a vertical projection histogram for the resulting image.
  Box *box_to_clear = boxCreate(0, shirorekha_top - stroke_width / 3, width, 5 * stroke_width / 3);
  Image word_in_xheight = pix.copy();
  pixClearInRect(word_in_xheight, box_to_clear);
  // Also clear any pixels which are below shirorekha_bottom + some leeway.
  // The leeway is set to xheight if the information is available, else it is a
  // multiplier applied to the stroke width.
  int leeway_to_keep = stroke_width * 3;
  if (xheight != kUnspecifiedXheight) {
    // This is because the xheight-region typically includes the shiro-rekha
    // inside it, i.e., the top of the xheight range corresponds to the top of
    // shiro-rekha.
    leeway_to_keep = xheight - stroke_width;
  }
  auto y = shirorekha_bottom + leeway_to_keep;
  boxSetGeometry(box_to_clear, -1, y, -1, height - y);
  pixClearInRect(word_in_xheight, box_to_clear);
  boxDestroy(&box_to_clear);

  PixelHistogram vert_hist;
  vert_hist.ConstructVerticalCountHist(word_in_xheight);
  word_in_xheight.destroy();

  // If the number of black pixel in any column of the image is less than a
  // fraction of the stroke width, treat it as noise / a stray mark. Perform
  // these changes inside the vert_hist data itself, as that is used later on as
  // a bit vector for the final split decision at every column.
  for (int i = 0; i < width; ++i) {
    if (vert_hist.hist()[i] <= stroke_width / 4) {
      vert_hist.hist()[i] = 0;
    } else {
      vert_hist.hist()[i] = 1;
    }
  }
  // In order to split the line at any point, we make sure that the width of the
  // gap is at least half the stroke width.
  int i = 0;
  int cur_component_width = 0;
  while (i < width) {
    if (!vert_hist.hist()[i]) {
      int j = 0;
      while (i + j < width && !vert_hist.hist()[i + j]) {
        ++j;
      }
      if (j >= stroke_width / 2 && cur_component_width >= stroke_width / 2) {
        // Perform a shiro-rekha split. The intervening region lies from i to
        // i+j-1.
        // A minimal single-pixel split makes the estimation of intra- and
        // inter-word spacing easier during page layout analysis,
        // whereas a maximal split may be needed for OCR, depending on
        // how the engine was trained.
        bool minimal_split = (split_strategy == MINIMAL_SPLIT);
        int split_width = minimal_split ? 1 : j;
        int split_left = minimal_split ? i + (j / 2) - (split_width / 2) : i;
        if (!minimal_split || (i != 0 && i + j != width)) {
          Box *box_to_clear =
              boxCreate(word_left + split_left, word_top + shirorekha_top - stroke_width / 3,
                        split_width, 5 * stroke_width / 3);
          if (box_to_clear) {
            boxaAddBox(regions_to_clear, box_to_clear, L_CLONE);
            // Mark this in the debug image if needed.
            if (devanagari_split_debugimage) {
              pixRenderBoxArb(debug_image_, box_to_clear, 1, 128, 255, 128);
            }
            boxDestroy(&box_to_clear);
            cur_component_width = 0;
          }
        }
      }
      i += j;
    } else {
      ++i;
      ++cur_component_width;
    }
  }
}

// Refreshes the words in the segmentation block list by using blobs in the
// input block list.
// The segmentation block list must be set.
void ShiroRekhaSplitter::RefreshSegmentationWithNewBlobs(C_BLOB_LIST *new_blobs) {
  // The segmentation block list must have been specified.
  ASSERT_HOST(segmentation_block_list_);
  if (devanagari_split_debuglevel > 0) {
    tprintf("Before refreshing blobs:\n");
    PrintSegmentationStats(segmentation_block_list_);
    tprintf("New Blobs found: %d\n", new_blobs->length());
  }

  C_BLOB_LIST not_found_blobs;
  RefreshWordBlobsFromNewBlobs(
      segmentation_block_list_, new_blobs,
      ((devanagari_split_debugimage && debug_image_) ? &not_found_blobs : nullptr));

  if (devanagari_split_debuglevel > 0) {
    tprintf("After refreshing blobs:\n");
    PrintSegmentationStats(segmentation_block_list_);
  }
  if (devanagari_split_debugimage && debug_image_) {
    // Plot out the original blobs for which no match was found in the new
    // all_blobs list.
    C_BLOB_IT not_found_it(&not_found_blobs);
    for (not_found_it.mark_cycle_pt(); !not_found_it.cycled_list(); not_found_it.forward()) {
      C_BLOB *not_found = not_found_it.data();
      TBOX not_found_box = not_found->bounding_box();
      Box *box_to_plot = GetBoxForTBOX(not_found_box);
      pixRenderBoxArb(debug_image_, box_to_plot, 1, 255, 0, 255);
      boxDestroy(&box_to_plot);
    }

    // Plot out the blobs unused from all blobs.
    C_BLOB_IT all_blobs_it(new_blobs);
    for (all_blobs_it.mark_cycle_pt(); !all_blobs_it.cycled_list(); all_blobs_it.forward()) {
      C_BLOB *a_blob = all_blobs_it.data();
      Box *box_to_plot = GetBoxForTBOX(a_blob->bounding_box());
      pixRenderBoxArb(debug_image_, box_to_plot, 3, 0, 127, 0);
      boxDestroy(&box_to_plot);
    }
  }
}

// Returns a new box object for the corresponding TBOX, based on the original
// image's coordinate system.
Box *ShiroRekhaSplitter::GetBoxForTBOX(const TBOX &tbox) const {
  return boxCreate(tbox.left(), pixGetHeight(orig_pix_) - tbox.top() - 1, tbox.width(),
                   tbox.height());
}

// This method returns the computed mode-height of blobs in the pix.
// It also prunes very small blobs from calculation.
int ShiroRekhaSplitter::GetModeHeight(Image pix) {
  Boxa *boxa = pixConnComp(pix, nullptr, 8);
  STATS heights(0, pixGetHeight(pix) - 1);
  heights.clear();
  for (int i = 0; i < boxaGetCount(boxa); ++i) {
    Box *box = boxaGetBox(boxa, i, L_CLONE);
    l_int32 x, y, w, h;
    boxGetGeometry(box, &x, &y, &w, &h);
    if (h >= 3 || w >= 3) {
      heights.add(h, 1);
    }
    boxDestroy(&box);
  }
  boxaDestroy(&boxa);
  return heights.mode();
}

// This method returns y-extents of the shiro-rekha computed from the input
// word image.
void ShiroRekhaSplitter::GetShiroRekhaYExtents(Image word_pix, int *shirorekha_top,
                                               int *shirorekha_bottom, int *shirorekha_ylevel) {
  // Compute a histogram from projecting the word on a vertical line.
  PixelHistogram hist_horiz;
  hist_horiz.ConstructHorizontalCountHist(word_pix);
  // Get the ylevel where the top-line exists. This is basically the global
  // maxima in the horizontal histogram.
  int topline_onpixel_count = 0;
  int topline_ylevel = hist_horiz.GetHistogramMaximum(&topline_onpixel_count);

  // Get the upper and lower extents of the shiro rekha.
  int thresh = (topline_onpixel_count * 70) / 100;
  int ulimit = topline_ylevel;
  int llimit = topline_ylevel;
  while (ulimit > 0 && hist_horiz.hist()[ulimit] >= thresh) {
    --ulimit;
  }
  while (llimit < pixGetHeight(word_pix) && hist_horiz.hist()[llimit] >= thresh) {
    ++llimit;
  }

  if (shirorekha_top) {
    *shirorekha_top = ulimit;
  }
  if (shirorekha_bottom) {
    *shirorekha_bottom = llimit;
  }
  if (shirorekha_ylevel) {
    *shirorekha_ylevel = topline_ylevel;
  }
}

// This method returns the global-maxima for the histogram. The frequency of
// the global maxima is returned in count, if specified.
int PixelHistogram::GetHistogramMaximum(int *count) const {
  int best_value = 0;
  for (int i = 0; i < length_; ++i) {
    if (hist_[i] > hist_[best_value]) {
      best_value = i;
    }
  }
  if (count) {
    *count = hist_[best_value];
  }
  return best_value;
}

// Methods to construct histograms from images.
void PixelHistogram::ConstructVerticalCountHist(Image pix) {
  Clear();
  int width = pixGetWidth(pix);
  int height = pixGetHeight(pix);
  hist_ = new int[width];
  length_ = width;
  int wpl = pixGetWpl(pix);
  l_uint32 *data = pixGetData(pix);
  for (int i = 0; i < width; ++i) {
    hist_[i] = 0;
  }
  for (int i = 0; i < height; ++i) {
    l_uint32 *line = data + i * wpl;
    for (int j = 0; j < width; ++j) {
      if (GET_DATA_BIT(line, j)) {
        ++(hist_[j]);
      }
    }
  }
}

void PixelHistogram::ConstructHorizontalCountHist(Image pix) {
  Clear();
  Numa *counts = pixCountPixelsByRow(pix, nullptr);
  length_ = numaGetCount(counts);
  hist_ = new int[length_];
  for (int i = 0; i < length_; ++i) {
    l_int32 val = 0;
    numaGetIValue(counts, i, &val);
    hist_[i] = val;
  }
  numaDestroy(&counts);
}

} // namespace tesseract.<|MERGE_RESOLUTION|>--- conflicted
+++ resolved
@@ -28,11 +28,7 @@
 #include "tordmain.h"
 
 #include <allheaders.h>
-<<<<<<< HEAD
-#if LIBLEPT_MINOR_VERSION > 82
-=======
 #if (LIBLEPT_MAJOR_VERSION == 1 && LIBLEPT_MINOR_VERSION >= 83) || LIBLEPT_MAJOR_VERSION > 1
->>>>>>> 1eba029c
 #include "pix_internal.h"
 #endif
 
