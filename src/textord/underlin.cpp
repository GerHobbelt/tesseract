--- conflicted
+++ resolved
@@ -208,7 +208,6 @@
     STATS *middle_proj,              // centre region
     STATS *upper_proj                // top region
 ) {
-<<<<<<< HEAD
   ICOORD pos;                   // current point
   ICOORD step;                  // edge step
   TDimension lower_y, upper_y;  // region limits
@@ -218,16 +217,6 @@
   pos = outline->start_pos();
   length = outline->pathlength();
   for (int32_t stepindex = 0; stepindex < length; stepindex++) {
-=======
-  ICOORD pos;               // current point
-  ICOORD step;              // edge step
-  int16_t lower_y, upper_y; // region limits
-  C_OUTLINE_IT out_it = outline->child();
-
-  pos = outline->start_pos();
-  int16_t length = outline->pathlength();
-  for (int16_t stepindex = 0; stepindex < length; stepindex++) {
->>>>>>> bc490ea7
     step = outline->step(stepindex);
     if (step.x() > 0) {
       lower_y = static_cast<TDimension>(floor(baseline->y(pos.x()) + baseline_offset + 0.5));
