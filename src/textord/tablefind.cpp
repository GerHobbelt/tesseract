///////////////////////////////////////////////////////////////////////
// File:        tablefind.cpp
// Description: Helper classes to find tables from ColPartitions.
// Author:      Faisal Shafait (faisal.shafait@dfki.de)
//
// (C) Copyright 2009, Google Inc.
// Licensed under the Apache License, Version 2.0 (the "License");
// you may not use this file except in compliance with the License.
// You may obtain a copy of the License at
// http://www.apache.org/licenses/LICENSE-2.0
// Unless required by applicable law or agreed to in writing, software
// distributed under the License is distributed on an "AS IS" BASIS,
// WITHOUT WARRANTIES OR CONDITIONS OF ANY KIND, either express or implied.
// See the License for the specific language governing permissions and
// limitations under the License.
//
///////////////////////////////////////////////////////////////////////

#ifdef HAVE_CONFIG_H
#  include "config_auto.h"
#endif

#include <algorithm>
#include <cmath>
#include "tablefind.h"

#include <allheaders.h>

#include "colpartitionset.h"
#include "tablerecog.h"
#include "tabletransfer.h"

namespace tesseract {

// These numbers are used to calculate the global median stats.
// They just set an upper bound on the stats objects.
// Maximum vertical spacing between neighbor partitions.
const int kMaxVerticalSpacing = 500;
// Maximum width of a blob in a partition.
const int kMaxBlobWidth = 500;

// Minimum whitespace size to split a partition (measured as a multiple
// of a partition's median width).
const double kSplitPartitionSize = 2.0;
// To insert text, the partition must satisfy these size constraints
// in AllowTextPartition(). The idea is to filter noise partitions
// determined by the size compared to the global medians.
// TODO(nbeato): Need to find good numbers again.
const double kAllowTextHeight = 0.5;
const double kAllowTextWidth = 0.6;
const double kAllowTextArea = 0.8;
// The same thing applies to blobs (to filter noise).
// TODO(nbeato): These numbers are a shot in the dark...
// height and width are 0.5 * gridsize() in colfind.cpp
// area is a rough guess for the size of a period.
const double kAllowBlobHeight = 0.3;
const double kAllowBlobWidth = 0.4;
const double kAllowBlobArea = 0.05;

// Minimum number of components in a text partition. A partition having fewer
// components than that is more likely a data partition and is a candidate
// table cell.
const int kMinBoxesInTextPartition = 10;

// Maximum number of components that a data partition can have
const int kMaxBoxesInDataPartition = 20;

// Maximum allowed gap in a text partitions as a multiple of its median size.
const double kMaxGapInTextPartition = 4.0;

// Minimum value that the maximum gap in a text partition should have as a
// factor of its median size.
const double kMinMaxGapInTextPartition = 0.5;

// The amount of overlap that is "normal" for adjacent blobs in a text
// partition. This is used to calculate gap between overlapping blobs.
const double kMaxBlobOverlapFactor = 4.0;

// Maximum x-height a table partition can have as a multiple of global
// median x-height
const double kMaxTableCellXheight = 2.0;

// Maximum line spacing between a table column header and column contents
// for merging the two (as a multiple of the partition's median_height).
const int kMaxColumnHeaderDistance = 4;

// Minimum ratio of num_table_partitions to num_text_partitions in a column
// block to be called it a table column
const double kTableColumnThreshold = 3.0;

// Search for horizontal ruling lines within the vertical margin as a
// multiple of grid size
// const int kRulingVerticalMargin = 3;

// Minimum overlap that a colpartition must have with a table region
// to become part of that table
const double kMinOverlapWithTable = 0.6;

// Maximum side space (distance from column boundary) that a typical
// text-line in flowing text should have as a multiple of its x-height
// (Median size).
const int kSideSpaceMargin = 10;

// Fraction of the peak of x-projection of a table region to set the
// threshold for the x-projection histogram
const double kSmallTableProjectionThreshold = 0.35;
const double kLargeTableProjectionThreshold = 0.45;
// Minimum number of rows required to look for more rows in the projection.
const int kLargeTableRowCount = 6;

// Minimum number of rows in a table
const int kMinRowsInTable = 3;

// The amount of padding (multiplied by global_median_xheight_ during use)
// that is vertically added to the search adjacent leader search during
// ColPartition marking.
const int kAdjacentLeaderSearchPadding = 2;

// Used when filtering false positives. When finding the last line
// of a paragraph (typically left-aligned), the previous line should have
// its center to the right of the last line by this scaled amount.
const double kParagraphEndingPreviousLineRatio = 1.3;

// The maximum amount of whitespace allowed left of a paragraph ending.
// Do not filter a ColPartition with more than this space left of it.
const double kMaxParagraphEndingLeftSpaceMultiple = 3.0;

// Used when filtering false positives. The last line of a paragraph
// should be preceded by a line that is predominantly text. This is the
// ratio of text to whitespace (to the right of the text) that is required
// for the previous line to be a text.
const double kMinParagraphEndingTextToWhitespaceRatio = 3.0;

// When counting table columns, this is the required gap between two columns
// (it is multiplied by global_median_xheight_).
const double kMaxXProjectionGapFactor = 2.0;

// Used for similarity in partitions using stroke width. Values copied
// from ColFind.cpp in Ray's CL.
const double kStrokeWidthFractionalTolerance = 0.25;
const double kStrokeWidthConstantTolerance = 2.0;

#ifndef GRAPHICS_DISABLED
static BOOL_VAR(textord_show_tables, false, "Show table regions (ScrollView)");
static BOOL_VAR(textord_tablefind_show_mark, false,
                "Debug table marking steps in detail (ScrollView)");
static BOOL_VAR(textord_tablefind_show_stats, false,
                "Show page stats used in table finding (ScrollView)");
#endif
static BOOL_VAR(textord_tablefind_recognize_tables, false,
                "Enables the table recognizer for table layout and filtering.");

// Templated helper function used to create destructor callbacks for the
// BBGrid::ClearGridData() method.
template <typename T>
void DeleteObject(T *object) {
  delete object;
}

TableFinder::TableFinder()
    : resolution_(0)
    , global_median_xheight_(0)
    , global_median_blob_width_(0)
    , global_median_ledding_(0)
    , left_to_right_language_(true) {}

TableFinder::~TableFinder() {
  // ColPartitions and ColSegments created by this class for storage in grids
  // need to be deleted explicitly.
  clean_part_grid_.ClearGridData(&DeleteObject<ColPartition>);
  leader_and_ruling_grid_.ClearGridData(&DeleteObject<ColPartition>);
  fragmented_text_grid_.ClearGridData(&DeleteObject<ColPartition>);
  col_seg_grid_.ClearGridData(&DeleteObject<ColSegment>);
  table_grid_.ClearGridData(&DeleteObject<ColSegment>);
}

void TableFinder::set_left_to_right_language(bool order) {
  left_to_right_language_ = order;
}

void TableFinder::Init(int grid_size, const ICOORD &bottom_left, const ICOORD &top_right) {
  // Initialize clean partitions list and grid
  clean_part_grid_.Init(grid_size, bottom_left, top_right);
  leader_and_ruling_grid_.Init(grid_size, bottom_left, top_right);
  fragmented_text_grid_.Init(grid_size, bottom_left, top_right);
  col_seg_grid_.Init(grid_size, bottom_left, top_right);
  table_grid_.Init(grid_size, bottom_left, top_right);
}

// Copy cleaned partitions from part_grid_ to clean_part_grid_ and
// insert leaders and rulers into the leader_and_ruling_grid_
void TableFinder::InsertCleanPartitions(ColPartitionGrid *grid, TO_BLOCK *block) {
  // Calculate stats. This lets us filter partitions in AllowTextPartition()
  // and filter blobs in AllowBlob().
  SetGlobalSpacings(grid);

  // Iterate the ColPartitions in the grid.
  ColPartitionGridSearch gsearch(grid);
  gsearch.SetUniqueMode(true);
  gsearch.StartFullSearch();
  ColPartition *part = nullptr;
  while ((part = gsearch.NextFullSearch()) != nullptr) {
    // Reject partitions with nothing useful inside of them.
    if (part->blob_type() == BRT_NOISE || part->bounding_box().area() <= 0) {
      continue;
    }
    ColPartition *clean_part = part->ShallowCopy();
    ColPartition *leader_part = nullptr;
    if (part->IsLineType()) {
      InsertRulingPartition(clean_part);
      continue;
    }
    // Insert all non-text partitions to clean_parts
    if (!part->IsTextType()) {
      InsertImagePartition(clean_part);
      continue;
    }
    // Insert text colpartitions after removing noisy components from them
    // The leaders are split into a separate grid.
    BLOBNBOX_CLIST *part_boxes = part->boxes();
    BLOBNBOX_C_IT pit(part_boxes);
    for (pit.mark_cycle_pt(); !pit.cycled_list(); pit.forward()) {
      BLOBNBOX *pblob = pit.data();
      // Bad blobs... happens in UNLV set.
      // news.3G1, page 17 (around x=6)
      if (!AllowBlob(*pblob)) {
        continue;
      }
      if (pblob->flow() == BTFT_LEADER) {
        if (leader_part == nullptr) {
          leader_part = part->ShallowCopy();
          leader_part->set_flow(BTFT_LEADER);
        }
        leader_part->AddBox(pblob);
      } else if (pblob->region_type() != BRT_NOISE) {
        clean_part->AddBox(pblob);
      }
    }
    clean_part->ComputeLimits();
    ColPartition *fragmented = clean_part->CopyButDontOwnBlobs();
    InsertTextPartition(clean_part);
    SplitAndInsertFragmentedTextPartition(fragmented);
    if (leader_part != nullptr) {
      // TODO(nbeato): Note that ComputeLimits does not update the column
      // information. So the leader may appear to span more columns than it
      // really does later on when IsInSameColumnAs gets called to test
      // for adjacent leaders.
      leader_part->ComputeLimits();
      InsertLeaderPartition(leader_part);
    }
  }

  // Make the partition partners better for upper and lower neighbors.
  clean_part_grid_.FindPartitionPartners();
  clean_part_grid_.RefinePartitionPartners(false);
}

// High level function to perform table detection
void TableFinder::LocateTables(ColPartitionGrid *grid, ColPartitionSet **all_columns,
                               WidthCallback width_cb, const FCOORD &reskew) {
  // initialize spacing, neighbors, and columns
  InitializePartitions(all_columns);

#ifndef GRAPHICS_DISABLED
  if (textord_show_tables) {
    ScrollView *table_win = MakeWindow(0, 300,
                                       "Step 1: Column Partitions & Neighbors");
    DisplayColPartitions(table_win, &clean_part_grid_, ScrollView::BLUE);
    DisplayColPartitions(table_win, &leader_and_ruling_grid_, ScrollView::AQUAMARINE);
    DisplayColPartitionConnections(table_win, &clean_part_grid_, ScrollView::ORANGE);

    table_win = MakeWindow(100, 300, "Step 2: Fragmented Text");
    DisplayColPartitions(table_win, &fragmented_text_grid_, ScrollView::BLUE);
  }
#endif // !GRAPHICS_DISABLED

  // mark, filter, and smooth candidate table partitions
  MarkTablePartitions();

  // Make single-column blocks from good_columns_ partitions. col_segments are
  // moved to a grid later which takes the ownership
  ColSegment_LIST column_blocks;
  GetColumnBlocks(all_columns, &column_blocks);
  // Set the ratio of candidate table partitions in each column
  SetColumnsType(&column_blocks);

  // Move column segments to col_seg_grid_
  MoveColSegmentsToGrid(&column_blocks, &col_seg_grid_);

  // Detect split in column layout that might have occurred due to the
  // presence of a table. In such a case, merge the corresponding columns.
  GridMergeColumnBlocks();

  // Group horizontally overlapping table partitions into table columns.
  // table_columns created here get deleted at the end of this method.
  ColSegment_LIST table_columns;
  GetTableColumns(&table_columns);

  // Within each column, mark the range table regions occupy based on the
  // table columns detected. table_regions are moved to a grid later which
  // takes the ownership
  ColSegment_LIST table_regions;
  GetTableRegions(&table_columns, &table_regions);

#ifndef GRAPHICS_DISABLED
  if (textord_tablefind_show_mark) {
    ScrollView *table_win = MakeWindow(1200, 300,
                                       "Step 7: Table Columns and Regions");
    DisplayColSegments(table_win, &table_columns, ScrollView::DARK_TURQUOISE);
    DisplayColSegments(table_win, &table_regions, ScrollView::YELLOW);
  }
#endif // !GRAPHICS_DISABLED

  // Merge table regions across columns for tables spanning multiple
  // columns
  MoveColSegmentsToGrid(&table_regions, &table_grid_);
  GridMergeTableRegions();

  // Adjust table boundaries by including nearby horizontal lines and left
  // out column headers
  AdjustTableBoundaries();
  GridMergeTableRegions();

  if (textord_tablefind_recognize_tables) {
    // Remove false alarms consisting of a single column
    DeleteSingleColumnTables();

#ifndef GRAPHICS_DISABLED
    if (textord_show_tables) {
      ScrollView *table_win = MakeWindow(1200, 300,
                                         "Step 8: Detected Table Locations");
      DisplayColPartitions(table_win, &clean_part_grid_, ScrollView::BLUE);
      DisplayColSegments(table_win, &table_columns, ScrollView::KHAKI);
      table_grid_.DisplayBoxes(table_win);
    }
#endif // !GRAPHICS_DISABLED

    // Find table grid structure and reject tables that are malformed.
    RecognizeTables();
    GridMergeTableRegions();
    RecognizeTables();

#ifndef GRAPHICS_DISABLED
    if (textord_show_tables) {
      ScrollView *table_win = MakeWindow(1400, 600,
                                         "Step 10: Recognized Tables");
      DisplayColPartitions(table_win, &clean_part_grid_,
                           ScrollView::BLUE, ScrollView::BLUE);
      table_grid_.DisplayBoxes(table_win);
    }
#endif // !GRAPHICS_DISABLED
  } else {
    // Remove false alarms consisting of a single column
    // TODO(nbeato): verify this is a NOP after structured table rejection.
    // Right now it isn't. If the recognize function is doing what it is
    // supposed to do, this function is obsolete.
    DeleteSingleColumnTables();

#ifndef GRAPHICS_DISABLED
    if (textord_show_tables) {
      ScrollView *table_win = MakeWindow(1500, 300, "Step 11: Detected Tables");
      DisplayColPartitions(table_win, &clean_part_grid_,
                           ScrollView::BLUE, ScrollView::BLUE);
      table_grid_.DisplayBoxes(table_win);
    }
#endif // !GRAPHICS_DISABLED
  }

  // Merge all colpartitions in table regions to make them a single
  // colpartition and revert types of isolated table cells not
  // assigned to any table to their original types.
  MakeTableBlocks(grid, all_columns, width_cb);
}
// All grids have the same dimensions. The clean_part_grid_ sizes are set from
// the part_grid_ that is passed to InsertCleanPartitions, which was the same as
// the grid that is the base of ColumnFinder. Just return the clean_part_grid_
// dimensions instead of duplicated memory.
int TableFinder::gridsize() const {
  return clean_part_grid_.gridsize();
}
int TableFinder::gridwidth() const {
  return clean_part_grid_.gridwidth();
}
int TableFinder::gridheight() const {
  return clean_part_grid_.gridheight();
}
const ICOORD &TableFinder::bleft() const {
  return clean_part_grid_.bleft();
}
const ICOORD &TableFinder::tright() const {
  return clean_part_grid_.tright();
}

void TableFinder::InsertTextPartition(ColPartition *part) {
  ASSERT_HOST(part != nullptr);
  if (AllowTextPartition(*part)) {
    clean_part_grid_.InsertBBox(true, true, part);
  } else {
    delete part;
  }
}
void TableFinder::InsertFragmentedTextPartition(ColPartition *part) {
  ASSERT_HOST(part != nullptr);
  if (AllowTextPartition(*part)) {
    fragmented_text_grid_.InsertBBox(true, true, part);
  } else {
    delete part;
  }
}
void TableFinder::InsertLeaderPartition(ColPartition *part) {
  ASSERT_HOST(part != nullptr);
  if (!part->IsEmpty() && part->bounding_box().area() > 0) {
    leader_and_ruling_grid_.InsertBBox(true, true, part);
  } else {
    delete part;
  }
}
void TableFinder::InsertRulingPartition(ColPartition *part) {
  leader_and_ruling_grid_.InsertBBox(true, true, part);
}
void TableFinder::InsertImagePartition(ColPartition *part) {
  // NOTE: If images are placed into a different grid in the future,
  // the function SetPartitionSpacings needs to be updated. It should
  // be the only thing that cares about image partitions.
  clean_part_grid_.InsertBBox(true, true, part);
}

// Splits a partition into its "words". The splits happen
// at locations with wide inter-blob spacing. This is useful
// because it allows the table recognize to "cut through" the
// text lines on the page. The assumption is that a table
// will have several lines with similar overlapping whitespace
// whereas text will not have this type of property.
// Note: The code Assumes that blobs are sorted by the left side x!
// This will not work (as well) if the blobs are sorted by center/right.
void TableFinder::SplitAndInsertFragmentedTextPartition(ColPartition *part) {
  ASSERT_HOST(part != nullptr);
  // Bye bye empty partitions!
  if (part->boxes()->empty()) {
    delete part;
    return;
  }

  // The AllowBlob function prevents this.
  ASSERT_HOST(part->median_width() > 0);
  const double kThreshold = part->median_width() * kSplitPartitionSize;

  ColPartition *right_part = part;
  bool found_split = true;
  while (found_split) {
    found_split = false;
    BLOBNBOX_C_IT box_it(right_part->boxes());
    // Blobs are sorted left side first. If blobs overlap,
    // the previous blob may have a "more right" right side.
    // Account for this by always keeping the largest "right"
    // so far.
    int previous_right = INT32_MIN;

    // Look for the next split in the partition.
    for (box_it.mark_cycle_pt(); !box_it.cycled_list(); box_it.forward()) {
      const TBOX &box = box_it.data()->bounding_box();
      if (previous_right != INT32_MIN && box.left() - previous_right > kThreshold) {
        // We have a split position. Split the partition in two pieces.
        // Insert the left piece in the grid and keep processing the right.
        int mid_x = (box.left() + previous_right) / 2;
        ColPartition *left_part = right_part;
        right_part = left_part->SplitAt(mid_x);

        InsertFragmentedTextPartition(left_part);
        found_split = true;
        break;
      }

      // The right side of the previous blobs.
      previous_right = std::max(previous_right, static_cast<int>(box.right()));
    }
  }
  // When a split is not found, the right part is minimized
  // as much as possible, so process it.
  InsertFragmentedTextPartition(right_part);
}

// Some simple criteria to filter out now. We want to make sure the
// average blob size in the partition is consistent with the
// global page stats.
// The area metric will almost always pass for multi-blob partitions.
// It is useful when filtering out noise caused by an isolated blob.
bool TableFinder::AllowTextPartition(const ColPartition &part) const {
  const double kHeightRequired = global_median_xheight_ * kAllowTextHeight;
  const double kWidthRequired = global_median_blob_width_ * kAllowTextWidth;
  const int median_area = global_median_xheight_ * global_median_blob_width_;
  const double kAreaPerBlobRequired = median_area * kAllowTextArea;
  // Keep comparisons strictly greater to disallow 0!
  return part.median_height() > kHeightRequired && part.median_width() > kWidthRequired &&
         part.bounding_box().area() > kAreaPerBlobRequired * part.boxes_count();
}

// Same as above, applied to blobs. Keep in mind that
// leaders, commas, and periods are important in tables.
bool TableFinder::AllowBlob(const BLOBNBOX &blob) const {
  const TBOX &box = blob.bounding_box();
  const double kHeightRequired = global_median_xheight_ * kAllowBlobHeight;
  const double kWidthRequired = global_median_blob_width_ * kAllowBlobWidth;
  const int median_area = global_median_xheight_ * global_median_blob_width_;
  const double kAreaRequired = median_area * kAllowBlobArea;
  // Keep comparisons strictly greater to disallow 0!
  return box.height() > kHeightRequired && box.width() > kWidthRequired &&
         box.area() > kAreaRequired;
}

// TODO(nbeato): The grid that makes the window doesn't seem to matter.
// The only downside is that window messages will be caught by
// clean_part_grid_ instead of a useful object. This is a temporary solution
// for the debug windows created by the TableFinder.
#ifndef GRAPHICS_DISABLED
ScrollView *TableFinder::MakeWindow(int x, int y, const char *window_name) {
  return clean_part_grid_.MakeWindow(x, y, window_name);
}
#endif

// Make single-column blocks from good_columns_ partitions.
void TableFinder::GetColumnBlocks(ColPartitionSet **all_columns, ColSegment_LIST *column_blocks) {
  for (int i = 0; i < gridheight(); ++i) {
    ColPartitionSet *columns = all_columns[i];
    if (columns != nullptr) {
      ColSegment_LIST new_blocks;
      // Get boxes from the current vertical position on the grid
      columns->GetColumnBoxes(i * gridsize(), (i + 1) * gridsize(), &new_blocks);
      // Merge the new_blocks boxes into column_blocks if they are well-aligned
      GroupColumnBlocks(&new_blocks, column_blocks);
    }
  }
}

// Merge column segments into the current list if they are well aligned.
void TableFinder::GroupColumnBlocks(ColSegment_LIST *new_blocks, ColSegment_LIST *column_blocks) {
  ColSegment_IT src_it(new_blocks);
  ColSegment_IT dest_it(column_blocks);
  // iterate through the source list
  for (src_it.mark_cycle_pt(); !src_it.cycled_list(); src_it.forward()) {
    ColSegment *src_seg = src_it.data();
    const TBOX &src_box = src_seg->bounding_box();
    bool match_found = false;
    // iterate through the destination list to find a matching column block
    for (dest_it.mark_cycle_pt(); !dest_it.cycled_list(); dest_it.forward()) {
      ColSegment *dest_seg = dest_it.data();
      TBOX dest_box = dest_seg->bounding_box();
      if (ConsecutiveBoxes(src_box, dest_box)) {
        // If matching block is found, insert the current block into it
        // and delete the source block.
        dest_seg->InsertBox(src_box);
        match_found = true;
        delete src_it.extract();
        break;
      }
    }
    // If no match is found, just append the source block to column_blocks
    if (!match_found) {
      dest_it.add_after_then_move(src_it.extract());
    }
  }
}

// are the two boxes immediate neighbors along the vertical direction
bool TableFinder::ConsecutiveBoxes(const TBOX &b1, const TBOX &b2) {
  int x_margin = 20;
  int y_margin = 5;
  return (abs(b1.left() - b2.left()) < x_margin) && (abs(b1.right() - b2.right()) < x_margin) &&
         (abs(b1.top() - b2.bottom()) < y_margin || abs(b2.top() - b1.bottom()) < y_margin);
}

// Set up info for clean_part_grid_ partitions to be valid during detection
// code.
void TableFinder::InitializePartitions(ColPartitionSet **all_columns) {
  FindNeighbors();
  SetPartitionSpacings(&clean_part_grid_, all_columns);
  SetGlobalSpacings(&clean_part_grid_);
}

// Set left, right and top, bottom spacings of each colpartition.
void TableFinder::SetPartitionSpacings(ColPartitionGrid *grid, ColPartitionSet **all_columns) {
  // Iterate the ColPartitions in the grid.
  ColPartitionGridSearch gsearch(grid);
  gsearch.StartFullSearch();
  ColPartition *part = nullptr;
  while ((part = gsearch.NextFullSearch()) != nullptr) {
    ColPartitionSet *columns = all_columns[gsearch.GridY()];
    TBOX box = part->bounding_box();
    int y = part->MidY();
    ColPartition *left_column = columns->ColumnContaining(box.left(), y);
    ColPartition *right_column = columns->ColumnContaining(box.right(), y);
    // set distance from left column as space to the left
    if (left_column) {
      int left_space = std::max(0, box.left() - left_column->LeftAtY(y));
      part->set_space_to_left(left_space);
    }
    // set distance from right column as space to the right
    if (right_column) {
      int right_space = std::max(0, right_column->RightAtY(y) - box.right());
      part->set_space_to_right(right_space);
    }

    // Look for images that may be closer.
    // NOTE: used to be part_grid_, might cause issues now
    ColPartitionGridSearch hsearch(grid);
    hsearch.StartSideSearch(box.left(), box.bottom(), box.top());
    ColPartition *neighbor = nullptr;
    while ((neighbor = hsearch.NextSideSearch(true)) != nullptr) {
      if (neighbor->type() == PT_PULLOUT_IMAGE || neighbor->type() == PT_FLOWING_IMAGE ||
          neighbor->type() == PT_HEADING_IMAGE) {
        int right = neighbor->bounding_box().right();
        if (right < box.left()) {
          int space = std::min(box.left() - right, part->space_to_left());
          part->set_space_to_left(space);
        }
      }
    }
    hsearch.StartSideSearch(box.left(), box.bottom(), box.top());
    neighbor = nullptr;
    while ((neighbor = hsearch.NextSideSearch(false)) != nullptr) {
      if (neighbor->type() == PT_PULLOUT_IMAGE || neighbor->type() == PT_FLOWING_IMAGE ||
          neighbor->type() == PT_HEADING_IMAGE) {
        int left = neighbor->bounding_box().left();
        if (left > box.right()) {
          int space = std::min(left - box.right(), part->space_to_right());
          part->set_space_to_right(space);
        }
      }
    }

    ColPartition *upper_part = part->SingletonPartner(true);
    if (upper_part) {
      int space = std::max(
          0, static_cast<int>(upper_part->bounding_box().bottom() - part->bounding_box().bottom()));
      part->set_space_above(space);
    } else {
      // TODO(nbeato): What constitutes a good value?
      // 0 is the default value when not set, explicitly noting it needs to
      // be something else.
      part->set_space_above(INT32_MAX);
    }

    ColPartition *lower_part = part->SingletonPartner(false);
    if (lower_part) {
      int space = std::max(
          0, static_cast<int>(part->bounding_box().bottom() - lower_part->bounding_box().bottom()));
      part->set_space_below(space);
    } else {
      // TODO(nbeato): What constitutes a good value?
      // 0 is the default value when not set, explicitly noting it needs to
      // be something else.
      part->set_space_below(INT32_MAX);
    }
  }
}

// Set spacing and closest neighbors above and below a given colpartition.
void TableFinder::SetVerticalSpacing(ColPartition *part) {
  TBOX box = part->bounding_box();
  int top_range = std::min(box.top() + kMaxVerticalSpacing, static_cast<int>(tright().y()));
  int bottom_range = std::max(box.bottom() - kMaxVerticalSpacing, static_cast<int>(bleft().y()));
  box.set_top(top_range);
  box.set_bottom(bottom_range);

  TBOX part_box = part->bounding_box();
  // Start a rect search
  GridSearch<ColPartition, ColPartition_CLIST, ColPartition_C_IT> rectsearch(&clean_part_grid_);
  rectsearch.StartRectSearch(box);
  ColPartition *neighbor;
  int min_space_above = kMaxVerticalSpacing;
  int min_space_below = kMaxVerticalSpacing;
  ColPartition *above_neighbor = nullptr;
  ColPartition *below_neighbor = nullptr;
  while ((neighbor = rectsearch.NextRectSearch()) != nullptr) {
    if (neighbor == part) {
      continue;
    }
    TBOX neighbor_box = neighbor->bounding_box();
    if (neighbor_box.major_x_overlap(part_box)) {
      int gap = abs(part->median_bottom() - neighbor->median_bottom());
      // If neighbor is below current partition
      if (neighbor_box.top() < part_box.bottom() && gap < min_space_below) {
        min_space_below = gap;
        below_neighbor = neighbor;
      } // If neighbor is above current partition
      else if (part_box.top() < neighbor_box.bottom() && gap < min_space_above) {
        min_space_above = gap;
        above_neighbor = neighbor;
      }
    }
  }
  part->set_space_above(min_space_above);
  part->set_space_below(min_space_below);
  part->set_nearest_neighbor_above(above_neighbor);
  part->set_nearest_neighbor_below(below_neighbor);
}

// Set global spacing and x-height estimates
void TableFinder::SetGlobalSpacings(ColPartitionGrid *grid) {
  STATS xheight_stats(0, kMaxVerticalSpacing + 1);
  STATS width_stats(0, kMaxBlobWidth + 1);
  STATS ledding_stats(0, kMaxVerticalSpacing + 1);
  // Iterate the ColPartitions in the grid.
  ColPartitionGridSearch gsearch(grid);
  gsearch.SetUniqueMode(true);
  gsearch.StartFullSearch();
  ColPartition *part = nullptr;
  while ((part = gsearch.NextFullSearch()) != nullptr) {
    // TODO(nbeato): HACK HACK HACK! medians are equal to partition length.
    // ComputeLimits needs to get called somewhere outside of TableFinder
    // to make sure the partitions are properly initialized.
    // When this is called, SmoothPartitionPartners dies in an assert after
    // table find runs. Alternative solution.
    // part->ComputeLimits();
    if (part->IsTextType()) {
      // xheight_stats.add(part->median_height(), part->boxes_count());
      // width_stats.add(part->median_width(), part->boxes_count());

      // This loop can be removed when above issues are fixed.
      // Replace it with the 2 lines commented out above.
      BLOBNBOX_C_IT it(part->boxes());
      for (it.mark_cycle_pt(); !it.cycled_list(); it.forward()) {
        xheight_stats.add(it.data()->bounding_box().height(), 1);
        width_stats.add(it.data()->bounding_box().width(), 1);
      }

      ledding_stats.add(part->space_above(), 1);
      ledding_stats.add(part->space_below(), 1);
    }
  }
  // Set estimates based on median of statistics obtained
  set_global_median_xheight(static_cast<int>(xheight_stats.median() + 0.5));
  set_global_median_blob_width(static_cast<int>(width_stats.median() + 0.5));
  set_global_median_ledding(static_cast<int>(ledding_stats.median() + 0.5));
#ifndef GRAPHICS_DISABLED
  if (textord_tablefind_show_stats) {
    const char *kWindowName = "X-height (R), X-width (G), and ledding (B)";
    ScrollView *stats_win = MakeWindow(500, 10, kWindowName);
    xheight_stats.plot(stats_win, 10, 200, 2, 15, ScrollView::RED);
    width_stats.plot(stats_win, 10, 200, 2, 15, ScrollView::GREEN);
    ledding_stats.plot(stats_win, 10, 200, 2, 15, ScrollView::BLUE);
  }
#endif // !GRAPHICS_DISABLED
}

void TableFinder::set_global_median_xheight(int xheight) {
  global_median_xheight_ = xheight;
}
void TableFinder::set_global_median_blob_width(int width) {
  global_median_blob_width_ = width;
}
void TableFinder::set_global_median_ledding(int ledding) {
  global_median_ledding_ = ledding;
}

void TableFinder::FindNeighbors() {
  ColPartitionGridSearch gsearch(&clean_part_grid_);
  gsearch.StartFullSearch();
  ColPartition *part = nullptr;
  while ((part = gsearch.NextFullSearch()) != nullptr) {
    // TODO(nbeato): Rename this function, meaning is different now.
    // IT is finding nearest neighbors its own way
    // SetVerticalSpacing(part);

    ColPartition *upper = part->SingletonPartner(true);
    if (upper) {
      part->set_nearest_neighbor_above(upper);
    }

    ColPartition *lower = part->SingletonPartner(false);
    if (lower) {
      part->set_nearest_neighbor_below(lower);
    }
  }
}

// High level interface. Input is an unmarked ColPartitionGrid
// (namely, clean_part_grid_). Partitions are identified using local
// information and filter/smoothed. The function exit should contain
// a good sampling of the table partitions.
void TableFinder::MarkTablePartitions() {
  MarkPartitionsUsingLocalInformation();
#ifndef GRAPHICS_DISABLED
  if (textord_tablefind_show_mark) {
    ScrollView *table_win = MakeWindow(300, 300,
                                       "Step 3: Initial Table Partitions");
    DisplayColPartitions(table_win, &clean_part_grid_, ScrollView::BLUE);
    DisplayColPartitions(table_win, &leader_and_ruling_grid_, ScrollView::AQUAMARINE);
  }
#endif
  FilterFalseAlarms();
#ifndef GRAPHICS_DISABLED
  if (textord_tablefind_show_mark) {
    ScrollView *table_win = MakeWindow(600, 300,
                                       "Step 4: Filtered Table Partitions");
    DisplayColPartitions(table_win, &clean_part_grid_, ScrollView::BLUE);
    DisplayColPartitions(table_win, &leader_and_ruling_grid_, ScrollView::AQUAMARINE);
  }
#endif
  SmoothTablePartitionRuns();
#ifndef GRAPHICS_DISABLED
  if (textord_tablefind_show_mark) {
    ScrollView *table_win = MakeWindow(900, 300,
                                       "Step 5: Smoothed Table Partitions");
    DisplayColPartitions(table_win, &clean_part_grid_, ScrollView::BLUE);
    DisplayColPartitions(table_win, &leader_and_ruling_grid_, ScrollView::AQUAMARINE);
  }
#endif
  FilterFalseAlarms();
#ifndef GRAPHICS_DISABLED
  if (textord_tablefind_show_mark || textord_show_tables) {
    ScrollView *table_win = MakeWindow(900, 300,
                                       "Step 6: Final Table Partitions");
    DisplayColPartitions(table_win, &clean_part_grid_, ScrollView::BLUE);
    DisplayColPartitions(table_win, &leader_and_ruling_grid_, ScrollView::AQUAMARINE);
  }
#endif
}

// These types of partitions are marked as table partitions:
//  1- Partitions that have at lease one large gap between words
//  2- Partitions that consist of only one word (no significant gap
//     between components)
//  3- Partitions that vertically overlap with other partitions within the
//     same column.
//  4- Partitions with leaders before/after them.
void TableFinder::MarkPartitionsUsingLocalInformation() {
  // Iterate the ColPartitions in the grid.
  GridSearch<ColPartition, ColPartition_CLIST, ColPartition_C_IT> gsearch(&clean_part_grid_);
  gsearch.StartFullSearch();
  ColPartition *part = nullptr;
  while ((part = gsearch.NextFullSearch()) != nullptr) {
    if (!part->IsTextType()) { // Only consider text partitions
      continue;
    }
    // Only consider partitions in dominant font size or smaller
    if (part->median_height() > kMaxTableCellXheight * global_median_xheight_) {
      continue;
    }
    // Mark partitions with a large gap, or no significant gap as
    // table partitions.
    // Comments: It produces several false alarms at:
    //  - last line of a paragraph (fixed)
    //  - single word section headings
    //  - page headers and footers
    //  - numbered equations
    //  - line drawing regions
    // TODO(faisal): detect and fix above-mentioned cases
    if (HasWideOrNoInterWordGap(part) || HasLeaderAdjacent(*part)) {
      part->set_table_type();
    }
  }
}

// Check if the partition has at least one large gap between words or no
// significant gap at all
bool TableFinder::HasWideOrNoInterWordGap(ColPartition *part) const {
  // Should only get text partitions.
  ASSERT_HOST(part->IsTextType());
  // Blob access
  BLOBNBOX_CLIST *part_boxes = part->boxes();
  BLOBNBOX_C_IT it(part_boxes);
  // Check if this is a relatively small partition (such as a single word)
  if (part->bounding_box().width() < kMinBoxesInTextPartition * part->median_height() &&
      part_boxes->length() < kMinBoxesInTextPartition) {
    return true;
  }

  // Variables used to compute inter-blob spacing.
  int current_x0 = -1;
  int current_x1 = -1;
  int previous_x1 = -1;
  // Stores the maximum gap detected.
  int largest_partition_gap_found = -1;
  // Text partition gap limits. If this is text (and not a table),
  // there should be at least one gap larger than min_gap and no gap
  // larger than max_gap.
  const double max_gap = kMaxGapInTextPartition * part->median_height();
  const double min_gap = kMinMaxGapInTextPartition * part->median_height();

  for (it.mark_cycle_pt(); !it.cycled_list(); it.forward()) {
    BLOBNBOX *blob = it.data();
    current_x0 = blob->bounding_box().left();
    current_x1 = blob->bounding_box().right();
    if (previous_x1 != -1) {
      int gap = current_x0 - previous_x1;

      // TODO(nbeato): Boxes may overlap? Huh?
      // For example, mag.3B 8003_033.3B.tif in UNLV data. The titles/authors
      // on the top right of the page are filtered out with this line.
      // Note 2: Iterating over blobs in a partition, so we are looking for
      // spacing between the words.
      if (gap < 0) {
        // More likely case, the blobs slightly overlap. This can happen
        // with diacritics (accents) or broken alphabet symbols (characters).
        // Merge boxes together by taking max of right sides.
        if (-gap < part->median_height() * kMaxBlobOverlapFactor) {
          previous_x1 = std::max(previous_x1, current_x1);
          continue;
        }
        // Extreme case, blobs overlap significantly in the same partition...
        // This should not happen often (if at all), but it does.
        // TODO(nbeato): investigate cases when this happens.
        else {
          // The behavior before was to completely ignore this case.
        }
      }

      // If a large enough gap is found, mark it as a table cell (return true)
      if (gap > max_gap) {
        return true;
      }
      if (gap > largest_partition_gap_found) {
        largest_partition_gap_found = gap;
      }
    }
    previous_x1 = current_x1;
  }
  // Since no large gap was found, return false if the partition is too
  // long to be a data cell
  if (part->bounding_box().width() > kMaxBoxesInDataPartition * part->median_height() ||
      part_boxes->length() > kMaxBoxesInDataPartition) {
    return false;
  }

  // A partition may be a single blob. In this case, it's an isolated symbol
  // or non-text (such as a ruling or image).
  // Detect these as table partitions? Shouldn't this be case by case?
  // The behavior before was to ignore this, making max_partition_gap < 0
  // and implicitly return true. Just making it explicit.
  if (largest_partition_gap_found == -1) {
    return true;
  }

  // return true if the maximum gap found is smaller than the minimum allowed
  // max_gap in a text partition. This indicates that there is no significant
  // space in the partition, hence it is likely a single word.
  return largest_partition_gap_found < min_gap;
}

// A criteria for possible tables is that a table may have leaders
// between data cells. An aggressive solution to find such tables is to
// explicitly mark partitions that have adjacent leaders.
// Note that this includes overlapping leaders. However, it does not
// include leaders in different columns on the page.
// Possible false-positive will include lists, such as a table of contents.
// As these arise, the aggressive nature of this search may need to be
// trimmed down.
bool TableFinder::HasLeaderAdjacent(const ColPartition &part) {
  if (part.flow() == BTFT_LEADER) {
    return true;
  }
  // Search range is left and right bounded by an offset of the
  // median xheight. This offset is to allow some tolerance to the
  // the leaders on the page in the event that the alignment is still
  // a bit off.
  const TBOX &box = part.bounding_box();
  const int search_size = kAdjacentLeaderSearchPadding * global_median_xheight_;
  const int top = box.top() + search_size;
  const int bottom = box.bottom() - search_size;
  ColPartitionGridSearch hsearch(&leader_and_ruling_grid_);
  for (int direction = 0; direction < 2; ++direction) {
    bool right_to_left = (direction == 0);
    int x = right_to_left ? box.right() : box.left();
    hsearch.StartSideSearch(x, bottom, top);
    ColPartition *leader = nullptr;
    while ((leader = hsearch.NextSideSearch(right_to_left)) != nullptr) {
      // The leader could be a horizontal ruling in the grid.
      // Make sure it is actually a leader.
      if (leader->flow() != BTFT_LEADER) {
        continue;
      }
      // This should not happen, they are in different grids.
      ASSERT_HOST(&part != leader);
      // Make sure the leader shares a page column with the partition,
      // otherwise we are spreading across columns.
      if (!part.IsInSameColumnAs(*leader)) {
        break;
      }
      // There should be a significant vertical overlap
      if (!leader->VSignificantCoreOverlap(part)) {
        continue;
      }
      // Leader passed all tests, so it is adjacent.
      return true;
    }
  }
  // No leaders are adjacent to the given partition.
  return false;
}

// Filter individual text partitions marked as table partitions
// consisting of paragraph endings, small section headings, and
// headers and footers.
void TableFinder::FilterFalseAlarms() {
  FilterParagraphEndings();
  FilterHeaderAndFooter();
  // TODO(nbeato): Fully justified text as non-table?
}

void TableFinder::FilterParagraphEndings() {
  // Detect last line of paragraph
  // Iterate the ColPartitions in the grid.
  ColPartitionGridSearch gsearch(&clean_part_grid_);
  gsearch.StartFullSearch();
  ColPartition *part = nullptr;
  while ((part = gsearch.NextFullSearch()) != nullptr) {
    if (part->type() != PT_TABLE) {
      continue; // Consider only table partitions
    }

    // Paragraph ending should have flowing text above it.
    ColPartition *upper_part = part->nearest_neighbor_above();
    if (!upper_part) {
      continue;
    }
    if (upper_part->type() != PT_FLOWING_TEXT) {
      continue;
    }
    if (upper_part->bounding_box().width() < 2 * part->bounding_box().width()) {
      continue;
    }
    // Check if its the last line of a paragraph.
    // In most cases, a paragraph ending should be left-aligned to text line
    // above it. Sometimes, it could be a 2 line paragraph, in which case
    // the line above it is indented.
    // To account for that, check if the partition center is to
    // the left of the one above it.
    int mid = (part->bounding_box().left() + part->bounding_box().right()) / 2;
    int upper_mid = (upper_part->bounding_box().left() + upper_part->bounding_box().right()) / 2;
    int current_spacing = 0; // spacing of the current line to margin
    int upper_spacing = 0;   // spacing of the previous line to the margin
    if (left_to_right_language_) {
      // Left to right languages, use mid - left to figure out the distance
      // the middle is from the left margin.
      int left = std::min(part->bounding_box().left(), upper_part->bounding_box().left());
      current_spacing = mid - left;
      upper_spacing = upper_mid - left;
    } else {
      // Right to left languages, use right - mid to figure out the distance
      // the middle is from the right margin.
      int right = std::max(part->bounding_box().right(), upper_part->bounding_box().right());
      current_spacing = right - mid;
      upper_spacing = right - upper_mid;
    }
    if (current_spacing * kParagraphEndingPreviousLineRatio > upper_spacing) {
      continue;
    }

    // Paragraphs should have similar fonts.
    if (!part->MatchingSizes(*upper_part) ||
        !part->MatchingStrokeWidth(*upper_part, kStrokeWidthFractionalTolerance,
                                   kStrokeWidthConstantTolerance)) {
      continue;
    }

    // The last line of a paragraph should be left aligned.
    // TODO(nbeato): This would be untrue if the text was right aligned.
    // How often is that?
    if (part->space_to_left() > kMaxParagraphEndingLeftSpaceMultiple * part->median_height()) {
      continue;
    }
    // The line above it should be right aligned (assuming justified format).
    // Since we can't assume justified text, we compare whitespace to text.
    // The above line should have majority spanning text (or the current
    // line could have fit on the previous line). So compare
    // whitespace to text.
    if (upper_part->bounding_box().width() <
        kMinParagraphEndingTextToWhitespaceRatio * upper_part->space_to_right()) {
      continue;
    }

    // Ledding above the line should be less than ledding below
    if (part->space_above() >= part->space_below() ||
        part->space_above() > 2 * global_median_ledding_) {
      continue;
    }

    // If all checks failed, it is probably text.
    part->clear_table_type();
  }
}

void TableFinder::FilterHeaderAndFooter() {
  // Consider top-most text colpartition as header and bottom most as footer
  ColPartition *header = nullptr;
  ColPartition *footer = nullptr;
  int max_top = INT32_MIN;
  int min_bottom = INT32_MAX;
  ColPartitionGridSearch gsearch(&clean_part_grid_);
  gsearch.StartFullSearch();
  ColPartition *part = nullptr;
  while ((part = gsearch.NextFullSearch()) != nullptr) {
    if (!part->IsTextType()) {
      continue; // Consider only text partitions
    }
    int top = part->bounding_box().top();
    int bottom = part->bounding_box().bottom();
    if (top > max_top) {
      max_top = top;
      header = part;
    }
    if (bottom < min_bottom) {
      min_bottom = bottom;
      footer = part;
    }
  }
  if (header) {
    header->clear_table_type();
  }
  if (footer) {
    footer->clear_table_type();
  }
}

// Mark all ColPartitions as table cells that have a table cell above
// and below them
// TODO(faisal): This is too aggressive at the moment. The method needs to
// consider spacing and alignment as well. Detection of false alarm table cells
// should also be done as part of it.
void TableFinder::SmoothTablePartitionRuns() {
  // Iterate the ColPartitions in the grid.
  ColPartitionGridSearch gsearch(&clean_part_grid_);
  gsearch.StartFullSearch();
  ColPartition *part = nullptr;
  while ((part = gsearch.NextFullSearch()) != nullptr) {
    if (part->type() >= PT_TABLE || part->type() == PT_UNKNOWN) {
      continue; // Consider only text partitions
    }
    ColPartition *upper_part = part->nearest_neighbor_above();
    ColPartition *lower_part = part->nearest_neighbor_below();
    if (!upper_part || !lower_part) {
      continue;
    }
    if (upper_part->type() == PT_TABLE && lower_part->type() == PT_TABLE) {
      part->set_table_type();
    }
  }

  // Pass 2, do the opposite. If both the upper and lower neighbors
  // exist and are not tables, this probably shouldn't be a table.
  gsearch.StartFullSearch();
  part = nullptr;
  while ((part = gsearch.NextFullSearch()) != nullptr) {
    if (part->type() != PT_TABLE) {
      continue; // Consider only text partitions
    }
    ColPartition *upper_part = part->nearest_neighbor_above();
    ColPartition *lower_part = part->nearest_neighbor_below();

    // table can't be by itself
    if ((upper_part && upper_part->type() != PT_TABLE) &&
        (lower_part && lower_part->type() != PT_TABLE)) {
      part->clear_table_type();
    }
  }
}

// Set the type of a column segment based on the ratio of table to text cells
void TableFinder::SetColumnsType(ColSegment_LIST *column_blocks) {
  ColSegment_IT it(column_blocks);
  for (it.mark_cycle_pt(); !it.cycled_list(); it.forward()) {
    ColSegment *seg = it.data();
    TBOX box = seg->bounding_box();
    int num_table_cells = 0;
    int num_text_cells = 0;
    GridSearch<ColPartition, ColPartition_CLIST, ColPartition_C_IT> rsearch(&clean_part_grid_);
    rsearch.SetUniqueMode(true);
    rsearch.StartRectSearch(box);
    ColPartition *part = nullptr;
    while ((part = rsearch.NextRectSearch()) != nullptr) {
      if (part->type() == PT_TABLE) {
        num_table_cells++;
      } else if (part->type() == PT_FLOWING_TEXT) {
        num_text_cells++;
      }
    }
    // If a column block has no text or table partition in it, it is not needed
    // for table detection.
    if (!num_table_cells && !num_text_cells) {
      delete it.extract();
    } else {
      seg->set_num_table_cells(num_table_cells);
      seg->set_num_text_cells(num_text_cells);
      // set column type based on the ratio of table to text cells
      seg->set_type();
    }
  }
}

// Move column blocks to grid
void TableFinder::MoveColSegmentsToGrid(ColSegment_LIST *segments, ColSegmentGrid *col_seg_grid) {
  ColSegment_IT it(segments);
  for (it.mark_cycle_pt(); !it.cycled_list(); it.forward()) {
    ColSegment *seg = it.extract();
    col_seg_grid->InsertBBox(true, true, seg);
  }
}

// Merge column blocks if a split is detected due to the presence of a
// table. A text block is considered split if it has multiple
// neighboring blocks above/below it, and at least one of the
// neighboring blocks is of table type (has a high density of table
// partitions). In this case neighboring blocks in the direction
// (above/below) of the table block are merged with the text block.

// Comment: This method does not handle split due to a full page table
// since table columns in this case do not have a text column on which
// split decision can be based.
void TableFinder::GridMergeColumnBlocks() {
  int margin = gridsize();

  // Iterate the Column Blocks in the grid.
  GridSearch<ColSegment, ColSegment_CLIST, ColSegment_C_IT> gsearch(&col_seg_grid_);
  gsearch.StartFullSearch();
  ColSegment *seg;
  while ((seg = gsearch.NextFullSearch()) != nullptr) {
    if (seg->type() != COL_TEXT) {
      continue; // only consider text blocks for split detection
    }
    bool neighbor_found = false;
    bool modified = false; // Modified at least once
    // keep expanding current box as long as neighboring table columns
    // are found above or below it.
    do {
      TBOX box = seg->bounding_box();
      // slightly expand the search region vertically
      int top_range = std::min(box.top() + margin, static_cast<int>(tright().y()));
      int bottom_range = std::max(box.bottom() - margin, static_cast<int>(bleft().y()));
      box.set_top(top_range);
      box.set_bottom(bottom_range);
      neighbor_found = false;
      GridSearch<ColSegment, ColSegment_CLIST, ColSegment_C_IT> rectsearch(&col_seg_grid_);
      rectsearch.StartRectSearch(box);
      ColSegment *neighbor = nullptr;
      while ((neighbor = rectsearch.NextRectSearch()) != nullptr) {
        if (neighbor == seg) {
          continue;
        }
        const TBOX &neighbor_box = neighbor->bounding_box();
        // If the neighbor box significantly overlaps with the current
        // box (due to the expansion of the current box in the
        // previous iteration of this loop), remove the neighbor box
        // and expand the current box to include it.
        if (neighbor_box.overlap_fraction(box) >= 0.9) {
          seg->InsertBox(neighbor_box);
          modified = true;
          rectsearch.RemoveBBox();
          gsearch.RepositionIterator();
          delete neighbor;
          continue;
        }
        // Only expand if the neighbor box is of table type
        if (neighbor->type() != COL_TABLE) {
          continue;
        }
        // Insert the neighbor box into the current column block
        if (neighbor_box.major_x_overlap(box) && !box.contains(neighbor_box)) {
          seg->InsertBox(neighbor_box);
          neighbor_found = true;
          modified = true;
          rectsearch.RemoveBBox();
          gsearch.RepositionIterator();
          delete neighbor;
        }
      }
    } while (neighbor_found);
    if (modified) {
      // Because the box has changed, it has to be removed first.
      gsearch.RemoveBBox();
      col_seg_grid_.InsertBBox(true, true, seg);
      gsearch.RepositionIterator();
    }
  }
}

// Group horizontally overlapping table partitions into table columns.
// TODO(faisal): This is too aggressive at the moment. The method should
// consider more attributes to group table partitions together. Some common
// errors are:
//  1- page number is merged with a table column above it even
//      if there is a large vertical gap between them.
//  2- column headers go on to catch one of the columns arbitrarily
//  3- an isolated noise blob near page top or bottom merges with the table
//     column below/above it
//  4- cells from two vertically adjacent tables merge together to make a
//     single column resulting in merging of the two tables
void TableFinder::GetTableColumns(ColSegment_LIST *table_columns) {
  ColSegment_IT it(table_columns);
  // Iterate the ColPartitions in the grid.
  GridSearch<ColPartition, ColPartition_CLIST, ColPartition_C_IT> gsearch(&clean_part_grid_);
  gsearch.StartFullSearch();
  ColPartition *part;
  while ((part = gsearch.NextFullSearch()) != nullptr) {
    if (part->inside_table_column() || part->type() != PT_TABLE) {
      continue; // prevent a partition to be assigned to multiple columns
    }
    const TBOX &box = part->bounding_box();
    auto *col = new ColSegment();
    col->InsertBox(box);
    part->set_inside_table_column(true);
    // Start a search below the current cell to find bottom neighbours
    // Note: a full search will always process things above it first, so
    // this should be starting at the highest cell and working its way down.
    GridSearch<ColPartition, ColPartition_CLIST, ColPartition_C_IT> vsearch(&clean_part_grid_);
    vsearch.StartVerticalSearch(box.left(), box.right(), box.bottom());
    ColPartition *neighbor = nullptr;
    bool found_neighbours = false;
    while ((neighbor = vsearch.NextVerticalSearch(true)) != nullptr) {
      // only consider neighbors not assigned to any column yet
      if (neighbor->inside_table_column()) {
        continue;
      }
      // Horizontal lines should not break the flow
      if (neighbor->IsHorizontalLine()) {
        continue;
      }
      // presence of a non-table neighbor marks the end of current
      // table column
      if (neighbor->type() != PT_TABLE) {
        break;
      }
      // add the neighbor partition to the table column
      const TBOX &neighbor_box = neighbor->bounding_box();
      col->InsertBox(neighbor_box);
      neighbor->set_inside_table_column(true);
      found_neighbours = true;
    }
    if (found_neighbours) {
      it.add_after_then_move(col);
    } else {
      part->set_inside_table_column(false);
      delete col;
    }
  }
}

// Mark regions in a column that are x-bounded by the column boundaries and
// y-bounded by the table columns' projection on the y-axis as table regions
void TableFinder::GetTableRegions(ColSegment_LIST *table_columns, ColSegment_LIST *table_regions) {
  ColSegment_IT cit(table_columns);
  ColSegment_IT rit(table_regions);
  // Iterate through column blocks
  GridSearch<ColSegment, ColSegment_CLIST, ColSegment_C_IT> gsearch(&col_seg_grid_);
  gsearch.StartFullSearch();
  ColSegment *part;
  int page_height = tright().y() - bleft().y();
  ASSERT_HOST(page_height > 0);
  // create a bool array to hold projection on y-axis
  bool *table_region = new bool[page_height];
  while ((part = gsearch.NextFullSearch()) != nullptr) {
    const TBOX &part_box = part->bounding_box();
    // reset the projection array
    for (int i = 0; i < page_height; i++) {
      table_region[i] = false;
    }
    // iterate through all table columns to find regions in the current
    // page column block
    cit.move_to_first();
    for (cit.mark_cycle_pt(); !cit.cycled_list(); cit.forward()) {
      TBOX col_box = cit.data()->bounding_box();
      // find intersection region of table column and page column
      TBOX intersection_box = col_box.intersection(part_box);
      // project table column on the y-axis
      for (int i = intersection_box.bottom(); i < intersection_box.top(); i++) {
        table_region[i - bleft().y()] = true;
      }
    }
    // set x-limits of table regions to page column width
    TBOX current_table_box;
    current_table_box.set_left(part_box.left());
    current_table_box.set_right(part_box.right());
    // go through the y-axis projection to find runs of table
    // regions. Each run makes one table region.
    for (int i = 1; i < page_height; i++) {
      // detect start of a table region
      if (!table_region[i - 1] && table_region[i]) {
        current_table_box.set_bottom(i + bleft().y());
      }
      // TODO(nbeato): Is it guaranteed that the last row is not a table region?
      // detect end of a table region
      if (table_region[i - 1] && !table_region[i]) {
        current_table_box.set_top(i + bleft().y());
        if (!current_table_box.null_box()) {
          auto *seg = new ColSegment();
          seg->InsertBox(current_table_box);
          rit.add_after_then_move(seg);
        }
      }
    }
  }
  delete[] table_region;
}

// Merge table regions corresponding to tables spanning multiple columns if
// there is a colpartition (horizontal ruling line or normal text) that
// touches both regions.
// TODO(faisal): A rare error occurs if there are two horizontally adjacent
// tables with aligned ruling lines. In this case, line finder returns a
// single line and hence the tables get merged together
void TableFinder::GridMergeTableRegions() {
  // Iterate the table regions in the grid.
  GridSearch<ColSegment, ColSegment_CLIST, ColSegment_C_IT> gsearch(&table_grid_);
  gsearch.StartFullSearch();
  ColSegment *seg = nullptr;
  while ((seg = gsearch.NextFullSearch()) != nullptr) {
    bool neighbor_found = false;
    bool modified = false; // Modified at least once
    do {
      // Start a rectangle search x-bounded by the image and y by the table
      const TBOX &box = seg->bounding_box();
      TBOX search_region(box);
      search_region.set_left(bleft().x());
      search_region.set_right(tright().x());
      neighbor_found = false;
      GridSearch<ColSegment, ColSegment_CLIST, ColSegment_C_IT> rectsearch(&table_grid_);
      rectsearch.StartRectSearch(search_region);
      ColSegment *neighbor = nullptr;
      while ((neighbor = rectsearch.NextRectSearch()) != nullptr) {
        if (neighbor == seg) {
          continue;
        }
        const TBOX &neighbor_box = neighbor->bounding_box();
        // Check if a neighbor box has a large overlap with the table
        // region.  This may happen as a result of merging two table
        // regions in the previous iteration.
        if (neighbor_box.overlap_fraction(box) >= 0.9) {
          seg->InsertBox(neighbor_box);
          rectsearch.RemoveBBox();
          gsearch.RepositionIterator();
          delete neighbor;
          modified = true;
          continue;
        }
        // Check if two table regions belong together based on a common
        // horizontal ruling line
        if (BelongToOneTable(box, neighbor_box)) {
          seg->InsertBox(neighbor_box);
          neighbor_found = true;
          modified = true;
          rectsearch.RemoveBBox();
          gsearch.RepositionIterator();
          delete neighbor;
        }
      }
    } while (neighbor_found);
    if (modified) {
      // Because the box has changed, it has to be removed first.
      gsearch.RemoveBBox();
      table_grid_.InsertBBox(true, true, seg);
      gsearch.RepositionIterator();
    }
  }
}

// Decide if two table regions belong to one table based on a common
// horizontal ruling line or another colpartition
bool TableFinder::BelongToOneTable(const TBOX &box1, const TBOX &box2) {
  // Check the obvious case. Most likely not true because overlapping boxes
  // should already be merged, but seems like a good thing to do in case things
  // change.
  if (box1.overlap(box2)) {
    return true;
  }
  // Check for ColPartitions spanning both table regions
  TBOX bbox = box1.bounding_union(box2);
  // Start a rect search on bbox
  GridSearch<ColPartition, ColPartition_CLIST, ColPartition_C_IT> rectsearch(&clean_part_grid_);
  rectsearch.StartRectSearch(bbox);
  ColPartition *part = nullptr;
  while ((part = rectsearch.NextRectSearch()) != nullptr) {
    const TBOX &part_box = part->bounding_box();
    // return true if a colpartition spanning both table regions is found
    if (part_box.overlap(box1) && part_box.overlap(box2) && !part->IsImageType()) {
      return true;
    }
  }
  return false;
}

// Adjust table boundaries by:
//  - building a tight bounding box around all ColPartitions contained in it.
//  - expanding table boundaries to include all colpartitions that overlap the
//    table by more than half of their area
//  - expanding table boundaries to include nearby horizontal rule lines
//  - expanding table vertically to include left out column headers
// TODO(faisal): Expansion of table boundaries is quite aggressive. It usually
//               makes following errors:
//  1- horizontal lines consisting of underlines are included in the table if
//     they are close enough
//  2- horizontal lines originating from noise tend to get merged with a table
//     near the top of the page
//  3- the criteria for including horizontal lines is very generous. Many times
//     horizontal lines separating headers and footers get merged with a
//     single-column table in a multi-column page thereby including text
//     from the neighboring column inside the table
//  4- the criteria for including left out column headers also tends to
//     occasionally include text-lines above the tables, typically from
//     table caption
void TableFinder::AdjustTableBoundaries() {
  // Iterate the table regions in the grid
  ColSegment_CLIST adjusted_tables;
  ColSegment_C_IT it(&adjusted_tables);
  ColSegmentGridSearch gsearch(&table_grid_);
  gsearch.StartFullSearch();
  ColSegment *table = nullptr;
  while ((table = gsearch.NextFullSearch()) != nullptr) {
    const TBOX &table_box = table->bounding_box();
    TBOX grown_box = table_box;
    GrowTableBox(table_box, &grown_box);
    // To prevent a table from expanding again, do not insert the
    // modified box back to the grid. Instead move it to a list and
    // and remove it from the grid. The list is moved later back to the grid.
    if (!grown_box.null_box()) {
      auto *col = new ColSegment();
      col->InsertBox(grown_box);
      it.add_after_then_move(col);
    }
    gsearch.RemoveBBox();
    delete table;
  }
  // clear table grid to move final tables in it
  // TODO(nbeato): table_grid_ should already be empty. The above loop
  // removed everything. Maybe just assert it is empty?
  table_grid_.Clear();
  it.move_to_first();
  // move back final tables to table_grid_
  for (it.mark_cycle_pt(); !it.cycled_list(); it.forward()) {
    ColSegment *seg = it.extract();
    table_grid_.InsertBBox(true, true, seg);
  }
}

void TableFinder::GrowTableBox(const TBOX &table_box, TBOX *result_box) {
  // TODO(nbeato): The growing code is a bit excessive right now.
  // By removing these lines, the partitions considered need
  // to have some overlap or be special cases. These lines could
  // be added again once a check is put in place to make sure that
  // growing tables don't stomp on a lot of non-table partitions.

  // search for horizontal ruling lines within the vertical margin
  // int vertical_margin = kRulingVerticalMargin * gridsize();
  TBOX search_box = table_box;
  // int top = MIN(search_box.top() + vertical_margin, tright().y());
  // int bottom = MAX(search_box.bottom() - vertical_margin, bleft().y());
  // search_box.set_top(top);
  // search_box.set_bottom(bottom);

  GrowTableToIncludePartials(table_box, search_box, result_box);
  GrowTableToIncludeLines(table_box, search_box, result_box);
  IncludeLeftOutColumnHeaders(result_box);
}

// Grow a table by increasing the size of the box to include
// partitions with significant overlap with the table.
void TableFinder::GrowTableToIncludePartials(const TBOX &table_box, const TBOX &search_range,
                                             TBOX *result_box) {
  // Rulings are in a different grid, so search 2 grids for rulings, text,
  // and table partitions that are not entirely within the new box.
  for (int i = 0; i < 2; ++i) {
    ColPartitionGrid *grid = (i == 0) ? &fragmented_text_grid_ : &leader_and_ruling_grid_;
    ColPartitionGridSearch rectsearch(grid);
    rectsearch.StartRectSearch(search_range);
    ColPartition *part = nullptr;
    while ((part = rectsearch.NextRectSearch()) != nullptr) {
      // Only include text and table types.
      if (part->IsImageType()) {
        continue;
      }
      const TBOX &part_box = part->bounding_box();
      // Include partition in the table if more than half of it
      // is covered by the table
      if (part_box.overlap_fraction(table_box) > kMinOverlapWithTable) {
        *result_box = result_box->bounding_union(part_box);
        continue;
      }
    }
  }
}

// Grow a table by expanding to the extents of significantly
// overlapping lines.
void TableFinder::GrowTableToIncludeLines(const TBOX &table_box, const TBOX &search_range,
                                          TBOX *result_box) {
  ColPartitionGridSearch rsearch(&leader_and_ruling_grid_);
  rsearch.SetUniqueMode(true);
  rsearch.StartRectSearch(search_range);
  ColPartition *part = nullptr;
  while ((part = rsearch.NextRectSearch()) != nullptr) {
    // TODO(nbeato) This should also do vertical, but column
    // boundaries are breaking things. This function needs to be
    // updated to allow vertical lines as well.
    if (!part->IsLineType()) {
      continue;
    }
    // Avoid the following function call if the result of the
    // function is irrelevant.
    const TBOX &part_box = part->bounding_box();
    if (result_box->contains(part_box)) {
      continue;
    }
    // Include a partially overlapping horizontal line only if the
    // extra ColPartitions that will be included due to expansion
    // have large side spacing w.r.t. columns containing them.
    if (HLineBelongsToTable(*part, table_box)) {
      *result_box = result_box->bounding_union(part_box);
    }
    // TODO(nbeato): Vertical
  }
}

// Checks whether the horizontal line belong to the table by looking at the
// side spacing of extra ColParitions that will be included in the table
// due to expansion
bool TableFinder::HLineBelongsToTable(const ColPartition &part, const TBOX &table_box) {
  if (!part.IsHorizontalLine()) {
    return false;
  }
  const TBOX &part_box = part.bounding_box();
  if (!part_box.major_x_overlap(table_box)) {
    return false;
  }
  // Do not consider top-most horizontal line since it usually
  // originates from noise.
  // TODO(nbeato): I had to comment this out because the ruling grid doesn't
  // have neighbors solved.
  // if (!part.nearest_neighbor_above())
  //   return false;
  const TBOX bbox = part_box.bounding_union(table_box);
  // In the "unioned table" box (the table extents expanded by the line),
  // keep track of how many partitions have significant padding to the left
  // and right. If more than half of the partitions covered by the new table
  // have significant spacing, the line belongs to the table and the table
  // grows to include all of the partitions.
  int num_extra_partitions = 0;
  int extra_space_to_right = 0;
  int extra_space_to_left = 0;
  // Rulings are in a different grid, so search 2 grids for rulings, text,
  // and table partitions that are introduced by the new box.
  for (int i = 0; i < 2; ++i) {
    ColPartitionGrid *grid = (i == 0) ? &clean_part_grid_ : &leader_and_ruling_grid_;
    // Start a rect search on bbox
    ColPartitionGridSearch rectsearch(grid);
    rectsearch.SetUniqueMode(true);
    rectsearch.StartRectSearch(bbox);
    ColPartition *extra_part = nullptr;
    while ((extra_part = rectsearch.NextRectSearch()) != nullptr) {
      // ColPartition already in table
      const TBOX &extra_part_box = extra_part->bounding_box();
      if (extra_part_box.overlap_fraction(table_box) > kMinOverlapWithTable) {
        continue;
      }
      // Non-text ColPartitions do not contribute
      if (extra_part->IsImageType()) {
        continue;
      }
      // Consider this partition.
      num_extra_partitions++;
      // presence of a table cell is a strong hint, so just increment the scores
      // without looking at the spacing.
      if (extra_part->type() == PT_TABLE || extra_part->IsLineType()) {
        extra_space_to_right++;
        extra_space_to_left++;
        continue;
      }
      int space_threshold = kSideSpaceMargin * part.median_height();
      if (extra_part->space_to_right() > space_threshold) {
        extra_space_to_right++;
      }
      if (extra_part->space_to_left() > space_threshold) {
        extra_space_to_left++;
      }
    }
  }
  // tprintf("%d %d %d\n",
  // num_extra_partitions,extra_space_to_right,extra_space_to_left);
  return (extra_space_to_right > num_extra_partitions / 2) ||
         (extra_space_to_left > num_extra_partitions / 2);
}

// Look for isolated column headers above the given table box and
// include them in the table
void TableFinder::IncludeLeftOutColumnHeaders(TBOX *table_box) {
  // Start a search above the current table to look for column headers
  ColPartitionGridSearch vsearch(&clean_part_grid_);
  vsearch.StartVerticalSearch(table_box->left(), table_box->right(), table_box->top());
  ColPartition *neighbor = nullptr;
  ColPartition *previous_neighbor = nullptr;
  while ((neighbor = vsearch.NextVerticalSearch(false)) != nullptr) {
    // Max distance to find a table heading.
    const int max_distance = kMaxColumnHeaderDistance * neighbor->median_height();
    int table_top = table_box->top();
    const TBOX &box = neighbor->bounding_box();
    // Do not continue if the next box is way above
    if (box.bottom() - table_top > max_distance) {
      break;
    }
    // Unconditionally include partitions of type TABLE or LINE
    // TODO(faisal): add some reasonable conditions here
    if (neighbor->type() == PT_TABLE || neighbor->IsLineType()) {
      table_box->set_top(box.top());
      previous_neighbor = nullptr;
      continue;
    }
    // If there are two text partitions, one above the other, without a table
    // cell on their left or right side, consider them a barrier and quit
    if (previous_neighbor == nullptr) {
      previous_neighbor = neighbor;
    } else {
      const TBOX &previous_box = previous_neighbor->bounding_box();
      if (!box.major_y_overlap(previous_box)) {
        break;
      }
    }
  }
}

// Remove false alarms consisting of a single column based on their
// projection on the x-axis. Projection of a real table on the x-axis
// should have at least one zero-valley larger than the global median
// x-height of the page.
void TableFinder::DeleteSingleColumnTables() {
  int page_width = tright().x() - bleft().x();
  ASSERT_HOST(page_width > 0);
  // create an integer array to hold projection on x-axis
  int *table_xprojection = new int[page_width];
  // Iterate through all tables in the table grid
  GridSearch<ColSegment, ColSegment_CLIST, ColSegment_C_IT> table_search(&table_grid_);
  table_search.StartFullSearch();
  ColSegment *table;
  while ((table = table_search.NextFullSearch()) != nullptr) {
    TBOX table_box = table->bounding_box();
    // reset the projection array
    for (int i = 0; i < page_width; i++) {
      table_xprojection[i] = 0;
    }
    // Start a rect search on table_box
    GridSearch<ColPartition, ColPartition_CLIST, ColPartition_C_IT> rectsearch(&clean_part_grid_);
    rectsearch.SetUniqueMode(true);
    rectsearch.StartRectSearch(table_box);
    ColPartition *part;
    while ((part = rectsearch.NextRectSearch()) != nullptr) {
      if (!part->IsTextType()) {
        continue; // Do not consider non-text partitions
      }
      if (part->flow() == BTFT_LEADER) {
        continue; // Assume leaders are in tables
      }
      TBOX part_box = part->bounding_box();
      // Do not consider partitions partially covered by the table
      if (part_box.overlap_fraction(table_box) < kMinOverlapWithTable) {
        continue;
      }
      BLOBNBOX_CLIST *part_boxes = part->boxes();
      BLOBNBOX_C_IT pit(part_boxes);

      // Make sure overlapping blobs don't artificially inflate the number
      // of rows in the table. This happens frequently with things such as
      // decimals and split characters. Do this by assuming the column
      // partition is sorted mostly left to right and just clip
      // bounding boxes by the previous box's extent.
      int next_position_to_write = 0;

      for (pit.mark_cycle_pt(); !pit.cycled_list(); pit.forward()) {
        BLOBNBOX *pblob = pit.data();
        // ignore blob height for the purpose of projection since we
        // are only interested in finding valleys
        int xstart = pblob->bounding_box().left();
        int xend = pblob->bounding_box().right();

        xstart = std::max(xstart, next_position_to_write);
        for (int i = xstart; i < xend; i++) {
          table_xprojection[i - bleft().x()]++;
        }
        next_position_to_write = xend;
      }
    }
    // Find largest valley between two reasonable peaks in the table
    if (!GapInXProjection(table_xprojection, page_width)) {
      table_search.RemoveBBox();
      delete table;
    }
  }
  delete[] table_xprojection;
}

// Return true if at least one gap larger than the global x-height
// exists in the horizontal projection
bool TableFinder::GapInXProjection(int *xprojection, int length) {
  // Find peak value of the histogram
  int peak_value = 0;
  for (int i = 0; i < length; i++) {
    if (xprojection[i] > peak_value) {
      peak_value = xprojection[i];
    }
  }
  // Peak value represents the maximum number of horizontally
  // overlapping colpartitions, so this can be considered as the
  // number of rows in the table
  if (peak_value < kMinRowsInTable) {
    return false;
  }
  double projection_threshold = kSmallTableProjectionThreshold * peak_value;
  if (peak_value >= kLargeTableRowCount) {
    projection_threshold = kLargeTableProjectionThreshold * peak_value;
  }
  // Threshold the histogram
  for (int i = 0; i < length; i++) {
    xprojection[i] = (xprojection[i] >= projection_threshold) ? 1 : 0;
  }
  // Find the largest run of zeros between two ones
  int largest_gap = 0;
  int run_start = -1;
  for (int i = 1; i < length; i++) {
    // detect start of a run of zeros
    if (xprojection[i - 1] && !xprojection[i]) {
      run_start = i;
    }
    // detect end of a run of zeros and update the value of largest gap
    if (run_start != -1 && !xprojection[i - 1] && xprojection[i]) {
      int gap = i - run_start;
      if (gap > largest_gap) {
        largest_gap = gap;
      }
      run_start = -1;
    }
  }
  return largest_gap > kMaxXProjectionGapFactor * global_median_xheight_;
}

// Given the location of a table "guess", try to overlay a cellular
// grid in the location, adjusting the boundaries.
// TODO(nbeato): Falsely introduces:
//   -headers/footers (not any worse, too much overlap destroys cells)
//   -page numbers (not worse, included because maximize margins)
//   -equations (nicely fit into a celluar grid, but more sparsely)
//   -figures (random text box, also sparse)
//   -small left-aligned text areas with overlapping positioned whitespace
//       (rejected before)
// Overall, this just needs some more work.
void TableFinder::RecognizeTables() {
#ifndef GRAPHICS_DISABLED
  ScrollView *table_win = nullptr;
  if (textord_show_tables) {
    table_win = MakeWindow(0, 0, "Step 9: Table Structure");
    DisplayColPartitions(table_win, &fragmented_text_grid_, ScrollView::BLUE,
                         ScrollView::LIGHT_BLUE);
    // table_grid_.DisplayBoxes(table_win);
  }
#endif

  TableRecognizer recognizer;
  recognizer.Init();
  recognizer.set_line_grid(&leader_and_ruling_grid_);
  recognizer.set_text_grid(&fragmented_text_grid_);
  recognizer.set_max_text_height(global_median_xheight_ * 2.0);
  recognizer.set_min_height(1.5 * gridheight());
  // Loop over all of the tables and try to fit them.
  // Store the good tables here.
  ColSegment_CLIST good_tables;
  ColSegment_C_IT good_it(&good_tables);

  ColSegmentGridSearch gsearch(&table_grid_);
  gsearch.StartFullSearch();
  ColSegment *found_table = nullptr;
  while ((found_table = gsearch.NextFullSearch()) != nullptr) {
    gsearch.RemoveBBox();

    // The goal is to make the tables persistent in a list.
    // When that happens, this will move into the search loop.
    const TBOX &found_box = found_table->bounding_box();
    StructuredTable *table_structure = recognizer.RecognizeTable(found_box);

    // Process a table. Good tables are inserted into the grid again later on
    // We can't change boxes in the grid while it is running a search.
    if (table_structure != nullptr) {
#ifndef GRAPHICS_DISABLED
      if (textord_show_tables) {
        table_structure->Display(table_win, ScrollView::LIME_GREEN);
      }
#endif
      found_table->set_bounding_box(table_structure->bounding_box());
      delete table_structure;
      good_it.add_after_then_move(found_table);
    } else {
      delete found_table;
    }
  }
  // TODO(nbeato): MERGE!! There is awesome info now available for merging.

  // At this point, the grid is empty. We can safely insert the good tables
  // back into grid.
  for (good_it.mark_cycle_pt(); !good_it.cycled_list(); good_it.forward()) {
    table_grid_.InsertBBox(true, true, good_it.extract());
  }
}

#ifndef GRAPHICS_DISABLED

// Displays the column segments in some window.
void TableFinder::DisplayColSegments(ScrollView *win, ColSegment_LIST *segments,
                                     ScrollView::Color color) {
  win->Pen(color);
  win->Brush(ScrollView::NONE);
  ColSegment_IT it(segments);
  for (it.mark_cycle_pt(); !it.cycled_list(); it.forward()) {
    ColSegment *col = it.data();
    const TBOX &box = col->bounding_box();
    int left_x = box.left();
    int right_x = box.right();
    int top_y = box.top();
    int bottom_y = box.bottom();
    win->Rectangle(left_x, bottom_y, right_x, top_y);
  }
  win->UpdateWindow();
}

// Displays the colpartitions using a new coloring on an existing window.
// Note: This method is only for debug purpose during development and
// would not be part of checked in code
void TableFinder::DisplayColPartitions(ScrollView *win, ColPartitionGrid *grid,
                                       ScrollView::Color default_color,
                                       ScrollView::Color table_color) {
  ScrollView::Color color = default_color;
  // Iterate the ColPartitions in the grid.
  GridSearch<ColPartition, ColPartition_CLIST, ColPartition_C_IT> gsearch(grid);
  gsearch.StartFullSearch();
  ColPartition *part = nullptr;
  while ((part = gsearch.NextFullSearch()) != nullptr) {
    color = default_color;
    if (part->type() == PT_TABLE) {
      color = table_color;
    }

    const TBOX &box = part->bounding_box();
    int left_x = box.left();
    int right_x = box.right();
    int top_y = box.top();
    int bottom_y = box.bottom();
    win->Brush(ScrollView::NONE);
    win->Pen(color);
    win->Rectangle(left_x, bottom_y, right_x, top_y);
  }
  win->UpdateWindow();
}

void TableFinder::DisplayColPartitions(ScrollView *win, ColPartitionGrid *grid,
                                       ScrollView::Color default_color) {
  DisplayColPartitions(win, grid, default_color, ScrollView::YELLOW);
}

void TableFinder::DisplayColPartitionConnections(ScrollView *win, ColPartitionGrid *grid,
                                                 ScrollView::Color color) {
  // Iterate the ColPartitions in the grid.
  GridSearch<ColPartition, ColPartition_CLIST, ColPartition_C_IT> gsearch(grid);
  gsearch.StartFullSearch();
  ColPartition *part = nullptr;
  while ((part = gsearch.NextFullSearch()) != nullptr) {
    const TBOX &box = part->bounding_box();
    int left_x = box.left();
    int right_x = box.right();
    int top_y = box.top();
    int bottom_y = box.bottom();

    ColPartition *upper_part = part->nearest_neighbor_above();
    if (upper_part) {
      const TBOX &upper_box = upper_part->bounding_box();
      int mid_x = (left_x + right_x) / 2;
      int mid_y = (top_y + bottom_y) / 2;
      int other_x = (upper_box.left() + upper_box.right()) / 2;
      int other_y = (upper_box.top() + upper_box.bottom()) / 2;
      win->Brush(ScrollView::NONE);
      win->Pen(color);
      win->Line(mid_x, mid_y, other_x, other_y);
    }
    ColPartition *lower_part = part->nearest_neighbor_below();
    if (lower_part) {
      const TBOX &lower_box = lower_part->bounding_box();
      int mid_x = (left_x + right_x) / 2;
      int mid_y = (top_y + bottom_y) / 2;
      int other_x = (lower_box.left() + lower_box.right()) / 2;
      int other_y = (lower_box.top() + lower_box.bottom()) / 2;
      win->Brush(ScrollView::NONE);
      win->Pen(color);
      win->Line(mid_x, mid_y, other_x, other_y);
    }
  }
  win->UpdateWindow();
}

#endif

// Merge all colpartitions in table regions to make them a single
// colpartition and revert types of isolated table cells not
// assigned to any table to their original types.
void TableFinder::MakeTableBlocks(ColPartitionGrid *grid, ColPartitionSet **all_columns,
                                  WidthCallback width_cb) {
#ifndef GRAPHICS_DISABLED
  ScrollView* table_win = nullptr;
  if (textord_show_tables) {
    table_win = MakeWindow(0, 0, "Step 12: Final tables");
    DisplayColPartitions(table_win, &fragmented_text_grid_,
                         ScrollView::BLUE, ScrollView::LIGHT_BLUE);
  }
#endif  // GRAPHICS_DISABLED

  // initializing recognizer in order to extract table row and columnd info
  TableRecognizer recognizer;
  {
    recognizer.Init();
    recognizer.set_line_grid(&leader_and_ruling_grid_);
    recognizer.set_text_grid(&fragmented_text_grid_);
    recognizer.set_max_text_height(global_median_xheight_ * 2.0);
    recognizer.set_min_height(1.5 * gridheight());
  }

  // Since we have table blocks already, remove table tags from all
  // colpartitions
  GridSearch<ColPartition, ColPartition_CLIST, ColPartition_C_IT> gsearch(grid);
  gsearch.StartFullSearch();
  ColPartition *part = nullptr;

  while ((part = gsearch.NextFullSearch()) != nullptr) {
    if (part->type() == PT_TABLE) {
      part->clear_table_type();
    }
  }
  // Now make a single colpartition out of each table block and remove
  // all colpartitions contained within a table
  GridSearch<ColSegment, ColSegment_CLIST, ColSegment_C_IT> table_search(&table_grid_);
  table_search.StartFullSearch();
  ColSegment *table;
  while ((table = table_search.NextFullSearch()) != nullptr) {
    const TBOX &table_box = table->bounding_box();
    // Start a rect search on table_box
    GridSearch<ColPartition, ColPartition_CLIST, ColPartition_C_IT> rectsearch(grid);
    rectsearch.StartRectSearch(table_box);
    ColPartition *part;
    ColPartition *table_partition = nullptr;
    while ((part = rectsearch.NextRectSearch()) != nullptr) {
      // Do not consider image partitions
      if (!part->IsTextType()) {
        continue;
      }
      TBOX part_box = part->bounding_box();
      // Include partition in the table if more than half of it
      // is covered by the table
      if (part_box.overlap_fraction(table_box) > kMinOverlapWithTable) {
        rectsearch.RemoveBBox();
        if (table_partition) {
          table_partition->Absorb(part, width_cb);
        } else {
          table_partition = part;
        }
      }
    }
    // Insert table colpartition back to part_grid_
    if (table_partition) {
      // To match the columns used when transforming to blocks, the new table
      // partition must have its first and last column set at the grid y that
      // corresponds to its bottom.
      const TBOX &table_box = table_partition->bounding_box();
      int grid_x, grid_y;
      grid->GridCoords(table_box.left(), table_box.bottom(), &grid_x, &grid_y);
      table_partition->SetPartitionType(resolution_, all_columns[grid_y]);
      table_partition->set_table_type();
      table_partition->set_blob_type(BRT_TEXT);
      table_partition->set_flow(BTFT_CHAIN);
      table_partition->SetBlobTypes();
      grid->InsertBBox(true, true, table_partition);
<<<<<<< HEAD
   
=======

>>>>>>> d5455bb7
#if 0 // This code triggers an assertion.
      // Insert table columns and rows into an api accessible object
      StructuredTable* table_structure = recognizer.RecognizeTable(table_box);
      if (table_structure != nullptr) {
#ifndef GRAPHICS_DISABLED
      if (textord_show_tables) {
        table_structure->Display(table_win, ScrollView::LIME_GREEN);
      }
#endif  // GRAPHICS_DISABLED

      auto &tables = uniqueInstance<std::vector<TessTable>>();
      tables.push_back(
          TessTable{table_box, table_structure->getRows(), table_structure->getCols()});

      delete table_structure;
      }
#endif
    }
  }

#ifndef GRAPHICS_DISABLED
  if (textord_show_tables) {
    table_grid_.DisplayBoxes(table_win);
  }
#endif  // GRAPHICS_DISABLED
}

//////// ColSegment code
////////
ColSegment::ColSegment()
    : ELIST_LINK(), num_table_cells_(0), num_text_cells_(0), type_(COL_UNKNOWN) {}

// Provides a color for BBGrid to draw the rectangle.
ScrollView::Color ColSegment::BoxColor() const {
  const ScrollView::Color kBoxColors[PT_COUNT] = {
      ScrollView::YELLOW,
      ScrollView::BLUE,
      ScrollView::YELLOW,
      ScrollView::MAGENTA,
  };
  return kBoxColors[type_];
}

// Insert a box into this column segment
void ColSegment::InsertBox(const TBOX &other) {
  bounding_box_ = bounding_box_.bounding_union(other);
}

// Set column segment type based on the ratio of text and table partitions
// in it.
void ColSegment::set_type() {
  if (num_table_cells_ > kTableColumnThreshold * num_text_cells_) {
    type_ = COL_TABLE;
  } else if (num_text_cells_ > num_table_cells_) {
    type_ = COL_TEXT;
  } else {
    type_ = COL_MIXED;
  }
}

} // namespace tesseract.<|MERGE_RESOLUTION|>--- conflicted
+++ resolved
@@ -2068,11 +2068,7 @@
       table_partition->set_flow(BTFT_CHAIN);
       table_partition->SetBlobTypes();
       grid->InsertBBox(true, true, table_partition);
-<<<<<<< HEAD
-   
-=======
-
->>>>>>> d5455bb7
+
 #if 0 // This code triggers an assertion.
       // Insert table columns and rows into an api accessible object
       StructuredTable* table_structure = recognizer.RecognizeTable(table_box);
