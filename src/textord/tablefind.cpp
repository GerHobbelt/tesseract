///////////////////////////////////////////////////////////////////////
// File:        tablefind.cpp
// Description: Helper classes to find tables from ColPartitions.
// Author:      Faisal Shafait (faisal.shafait@dfki.de)
//
// (C) Copyright 2009, Google Inc.
// Licensed under the Apache License, Version 2.0 (the "License");
// you may not use this file except in compliance with the License.
// You may obtain a copy of the License at
// http://www.apache.org/licenses/LICENSE-2.0
// Unless required by applicable law or agreed to in writing, software
// distributed under the License is distributed on an "AS IS" BASIS,
// WITHOUT WARRANTIES OR CONDITIONS OF ANY KIND, either express or implied.
// See the License for the specific language governing permissions and
// limitations under the License.
//
///////////////////////////////////////////////////////////////////////

#ifdef HAVE_CONFIG_H
#  include "config_auto.h"
#endif

#include <algorithm>
#include <cmath>
#include "tablefind.h"

#include <allheaders.h>

#include "colpartitionset.h"
#include "tablerecog.h"

namespace tesseract {

// These numbers are used to calculate the global median stats.
// They just set an upper bound on the stats objects.
// Maximum vertical spacing between neighbor partitions.
const int kMaxVerticalSpacing = 500;
// Maximum width of a blob in a partition.
const int kMaxBlobWidth = 500;

// Minimum whitespace size to split a partition (measured as a multiple
// of a partition's median width).
const double kSplitPartitionSize = 2.0;
// To insert text, the partition must satisfy these size constraints
// in AllowTextPartition(). The idea is to filter noise partitions
// determined by the size compared to the global medians.
// TODO(nbeato): Need to find good numbers again.
const double kAllowTextHeight = 0.5;
const double kAllowTextWidth = 0.6;
const double kAllowTextArea = 0.8;
// The same thing applies to blobs (to filter noise).
// TODO(nbeato): These numbers are a shot in the dark...
// height and width are 0.5 * gridsize() in colfind.cpp
// area is a rough guess for the size of a period.
const double kAllowBlobHeight = 0.3;
const double kAllowBlobWidth = 0.4;
const double kAllowBlobArea = 0.05;

// Minimum number of components in a text partition. A partition having fewer
// components than that is more likely a data partition and is a candidate
// table cell.
const int kMinBoxesInTextPartition = 10;

// Maximum number of components that a data partition can have
const int kMaxBoxesInDataPartition = 20;

// Maximum allowed gap in a text partitions as a multiple of its median size.
const double kMaxGapInTextPartition = 4.0;

// Minimum value that the maximum gap in a text partition should have as a
// factor of its median size.
const double kMinMaxGapInTextPartition = 0.5;

// The amount of overlap that is "normal" for adjacent blobs in a text
// partition. This is used to calculate gap between overlapping blobs.
const double kMaxBlobOverlapFactor = 4.0;

// Maximum x-height a table partition can have as a multiple of global
// median x-height
const double kMaxTableCellXheight = 2.0;

// Maximum line spacing between a table column header and column contents
// for merging the two (as a multiple of the partition's median_height).
const int kMaxColumnHeaderDistance = 4;

// Minimum ratio of num_table_partitions to num_text_partitions in a column
// block to be called it a table column
const double kTableColumnThreshold = 3.0;

// Search for horizontal ruling lines within the vertical margin as a
// multiple of grid size
// const int kRulingVerticalMargin = 3;

// Minimum overlap that a colpartition must have with a table region
// to become part of that table
const double kMinOverlapWithTable = 0.6;

// Maximum side space (distance from column boundary) that a typical
// text-line in flowing text should have as a multiple of its x-height
// (Median size).
const int kSideSpaceMargin = 10;

// Fraction of the peak of x-projection of a table region to set the
// threshold for the x-projection histogram
const double kSmallTableProjectionThreshold = 0.35;
const double kLargeTableProjectionThreshold = 0.45;
// Minimum number of rows required to look for more rows in the projection.
const int kLargeTableRowCount = 6;

// Minimum number of rows in a table
const int kMinRowsInTable = 3;

// The amount of padding (multiplied by global_median_xheight_ during use)
// that is vertically added to the search adjacent leader search during
// ColPartition marking.
const int kAdjacentLeaderSearchPadding = 2;

// Used when filtering false positives. When finding the last line
// of a paragraph (typically left-aligned), the previous line should have
// its center to the right of the last line by this scaled amount.
const double kParagraphEndingPreviousLineRatio = 1.3;

// The maximum amount of whitespace allowed left of a paragraph ending.
// Do not filter a ColPartition with more than this space left of it.
const double kMaxParagraphEndingLeftSpaceMultiple = 3.0;

// Used when filtering false positives. The last line of a paragraph
// should be preceded by a line that is predominantly text. This is the
// ratio of text to whitespace (to the right of the text) that is required
// for the previous line to be a text.
const double kMinParagraphEndingTextToWhitespaceRatio = 3.0;

// When counting table columns, this is the required gap between two columns
// (it is multiplied by global_median_xheight_).
const double kMaxXProjectionGapFactor = 2.0;

// Used for similarity in partitions using stroke width. Values copied
// from ColFind.cpp in Ray's CL.
const double kStrokeWidthFractionalTolerance = 0.25;
const double kStrokeWidthConstantTolerance = 2.0;

#ifndef GRAPHICS_DISABLED
static BOOL_VAR(textord_show_tables, false, "Show table regions (ScrollView)");
static BOOL_VAR(textord_tablefind_show_mark, false,
                "Debug table marking steps in detail (ScrollView)");
static BOOL_VAR(textord_tablefind_show_stats, false,
                "Show page stats used in table finding (ScrollView)");
#endif
static BOOL_VAR(textord_tablefind_recognize_tables, false,
                "Enables the table recognizer for table layout and filtering.");

// Templated helper function used to create destructor callbacks for the
// BBGrid::ClearGridData() method.
template <typename T>
void DeleteObject(T *object) {
  delete object;
}

TableFinder::TableFinder()
    : resolution_(0)
    , global_median_xheight_(0)
    , global_median_blob_width_(0)
    , global_median_ledding_(0)
    , left_to_right_language_(true) {}

TableFinder::~TableFinder() {
  // ColPartitions and ColSegments created by this class for storage in grids
  // need to be deleted explicitly.
  clean_part_grid_.ClearGridData(&DeleteObject<ColPartition>);
  leader_and_ruling_grid_.ClearGridData(&DeleteObject<ColPartition>);
  fragmented_text_grid_.ClearGridData(&DeleteObject<ColPartition>);
  col_seg_grid_.ClearGridData(&DeleteObject<ColSegment>);
  table_grid_.ClearGridData(&DeleteObject<ColSegment>);
}

void TableFinder::set_left_to_right_language(bool order) {
  left_to_right_language_ = order;
}

void TableFinder::Init(int grid_size, const ICOORD &bottom_left, const ICOORD &top_right) {
  // Initialize clean partitions list and grid
  clean_part_grid_.Init(grid_size, bottom_left, top_right);
  leader_and_ruling_grid_.Init(grid_size, bottom_left, top_right);
  fragmented_text_grid_.Init(grid_size, bottom_left, top_right);
  col_seg_grid_.Init(grid_size, bottom_left, top_right);
  table_grid_.Init(grid_size, bottom_left, top_right);
}

// Copy cleaned partitions from part_grid_ to clean_part_grid_ and
// insert leaders and rulers into the leader_and_ruling_grid_
void TableFinder::InsertCleanPartitions(ColPartitionGrid *grid, TO_BLOCK *block) {
  // Calculate stats. This lets us filter partitions in AllowTextPartition()
  // and filter blobs in AllowBlob().
  SetGlobalSpacings(grid);

  // Iterate the ColPartitions in the grid.
  ColPartitionGridSearch gsearch(grid);
  gsearch.SetUniqueMode(true);
  gsearch.StartFullSearch();
  ColPartition *part = nullptr;
  while ((part = gsearch.NextFullSearch()) != nullptr) {
    // Reject partitions with nothing useful inside of them.
    if (part->blob_type() == BRT_NOISE || part->bounding_box().area() <= 0) {
      continue;
    }
    ColPartition *clean_part = part->ShallowCopy();
    ColPartition *leader_part = nullptr;
    if (part->IsLineType()) {
      InsertRulingPartition(clean_part);
      continue;
    }
    // Insert all non-text partitions to clean_parts
    if (!part->IsTextType()) {
      InsertImagePartition(clean_part);
      continue;
    }
    // Insert text colpartitions after removing noisy components from them
    // The leaders are split into a separate grid.
    BLOBNBOX_CLIST *part_boxes = part->boxes();
    BLOBNBOX_C_IT pit(part_boxes);
    for (pit.mark_cycle_pt(); !pit.cycled_list(); pit.forward()) {
      BLOBNBOX *pblob = pit.data();
      // Bad blobs... happens in UNLV set.
      // news.3G1, page 17 (around x=6)
      if (!AllowBlob(*pblob)) {
        continue;
      }
      if (pblob->flow() == BTFT_LEADER) {
        if (leader_part == nullptr) {
          leader_part = part->ShallowCopy();
          leader_part->set_flow(BTFT_LEADER);
        }
        leader_part->AddBox(pblob);
      } else if (pblob->region_type() != BRT_NOISE) {
        clean_part->AddBox(pblob);
      }
    }
    clean_part->ComputeLimits();
    ColPartition *fragmented = clean_part->CopyButDontOwnBlobs();
    InsertTextPartition(clean_part);
    SplitAndInsertFragmentedTextPartition(fragmented);
    if (leader_part != nullptr) {
      // TODO(nbeato): Note that ComputeLimits does not update the column
      // information. So the leader may appear to span more columns than it
      // really does later on when IsInSameColumnAs gets called to test
      // for adjacent leaders.
      leader_part->ComputeLimits();
      InsertLeaderPartition(leader_part);
    }
  }

  // Make the partition partners better for upper and lower neighbors.
  clean_part_grid_.FindPartitionPartners();
  clean_part_grid_.RefinePartitionPartners(false);
}

// High level function to perform table detection
void TableFinder::LocateTables(ColPartitionGrid *grid, ColPartitionSet **all_columns,
                               WidthCallback width_cb, const FCOORD &reskew) {
  // initialize spacing, neighbors, and columns
  InitializePartitions(all_columns);

#ifndef GRAPHICS_DISABLED
  if (textord_show_tables) {
    ScrollView *table_win = MakeWindow(0, 300, "Column Partitions & Neighbors");
    DisplayColPartitions(table_win, &clean_part_grid_, ScrollView::BLUE);
    DisplayColPartitions(table_win, &leader_and_ruling_grid_, ScrollView::AQUAMARINE);
    DisplayColPartitionConnections(table_win, &clean_part_grid_, ScrollView::ORANGE);

    table_win = MakeWindow(100, 300, "Fragmented Text");
    DisplayColPartitions(table_win, &fragmented_text_grid_, ScrollView::BLUE);
  }
#endif // !GRAPHICS_DISABLED

  // mark, filter, and smooth candidate table partitions
  MarkTablePartitions();

  // Make single-column blocks from good_columns_ partitions. col_segments are
  // moved to a grid later which takes the ownership
  ColSegment_LIST column_blocks;
  GetColumnBlocks(all_columns, &column_blocks);
  // Set the ratio of candidate table partitions in each column
  SetColumnsType(&column_blocks);

  // Move column segments to col_seg_grid_
  MoveColSegmentsToGrid(&column_blocks, &col_seg_grid_);

  // Detect split in column layout that might have occurred due to the
  // presence of a table. In such a case, merge the corresponding columns.
  GridMergeColumnBlocks();

  // Group horizontally overlapping table partitions into table columns.
  // table_columns created here get deleted at the end of this method.
  ColSegment_LIST table_columns;
  GetTableColumns(&table_columns);

  // Within each column, mark the range table regions occupy based on the
  // table columns detected. table_regions are moved to a grid later which
  // takes the ownership
  ColSegment_LIST table_regions;
  GetTableRegions(&table_columns, &table_regions);

#ifndef GRAPHICS_DISABLED
  if (textord_tablefind_show_mark) {
    ScrollView *table_win = MakeWindow(1200, 300, "Table Columns and Regions");
    DisplayColSegments(table_win, &table_columns, ScrollView::DARK_TURQUOISE);
    DisplayColSegments(table_win, &table_regions, ScrollView::YELLOW);
  }
#endif // !GRAPHICS_DISABLED

  // Merge table regions across columns for tables spanning multiple
  // columns
  MoveColSegmentsToGrid(&table_regions, &table_grid_);
  GridMergeTableRegions();

  // Adjust table boundaries by including nearby horizontal lines and left
  // out column headers
  AdjustTableBoundaries();
  GridMergeTableRegions();

  if (textord_tablefind_recognize_tables) {
    // Remove false alarms consisting of a single column
    DeleteSingleColumnTables();

#ifndef GRAPHICS_DISABLED
    if (textord_show_tables) {
      ScrollView *table_win = MakeWindow(1200, 300, "Detected Table Locations");
      DisplayColPartitions(table_win, &clean_part_grid_, ScrollView::BLUE);
      DisplayColSegments(table_win, &table_columns, ScrollView::KHAKI);
      table_grid_.DisplayBoxes(table_win);
    }
#endif // !GRAPHICS_DISABLED

    // Find table grid structure and reject tables that are malformed.
    RecognizeTables();
    GridMergeTableRegions();
    RecognizeTables();

#ifndef GRAPHICS_DISABLED
    if (textord_show_tables) {
      ScrollView *table_win = MakeWindow(1400, 600, "Recognized Tables");
      DisplayColPartitions(table_win, &clean_part_grid_, ScrollView::BLUE, ScrollView::BLUE);
      table_grid_.DisplayBoxes(table_win);
    }
#endif // !GRAPHICS_DISABLED
  } else {
    // Remove false alarms consisting of a single column
    // TODO(nbeato): verify this is a NOP after structured table rejection.
    // Right now it isn't. If the recognize function is doing what it is
    // supposed to do, this function is obsolete.
    DeleteSingleColumnTables();

#ifndef GRAPHICS_DISABLED
    if (textord_show_tables) {
      ScrollView *table_win = MakeWindow(1500, 300, "Detected Tables");
      DisplayColPartitions(table_win, &clean_part_grid_, ScrollView::BLUE, ScrollView::BLUE);
      table_grid_.DisplayBoxes(table_win);
    }
#endif // !GRAPHICS_DISABLED
  }

  // Merge all colpartitions in table regions to make them a single
  // colpartition and revert types of isolated table cells not
  // assigned to any table to their original types.
  MakeTableBlocks(grid, all_columns, width_cb);
}
// All grids have the same dimensions. The clean_part_grid_ sizes are set from
// the part_grid_ that is passed to InsertCleanPartitions, which was the same as
// the grid that is the base of ColumnFinder. Just return the clean_part_grid_
// dimensions instead of duplicated memory.
int TableFinder::gridsize() const {
  return clean_part_grid_.gridsize();
}
int TableFinder::gridwidth() const {
  return clean_part_grid_.gridwidth();
}
int TableFinder::gridheight() const {
  return clean_part_grid_.gridheight();
}
const ICOORD &TableFinder::bleft() const {
  return clean_part_grid_.bleft();
}
const ICOORD &TableFinder::tright() const {
  return clean_part_grid_.tright();
}

void TableFinder::InsertTextPartition(ColPartition *part) {
  ASSERT_HOST(part != nullptr);
  if (AllowTextPartition(*part)) {
    clean_part_grid_.InsertBBox(true, true, part);
  } else {
    delete part;
  }
}
void TableFinder::InsertFragmentedTextPartition(ColPartition *part) {
  ASSERT_HOST(part != nullptr);
  if (AllowTextPartition(*part)) {
    fragmented_text_grid_.InsertBBox(true, true, part);
  } else {
    delete part;
  }
}
void TableFinder::InsertLeaderPartition(ColPartition *part) {
  ASSERT_HOST(part != nullptr);
  if (!part->IsEmpty() && part->bounding_box().area() > 0) {
    leader_and_ruling_grid_.InsertBBox(true, true, part);
  } else {
    delete part;
  }
}
void TableFinder::InsertRulingPartition(ColPartition *part) {
  leader_and_ruling_grid_.InsertBBox(true, true, part);
}
void TableFinder::InsertImagePartition(ColPartition *part) {
  // NOTE: If images are placed into a different grid in the future,
  // the function SetPartitionSpacings needs to be updated. It should
  // be the only thing that cares about image partitions.
  clean_part_grid_.InsertBBox(true, true, part);
}

// Splits a partition into its "words". The splits happen
// at locations with wide inter-blob spacing. This is useful
// because it allows the table recognize to "cut through" the
// text lines on the page. The assumption is that a table
// will have several lines with similar overlapping whitespace
// whereas text will not have this type of property.
// Note: The code Assumes that blobs are sorted by the left side x!
// This will not work (as well) if the blobs are sorted by center/right.
void TableFinder::SplitAndInsertFragmentedTextPartition(ColPartition *part) {
  ASSERT_HOST(part != nullptr);
  // Bye bye empty partitions!
  if (part->boxes()->empty()) {
    delete part;
    return;
  }

  // The AllowBlob function prevents this.
  ASSERT_HOST(part->median_width() > 0);
  const double kThreshold = part->median_width() * kSplitPartitionSize;

  ColPartition *right_part = part;
  bool found_split = true;
  while (found_split) {
    found_split = false;
    BLOBNBOX_C_IT box_it(right_part->boxes());
    // Blobs are sorted left side first. If blobs overlap,
    // the previous blob may have a "more right" right side.
    // Account for this by always keeping the largest "right"
    // so far.
    int previous_right = INT32_MIN;

    // Look for the next split in the partition.
    for (box_it.mark_cycle_pt(); !box_it.cycled_list(); box_it.forward()) {
      const TBOX &box = box_it.data()->bounding_box();
      if (previous_right != INT32_MIN && box.left() - previous_right > kThreshold) {
        // We have a split position. Split the partition in two pieces.
        // Insert the left piece in the grid and keep processing the right.
        int mid_x = (box.left() + previous_right) / 2;
        ColPartition *left_part = right_part;
        right_part = left_part->SplitAt(mid_x);

        InsertFragmentedTextPartition(left_part);
        found_split = true;
        break;
      }

      // The right side of the previous blobs.
      previous_right = std::max(previous_right, static_cast<int>(box.right()));
    }
  }
  // When a split is not found, the right part is minimized
  // as much as possible, so process it.
  InsertFragmentedTextPartition(right_part);
}

// Some simple criteria to filter out now. We want to make sure the
// average blob size in the partition is consistent with the
// global page stats.
// The area metric will almost always pass for multi-blob partitions.
// It is useful when filtering out noise caused by an isolated blob.
bool TableFinder::AllowTextPartition(const ColPartition &part) const {
  const double kHeightRequired = global_median_xheight_ * kAllowTextHeight;
  const double kWidthRequired = global_median_blob_width_ * kAllowTextWidth;
  const int median_area = global_median_xheight_ * global_median_blob_width_;
  const double kAreaPerBlobRequired = median_area * kAllowTextArea;
  // Keep comparisons strictly greater to disallow 0!
  return part.median_height() > kHeightRequired && part.median_width() > kWidthRequired &&
         part.bounding_box().area() > kAreaPerBlobRequired * part.boxes_count();
}

// Same as above, applied to blobs. Keep in mind that
// leaders, commas, and periods are important in tables.
bool TableFinder::AllowBlob(const BLOBNBOX &blob) const {
  const TBOX &box = blob.bounding_box();
  const double kHeightRequired = global_median_xheight_ * kAllowBlobHeight;
  const double kWidthRequired = global_median_blob_width_ * kAllowBlobWidth;
  const int median_area = global_median_xheight_ * global_median_blob_width_;
  const double kAreaRequired = median_area * kAllowBlobArea;
  // Keep comparisons strictly greater to disallow 0!
  return box.height() > kHeightRequired && box.width() > kWidthRequired &&
         box.area() > kAreaRequired;
}

// TODO(nbeato): The grid that makes the window doesn't seem to matter.
// The only downside is that window messages will be caught by
// clean_part_grid_ instead of a useful object. This is a temporary solution
// for the debug windows created by the TableFinder.
#ifndef GRAPHICS_DISABLED
ScrollView *TableFinder::MakeWindow(int x, int y, const char *window_name) {
  return clean_part_grid_.MakeWindow(x, y, window_name);
}
#endif

// Make single-column blocks from good_columns_ partitions.
void TableFinder::GetColumnBlocks(ColPartitionSet **all_columns, ColSegment_LIST *column_blocks) {
  for (int i = 0; i < gridheight(); ++i) {
    ColPartitionSet *columns = all_columns[i];
    if (columns != nullptr) {
      ColSegment_LIST new_blocks;
      // Get boxes from the current vertical position on the grid
      columns->GetColumnBoxes(i * gridsize(), (i + 1) * gridsize(), &new_blocks);
      // Merge the new_blocks boxes into column_blocks if they are well-aligned
      GroupColumnBlocks(&new_blocks, column_blocks);
    }
  }
}

// Merge column segments into the current list if they are well aligned.
void TableFinder::GroupColumnBlocks(ColSegment_LIST *new_blocks, ColSegment_LIST *column_blocks) {
  ColSegment_IT src_it(new_blocks);
  ColSegment_IT dest_it(column_blocks);
  // iterate through the source list
  for (src_it.mark_cycle_pt(); !src_it.cycled_list(); src_it.forward()) {
    ColSegment *src_seg = src_it.data();
    const TBOX &src_box = src_seg->bounding_box();
    bool match_found = false;
    // iterate through the destination list to find a matching column block
    for (dest_it.mark_cycle_pt(); !dest_it.cycled_list(); dest_it.forward()) {
      ColSegment *dest_seg = dest_it.data();
      TBOX dest_box = dest_seg->bounding_box();
      if (ConsecutiveBoxes(src_box, dest_box)) {
        // If matching block is found, insert the current block into it
        // and delete the source block.
        dest_seg->InsertBox(src_box);
        match_found = true;
        delete src_it.extract();
        break;
      }
    }
    // If no match is found, just append the source block to column_blocks
    if (!match_found) {
      dest_it.add_after_then_move(src_it.extract());
    }
  }
}

// are the two boxes immediate neighbors along the vertical direction
bool TableFinder::ConsecutiveBoxes(const TBOX &b1, const TBOX &b2) {
  int x_margin = 20;
  int y_margin = 5;
  return (abs(b1.left() - b2.left()) < x_margin) && (abs(b1.right() - b2.right()) < x_margin) &&
         (abs(b1.top() - b2.bottom()) < y_margin || abs(b2.top() - b1.bottom()) < y_margin);
}

// Set up info for clean_part_grid_ partitions to be valid during detection
// code.
void TableFinder::InitializePartitions(ColPartitionSet **all_columns) {
  FindNeighbors();
  SetPartitionSpacings(&clean_part_grid_, all_columns);
  SetGlobalSpacings(&clean_part_grid_);
}

// Set left, right and top, bottom spacings of each colpartition.
void TableFinder::SetPartitionSpacings(ColPartitionGrid *grid, ColPartitionSet **all_columns) {
  // Iterate the ColPartitions in the grid.
  ColPartitionGridSearch gsearch(grid);
  gsearch.StartFullSearch();
  ColPartition *part = nullptr;
  while ((part = gsearch.NextFullSearch()) != nullptr) {
    ColPartitionSet *columns = all_columns[gsearch.GridY()];
    TBOX box = part->bounding_box();
    int y = part->MidY();
    ColPartition *left_column = columns->ColumnContaining(box.left(), y);
    ColPartition *right_column = columns->ColumnContaining(box.right(), y);
    // set distance from left column as space to the left
    if (left_column) {
      int left_space = std::max(0, box.left() - left_column->LeftAtY(y));
      part->set_space_to_left(left_space);
    }
    // set distance from right column as space to the right
    if (right_column) {
      int right_space = std::max(0, right_column->RightAtY(y) - box.right());
      part->set_space_to_right(right_space);
    }

    // Look for images that may be closer.
    // NOTE: used to be part_grid_, might cause issues now
    ColPartitionGridSearch hsearch(grid);
    hsearch.StartSideSearch(box.left(), box.bottom(), box.top());
    ColPartition *neighbor = nullptr;
    while ((neighbor = hsearch.NextSideSearch(true)) != nullptr) {
      if (neighbor->type() == PT_PULLOUT_IMAGE || neighbor->type() == PT_FLOWING_IMAGE ||
          neighbor->type() == PT_HEADING_IMAGE) {
        int right = neighbor->bounding_box().right();
        if (right < box.left()) {
          int space = std::min(box.left() - right, part->space_to_left());
          part->set_space_to_left(space);
        }
      }
    }
    hsearch.StartSideSearch(box.left(), box.bottom(), box.top());
    neighbor = nullptr;
    while ((neighbor = hsearch.NextSideSearch(false)) != nullptr) {
      if (neighbor->type() == PT_PULLOUT_IMAGE || neighbor->type() == PT_FLOWING_IMAGE ||
          neighbor->type() == PT_HEADING_IMAGE) {
        int left = neighbor->bounding_box().left();
        if (left > box.right()) {
          int space = std::min(left - box.right(), part->space_to_right());
          part->set_space_to_right(space);
        }
      }
    }

    ColPartition *upper_part = part->SingletonPartner(true);
    if (upper_part) {
      int space = std::max(
          0, static_cast<int>(upper_part->bounding_box().bottom() - part->bounding_box().bottom()));
      part->set_space_above(space);
    } else {
      // TODO(nbeato): What constitutes a good value?
      // 0 is the default value when not set, explicitly noting it needs to
      // be something else.
      part->set_space_above(INT32_MAX);
    }

    ColPartition *lower_part = part->SingletonPartner(false);
    if (lower_part) {
      int space = std::max(
          0, static_cast<int>(part->bounding_box().bottom() - lower_part->bounding_box().bottom()));
      part->set_space_below(space);
    } else {
      // TODO(nbeato): What constitutes a good value?
      // 0 is the default value when not set, explicitly noting it needs to
      // be something else.
      part->set_space_below(INT32_MAX);
    }
  }
}

// Set spacing and closest neighbors above and below a given colpartition.
void TableFinder::SetVerticalSpacing(ColPartition *part) {
  TBOX box = part->bounding_box();
  int top_range = std::min(box.top() + kMaxVerticalSpacing, static_cast<int>(tright().y()));
  int bottom_range = std::max(box.bottom() - kMaxVerticalSpacing, static_cast<int>(bleft().y()));
  box.set_top(top_range);
  box.set_bottom(bottom_range);

  TBOX part_box = part->bounding_box();
  // Start a rect search
  GridSearch<ColPartition, ColPartition_CLIST, ColPartition_C_IT> rectsearch(&clean_part_grid_);
  rectsearch.StartRectSearch(box);
  ColPartition *neighbor;
  int min_space_above = kMaxVerticalSpacing;
  int min_space_below = kMaxVerticalSpacing;
  ColPartition *above_neighbor = nullptr;
  ColPartition *below_neighbor = nullptr;
  while ((neighbor = rectsearch.NextRectSearch()) != nullptr) {
    if (neighbor == part) {
      continue;
    }
    TBOX neighbor_box = neighbor->bounding_box();
    if (neighbor_box.major_x_overlap(part_box)) {
      int gap = abs(part->median_bottom() - neighbor->median_bottom());
      // If neighbor is below current partition
      if (neighbor_box.top() < part_box.bottom() && gap < min_space_below) {
        min_space_below = gap;
        below_neighbor = neighbor;
      } // If neighbor is above current partition
      else if (part_box.top() < neighbor_box.bottom() && gap < min_space_above) {
        min_space_above = gap;
        above_neighbor = neighbor;
      }
    }
  }
  part->set_space_above(min_space_above);
  part->set_space_below(min_space_below);
  part->set_nearest_neighbor_above(above_neighbor);
  part->set_nearest_neighbor_below(below_neighbor);
}

// Set global spacing and x-height estimates
void TableFinder::SetGlobalSpacings(ColPartitionGrid *grid) {
  STATS xheight_stats(0, kMaxVerticalSpacing + 1);
  STATS width_stats(0, kMaxBlobWidth + 1);
  STATS ledding_stats(0, kMaxVerticalSpacing + 1);
  // Iterate the ColPartitions in the grid.
  ColPartitionGridSearch gsearch(grid);
  gsearch.SetUniqueMode(true);
  gsearch.StartFullSearch();
  ColPartition *part = nullptr;
  while ((part = gsearch.NextFullSearch()) != nullptr) {
    // TODO(nbeato): HACK HACK HACK! medians are equal to partition length.
    // ComputeLimits needs to get called somewhere outside of TableFinder
    // to make sure the partitions are properly initialized.
    // When this is called, SmoothPartitionPartners dies in an assert after
    // table find runs. Alternative solution.
    // part->ComputeLimits();
    if (part->IsTextType()) {
      // xheight_stats.add(part->median_height(), part->boxes_count());
      // width_stats.add(part->median_width(), part->boxes_count());

      // This loop can be removed when above issues are fixed.
      // Replace it with the 2 lines commented out above.
      BLOBNBOX_C_IT it(part->boxes());
      for (it.mark_cycle_pt(); !it.cycled_list(); it.forward()) {
        xheight_stats.add(it.data()->bounding_box().height(), 1);
        width_stats.add(it.data()->bounding_box().width(), 1);
      }

      ledding_stats.add(part->space_above(), 1);
      ledding_stats.add(part->space_below(), 1);
    }
  }
  // Set estimates based on median of statistics obtained
  set_global_median_xheight(static_cast<int>(xheight_stats.median() + 0.5));
  set_global_median_blob_width(static_cast<int>(width_stats.median() + 0.5));
  set_global_median_ledding(static_cast<int>(ledding_stats.median() + 0.5));
#ifndef GRAPHICS_DISABLED
  if (textord_tablefind_show_stats) {
    const char *kWindowName = "X-height (R), X-width (G), and ledding (B)";
    ScrollView *stats_win = MakeWindow(500, 10, kWindowName);
    xheight_stats.plot(stats_win, 10, 200, 2, 15, ScrollView::RED);
    width_stats.plot(stats_win, 10, 200, 2, 15, ScrollView::GREEN);
    ledding_stats.plot(stats_win, 10, 200, 2, 15, ScrollView::BLUE);
  }
#endif // !GRAPHICS_DISABLED
}

void TableFinder::set_global_median_xheight(int xheight) {
  global_median_xheight_ = xheight;
}
void TableFinder::set_global_median_blob_width(int width) {
  global_median_blob_width_ = width;
}
void TableFinder::set_global_median_ledding(int ledding) {
  global_median_ledding_ = ledding;
}

void TableFinder::FindNeighbors() {
  ColPartitionGridSearch gsearch(&clean_part_grid_);
  gsearch.StartFullSearch();
  ColPartition *part = nullptr;
  while ((part = gsearch.NextFullSearch()) != nullptr) {
    // TODO(nbeato): Rename this function, meaning is different now.
    // IT is finding nearest neighbors its own way
    // SetVerticalSpacing(part);

    ColPartition *upper = part->SingletonPartner(true);
    if (upper) {
      part->set_nearest_neighbor_above(upper);
    }

    ColPartition *lower = part->SingletonPartner(false);
    if (lower) {
      part->set_nearest_neighbor_below(lower);
    }
  }
}

// High level interface. Input is an unmarked ColPartitionGrid
// (namely, clean_part_grid_). Partitions are identified using local
// information and filter/smoothed. The function exit should contain
// a good sampling of the table partitions.
void TableFinder::MarkTablePartitions() {
  MarkPartitionsUsingLocalInformation();
#ifndef GRAPHICS_DISABLED
  if (textord_tablefind_show_mark) {
    ScrollView *table_win = MakeWindow(300, 300, "Initial Table Partitions");
    DisplayColPartitions(table_win, &clean_part_grid_, ScrollView::BLUE);
    DisplayColPartitions(table_win, &leader_and_ruling_grid_, ScrollView::AQUAMARINE);
  }
#endif
  FilterFalseAlarms();
#ifndef GRAPHICS_DISABLED
  if (textord_tablefind_show_mark) {
    ScrollView *table_win = MakeWindow(600, 300, "Filtered Table Partitions");
    DisplayColPartitions(table_win, &clean_part_grid_, ScrollView::BLUE);
    DisplayColPartitions(table_win, &leader_and_ruling_grid_, ScrollView::AQUAMARINE);
  }
#endif
  SmoothTablePartitionRuns();
#ifndef GRAPHICS_DISABLED
  if (textord_tablefind_show_mark) {
    ScrollView *table_win = MakeWindow(900, 300, "Smoothed Table Partitions");
    DisplayColPartitions(table_win, &clean_part_grid_, ScrollView::BLUE);
    DisplayColPartitions(table_win, &leader_and_ruling_grid_, ScrollView::AQUAMARINE);
  }
#endif
  FilterFalseAlarms();
#ifndef GRAPHICS_DISABLED
  if (textord_tablefind_show_mark || textord_show_tables) {
    ScrollView *table_win = MakeWindow(900, 300, "Final Table Partitions");
    DisplayColPartitions(table_win, &clean_part_grid_, ScrollView::BLUE);
    DisplayColPartitions(table_win, &leader_and_ruling_grid_, ScrollView::AQUAMARINE);
  }
#endif
}

// These types of partitions are marked as table partitions:
//  1- Partitions that have at lease one large gap between words
//  2- Partitions that consist of only one word (no significant gap
//     between components)
//  3- Partitions that vertically overlap with other partitions within the
//     same column.
//  4- Partitions with leaders before/after them.
void TableFinder::MarkPartitionsUsingLocalInformation() {
  // Iterate the ColPartitions in the grid.
  GridSearch<ColPartition, ColPartition_CLIST, ColPartition_C_IT> gsearch(&clean_part_grid_);
  gsearch.StartFullSearch();
  ColPartition *part = nullptr;
  while ((part = gsearch.NextFullSearch()) != nullptr) {
    if (!part->IsTextType()) { // Only consider text partitions
      continue;
    }
    // Only consider partitions in dominant font size or smaller
    if (part->median_height() > kMaxTableCellXheight * global_median_xheight_) {
      continue;
    }
    // Mark partitions with a large gap, or no significant gap as
    // table partitions.
    // Comments: It produces several false alarms at:
    //  - last line of a paragraph (fixed)
    //  - single word section headings
    //  - page headers and footers
    //  - numbered equations
    //  - line drawing regions
    // TODO(faisal): detect and fix above-mentioned cases
    if (HasWideOrNoInterWordGap(part) || HasLeaderAdjacent(*part)) {
      part->set_table_type();
    }
  }
}

// Check if the partition has at least one large gap between words or no
// significant gap at all
bool TableFinder::HasWideOrNoInterWordGap(ColPartition *part) const {
  // Should only get text partitions.
  ASSERT_HOST(part->IsTextType());
  // Blob access
  BLOBNBOX_CLIST *part_boxes = part->boxes();
  BLOBNBOX_C_IT it(part_boxes);
  // Check if this is a relatively small partition (such as a single word)
  if (part->bounding_box().width() < kMinBoxesInTextPartition * part->median_height() &&
      part_boxes->length() < kMinBoxesInTextPartition) {
    return true;
  }

  // Variables used to compute inter-blob spacing.
  int current_x0 = -1;
  int current_x1 = -1;
  int previous_x1 = -1;
  // Stores the maximum gap detected.
  int largest_partition_gap_found = -1;
  // Text partition gap limits. If this is text (and not a table),
  // there should be at least one gap larger than min_gap and no gap
  // larger than max_gap.
  const double max_gap = kMaxGapInTextPartition * part->median_height();
  const double min_gap = kMinMaxGapInTextPartition * part->median_height();

  for (it.mark_cycle_pt(); !it.cycled_list(); it.forward()) {
    BLOBNBOX *blob = it.data();
    current_x0 = blob->bounding_box().left();
    current_x1 = blob->bounding_box().right();
    if (previous_x1 != -1) {
      int gap = current_x0 - previous_x1;

      // TODO(nbeato): Boxes may overlap? Huh?
      // For example, mag.3B 8003_033.3B.tif in UNLV data. The titles/authors
      // on the top right of the page are filtered out with this line.
      // Note 2: Iterating over blobs in a partition, so we are looking for
      // spacing between the words.
      if (gap < 0) {
        // More likely case, the blobs slightly overlap. This can happen
        // with diacritics (accents) or broken alphabet symbols (characters).
        // Merge boxes together by taking max of right sides.
        if (-gap < part->median_height() * kMaxBlobOverlapFactor) {
          previous_x1 = std::max(previous_x1, current_x1);
          continue;
        }
        // Extreme case, blobs overlap significantly in the same partition...
        // This should not happen often (if at all), but it does.
        // TODO(nbeato): investigate cases when this happens.
        else {
          // The behavior before was to completely ignore this case.
        }
      }

      // If a large enough gap is found, mark it as a table cell (return true)
      if (gap > max_gap) {
        return true;
      }
      if (gap > largest_partition_gap_found) {
        largest_partition_gap_found = gap;
      }
    }
    previous_x1 = current_x1;
  }
  // Since no large gap was found, return false if the partition is too
  // long to be a data cell
  if (part->bounding_box().width() > kMaxBoxesInDataPartition * part->median_height() ||
      part_boxes->length() > kMaxBoxesInDataPartition) {
    return false;
  }

  // A partition may be a single blob. In this case, it's an isolated symbol
  // or non-text (such as a ruling or image).
  // Detect these as table partitions? Shouldn't this be case by case?
  // The behavior before was to ignore this, making max_partition_gap < 0
  // and implicitly return true. Just making it explicit.
  if (largest_partition_gap_found == -1) {
    return true;
  }

  // return true if the maximum gap found is smaller than the minimum allowed
  // max_gap in a text partition. This indicates that there is no significant
  // space in the partition, hence it is likely a single word.
  return largest_partition_gap_found < min_gap;
}

// A criteria for possible tables is that a table may have leaders
// between data cells. An aggressive solution to find such tables is to
// explicitly mark partitions that have adjacent leaders.
// Note that this includes overlapping leaders. However, it does not
// include leaders in different columns on the page.
// Possible false-positive will include lists, such as a table of contents.
// As these arise, the aggressive nature of this search may need to be
// trimmed down.
bool TableFinder::HasLeaderAdjacent(const ColPartition &part) {
  if (part.flow() == BTFT_LEADER) {
    return true;
  }
  // Search range is left and right bounded by an offset of the
  // median xheight. This offset is to allow some tolerance to the
  // the leaders on the page in the event that the alignment is still
  // a bit off.
  const TBOX &box = part.bounding_box();
  const int search_size = kAdjacentLeaderSearchPadding * global_median_xheight_;
  const int top = box.top() + search_size;
  const int bottom = box.bottom() - search_size;
  ColPartitionGridSearch hsearch(&leader_and_ruling_grid_);
  for (int direction = 0; direction < 2; ++direction) {
    bool right_to_left = (direction == 0);
    int x = right_to_left ? box.right() : box.left();
    hsearch.StartSideSearch(x, bottom, top);
    ColPartition *leader = nullptr;
    while ((leader = hsearch.NextSideSearch(right_to_left)) != nullptr) {
      // The leader could be a horizontal ruling in the grid.
      // Make sure it is actually a leader.
      if (leader->flow() != BTFT_LEADER) {
        continue;
      }
      // This should not happen, they are in different grids.
      ASSERT_HOST(&part != leader);
      // Make sure the leader shares a page column with the partition,
      // otherwise we are spreading across columns.
      if (!part.IsInSameColumnAs(*leader)) {
        break;
      }
      // There should be a significant vertical overlap
      if (!leader->VSignificantCoreOverlap(part)) {
        continue;
      }
      // Leader passed all tests, so it is adjacent.
      return true;
    }
  }
  // No leaders are adjacent to the given partition.
  return false;
}

// Filter individual text partitions marked as table partitions
// consisting of paragraph endings, small section headings, and
// headers and footers.
void TableFinder::FilterFalseAlarms() {
  FilterParagraphEndings();
  FilterHeaderAndFooter();
  // TODO(nbeato): Fully justified text as non-table?
}

void TableFinder::FilterParagraphEndings() {
  // Detect last line of paragraph
  // Iterate the ColPartitions in the grid.
  ColPartitionGridSearch gsearch(&clean_part_grid_);
  gsearch.StartFullSearch();
  ColPartition *part = nullptr;
  while ((part = gsearch.NextFullSearch()) != nullptr) {
    if (part->type() != PT_TABLE) {
      continue; // Consider only table partitions
    }

    // Paragraph ending should have flowing text above it.
    ColPartition *upper_part = part->nearest_neighbor_above();
    if (!upper_part) {
      continue;
    }
    if (upper_part->type() != PT_FLOWING_TEXT) {
      continue;
    }
    if (upper_part->bounding_box().width() < 2 * part->bounding_box().width()) {
      continue;
    }
    // Check if its the last line of a paragraph.
    // In most cases, a paragraph ending should be left-aligned to text line
    // above it. Sometimes, it could be a 2 line paragraph, in which case
    // the line above it is indented.
    // To account for that, check if the partition center is to
    // the left of the one above it.
    int mid = (part->bounding_box().left() + part->bounding_box().right()) / 2;
    int upper_mid = (upper_part->bounding_box().left() + upper_part->bounding_box().right()) / 2;
    int current_spacing = 0; // spacing of the current line to margin
    int upper_spacing = 0;   // spacing of the previous line to the margin
    if (left_to_right_language_) {
      // Left to right languages, use mid - left to figure out the distance
      // the middle is from the left margin.
      int left = std::min(part->bounding_box().left(), upper_part->bounding_box().left());
      current_spacing = mid - left;
      upper_spacing = upper_mid - left;
    } else {
      // Right to left languages, use right - mid to figure out the distance
      // the middle is from the right margin.
      int right = std::max(part->bounding_box().right(), upper_part->bounding_box().right());
      current_spacing = right - mid;
      upper_spacing = right - upper_mid;
    }
    if (current_spacing * kParagraphEndingPreviousLineRatio > upper_spacing) {
      continue;
    }

    // Paragraphs should have similar fonts.
    if (!part->MatchingSizes(*upper_part) ||
        !part->MatchingStrokeWidth(*upper_part, kStrokeWidthFractionalTolerance,
                                   kStrokeWidthConstantTolerance)) {
      continue;
    }

    // The last line of a paragraph should be left aligned.
    // TODO(nbeato): This would be untrue if the text was right aligned.
    // How often is that?
    if (part->space_to_left() > kMaxParagraphEndingLeftSpaceMultiple * part->median_height()) {
      continue;
    }
    // The line above it should be right aligned (assuming justified format).
    // Since we can't assume justified text, we compare whitespace to text.
    // The above line should have majority spanning text (or the current
    // line could have fit on the previous line). So compare
    // whitespace to text.
    if (upper_part->bounding_box().width() <
        kMinParagraphEndingTextToWhitespaceRatio * upper_part->space_to_right()) {
      continue;
    }

    // Ledding above the line should be less than ledding below
    if (part->space_above() >= part->space_below() ||
        part->space_above() > 2 * global_median_ledding_) {
      continue;
    }

    // If all checks failed, it is probably text.
    part->clear_table_type();
  }
}

void TableFinder::FilterHeaderAndFooter() {
  // Consider top-most text colpartition as header and bottom most as footer
  ColPartition *header = nullptr;
  ColPartition *footer = nullptr;
  int max_top = INT32_MIN;
  int min_bottom = INT32_MAX;
  ColPartitionGridSearch gsearch(&clean_part_grid_);
  gsearch.StartFullSearch();
  ColPartition *part = nullptr;
  while ((part = gsearch.NextFullSearch()) != nullptr) {
    if (!part->IsTextType()) {
      continue; // Consider only text partitions
    }
    int top = part->bounding_box().top();
    int bottom = part->bounding_box().bottom();
    if (top > max_top) {
      max_top = top;
      header = part;
    }
    if (bottom < min_bottom) {
      min_bottom = bottom;
      footer = part;
    }
  }
  if (header) {
    header->clear_table_type();
  }
  if (footer) {
    footer->clear_table_type();
  }
}

// Mark all ColPartitions as table cells that have a table cell above
// and below them
// TODO(faisal): This is too aggressive at the moment. The method needs to
// consider spacing and alignment as well. Detection of false alarm table cells
// should also be done as part of it.
void TableFinder::SmoothTablePartitionRuns() {
  // Iterate the ColPartitions in the grid.
  ColPartitionGridSearch gsearch(&clean_part_grid_);
  gsearch.StartFullSearch();
  ColPartition *part = nullptr;
  while ((part = gsearch.NextFullSearch()) != nullptr) {
    if (part->type() >= PT_TABLE || part->type() == PT_UNKNOWN) {
      continue; // Consider only text partitions
    }
    ColPartition *upper_part = part->nearest_neighbor_above();
    ColPartition *lower_part = part->nearest_neighbor_below();
    if (!upper_part || !lower_part) {
      continue;
    }
    if (upper_part->type() == PT_TABLE && lower_part->type() == PT_TABLE) {
      part->set_table_type();
    }
  }

  // Pass 2, do the opposite. If both the upper and lower neighbors
  // exist and are not tables, this probably shouldn't be a table.
  gsearch.StartFullSearch();
  part = nullptr;
  while ((part = gsearch.NextFullSearch()) != nullptr) {
    if (part->type() != PT_TABLE) {
      continue; // Consider only text partitions
    }
    ColPartition *upper_part = part->nearest_neighbor_above();
    ColPartition *lower_part = part->nearest_neighbor_below();

    // table can't be by itself
    if ((upper_part && upper_part->type() != PT_TABLE) &&
        (lower_part && lower_part->type() != PT_TABLE)) {
      part->clear_table_type();
    }
  }
}

// Set the type of a column segment based on the ratio of table to text cells
void TableFinder::SetColumnsType(ColSegment_LIST *column_blocks) {
  ColSegment_IT it(column_blocks);
  for (it.mark_cycle_pt(); !it.cycled_list(); it.forward()) {
    ColSegment *seg = it.data();
    TBOX box = seg->bounding_box();
    int num_table_cells = 0;
    int num_text_cells = 0;
    GridSearch<ColPartition, ColPartition_CLIST, ColPartition_C_IT> rsearch(&clean_part_grid_);
    rsearch.SetUniqueMode(true);
    rsearch.StartRectSearch(box);
    ColPartition *part = nullptr;
    while ((part = rsearch.NextRectSearch()) != nullptr) {
      if (part->type() == PT_TABLE) {
        num_table_cells++;
      } else if (part->type() == PT_FLOWING_TEXT) {
        num_text_cells++;
      }
    }
    // If a column block has no text or table partition in it, it is not needed
    // for table detection.
    if (!num_table_cells && !num_text_cells) {
      delete it.extract();
    } else {
      seg->set_num_table_cells(num_table_cells);
      seg->set_num_text_cells(num_text_cells);
      // set column type based on the ratio of table to text cells
      seg->set_type();
    }
  }
}

// Move column blocks to grid
void TableFinder::MoveColSegmentsToGrid(ColSegment_LIST *segments, ColSegmentGrid *col_seg_grid) {
  ColSegment_IT it(segments);
  for (it.mark_cycle_pt(); !it.cycled_list(); it.forward()) {
    ColSegment *seg = it.extract();
    col_seg_grid->InsertBBox(true, true, seg);
  }
}

// Merge column blocks if a split is detected due to the presence of a
// table. A text block is considered split if it has multiple
// neighboring blocks above/below it, and at least one of the
// neighboring blocks is of table type (has a high density of table
// partitions). In this case neighboring blocks in the direction
// (above/below) of the table block are merged with the text block.

// Comment: This method does not handle split due to a full page table
// since table columns in this case do not have a text column on which
// split decision can be based.
void TableFinder::GridMergeColumnBlocks() {
  int margin = gridsize();

  // Iterate the Column Blocks in the grid.
  GridSearch<ColSegment, ColSegment_CLIST, ColSegment_C_IT> gsearch(&col_seg_grid_);
  gsearch.StartFullSearch();
  ColSegment *seg;
  while ((seg = gsearch.NextFullSearch()) != nullptr) {
    if (seg->type() != COL_TEXT) {
      continue; // only consider text blocks for split detection
    }
    bool neighbor_found = false;
    bool modified = false; // Modified at least once
    // keep expanding current box as long as neighboring table columns
    // are found above or below it.
    do {
      TBOX box = seg->bounding_box();
      // slightly expand the search region vertically
      int top_range = std::min(box.top() + margin, static_cast<int>(tright().y()));
      int bottom_range = std::max(box.bottom() - margin, static_cast<int>(bleft().y()));
      box.set_top(top_range);
      box.set_bottom(bottom_range);
      neighbor_found = false;
      GridSearch<ColSegment, ColSegment_CLIST, ColSegment_C_IT> rectsearch(&col_seg_grid_);
      rectsearch.StartRectSearch(box);
      ColSegment *neighbor = nullptr;
      while ((neighbor = rectsearch.NextRectSearch()) != nullptr) {
        if (neighbor == seg) {
          continue;
        }
        const TBOX &neighbor_box = neighbor->bounding_box();
        // If the neighbor box significantly overlaps with the current
        // box (due to the expansion of the current box in the
        // previous iteration of this loop), remove the neighbor box
        // and expand the current box to include it.
        if (neighbor_box.overlap_fraction(box) >= 0.9) {
          seg->InsertBox(neighbor_box);
          modified = true;
          rectsearch.RemoveBBox();
          gsearch.RepositionIterator();
          delete neighbor;
          continue;
        }
        // Only expand if the neighbor box is of table type
        if (neighbor->type() != COL_TABLE) {
          continue;
        }
        // Insert the neighbor box into the current column block
        if (neighbor_box.major_x_overlap(box) && !box.contains(neighbor_box)) {
          seg->InsertBox(neighbor_box);
          neighbor_found = true;
          modified = true;
          rectsearch.RemoveBBox();
          gsearch.RepositionIterator();
          delete neighbor;
        }
      }
    } while (neighbor_found);
    if (modified) {
      // Because the box has changed, it has to be removed first.
      gsearch.RemoveBBox();
      col_seg_grid_.InsertBBox(true, true, seg);
      gsearch.RepositionIterator();
    }
  }
}

// Group horizontally overlapping table partitions into table columns.
// TODO(faisal): This is too aggressive at the moment. The method should
// consider more attributes to group table partitions together. Some common
// errors are:
//  1- page number is merged with a table column above it even
//      if there is a large vertical gap between them.
//  2- column headers go on to catch one of the columns arbitrarily
//  3- an isolated noise blob near page top or bottom merges with the table
//     column below/above it
//  4- cells from two vertically adjacent tables merge together to make a
//     single column resulting in merging of the two tables
void TableFinder::GetTableColumns(ColSegment_LIST *table_columns) {
  ColSegment_IT it(table_columns);
  // Iterate the ColPartitions in the grid.
  GridSearch<ColPartition, ColPartition_CLIST, ColPartition_C_IT> gsearch(&clean_part_grid_);
  gsearch.StartFullSearch();
  ColPartition *part;
  while ((part = gsearch.NextFullSearch()) != nullptr) {
    if (part->inside_table_column() || part->type() != PT_TABLE) {
      continue; // prevent a partition to be assigned to multiple columns
    }
    const TBOX &box = part->bounding_box();
    auto *col = new ColSegment();
    col->InsertBox(box);
    part->set_inside_table_column(true);
    // Start a search below the current cell to find bottom neighbours
    // Note: a full search will always process things above it first, so
    // this should be starting at the highest cell and working its way down.
    GridSearch<ColPartition, ColPartition_CLIST, ColPartition_C_IT> vsearch(&clean_part_grid_);
    vsearch.StartVerticalSearch(box.left(), box.right(), box.bottom());
    ColPartition *neighbor = nullptr;
    bool found_neighbours = false;
    while ((neighbor = vsearch.NextVerticalSearch(true)) != nullptr) {
      // only consider neighbors not assigned to any column yet
      if (neighbor->inside_table_column()) {
        continue;
      }
      // Horizontal lines should not break the flow
      if (neighbor->IsHorizontalLine()) {
        continue;
      }
      // presence of a non-table neighbor marks the end of current
      // table column
      if (neighbor->type() != PT_TABLE) {
        break;
      }
      // add the neighbor partition to the table column
      const TBOX &neighbor_box = neighbor->bounding_box();
      col->InsertBox(neighbor_box);
      neighbor->set_inside_table_column(true);
      found_neighbours = true;
    }
    if (found_neighbours) {
      it.add_after_then_move(col);
    } else {
      part->set_inside_table_column(false);
      delete col;
    }
  }
}

// Mark regions in a column that are x-bounded by the column boundaries and
// y-bounded by the table columns' projection on the y-axis as table regions
void TableFinder::GetTableRegions(ColSegment_LIST *table_columns, ColSegment_LIST *table_regions) {
  ColSegment_IT cit(table_columns);
  ColSegment_IT rit(table_regions);
  // Iterate through column blocks
  GridSearch<ColSegment, ColSegment_CLIST, ColSegment_C_IT> gsearch(&col_seg_grid_);
  gsearch.StartFullSearch();
  ColSegment *part;
  int page_height = tright().y() - bleft().y();
  ASSERT_HOST(page_height > 0);
  // create a bool array to hold projection on y-axis
  bool *table_region = new bool[page_height];
  while ((part = gsearch.NextFullSearch()) != nullptr) {
    const TBOX &part_box = part->bounding_box();
    // reset the projection array
    for (int i = 0; i < page_height; i++) {
      table_region[i] = false;
    }
    // iterate through all table columns to find regions in the current
    // page column block
    cit.move_to_first();
    for (cit.mark_cycle_pt(); !cit.cycled_list(); cit.forward()) {
      TBOX col_box = cit.data()->bounding_box();
      // find intersection region of table column and page column
      TBOX intersection_box = col_box.intersection(part_box);
      // project table column on the y-axis
      for (int i = intersection_box.bottom(); i < intersection_box.top(); i++) {
        table_region[i - bleft().y()] = true;
      }
    }
    // set x-limits of table regions to page column width
    TBOX current_table_box;
    current_table_box.set_left(part_box.left());
    current_table_box.set_right(part_box.right());
    // go through the y-axis projection to find runs of table
    // regions. Each run makes one table region.
    for (int i = 1; i < page_height; i++) {
      // detect start of a table region
      if (!table_region[i - 1] && table_region[i]) {
        current_table_box.set_bottom(i + bleft().y());
      }
      // TODO(nbeato): Is it guaranteed that the last row is not a table region?
      // detect end of a table region
      if (table_region[i - 1] && !table_region[i]) {
        current_table_box.set_top(i + bleft().y());
        if (!current_table_box.null_box()) {
          auto *seg = new ColSegment();
          seg->InsertBox(current_table_box);
          rit.add_after_then_move(seg);
        }
      }
    }
  }
  delete[] table_region;
}

// Merge table regions corresponding to tables spanning multiple columns if
// there is a colpartition (horizontal ruling line or normal text) that
// touches both regions.
// TODO(faisal): A rare error occurs if there are two horizontally adjacent
// tables with aligned ruling lines. In this case, line finder returns a
// single line and hence the tables get merged together
void TableFinder::GridMergeTableRegions() {
  // Iterate the table regions in the grid.
  GridSearch<ColSegment, ColSegment_CLIST, ColSegment_C_IT> gsearch(&table_grid_);
  gsearch.StartFullSearch();
  ColSegment *seg = nullptr;
  while ((seg = gsearch.NextFullSearch()) != nullptr) {
    bool neighbor_found = false;
    bool modified = false; // Modified at least once
    do {
      // Start a rectangle search x-bounded by the image and y by the table
      const TBOX &box = seg->bounding_box();
      TBOX search_region(box);
      search_region.set_left(bleft().x());
      search_region.set_right(tright().x());
      neighbor_found = false;
      GridSearch<ColSegment, ColSegment_CLIST, ColSegment_C_IT> rectsearch(&table_grid_);
      rectsearch.StartRectSearch(search_region);
      ColSegment *neighbor = nullptr;
      while ((neighbor = rectsearch.NextRectSearch()) != nullptr) {
        if (neighbor == seg) {
          continue;
        }
        const TBOX &neighbor_box = neighbor->bounding_box();
        // Check if a neighbor box has a large overlap with the table
        // region.  This may happen as a result of merging two table
        // regions in the previous iteration.
        if (neighbor_box.overlap_fraction(box) >= 0.9) {
          seg->InsertBox(neighbor_box);
          rectsearch.RemoveBBox();
          gsearch.RepositionIterator();
          delete neighbor;
          modified = true;
          continue;
        }
        // Check if two table regions belong together based on a common
        // horizontal ruling line
        if (BelongToOneTable(box, neighbor_box)) {
          seg->InsertBox(neighbor_box);
          neighbor_found = true;
          modified = true;
          rectsearch.RemoveBBox();
          gsearch.RepositionIterator();
          delete neighbor;
        }
      }
    } while (neighbor_found);
    if (modified) {
      // Because the box has changed, it has to be removed first.
      gsearch.RemoveBBox();
      table_grid_.InsertBBox(true, true, seg);
      gsearch.RepositionIterator();
    }
  }
}

// Decide if two table regions belong to one table based on a common
// horizontal ruling line or another colpartition
bool TableFinder::BelongToOneTable(const TBOX &box1, const TBOX &box2) {
  // Check the obvious case. Most likely not true because overlapping boxes
  // should already be merged, but seems like a good thing to do in case things
  // change.
  if (box1.overlap(box2)) {
    return true;
  }
  // Check for ColPartitions spanning both table regions
  TBOX bbox = box1.bounding_union(box2);
  // Start a rect search on bbox
  GridSearch<ColPartition, ColPartition_CLIST, ColPartition_C_IT> rectsearch(&clean_part_grid_);
  rectsearch.StartRectSearch(bbox);
  ColPartition *part = nullptr;
  while ((part = rectsearch.NextRectSearch()) != nullptr) {
    const TBOX &part_box = part->bounding_box();
    // return true if a colpartition spanning both table regions is found
    if (part_box.overlap(box1) && part_box.overlap(box2) && !part->IsImageType()) {
      return true;
    }
  }
  return false;
}

// Adjust table boundaries by:
//  - building a tight bounding box around all ColPartitions contained in it.
//  - expanding table boundaries to include all colpartitions that overlap the
//    table by more than half of their area
//  - expanding table boundaries to include nearby horizontal rule lines
//  - expanding table vertically to include left out column headers
// TODO(faisal): Expansion of table boundaries is quite aggressive. It usually
//               makes following errors:
//  1- horizontal lines consisting of underlines are included in the table if
//     they are close enough
//  2- horizontal lines originating from noise tend to get merged with a table
//     near the top of the page
//  3- the criteria for including horizontal lines is very generous. Many times
//     horizontal lines separating headers and footers get merged with a
//     single-column table in a multi-column page thereby including text
//     from the neighboring column inside the table
//  4- the criteria for including left out column headers also tends to
//     occasionally include text-lines above the tables, typically from
//     table caption
void TableFinder::AdjustTableBoundaries() {
  // Iterate the table regions in the grid
  ColSegment_CLIST adjusted_tables;
  ColSegment_C_IT it(&adjusted_tables);
  ColSegmentGridSearch gsearch(&table_grid_);
  gsearch.StartFullSearch();
  ColSegment *table = nullptr;
  while ((table = gsearch.NextFullSearch()) != nullptr) {
    const TBOX &table_box = table->bounding_box();
    TBOX grown_box = table_box;
    GrowTableBox(table_box, &grown_box);
    // To prevent a table from expanding again, do not insert the
    // modified box back to the grid. Instead move it to a list and
    // and remove it from the grid. The list is moved later back to the grid.
    if (!grown_box.null_box()) {
      auto *col = new ColSegment();
      col->InsertBox(grown_box);
      it.add_after_then_move(col);
    }
    gsearch.RemoveBBox();
    delete table;
  }
  // clear table grid to move final tables in it
  // TODO(nbeato): table_grid_ should already be empty. The above loop
  // removed everything. Maybe just assert it is empty?
  table_grid_.Clear();
  it.move_to_first();
  // move back final tables to table_grid_
  for (it.mark_cycle_pt(); !it.cycled_list(); it.forward()) {
    ColSegment *seg = it.extract();
    table_grid_.InsertBBox(true, true, seg);
  }
}

void TableFinder::GrowTableBox(const TBOX &table_box, TBOX *result_box) {
  // TODO(nbeato): The growing code is a bit excessive right now.
  // By removing these lines, the partitions considered need
  // to have some overlap or be special cases. These lines could
  // be added again once a check is put in place to make sure that
  // growing tables don't stomp on a lot of non-table partitions.

  // search for horizontal ruling lines within the vertical margin
  // int vertical_margin = kRulingVerticalMargin * gridsize();
  TBOX search_box = table_box;
  // int top = MIN(search_box.top() + vertical_margin, tright().y());
  // int bottom = MAX(search_box.bottom() - vertical_margin, bleft().y());
  // search_box.set_top(top);
  // search_box.set_bottom(bottom);

  GrowTableToIncludePartials(table_box, search_box, result_box);
  GrowTableToIncludeLines(table_box, search_box, result_box);
  IncludeLeftOutColumnHeaders(result_box);
}

// Grow a table by increasing the size of the box to include
// partitions with significant overlap with the table.
void TableFinder::GrowTableToIncludePartials(const TBOX &table_box, const TBOX &search_range,
                                             TBOX *result_box) {
  // Rulings are in a different grid, so search 2 grids for rulings, text,
  // and table partitions that are not entirely within the new box.
  for (int i = 0; i < 2; ++i) {
    ColPartitionGrid *grid = (i == 0) ? &fragmented_text_grid_ : &leader_and_ruling_grid_;
    ColPartitionGridSearch rectsearch(grid);
    rectsearch.StartRectSearch(search_range);
    ColPartition *part = nullptr;
    while ((part = rectsearch.NextRectSearch()) != nullptr) {
      // Only include text and table types.
      if (part->IsImageType()) {
        continue;
      }
      const TBOX &part_box = part->bounding_box();
      // Include partition in the table if more than half of it
      // is covered by the table
      if (part_box.overlap_fraction(table_box) > kMinOverlapWithTable) {
        *result_box = result_box->bounding_union(part_box);
        continue;
      }
    }
  }
}

// Grow a table by expanding to the extents of significantly
// overlapping lines.
void TableFinder::GrowTableToIncludeLines(const TBOX &table_box, const TBOX &search_range,
                                          TBOX *result_box) {
  ColPartitionGridSearch rsearch(&leader_and_ruling_grid_);
  rsearch.SetUniqueMode(true);
  rsearch.StartRectSearch(search_range);
  ColPartition *part = nullptr;
  while ((part = rsearch.NextRectSearch()) != nullptr) {
    // TODO(nbeato) This should also do vertical, but column
    // boundaries are breaking things. This function needs to be
    // updated to allow vertical lines as well.
    if (!part->IsLineType()) {
      continue;
    }
    // Avoid the following function call if the result of the
    // function is irrelevant.
    const TBOX &part_box = part->bounding_box();
    if (result_box->contains(part_box)) {
      continue;
    }
    // Include a partially overlapping horizontal line only if the
    // extra ColPartitions that will be included due to expansion
    // have large side spacing w.r.t. columns containing them.
    if (HLineBelongsToTable(*part, table_box)) {
      *result_box = result_box->bounding_union(part_box);
    }
    // TODO(nbeato): Vertical
  }
}

// Checks whether the horizontal line belong to the table by looking at the
// side spacing of extra ColParitions that will be included in the table
// due to expansion
bool TableFinder::HLineBelongsToTable(const ColPartition &part, const TBOX &table_box) {
  if (!part.IsHorizontalLine()) {
    return false;
  }
  const TBOX &part_box = part.bounding_box();
  if (!part_box.major_x_overlap(table_box)) {
    return false;
  }
  // Do not consider top-most horizontal line since it usually
  // originates from noise.
  // TODO(nbeato): I had to comment this out because the ruling grid doesn't
  // have neighbors solved.
  // if (!part.nearest_neighbor_above())
  //   return false;
  const TBOX bbox = part_box.bounding_union(table_box);
  // In the "unioned table" box (the table extents expanded by the line),
  // keep track of how many partitions have significant padding to the left
  // and right. If more than half of the partitions covered by the new table
  // have significant spacing, the line belongs to the table and the table
  // grows to include all of the partitions.
  int num_extra_partitions = 0;
  int extra_space_to_right = 0;
  int extra_space_to_left = 0;
  // Rulings are in a different grid, so search 2 grids for rulings, text,
  // and table partitions that are introduced by the new box.
  for (int i = 0; i < 2; ++i) {
    ColPartitionGrid *grid = (i == 0) ? &clean_part_grid_ : &leader_and_ruling_grid_;
    // Start a rect search on bbox
    ColPartitionGridSearch rectsearch(grid);
    rectsearch.SetUniqueMode(true);
    rectsearch.StartRectSearch(bbox);
    ColPartition *extra_part = nullptr;
    while ((extra_part = rectsearch.NextRectSearch()) != nullptr) {
      // ColPartition already in table
      const TBOX &extra_part_box = extra_part->bounding_box();
      if (extra_part_box.overlap_fraction(table_box) > kMinOverlapWithTable) {
        continue;
      }
      // Non-text ColPartitions do not contribute
      if (extra_part->IsImageType()) {
        continue;
      }
      // Consider this partition.
      num_extra_partitions++;
      // presence of a table cell is a strong hint, so just increment the scores
      // without looking at the spacing.
      if (extra_part->type() == PT_TABLE || extra_part->IsLineType()) {
        extra_space_to_right++;
        extra_space_to_left++;
        continue;
      }
      int space_threshold = kSideSpaceMargin * part.median_height();
      if (extra_part->space_to_right() > space_threshold) {
        extra_space_to_right++;
      }
      if (extra_part->space_to_left() > space_threshold) {
        extra_space_to_left++;
      }
    }
  }
  // tprintf("%d %d %d\n",
  // num_extra_partitions,extra_space_to_right,extra_space_to_left);
  return (extra_space_to_right > num_extra_partitions / 2) ||
         (extra_space_to_left > num_extra_partitions / 2);
}

// Look for isolated column headers above the given table box and
// include them in the table
void TableFinder::IncludeLeftOutColumnHeaders(TBOX *table_box) {
  // Start a search above the current table to look for column headers
  ColPartitionGridSearch vsearch(&clean_part_grid_);
  vsearch.StartVerticalSearch(table_box->left(), table_box->right(), table_box->top());
  ColPartition *neighbor = nullptr;
  ColPartition *previous_neighbor = nullptr;
  while ((neighbor = vsearch.NextVerticalSearch(false)) != nullptr) {
    // Max distance to find a table heading.
    const int max_distance = kMaxColumnHeaderDistance * neighbor->median_height();
    int table_top = table_box->top();
    const TBOX &box = neighbor->bounding_box();
    // Do not continue if the next box is way above
    if (box.bottom() - table_top > max_distance) {
      break;
    }
    // Unconditionally include partitions of type TABLE or LINE
    // TODO(faisal): add some reasonable conditions here
    if (neighbor->type() == PT_TABLE || neighbor->IsLineType()) {
      table_box->set_top(box.top());
      previous_neighbor = nullptr;
      continue;
    }
    // If there are two text partitions, one above the other, without a table
    // cell on their left or right side, consider them a barrier and quit
    if (previous_neighbor == nullptr) {
      previous_neighbor = neighbor;
    } else {
      const TBOX &previous_box = previous_neighbor->bounding_box();
      if (!box.major_y_overlap(previous_box)) {
        break;
      }
    }
  }
}

// Remove false alarms consisting of a single column based on their
// projection on the x-axis. Projection of a real table on the x-axis
// should have at least one zero-valley larger than the global median
// x-height of the page.
void TableFinder::DeleteSingleColumnTables() {
  int page_width = tright().x() - bleft().x();
  ASSERT_HOST(page_width > 0);
  // create an integer array to hold projection on x-axis
  int *table_xprojection = new int[page_width];
  // Iterate through all tables in the table grid
  GridSearch<ColSegment, ColSegment_CLIST, ColSegment_C_IT> table_search(&table_grid_);
  table_search.StartFullSearch();
  ColSegment *table;
  while ((table = table_search.NextFullSearch()) != nullptr) {
    TBOX table_box = table->bounding_box();
    // reset the projection array
    for (int i = 0; i < page_width; i++) {
      table_xprojection[i] = 0;
    }
    // Start a rect search on table_box
    GridSearch<ColPartition, ColPartition_CLIST, ColPartition_C_IT> rectsearch(&clean_part_grid_);
    rectsearch.SetUniqueMode(true);
    rectsearch.StartRectSearch(table_box);
    ColPartition *part;
    while ((part = rectsearch.NextRectSearch()) != nullptr) {
      if (!part->IsTextType()) {
        continue; // Do not consider non-text partitions
      }
      if (part->flow() == BTFT_LEADER) {
        continue; // Assume leaders are in tables
      }
      TBOX part_box = part->bounding_box();
      // Do not consider partitions partially covered by the table
      if (part_box.overlap_fraction(table_box) < kMinOverlapWithTable) {
        continue;
      }
      BLOBNBOX_CLIST *part_boxes = part->boxes();
      BLOBNBOX_C_IT pit(part_boxes);

      // Make sure overlapping blobs don't artificially inflate the number
      // of rows in the table. This happens frequently with things such as
      // decimals and split characters. Do this by assuming the column
      // partition is sorted mostly left to right and just clip
      // bounding boxes by the previous box's extent.
      int next_position_to_write = 0;

      for (pit.mark_cycle_pt(); !pit.cycled_list(); pit.forward()) {
        BLOBNBOX *pblob = pit.data();
        // ignore blob height for the purpose of projection since we
        // are only interested in finding valleys
        int xstart = pblob->bounding_box().left();
        int xend = pblob->bounding_box().right();

        xstart = std::max(xstart, next_position_to_write);
        for (int i = xstart; i < xend; i++) {
          table_xprojection[i - bleft().x()]++;
        }
        next_position_to_write = xend;
      }
    }
    // Find largest valley between two reasonable peaks in the table
    if (!GapInXProjection(table_xprojection, page_width)) {
      table_search.RemoveBBox();
      delete table;
    }
  }
  delete[] table_xprojection;
}

// Return true if at least one gap larger than the global x-height
// exists in the horizontal projection
bool TableFinder::GapInXProjection(int *xprojection, int length) {
  // Find peak value of the histogram
  int peak_value = 0;
  for (int i = 0; i < length; i++) {
    if (xprojection[i] > peak_value) {
      peak_value = xprojection[i];
    }
  }
  // Peak value represents the maximum number of horizontally
  // overlapping colpartitions, so this can be considered as the
  // number of rows in the table
  if (peak_value < kMinRowsInTable) {
    return false;
  }
  double projection_threshold = kSmallTableProjectionThreshold * peak_value;
  if (peak_value >= kLargeTableRowCount) {
    projection_threshold = kLargeTableProjectionThreshold * peak_value;
  }
  // Threshold the histogram
  for (int i = 0; i < length; i++) {
    xprojection[i] = (xprojection[i] >= projection_threshold) ? 1 : 0;
  }
  // Find the largest run of zeros between two ones
  int largest_gap = 0;
  int run_start = -1;
  for (int i = 1; i < length; i++) {
    // detect start of a run of zeros
    if (xprojection[i - 1] && !xprojection[i]) {
      run_start = i;
    }
    // detect end of a run of zeros and update the value of largest gap
    if (run_start != -1 && !xprojection[i - 1] && xprojection[i]) {
      int gap = i - run_start;
      if (gap > largest_gap) {
        largest_gap = gap;
      }
      run_start = -1;
    }
  }
  return largest_gap > kMaxXProjectionGapFactor * global_median_xheight_;
}

// Given the location of a table "guess", try to overlay a cellular
// grid in the location, adjusting the boundaries.
// TODO(nbeato): Falsely introduces:
//   -headers/footers (not any worse, too much overlap destroys cells)
//   -page numbers (not worse, included because maximize margins)
//   -equations (nicely fit into a celluar grid, but more sparsely)
//   -figures (random text box, also sparse)
//   -small left-aligned text areas with overlapping positioned whitespace
//       (rejected before)
// Overall, this just needs some more work.
void TableFinder::RecognizeTables() {
#ifndef GRAPHICS_DISABLED
  ScrollView *table_win = nullptr;
  if (textord_show_tables) {
    table_win = MakeWindow(0, 0, "Table Structure");
    DisplayColPartitions(table_win, &fragmented_text_grid_, ScrollView::BLUE,
                         ScrollView::LIGHT_BLUE);
    // table_grid_.DisplayBoxes(table_win);
  }
#endif

  TableRecognizer recognizer;
  recognizer.Init();
  recognizer.set_line_grid(&leader_and_ruling_grid_);
  recognizer.set_text_grid(&fragmented_text_grid_);
  recognizer.set_max_text_height(global_median_xheight_ * 2.0);
  recognizer.set_min_height(1.5 * gridheight());
  // Loop over all of the tables and try to fit them.
  // Store the good tables here.
  ColSegment_CLIST good_tables;
  ColSegment_C_IT good_it(&good_tables);

  ColSegmentGridSearch gsearch(&table_grid_);
  gsearch.StartFullSearch();
  ColSegment *found_table = nullptr;
  while ((found_table = gsearch.NextFullSearch()) != nullptr) {
    gsearch.RemoveBBox();

    // The goal is to make the tables persistent in a list.
    // When that happens, this will move into the search loop.
    const TBOX &found_box = found_table->bounding_box();
    StructuredTable *table_structure = recognizer.RecognizeTable(found_box);

    // Process a table. Good tables are inserted into the grid again later on
    // We can't change boxes in the grid while it is running a search.
    if (table_structure != nullptr) {
#ifndef GRAPHICS_DISABLED
      if (textord_show_tables) {
        table_structure->Display(table_win, ScrollView::LIME_GREEN);
      }
#endif
      found_table->set_bounding_box(table_structure->bounding_box());
      delete table_structure;
      good_it.add_after_then_move(found_table);
    } else {
      delete found_table;
    }
  }
  // TODO(nbeato): MERGE!! There is awesome info now available for merging.

  // At this point, the grid is empty. We can safely insert the good tables
  // back into grid.
  for (good_it.mark_cycle_pt(); !good_it.cycled_list(); good_it.forward()) {
    table_grid_.InsertBBox(true, true, good_it.extract());
  }
}

#ifndef GRAPHICS_DISABLED

// Displays the column segments in some window.
void TableFinder::DisplayColSegments(ScrollView *win, ColSegment_LIST *segments,
                                     ScrollView::Color color) {
  win->Pen(color);
  win->Brush(ScrollView::NONE);
  ColSegment_IT it(segments);
  for (it.mark_cycle_pt(); !it.cycled_list(); it.forward()) {
    ColSegment *col = it.data();
    const TBOX &box = col->bounding_box();
    int left_x = box.left();
    int right_x = box.right();
    int top_y = box.top();
    int bottom_y = box.bottom();
    win->Rectangle(left_x, bottom_y, right_x, top_y);
  }
  win->UpdateWindow();
}

// Displays the colpartitions using a new coloring on an existing window.
// Note: This method is only for debug purpose during development and
// would not be part of checked in code
void TableFinder::DisplayColPartitions(ScrollView *win, ColPartitionGrid *grid,
                                       ScrollView::Color default_color,
                                       ScrollView::Color table_color) {
  ScrollView::Color color = default_color;
  // Iterate the ColPartitions in the grid.
  GridSearch<ColPartition, ColPartition_CLIST, ColPartition_C_IT> gsearch(grid);
  gsearch.StartFullSearch();
  ColPartition *part = nullptr;
  while ((part = gsearch.NextFullSearch()) != nullptr) {
    color = default_color;
    if (part->type() == PT_TABLE) {
      color = table_color;
    }

    const TBOX &box = part->bounding_box();
    int left_x = box.left();
    int right_x = box.right();
    int top_y = box.top();
    int bottom_y = box.bottom();
    win->Brush(ScrollView::NONE);
    win->Pen(color);
    win->Rectangle(left_x, bottom_y, right_x, top_y);
  }
  win->UpdateWindow();
}

void TableFinder::DisplayColPartitions(ScrollView *win, ColPartitionGrid *grid,
                                       ScrollView::Color default_color) {
  DisplayColPartitions(win, grid, default_color, ScrollView::YELLOW);
}

void TableFinder::DisplayColPartitionConnections(ScrollView *win, ColPartitionGrid *grid,
                                                 ScrollView::Color color) {
  // Iterate the ColPartitions in the grid.
  GridSearch<ColPartition, ColPartition_CLIST, ColPartition_C_IT> gsearch(grid);
  gsearch.StartFullSearch();
  ColPartition *part = nullptr;
  while ((part = gsearch.NextFullSearch()) != nullptr) {
    const TBOX &box = part->bounding_box();
    int left_x = box.left();
    int right_x = box.right();
    int top_y = box.top();
    int bottom_y = box.bottom();

    ColPartition *upper_part = part->nearest_neighbor_above();
    if (upper_part) {
      const TBOX &upper_box = upper_part->bounding_box();
      int mid_x = (left_x + right_x) / 2;
      int mid_y = (top_y + bottom_y) / 2;
      int other_x = (upper_box.left() + upper_box.right()) / 2;
      int other_y = (upper_box.top() + upper_box.bottom()) / 2;
      win->Brush(ScrollView::NONE);
      win->Pen(color);
      win->Line(mid_x, mid_y, other_x, other_y);
    }
    ColPartition *lower_part = part->nearest_neighbor_below();
    if (lower_part) {
      const TBOX &lower_box = lower_part->bounding_box();
      int mid_x = (left_x + right_x) / 2;
      int mid_y = (top_y + bottom_y) / 2;
      int other_x = (lower_box.left() + lower_box.right()) / 2;
      int other_y = (lower_box.top() + lower_box.bottom()) / 2;
      win->Brush(ScrollView::NONE);
      win->Pen(color);
      win->Line(mid_x, mid_y, other_x, other_y);
    }
  }
  win->UpdateWindow();
}

#endif

// Merge all colpartitions in table regions to make them a single
// colpartition and revert types of isolated table cells not
// assigned to any table to their original types.
void TableFinder::MakeTableBlocks(ColPartitionGrid *grid, ColPartitionSet **all_columns,
                                  WidthCallback width_cb) {
  // Since we have table blocks already, remove table tags from all
  // colpartitions
  GridSearch<ColPartition, ColPartition_CLIST, ColPartition_C_IT> gsearch(grid);
  gsearch.StartFullSearch();
  ColPartition *part = nullptr;

  while ((part = gsearch.NextFullSearch()) != nullptr) {
    if (part->type() == PT_TABLE) {
      part->clear_table_type();
    }
  }
  // Now make a single colpartition out of each table block and remove
  // all colpartitions contained within a table
  GridSearch<ColSegment, ColSegment_CLIST, ColSegment_C_IT> table_search(&table_grid_);
  table_search.StartFullSearch();
  ColSegment *table;
  while ((table = table_search.NextFullSearch()) != nullptr) {
    const TBOX &table_box = table->bounding_box();
    // Start a rect search on table_box
    GridSearch<ColPartition, ColPartition_CLIST, ColPartition_C_IT> rectsearch(grid);
    rectsearch.StartRectSearch(table_box);
    ColPartition *part;
    ColPartition *table_partition = nullptr;
    while ((part = rectsearch.NextRectSearch()) != nullptr) {
      // Do not consider image partitions
      if (!part->IsTextType()) {
        continue;
      }
      TBOX part_box = part->bounding_box();
      // Include partition in the table if more than half of it
      // is covered by the table
      if (part_box.overlap_fraction(table_box) > kMinOverlapWithTable) {
        rectsearch.RemoveBBox();
        if (table_partition) {
          table_partition->Absorb(part, width_cb);
        } else {
          table_partition = part;
        }
      }
    }
    // Insert table colpartition back to part_grid_
    if (table_partition) {
      // To match the columns used when transforming to blocks, the new table
      // partition must have its first and last column set at the grid y that
      // corresponds to its bottom.
      const TBOX &table_box = table_partition->bounding_box();
      int grid_x, grid_y;
      grid->GridCoords(table_box.left(), table_box.bottom(), &grid_x, &grid_y);
      table_partition->SetPartitionType(resolution_, all_columns[grid_y]);
      table_partition->set_table_type();
      table_partition->set_blob_type(BRT_TEXT);
      table_partition->set_flow(BTFT_CHAIN);
      table_partition->SetBlobTypes();
      grid->InsertBBox(true, true, table_partition);
<<<<<<< HEAD

#if 0 // This code triggers an assertion.
      // Insert table columns and rows into an api accessible object
      StructuredTable* table_structure = recognizer.RecognizeTable(table_box);
      if (table_structure != nullptr) {
#ifndef GRAPHICS_DISABLED
      if (textord_show_tables) {
        table_structure->Display(table_win, ScrollView::LIME_GREEN);
      }
#endif  // GRAPHICS_DISABLED

      auto &tables = uniqueInstance<std::vector<TessTable>>();
      tables.push_back(
          TessTable{table_box, table_structure->getRows(), table_structure->getCols()});

      delete table_structure;
      }
#endif
=======
>>>>>>> c3fb050d
    }
  }
}

//////// ColSegment code
////////
ColSegment::ColSegment()
    : ELIST_LINK(), num_table_cells_(0), num_text_cells_(0), type_(COL_UNKNOWN) {}

// Provides a color for BBGrid to draw the rectangle.
ScrollView::Color ColSegment::BoxColor() const {
  const ScrollView::Color kBoxColors[PT_COUNT] = {
      ScrollView::YELLOW,
      ScrollView::BLUE,
      ScrollView::YELLOW,
      ScrollView::MAGENTA,
  };
  return kBoxColors[type_];
}

// Insert a box into this column segment
void ColSegment::InsertBox(const TBOX &other) {
  bounding_box_ = bounding_box_.bounding_union(other);
}

// Set column segment type based on the ratio of text and table partitions
// in it.
void ColSegment::set_type() {
  if (num_table_cells_ > kTableColumnThreshold * num_text_cells_) {
    type_ = COL_TABLE;
  } else if (num_text_cells_ > num_table_cells_) {
    type_ = COL_TEXT;
  } else {
    type_ = COL_MIXED;
  }
}

} // namespace tesseract.<|MERGE_RESOLUTION|>--- conflicted
+++ resolved
@@ -2038,27 +2038,6 @@
       table_partition->set_flow(BTFT_CHAIN);
       table_partition->SetBlobTypes();
       grid->InsertBBox(true, true, table_partition);
-<<<<<<< HEAD
-
-#if 0 // This code triggers an assertion.
-      // Insert table columns and rows into an api accessible object
-      StructuredTable* table_structure = recognizer.RecognizeTable(table_box);
-      if (table_structure != nullptr) {
-#ifndef GRAPHICS_DISABLED
-      if (textord_show_tables) {
-        table_structure->Display(table_win, ScrollView::LIME_GREEN);
-      }
-#endif  // GRAPHICS_DISABLED
-
-      auto &tables = uniqueInstance<std::vector<TessTable>>();
-      tables.push_back(
-          TessTable{table_box, table_structure->getRows(), table_structure->getCols()});
-
-      delete table_structure;
-      }
-#endif
-=======
->>>>>>> c3fb050d
     }
   }
 }
