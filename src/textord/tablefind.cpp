///////////////////////////////////////////////////////////////////////
// File:        tablefind.cpp
// Description: Helper classes to find tables from ColPartitions.
// Author:      Faisal Shafait (faisal.shafait@dfki.de)
//
// (C) Copyright 2009, Google Inc.
// Licensed under the Apache License, Version 2.0 (the "License");
// you may not use this file except in compliance with the License.
// You may obtain a copy of the License at
// http://www.apache.org/licenses/LICENSE-2.0
// Unless required by applicable law or agreed to in writing, software
// distributed under the License is distributed on an "AS IS" BASIS,
// WITHOUT WARRANTIES OR CONDITIONS OF ANY KIND, either express or implied.
// See the License for the specific language governing permissions and
// limitations under the License.
//
///////////////////////////////////////////////////////////////////////

#ifdef HAVE_TESSERACT_CONFIG_H
#  include "config_auto.h"
#endif

#include <algorithm>
#include <cmath>
#include <utility>
#include "tablefind.h"

#include <allheaders.h>

#include "colpartitionset.h"
#include "tablerecog.h"
#include "tabletransfer.h"

namespace tesseract {

// These numbers are used to calculate the global median stats.
// They just set an upper bound on the stats objects.
// Maximum vertical spacing between neighbor partitions.
const int kMaxVerticalSpacing = 500;
// Maximum width of a blob in a partition.
const int kMaxBlobWidth = 500;

// Minimum whitespace size to split a partition (measured as a multiple
// of a partition's median width).
const double kSplitPartitionSize = 2.0;
// To insert text, the partition must satisfy these size constraints
// in AllowTextPartition(). The idea is to filter noise partitions
// determined by the size compared to the global medians.
// TODO(nbeato): Need to find good numbers again.
const double kAllowTextHeight = 0.5;
const double kAllowTextWidth = 0.6;
const double kAllowTextArea = 0.8;
// The same thing applies to blobs (to filter noise).
// TODO(nbeato): These numbers are a shot in the dark...
// height and width are 0.5 * gridsize() in colfind.cpp
// area is a rough guess for the size of a period.
const double kAllowBlobHeight = 0.3;
const double kAllowBlobWidth = 0.4;
const double kAllowBlobArea = 0.05;

// Minimum number of components in a text partition. A partition having fewer
// components than that is more likely a data partition and is a candidate
// table cell.
const int kMinBoxesInTextPartition = 10;

// Maximum number of components that a data partition can have
const int kMaxBoxesInDataPartition = 20;

// Maximum allowed gap in a text partitions as a multiple of its median size.
const double kMaxGapInTextPartition = 4.0;

// Minimum value that the maximum gap in a text partition should have as a
// factor of its median size.
const double kMinMaxGapInTextPartition = 0.5;

// The amount of overlap that is "normal" for adjacent blobs in a text
// partition. This is used to calculate gap between overlapping blobs.
const double kMaxBlobOverlapFactor = 4.0;

// Maximum x-height a table partition can have as a multiple of global
// median x-height
const double kMaxTableCellXheight = 2.0;

// Maximum line spacing between a table column header and column contents
// for merging the two (as a multiple of the partition's median_height).
const int kMaxColumnHeaderDistance = 4;

// Minimum ratio of num_table_partitions to num_text_partitions in a column
// block to be called it a table column
const double kTableColumnThreshold = 3.0;

// Search for horizontal ruling lines within the vertical margin as a
// multiple of grid size
// const int kRulingVerticalMargin = 3;

// Minimum overlap that a colpartition must have with a table region
// to become part of that table
const double kMinOverlapWithTable = 0.6;

// Maximum side space (distance from column boundary) that a typical
// text-line in flowing text should have as a multiple of its x-height
// (Median size).
const int kSideSpaceMargin = 10;

// Fraction of the peak of x-projection of a table region to set the
// threshold for the x-projection histogram
const double kSmallTableProjectionThreshold = 0.35;
const double kLargeTableProjectionThreshold = 0.45;
// Minimum number of rows required to look for more rows in the projection.
const int kLargeTableRowCount = 6;

// Minimum number of rows in a table
const int kMinRowsInTable = 3;

// The amount of padding (multiplied by global_median_xheight_ during use)
// that is vertically added to the search adjacent leader search during
// ColPartition marking.
const int kAdjacentLeaderSearchPadding = 2;

// Used when filtering false positives. When finding the last line
// of a paragraph (typically left-aligned), the previous line should have
// its center to the right of the last line by this scaled amount.
const double kParagraphEndingPreviousLineRatio = 1.3;

// The maximum amount of whitespace allowed left of a paragraph ending.
// Do not filter a ColPartition with more than this space left of it.
const double kMaxParagraphEndingLeftSpaceMultiple = 3.0;

// Used when filtering false positives. The last line of a paragraph
// should be preceded by a line that is predominantly text. This is the
// ratio of text to whitespace (to the right of the text) that is required
// for the previous line to be a text.
const double kMinParagraphEndingTextToWhitespaceRatio = 3.0;

// When counting table columns, this is the required gap between two columns
// (it is multiplied by global_median_xheight_).
const double kMaxXProjectionGapFactor = 2.0;

// Used for similarity in partitions using stroke width. Values copied
// from ColFind.cpp in Ray's CL.
const double kStrokeWidthFractionalTolerance = 0.25;
const double kStrokeWidthConstantTolerance = 2.0;

#ifndef GRAPHICS_DISABLED
static BOOL_VAR(textord_show_tables, false, "Show table regions (ScrollView)");
static BOOL_VAR(textord_tablefind_show_mark, false,
                "Debug table marking steps in detail (ScrollView)");
static BOOL_VAR(textord_tablefind_show_stats, false,
                "Show page stats used in table finding (ScrollView)");
#endif
static BOOL_VAR(textord_tablefind_recognize_tables, false,
                "Enables the table recognizer for table layout and filtering.");

// Templated helper function used to create destructor callbacks for the
// BBGrid::ClearGridData() method.
template <typename T>
void DeleteObject(T *object) {
  delete object;
}

TableFinder::TableFinder()
    : resolution_(0),
      global_median_xheight_(0),
      global_median_blob_width_(0),
      global_median_ledding_(0),
      left_to_right_language_(true) {}

TableFinder::~TableFinder() {
  // ColPartitions and ColSegments created by this class for storage in grids
  // need to be deleted explicitly.
  clean_part_grid_.ClearGridData(&DeleteObject<ColPartition>);
  leader_and_ruling_grid_.ClearGridData(&DeleteObject<ColPartition>);
  fragmented_text_grid_.ClearGridData(&DeleteObject<ColPartition>);
  col_seg_grid_.ClearGridData(&DeleteObject<ColSegment>);
  table_grid_.ClearGridData(&DeleteObject<ColSegment>);
}

void TableFinder::set_left_to_right_language(bool order) {
  left_to_right_language_ = order;
}

void TableFinder::Init(int grid_size, const ICOORD &bottom_left,
                       const ICOORD &top_right) {
  // Initialize clean partitions list and grid
  clean_part_grid_.Init(grid_size, bottom_left, top_right);
  leader_and_ruling_grid_.Init(grid_size, bottom_left, top_right);
  fragmented_text_grid_.Init(grid_size, bottom_left, top_right);
  col_seg_grid_.Init(grid_size, bottom_left, top_right);
  table_grid_.Init(grid_size, bottom_left, top_right);
}

// Copy cleaned partitions from part_grid_ to clean_part_grid_ and
// insert leaders and rulers into the leader_and_ruling_grid_
void TableFinder::InsertCleanPartitions(ColPartitionGrid *grid,
                                        TO_BLOCK *block) {
  // Calculate stats. This lets us filter partitions in AllowTextPartition()
  // and filter blobs in AllowBlob().
  SetGlobalSpacings(grid);

  // Iterate the ColPartitions in the grid.
  ColPartitionGridSearch gsearch(grid);
  gsearch.SetUniqueMode(true);
  gsearch.StartFullSearch();
  ColPartition *part = nullptr;
  while ((part = gsearch.NextFullSearch()) != nullptr) {
    // Reject partitions with nothing useful inside of them.
    if (part->blob_type() == BRT_NOISE || part->bounding_box().area() <= 0) {
      continue;
    }
    ColPartition *clean_part = part->ShallowCopy();
    ColPartition *leader_part = nullptr;
    if (part->IsLineType()) {
      InsertRulingPartition(clean_part);
      continue;
    }
    // Insert all non-text partitions to clean_parts
    if (!part->IsTextType()) {
      InsertImagePartition(clean_part);
      continue;
    }
    // Insert text colpartitions after removing noisy components from them
    // The leaders are split into a separate grid.
    BLOBNBOX_CLIST *part_boxes = part->boxes();
    BLOBNBOX_C_IT pit(part_boxes);
    for (pit.mark_cycle_pt(); !pit.cycled_list(); pit.forward()) {
      BLOBNBOX *pblob = pit.data();
      // Bad blobs... happens in UNLV set.
      // news.3G1, page 17 (around x=6)
      if (!AllowBlob(*pblob)) {
        continue;
      }
      if (pblob->flow() == BTFT_LEADER) {
        if (leader_part == nullptr) {
          leader_part = part->ShallowCopy();
          leader_part->set_flow(BTFT_LEADER);
        }
        leader_part->AddBox(pblob);
      } else if (pblob->region_type() != BRT_NOISE) {
        clean_part->AddBox(pblob);
      }
    }
    clean_part->ComputeLimits();
    ColPartition *fragmented = clean_part->CopyButDontOwnBlobs();
    InsertTextPartition(clean_part);
    SplitAndInsertFragmentedTextPartition(fragmented);
    if (leader_part != nullptr) {
      // TODO(nbeato): Note that ComputeLimits does not update the column
      // information. So the leader may appear to span more columns than it
      // really does later on when IsInSameColumnAs gets called to test
      // for adjacent leaders.
      leader_part->ComputeLimits();
      InsertLeaderPartition(leader_part);
    }
  }

  // Make the partition partners better for upper and lower neighbors.
  clean_part_grid_.FindPartitionPartners();
  clean_part_grid_.RefinePartitionPartners(false);
}

// High level function to perform table detection
void TableFinder::LocateTables(ColPartitionGrid *grid,
                               ColPartitionSet **all_columns,
                               WidthCallback width_cb, const FCOORD &reskew) {
  // initialize spacing, neighbors, and columns
  InitializePartitions(all_columns);

#ifndef GRAPHICS_DISABLED
  if (textord_show_tables) {
    ScrollView *table_win = MakeWindow(0, 300, "Step 1: Column Partitions & Neighbors");
    DisplayColPartitions(table_win, &clean_part_grid_, ScrollView::BLUE);
    DisplayColPartitions(table_win, &leader_and_ruling_grid_,
                         ScrollView::AQUAMARINE);
    DisplayColPartitionConnections(table_win, &clean_part_grid_,
                                   ScrollView::ORANGE);

    table_win = MakeWindow(100, 300, "Step 2: Fragmented Text");
    DisplayColPartitions(table_win, &fragmented_text_grid_, ScrollView::BLUE);
  }
#endif // !GRAPHICS_DISABLED

  // mark, filter, and smooth candidate table partitions
  MarkTablePartitions();

  // Make single-column blocks from good_columns_ partitions. col_segments are
  // moved to a grid later which takes the ownership
  ColSegment_LIST column_blocks;
  GetColumnBlocks(all_columns, &column_blocks);
  // Set the ratio of candidate table partitions in each column
  SetColumnsType(&column_blocks);

  // Move column segments to col_seg_grid_
  MoveColSegmentsToGrid(&column_blocks, &col_seg_grid_);

  // Detect split in column layout that might have occurred due to the
  // presence of a table. In such a case, merge the corresponding columns.
  GridMergeColumnBlocks();

  // Group horizontally overlapping table partitions into table columns.
  // table_columns created here get deleted at the end of this method.
  ColSegment_LIST table_columns;
  GetTableColumns(&table_columns);

  // Within each column, mark the range table regions occupy based on the
  // table columns detected. table_regions are moved to a grid later which
  // takes the ownership
  ColSegment_LIST table_regions;
  GetTableRegions(&table_columns, &table_regions);

#ifndef GRAPHICS_DISABLED
  if (textord_tablefind_show_mark) {
    ScrollView *table_win = MakeWindow(1200, 300, "Step 7: Table Columns and Regions");
    DisplayColSegments(table_win, &table_columns, ScrollView::DARK_TURQUOISE);
    DisplayColSegments(table_win, &table_regions, ScrollView::YELLOW);
  }
#endif // !GRAPHICS_DISABLED

  // Merge table regions across columns for tables spanning multiple
  // columns
  MoveColSegmentsToGrid(&table_regions, &table_grid_);
  GridMergeTableRegions();

  // Adjust table boundaries by including nearby horizontal lines and left
  // out column headers
  AdjustTableBoundaries();
  GridMergeTableRegions();

  if (textord_tablefind_recognize_tables) {
    // Remove false alarms consisting of a single column
    DeleteSingleColumnTables();

#ifndef GRAPHICS_DISABLED
    if (textord_show_tables) {
      ScrollView *table_win = MakeWindow(1200, 300, "Step 8: Detected Table Locations");
      DisplayColPartitions(table_win, &clean_part_grid_, ScrollView::BLUE);
      DisplayColSegments(table_win, &table_columns, ScrollView::KHAKI);
      table_grid_.DisplayBoxes(table_win);
    }
#endif // !GRAPHICS_DISABLED

    // Find table grid structure and reject tables that are malformed.
    RecognizeTables();
    GridMergeTableRegions();
    RecognizeTables();

#ifndef GRAPHICS_DISABLED
    if (textord_show_tables) {
<<<<<<< HEAD
      ScrollView *table_win = MakeWindow(1400, 600, "Step 10: Recognized Tables");
      DisplayColPartitions(table_win, &clean_part_grid_, ScrollView::BLUE, ScrollView::BLUE);
=======
      ScrollView *table_win = MakeWindow(1400, 600, "Recognized Tables");
      DisplayColPartitions(table_win, &clean_part_grid_, ScrollView::BLUE,
                           ScrollView::BLUE);
>>>>>>> 66dc90bc
      table_grid_.DisplayBoxes(table_win);
    }
#endif // !GRAPHICS_DISABLED
  } else {
    // Remove false alarms consisting of a single column
    // TODO(nbeato): verify this is a NOP after structured table rejection.
    // Right now it isn't. If the recognize function is doing what it is
    // supposed to do, this function is obsolete.
    DeleteSingleColumnTables();

#ifndef GRAPHICS_DISABLED
    if (textord_show_tables) {
<<<<<<< HEAD
      ScrollView *table_win = MakeWindow(1500, 300, "Step 11: Detected Tables");
      DisplayColPartitions(table_win, &clean_part_grid_, ScrollView::BLUE, ScrollView::BLUE);
=======
      ScrollView *table_win = MakeWindow(1500, 300, "Detected Tables");
      DisplayColPartitions(table_win, &clean_part_grid_, ScrollView::BLUE,
                           ScrollView::BLUE);
>>>>>>> 66dc90bc
      table_grid_.DisplayBoxes(table_win);
    }
#endif // !GRAPHICS_DISABLED
  }

  // Merge all colpartitions in table regions to make them a single
  // colpartition and revert types of isolated table cells not
  // assigned to any table to their original types.
  MakeTableBlocks(grid, all_columns, std::move(width_cb));
}
// All grids have the same dimensions. The clean_part_grid_ sizes are set from
// the part_grid_ that is passed to InsertCleanPartitions, which was the same as
// the grid that is the base of ColumnFinder. Just return the clean_part_grid_
// dimensions instead of duplicated memory.
int TableFinder::gridsize() const {
  return clean_part_grid_.gridsize();
}
int TableFinder::gridwidth() const {
  return clean_part_grid_.gridwidth();
}
int TableFinder::gridheight() const {
  return clean_part_grid_.gridheight();
}
const ICOORD &TableFinder::bleft() const {
  return clean_part_grid_.bleft();
}
const ICOORD &TableFinder::tright() const {
  return clean_part_grid_.tright();
}

void TableFinder::InsertTextPartition(ColPartition *part) {
  ASSERT_HOST(part != nullptr);
  if (AllowTextPartition(*part)) {
    clean_part_grid_.InsertBBox(true, true, part);
  } else {
    delete part;
  }
}
void TableFinder::InsertFragmentedTextPartition(ColPartition *part) {
  ASSERT_HOST(part != nullptr);
  if (AllowTextPartition(*part)) {
    fragmented_text_grid_.InsertBBox(true, true, part);
  } else {
    delete part;
  }
}
void TableFinder::InsertLeaderPartition(ColPartition *part) {
  ASSERT_HOST(part != nullptr);
  if (!part->IsEmpty() && part->bounding_box().area() > 0) {
    leader_and_ruling_grid_.InsertBBox(true, true, part);
  } else {
    delete part;
  }
}
void TableFinder::InsertRulingPartition(ColPartition *part) {
  leader_and_ruling_grid_.InsertBBox(true, true, part);
}
void TableFinder::InsertImagePartition(ColPartition *part) {
  // NOTE: If images are placed into a different grid in the future,
  // the function SetPartitionSpacings needs to be updated. It should
  // be the only thing that cares about image partitions.
  clean_part_grid_.InsertBBox(true, true, part);
}

// Splits a partition into its "words". The splits happen
// at locations with wide inter-blob spacing. This is useful
// because it allows the table recognize to "cut through" the
// text lines on the page. The assumption is that a table
// will have several lines with similar overlapping whitespace
// whereas text will not have this type of property.
// Note: The code Assumes that blobs are sorted by the left side x!
// This will not work (as well) if the blobs are sorted by center/right.
void TableFinder::SplitAndInsertFragmentedTextPartition(ColPartition *part) {
  ASSERT_HOST(part != nullptr);
  // Bye bye empty partitions!
  if (part->boxes()->empty()) {
    delete part;
    return;
  }

  // The AllowBlob function prevents this.
  ASSERT_HOST(part->median_width() > 0);
  const double kThreshold = part->median_width() * kSplitPartitionSize;

  ColPartition *right_part = part;
  bool found_split = true;
  while (found_split) {
    found_split = false;
    BLOBNBOX_C_IT box_it(right_part->boxes());
    // Blobs are sorted left side first. If blobs overlap,
    // the previous blob may have a "more right" right side.
    // Account for this by always keeping the largest "right"
    // so far.
    int previous_right = INT32_MIN;

    // Look for the next split in the partition.
    for (box_it.mark_cycle_pt(); !box_it.cycled_list(); box_it.forward()) {
      const TBOX &box = box_it.data()->bounding_box();
      if (previous_right != INT32_MIN &&
          box.left() - previous_right > kThreshold) {
        // We have a split position. Split the partition in two pieces.
        // Insert the left piece in the grid and keep processing the right.
        int mid_x = (box.left() + previous_right) / 2;
        ColPartition *left_part = right_part;
        right_part = left_part->SplitAt(mid_x);

        InsertFragmentedTextPartition(left_part);
        found_split = true;
        break;
      }

      // The right side of the previous blobs.
      previous_right = std::max(previous_right, static_cast<int>(box.right()));
    }
  }
  // When a split is not found, the right part is minimized
  // as much as possible, so process it.
  InsertFragmentedTextPartition(right_part);
}

// Some simple criteria to filter out now. We want to make sure the
// average blob size in the partition is consistent with the
// global page stats.
// The area metric will almost always pass for multi-blob partitions.
// It is useful when filtering out noise caused by an isolated blob.
bool TableFinder::AllowTextPartition(const ColPartition &part) const {
  const double kHeightRequired = global_median_xheight_ * kAllowTextHeight;
  const double kWidthRequired = global_median_blob_width_ * kAllowTextWidth;
  const int median_area = global_median_xheight_ * global_median_blob_width_;
  const double kAreaPerBlobRequired = median_area * kAllowTextArea;
  // Keep comparisons strictly greater to disallow 0!
  return part.median_height() > kHeightRequired &&
         part.median_width() > kWidthRequired &&
         part.bounding_box().area() > kAreaPerBlobRequired * part.boxes_count();
}

// Same as above, applied to blobs. Keep in mind that
// leaders, commas, and periods are important in tables.
bool TableFinder::AllowBlob(const BLOBNBOX &blob) const {
  const TBOX &box = blob.bounding_box();
  const double kHeightRequired = global_median_xheight_ * kAllowBlobHeight;
  const double kWidthRequired = global_median_blob_width_ * kAllowBlobWidth;
  const int median_area = global_median_xheight_ * global_median_blob_width_;
  const double kAreaRequired = median_area * kAllowBlobArea;
  // Keep comparisons strictly greater to disallow 0!
  return box.height() > kHeightRequired && box.width() > kWidthRequired &&
         box.area() > kAreaRequired;
}

// TODO(nbeato): The grid that makes the window doesn't seem to matter.
// The only downside is that window messages will be caught by
// clean_part_grid_ instead of a useful object. This is a temporary solution
// for the debug windows created by the TableFinder.
#ifndef GRAPHICS_DISABLED
ScrollView *TableFinder::MakeWindow(int x, int y, const char *window_name) {
  return clean_part_grid_.MakeWindow(x, y, window_name);
}
#endif

// Make single-column blocks from good_columns_ partitions.
void TableFinder::GetColumnBlocks(ColPartitionSet **all_columns,
                                  ColSegment_LIST *column_blocks) {
  for (int i = 0; i < gridheight(); ++i) {
    ColPartitionSet *columns = all_columns[i];
    if (columns != nullptr) {
      ColSegment_LIST new_blocks;
      // Get boxes from the current vertical position on the grid
      columns->GetColumnBoxes(i * gridsize(), (i + 1) * gridsize(),
                              &new_blocks);
      // Merge the new_blocks boxes into column_blocks if they are well-aligned
      GroupColumnBlocks(&new_blocks, column_blocks);
    }
  }
}

// Merge column segments into the current list if they are well aligned.
void TableFinder::GroupColumnBlocks(ColSegment_LIST *new_blocks,
                                    ColSegment_LIST *column_blocks) {
  ColSegment_IT src_it(new_blocks);
  ColSegment_IT dest_it(column_blocks);
  // iterate through the source list
  for (src_it.mark_cycle_pt(); !src_it.cycled_list(); src_it.forward()) {
    ColSegment *src_seg = src_it.data();
    const TBOX &src_box = src_seg->bounding_box();
    bool match_found = false;
    // iterate through the destination list to find a matching column block
    for (dest_it.mark_cycle_pt(); !dest_it.cycled_list(); dest_it.forward()) {
      ColSegment *dest_seg = dest_it.data();
      TBOX dest_box = dest_seg->bounding_box();
      if (ConsecutiveBoxes(src_box, dest_box)) {
        // If matching block is found, insert the current block into it
        // and delete the source block.
        dest_seg->InsertBox(src_box);
        match_found = true;
        delete src_it.extract();
        break;
      }
    }
    // If no match is found, just append the source block to column_blocks
    if (!match_found) {
      dest_it.add_after_then_move(src_it.extract());
    }
  }
}

// are the two boxes immediate neighbors along the vertical direction
bool TableFinder::ConsecutiveBoxes(const TBOX &b1, const TBOX &b2) {
  int x_margin = 20;
  int y_margin = 5;
  return (abs(b1.left() - b2.left()) < x_margin) &&
         (abs(b1.right() - b2.right()) < x_margin) &&
         (abs(b1.top() - b2.bottom()) < y_margin ||
          abs(b2.top() - b1.bottom()) < y_margin);
}

// Set up info for clean_part_grid_ partitions to be valid during detection
// code.
void TableFinder::InitializePartitions(ColPartitionSet **all_columns) {
  FindNeighbors();
  SetPartitionSpacings(&clean_part_grid_, all_columns);
  SetGlobalSpacings(&clean_part_grid_);
}

// Set left, right and top, bottom spacings of each colpartition.
void TableFinder::SetPartitionSpacings(ColPartitionGrid *grid,
                                       ColPartitionSet **all_columns) {
  // Iterate the ColPartitions in the grid.
  ColPartitionGridSearch gsearch(grid);
  gsearch.StartFullSearch();
  ColPartition *part = nullptr;
  while ((part = gsearch.NextFullSearch()) != nullptr) {
    ColPartitionSet *columns = all_columns[gsearch.GridY()];
    TBOX box = part->bounding_box();
    int y = part->MidY();
    ColPartition *left_column = columns->ColumnContaining(box.left(), y);
    ColPartition *right_column = columns->ColumnContaining(box.right(), y);
    // set distance from left column as space to the left
    if (left_column) {
      int left_space = std::max(0, box.left() - left_column->LeftAtY(y));
      part->set_space_to_left(left_space);
    }
    // set distance from right column as space to the right
    if (right_column) {
      int right_space = std::max(0, right_column->RightAtY(y) - box.right());
      part->set_space_to_right(right_space);
    }

    // Look for images that may be closer.
    // NOTE: used to be part_grid_, might cause issues now
    ColPartitionGridSearch hsearch(grid);
    hsearch.StartSideSearch(box.left(), box.bottom(), box.top());
    ColPartition *neighbor = nullptr;
    while ((neighbor = hsearch.NextSideSearch(true)) != nullptr) {
      if (neighbor->type() == PT_PULLOUT_IMAGE ||
          neighbor->type() == PT_FLOWING_IMAGE ||
          neighbor->type() == PT_HEADING_IMAGE) {
        int right = neighbor->bounding_box().right();
        if (right < box.left()) {
          int space = std::min(box.left() - right, part->space_to_left());
          part->set_space_to_left(space);
        }
      }
    }
    hsearch.StartSideSearch(box.left(), box.bottom(), box.top());
    neighbor = nullptr;
    while ((neighbor = hsearch.NextSideSearch(false)) != nullptr) {
      if (neighbor->type() == PT_PULLOUT_IMAGE ||
          neighbor->type() == PT_FLOWING_IMAGE ||
          neighbor->type() == PT_HEADING_IMAGE) {
        int left = neighbor->bounding_box().left();
        if (left > box.right()) {
          int space = std::min(left - box.right(), part->space_to_right());
          part->set_space_to_right(space);
        }
      }
    }

    ColPartition *upper_part = part->SingletonPartner(true);
    if (upper_part) {
      int space =
          std::max(0, static_cast<int>(upper_part->bounding_box().bottom() -
                                       part->bounding_box().bottom()));
      part->set_space_above(space);
    } else {
      // TODO(nbeato): What constitutes a good value?
      // 0 is the default value when not set, explicitly noting it needs to
      // be something else.
      part->set_space_above(INT32_MAX);
    }

    ColPartition *lower_part = part->SingletonPartner(false);
    if (lower_part) {
      int space =
          std::max(0, static_cast<int>(part->bounding_box().bottom() -
                                       lower_part->bounding_box().bottom()));
      part->set_space_below(space);
    } else {
      // TODO(nbeato): What constitutes a good value?
      // 0 is the default value when not set, explicitly noting it needs to
      // be something else.
      part->set_space_below(INT32_MAX);
    }
  }
}

// Set spacing and closest neighbors above and below a given colpartition.
void TableFinder::SetVerticalSpacing(ColPartition *part) {
  TBOX box = part->bounding_box();
  int top_range =
      std::min(box.top() + kMaxVerticalSpacing, static_cast<int>(tright().y()));
  int bottom_range = std::max(box.bottom() - kMaxVerticalSpacing,
                              static_cast<int>(bleft().y()));
  box.set_top(top_range);
  box.set_bottom(bottom_range);

  TBOX part_box = part->bounding_box();
  // Start a rect search
  GridSearch<ColPartition, ColPartition_CLIST, ColPartition_C_IT> rectsearch(
      &clean_part_grid_);
  rectsearch.StartRectSearch(box);
  ColPartition *neighbor;
  int min_space_above = kMaxVerticalSpacing;
  int min_space_below = kMaxVerticalSpacing;
  ColPartition *above_neighbor = nullptr;
  ColPartition *below_neighbor = nullptr;
  while ((neighbor = rectsearch.NextRectSearch()) != nullptr) {
    if (neighbor == part) {
      continue;
    }
    TBOX neighbor_box = neighbor->bounding_box();
    if (neighbor_box.major_x_overlap(part_box)) {
      int gap = abs(part->median_bottom() - neighbor->median_bottom());
      // If neighbor is below current partition
      if (neighbor_box.top() < part_box.bottom() && gap < min_space_below) {
        min_space_below = gap;
        below_neighbor = neighbor;
      } // If neighbor is above current partition
      else if (part_box.top() < neighbor_box.bottom() &&
               gap < min_space_above) {
        min_space_above = gap;
        above_neighbor = neighbor;
      }
    }
  }
  part->set_space_above(min_space_above);
  part->set_space_below(min_space_below);
  part->set_nearest_neighbor_above(above_neighbor);
  part->set_nearest_neighbor_below(below_neighbor);
}

// Set global spacing and x-height estimates
void TableFinder::SetGlobalSpacings(ColPartitionGrid *grid) {
  STATS xheight_stats(0, kMaxVerticalSpacing + 1);
  STATS width_stats(0, kMaxBlobWidth + 1);
  STATS ledding_stats(0, kMaxVerticalSpacing + 1);
  // Iterate the ColPartitions in the grid.
  ColPartitionGridSearch gsearch(grid);
  gsearch.SetUniqueMode(true);
  gsearch.StartFullSearch();
  ColPartition *part = nullptr;
  while ((part = gsearch.NextFullSearch()) != nullptr) {
    // TODO(nbeato): HACK HACK HACK! medians are equal to partition length.
    // ComputeLimits needs to get called somewhere outside of TableFinder
    // to make sure the partitions are properly initialized.
    // When this is called, SmoothPartitionPartners dies in an assert after
    // table find runs. Alternative solution.
    // part->ComputeLimits();
    if (part->IsTextType()) {
      // xheight_stats.add(part->median_height(), part->boxes_count());
      // width_stats.add(part->median_width(), part->boxes_count());

      // This loop can be removed when above issues are fixed.
      // Replace it with the 2 lines commented out above.
      BLOBNBOX_C_IT it(part->boxes());
      for (it.mark_cycle_pt(); !it.cycled_list(); it.forward()) {
        xheight_stats.add(it.data()->bounding_box().height(), 1);
        width_stats.add(it.data()->bounding_box().width(), 1);
      }

      ledding_stats.add(part->space_above(), 1);
      ledding_stats.add(part->space_below(), 1);
    }
  }
  // Set estimates based on median of statistics obtained
  set_global_median_xheight(static_cast<int>(xheight_stats.median() + 0.5));
  set_global_median_blob_width(static_cast<int>(width_stats.median() + 0.5));
  set_global_median_ledding(static_cast<int>(ledding_stats.median() + 0.5));
#ifndef GRAPHICS_DISABLED
  if (textord_tablefind_show_stats) {
    const char *kWindowName = "X-height (R), X-width (G), and ledding (B)";
    ScrollView *stats_win = MakeWindow(500, 10, kWindowName);
    xheight_stats.plot(stats_win, 10, 200, 2, 15, ScrollView::RED);
    width_stats.plot(stats_win, 10, 200, 2, 15, ScrollView::GREEN);
    ledding_stats.plot(stats_win, 10, 200, 2, 15, ScrollView::BLUE);
  }
#endif // !GRAPHICS_DISABLED
}

void TableFinder::set_global_median_xheight(int xheight) {
  global_median_xheight_ = xheight;
}
void TableFinder::set_global_median_blob_width(int width) {
  global_median_blob_width_ = width;
}
void TableFinder::set_global_median_ledding(int ledding) {
  global_median_ledding_ = ledding;
}

void TableFinder::FindNeighbors() {
  ColPartitionGridSearch gsearch(&clean_part_grid_);
  gsearch.StartFullSearch();
  ColPartition *part = nullptr;
  while ((part = gsearch.NextFullSearch()) != nullptr) {
    // TODO(nbeato): Rename this function, meaning is different now.
    // IT is finding nearest neighbors its own way
    // SetVerticalSpacing(part);

    ColPartition *upper = part->SingletonPartner(true);
    if (upper) {
      part->set_nearest_neighbor_above(upper);
    }

    ColPartition *lower = part->SingletonPartner(false);
    if (lower) {
      part->set_nearest_neighbor_below(lower);
    }
  }
}

// High level interface. Input is an unmarked ColPartitionGrid
// (namely, clean_part_grid_). Partitions are identified using local
// information and filter/smoothed. The function exit should contain
// a good sampling of the table partitions.
void TableFinder::MarkTablePartitions() {
  MarkPartitionsUsingLocalInformation();
#ifndef GRAPHICS_DISABLED
  if (textord_tablefind_show_mark) {
    ScrollView *table_win = MakeWindow(300, 300, "Step 3: Initial Table Partitions");
    DisplayColPartitions(table_win, &clean_part_grid_, ScrollView::BLUE);
    DisplayColPartitions(table_win, &leader_and_ruling_grid_,
                         ScrollView::AQUAMARINE);
  }
#endif
  FilterFalseAlarms();
#ifndef GRAPHICS_DISABLED
  if (textord_tablefind_show_mark) {
    ScrollView *table_win = MakeWindow(600, 300, "Step 4: Filtered Table Partitions");
    DisplayColPartitions(table_win, &clean_part_grid_, ScrollView::BLUE);
    DisplayColPartitions(table_win, &leader_and_ruling_grid_,
                         ScrollView::AQUAMARINE);
  }
#endif
  SmoothTablePartitionRuns();
#ifndef GRAPHICS_DISABLED
  if (textord_tablefind_show_mark) {
    ScrollView *table_win = MakeWindow(900, 300, "Step 5: Smoothed Table Partitions");
    DisplayColPartitions(table_win, &clean_part_grid_, ScrollView::BLUE);
    DisplayColPartitions(table_win, &leader_and_ruling_grid_,
                         ScrollView::AQUAMARINE);
  }
#endif
  FilterFalseAlarms();
#ifndef GRAPHICS_DISABLED
  if (textord_tablefind_show_mark || textord_show_tables) {
    ScrollView *table_win = MakeWindow(900, 300, "Step 6: Final Table Partitions");
    DisplayColPartitions(table_win, &clean_part_grid_, ScrollView::BLUE);
    DisplayColPartitions(table_win, &leader_and_ruling_grid_,
                         ScrollView::AQUAMARINE);
  }
#endif
}

// These types of partitions are marked as table partitions:
//  1- Partitions that have at lease one large gap between words
//  2- Partitions that consist of only one word (no significant gap
//     between components)
//  3- Partitions that vertically overlap with other partitions within the
//     same column.
//  4- Partitions with leaders before/after them.
void TableFinder::MarkPartitionsUsingLocalInformation() {
  // Iterate the ColPartitions in the grid.
  GridSearch<ColPartition, ColPartition_CLIST, ColPartition_C_IT> gsearch(
      &clean_part_grid_);
  gsearch.StartFullSearch();
  ColPartition *part = nullptr;
  while ((part = gsearch.NextFullSearch()) != nullptr) {
    if (!part->IsTextType()) { // Only consider text partitions
      continue;
    }
    // Only consider partitions in dominant font size or smaller
    if (part->median_height() > kMaxTableCellXheight * global_median_xheight_) {
      continue;
    }
    // Mark partitions with a large gap, or no significant gap as
    // table partitions.
    // Comments: It produces several false alarms at:
    //  - last line of a paragraph (fixed)
    //  - single word section headings
    //  - page headers and footers
    //  - numbered equations
    //  - line drawing regions
    // TODO(faisal): detect and fix above-mentioned cases
    if (HasWideOrNoInterWordGap(part) || HasLeaderAdjacent(*part)) {
      part->set_table_type();
    }
  }
}

// Check if the partition has at least one large gap between words or no
// significant gap at all
bool TableFinder::HasWideOrNoInterWordGap(ColPartition *part) const {
  // Should only get text partitions.
  ASSERT_HOST(part->IsTextType());
  // Blob access
  BLOBNBOX_CLIST *part_boxes = part->boxes();
  BLOBNBOX_C_IT it(part_boxes);
  // Check if this is a relatively small partition (such as a single word)
  if (part->bounding_box().width() <
          kMinBoxesInTextPartition * part->median_height() &&
      part_boxes->length() < kMinBoxesInTextPartition) {
    return true;
  }

  // Variables used to compute inter-blob spacing.
  int current_x0 = -1;
  int current_x1 = -1;
  int previous_x1 = -1;
  // Stores the maximum gap detected.
  int largest_partition_gap_found = -1;
  // Text partition gap limits. If this is text (and not a table),
  // there should be at least one gap larger than min_gap and no gap
  // larger than max_gap.
  const double max_gap = kMaxGapInTextPartition * part->median_height();
  const double min_gap = kMinMaxGapInTextPartition * part->median_height();

  for (it.mark_cycle_pt(); !it.cycled_list(); it.forward()) {
    BLOBNBOX *blob = it.data();
    current_x0 = blob->bounding_box().left();
    current_x1 = blob->bounding_box().right();
    if (previous_x1 != -1) {
      int gap = current_x0 - previous_x1;

      // TODO(nbeato): Boxes may overlap? Huh?
      // For example, mag.3B 8003_033.3B.tif in UNLV data. The titles/authors
      // on the top right of the page are filtered out with this line.
      // Note 2: Iterating over blobs in a partition, so we are looking for
      // spacing between the words.
      if (gap < 0) {
        // More likely case, the blobs slightly overlap. This can happen
        // with diacritics (accents) or broken alphabet symbols (characters).
        // Merge boxes together by taking max of right sides.
        if (-gap < part->median_height() * kMaxBlobOverlapFactor) {
          previous_x1 = std::max(previous_x1, current_x1);
          continue;
        }
        // Extreme case, blobs overlap significantly in the same partition...
        // This should not happen often (if at all), but it does.
        // TODO(nbeato): investigate cases when this happens.
        else {
          // The behavior before was to completely ignore this case.
        }
      }

      // If a large enough gap is found, mark it as a table cell (return true)
      if (gap > max_gap) {
        return true;
      }
      if (gap > largest_partition_gap_found) {
        largest_partition_gap_found = gap;
      }
    }
    previous_x1 = current_x1;
  }
  // Since no large gap was found, return false if the partition is too
  // long to be a data cell
  if (part->bounding_box().width() >
          kMaxBoxesInDataPartition * part->median_height() ||
      part_boxes->length() > kMaxBoxesInDataPartition) {
    return false;
  }

  // A partition may be a single blob. In this case, it's an isolated symbol
  // or non-text (such as a ruling or image).
  // Detect these as table partitions? Shouldn't this be case by case?
  // The behavior before was to ignore this, making max_partition_gap < 0
  // and implicitly return true. Just making it explicit.
  if (largest_partition_gap_found == -1) {
    return true;
  }

  // return true if the maximum gap found is smaller than the minimum allowed
  // max_gap in a text partition. This indicates that there is no significant
  // space in the partition, hence it is likely a single word.
  return largest_partition_gap_found < min_gap;
}

// A criteria for possible tables is that a table may have leaders
// between data cells. An aggressive solution to find such tables is to
// explicitly mark partitions that have adjacent leaders.
// Note that this includes overlapping leaders. However, it does not
// include leaders in different columns on the page.
// Possible false-positive will include lists, such as a table of contents.
// As these arise, the aggressive nature of this search may need to be
// trimmed down.
bool TableFinder::HasLeaderAdjacent(const ColPartition &part) {
  if (part.flow() == BTFT_LEADER) {
    return true;
  }
  // Search range is left and right bounded by an offset of the
  // median xheight. This offset is to allow some tolerance to the
  // the leaders on the page in the event that the alignment is still
  // a bit off.
  const TBOX &box = part.bounding_box();
  const int search_size = kAdjacentLeaderSearchPadding * global_median_xheight_;
  const int top = box.top() + search_size;
  const int bottom = box.bottom() - search_size;
  ColPartitionGridSearch hsearch(&leader_and_ruling_grid_);
  for (int direction = 0; direction < 2; ++direction) {
    bool right_to_left = (direction == 0);
    int x = right_to_left ? box.right() : box.left();
    hsearch.StartSideSearch(x, bottom, top);
    ColPartition *leader = nullptr;
    while ((leader = hsearch.NextSideSearch(right_to_left)) != nullptr) {
      // The leader could be a horizontal ruling in the grid.
      // Make sure it is actually a leader.
      if (leader->flow() != BTFT_LEADER) {
        continue;
      }
      // This should not happen, they are in different grids.
      ASSERT_HOST(&part != leader);
      // Make sure the leader shares a page column with the partition,
      // otherwise we are spreading across columns.
      if (!part.IsInSameColumnAs(*leader)) {
        break;
      }
      // There should be a significant vertical overlap
      if (!leader->VSignificantCoreOverlap(part)) {
        continue;
      }
      // Leader passed all tests, so it is adjacent.
      return true;
    }
  }
  // No leaders are adjacent to the given partition.
  return false;
}

// Filter individual text partitions marked as table partitions
// consisting of paragraph endings, small section headings, and
// headers and footers.
void TableFinder::FilterFalseAlarms() {
  FilterParagraphEndings();
  FilterHeaderAndFooter();
  // TODO(nbeato): Fully justified text as non-table?
}

void TableFinder::FilterParagraphEndings() {
  // Detect last line of paragraph
  // Iterate the ColPartitions in the grid.
  ColPartitionGridSearch gsearch(&clean_part_grid_);
  gsearch.StartFullSearch();
  ColPartition *part = nullptr;
  while ((part = gsearch.NextFullSearch()) != nullptr) {
    if (part->type() != PT_TABLE) {
      continue; // Consider only table partitions
    }

    // Paragraph ending should have flowing text above it.
    ColPartition *upper_part = part->nearest_neighbor_above();
    if (!upper_part) {
      continue;
    }
    if (upper_part->type() != PT_FLOWING_TEXT) {
      continue;
    }
    if (upper_part->bounding_box().width() < 2 * part->bounding_box().width()) {
      continue;
    }
    // Check if its the last line of a paragraph.
    // In most cases, a paragraph ending should be left-aligned to text line
    // above it. Sometimes, it could be a 2 line paragraph, in which case
    // the line above it is indented.
    // To account for that, check if the partition center is to
    // the left of the one above it.
    int mid = (part->bounding_box().left() + part->bounding_box().right()) / 2;
    int upper_mid = (upper_part->bounding_box().left() +
                     upper_part->bounding_box().right()) /
                    2;
    int current_spacing = 0; // spacing of the current line to margin
    int upper_spacing = 0;   // spacing of the previous line to the margin
    if (left_to_right_language_) {
      // Left to right languages, use mid - left to figure out the distance
      // the middle is from the left margin.
      int left = std::min(part->bounding_box().left(),
                          upper_part->bounding_box().left());
      current_spacing = mid - left;
      upper_spacing = upper_mid - left;
    } else {
      // Right to left languages, use right - mid to figure out the distance
      // the middle is from the right margin.
      int right = std::max(part->bounding_box().right(),
                           upper_part->bounding_box().right());
      current_spacing = right - mid;
      upper_spacing = right - upper_mid;
    }
    if (current_spacing * kParagraphEndingPreviousLineRatio > upper_spacing) {
      continue;
    }

    // Paragraphs should have similar fonts.
    if (!part->MatchingSizes(*upper_part) ||
        !part->MatchingStrokeWidth(*upper_part, kStrokeWidthFractionalTolerance,
                                   kStrokeWidthConstantTolerance)) {
      continue;
    }

    // The last line of a paragraph should be left aligned.
    // TODO(nbeato): This would be untrue if the text was right aligned.
    // How often is that?
    if (part->space_to_left() >
        kMaxParagraphEndingLeftSpaceMultiple * part->median_height()) {
      continue;
    }
    // The line above it should be right aligned (assuming justified format).
    // Since we can't assume justified text, we compare whitespace to text.
    // The above line should have majority spanning text (or the current
    // line could have fit on the previous line). So compare
    // whitespace to text.
    if (upper_part->bounding_box().width() <
        kMinParagraphEndingTextToWhitespaceRatio *
            upper_part->space_to_right()) {
      continue;
    }

    // Ledding above the line should be less than ledding below
    if (part->space_above() >= part->space_below() ||
        part->space_above() > 2 * global_median_ledding_) {
      continue;
    }

    // If all checks failed, it is probably text.
    part->clear_table_type();
  }
}

void TableFinder::FilterHeaderAndFooter() {
  // Consider top-most text colpartition as header and bottom most as footer
  ColPartition *header = nullptr;
  ColPartition *footer = nullptr;
  int max_top = INT32_MIN;
  int min_bottom = INT32_MAX;
  ColPartitionGridSearch gsearch(&clean_part_grid_);
  gsearch.StartFullSearch();
  ColPartition *part = nullptr;
  while ((part = gsearch.NextFullSearch()) != nullptr) {
    if (!part->IsTextType()) {
      continue; // Consider only text partitions
    }
    int top = part->bounding_box().top();
    int bottom = part->bounding_box().bottom();
    if (top > max_top) {
      max_top = top;
      header = part;
    }
    if (bottom < min_bottom) {
      min_bottom = bottom;
      footer = part;
    }
  }
  if (header) {
    header->clear_table_type();
  }
  if (footer) {
    footer->clear_table_type();
  }
}

// Mark all ColPartitions as table cells that have a table cell above
// and below them
// TODO(faisal): This is too aggressive at the moment. The method needs to
// consider spacing and alignment as well. Detection of false alarm table cells
// should also be done as part of it.
void TableFinder::SmoothTablePartitionRuns() {
  // Iterate the ColPartitions in the grid.
  ColPartitionGridSearch gsearch(&clean_part_grid_);
  gsearch.StartFullSearch();
  ColPartition *part = nullptr;
  while ((part = gsearch.NextFullSearch()) != nullptr) {
    if (part->type() >= PT_TABLE || part->type() == PT_UNKNOWN) {
      continue; // Consider only text partitions
    }
    ColPartition *upper_part = part->nearest_neighbor_above();
    ColPartition *lower_part = part->nearest_neighbor_below();
    if (!upper_part || !lower_part) {
      continue;
    }
    if (upper_part->type() == PT_TABLE && lower_part->type() == PT_TABLE) {
      part->set_table_type();
    }
  }

  // Pass 2, do the opposite. If both the upper and lower neighbors
  // exist and are not tables, this probably shouldn't be a table.
  gsearch.StartFullSearch();
  part = nullptr;
  while ((part = gsearch.NextFullSearch()) != nullptr) {
    if (part->type() != PT_TABLE) {
      continue; // Consider only text partitions
    }
    ColPartition *upper_part = part->nearest_neighbor_above();
    ColPartition *lower_part = part->nearest_neighbor_below();

    // table can't be by itself
    if ((upper_part && upper_part->type() != PT_TABLE) &&
        (lower_part && lower_part->type() != PT_TABLE)) {
      part->clear_table_type();
    }
  }
}

// Set the type of a column segment based on the ratio of table to text cells
void TableFinder::SetColumnsType(ColSegment_LIST *column_blocks) {
  ColSegment_IT it(column_blocks);
  for (it.mark_cycle_pt(); !it.cycled_list(); it.forward()) {
    ColSegment *seg = it.data();
    TBOX box = seg->bounding_box();
    int num_table_cells = 0;
    int num_text_cells = 0;
    GridSearch<ColPartition, ColPartition_CLIST, ColPartition_C_IT> rsearch(
        &clean_part_grid_);
    rsearch.SetUniqueMode(true);
    rsearch.StartRectSearch(box);
    ColPartition *part = nullptr;
    while ((part = rsearch.NextRectSearch()) != nullptr) {
      if (part->type() == PT_TABLE) {
        num_table_cells++;
      } else if (part->type() == PT_FLOWING_TEXT) {
        num_text_cells++;
      }
    }
    // If a column block has no text or table partition in it, it is not needed
    // for table detection.
    if (!num_table_cells && !num_text_cells) {
      delete it.extract();
    } else {
      seg->set_num_table_cells(num_table_cells);
      seg->set_num_text_cells(num_text_cells);
      // set column type based on the ratio of table to text cells
      seg->set_type();
    }
  }
}

// Move column blocks to grid
void TableFinder::MoveColSegmentsToGrid(ColSegment_LIST *segments,
                                        ColSegmentGrid *col_seg_grid) {
  ColSegment_IT it(segments);
  for (it.mark_cycle_pt(); !it.cycled_list(); it.forward()) {
    ColSegment *seg = it.extract();
    col_seg_grid->InsertBBox(true, true, seg);
  }
}

// Merge column blocks if a split is detected due to the presence of a
// table. A text block is considered split if it has multiple
// neighboring blocks above/below it, and at least one of the
// neighboring blocks is of table type (has a high density of table
// partitions). In this case neighboring blocks in the direction
// (above/below) of the table block are merged with the text block.

// Comment: This method does not handle split due to a full page table
// since table columns in this case do not have a text column on which
// split decision can be based.
void TableFinder::GridMergeColumnBlocks() {
  int margin = gridsize();

  // Iterate the Column Blocks in the grid.
  GridSearch<ColSegment, ColSegment_CLIST, ColSegment_C_IT> gsearch(
      &col_seg_grid_);
  gsearch.StartFullSearch();
  ColSegment *seg;
  while ((seg = gsearch.NextFullSearch()) != nullptr) {
    if (seg->type() != COL_TEXT) {
      continue; // only consider text blocks for split detection
    }
    bool neighbor_found = false;
    bool modified = false; // Modified at least once
    // keep expanding current box as long as neighboring table columns
    // are found above or below it.
    do {
      TBOX box = seg->bounding_box();
      // slightly expand the search region vertically
      int top_range =
          std::min(box.top() + margin, static_cast<int>(tright().y()));
      int bottom_range =
          std::max(box.bottom() - margin, static_cast<int>(bleft().y()));
      box.set_top(top_range);
      box.set_bottom(bottom_range);
      neighbor_found = false;
      GridSearch<ColSegment, ColSegment_CLIST, ColSegment_C_IT> rectsearch(
          &col_seg_grid_);
      rectsearch.StartRectSearch(box);
      ColSegment *neighbor = nullptr;
      while ((neighbor = rectsearch.NextRectSearch()) != nullptr) {
        if (neighbor == seg) {
          continue;
        }
        const TBOX &neighbor_box = neighbor->bounding_box();
        // If the neighbor box significantly overlaps with the current
        // box (due to the expansion of the current box in the
        // previous iteration of this loop), remove the neighbor box
        // and expand the current box to include it.
        if (neighbor_box.overlap_fraction(box) >= 0.9) {
          seg->InsertBox(neighbor_box);
          modified = true;
          rectsearch.RemoveBBox();
          gsearch.RepositionIterator();
          delete neighbor;
          continue;
        }
        // Only expand if the neighbor box is of table type
        if (neighbor->type() != COL_TABLE) {
          continue;
        }
        // Insert the neighbor box into the current column block
        if (neighbor_box.major_x_overlap(box) && !box.contains(neighbor_box)) {
          seg->InsertBox(neighbor_box);
          neighbor_found = true;
          modified = true;
          rectsearch.RemoveBBox();
          gsearch.RepositionIterator();
          delete neighbor;
        }
      }
    } while (neighbor_found);
    if (modified) {
      // Because the box has changed, it has to be removed first.
      gsearch.RemoveBBox();
      col_seg_grid_.InsertBBox(true, true, seg);
      gsearch.RepositionIterator();
    }
  }
}

// Group horizontally overlapping table partitions into table columns.
// TODO(faisal): This is too aggressive at the moment. The method should
// consider more attributes to group table partitions together. Some common
// errors are:
//  1- page number is merged with a table column above it even
//      if there is a large vertical gap between them.
//  2- column headers go on to catch one of the columns arbitrarily
//  3- an isolated noise blob near page top or bottom merges with the table
//     column below/above it
//  4- cells from two vertically adjacent tables merge together to make a
//     single column resulting in merging of the two tables
void TableFinder::GetTableColumns(ColSegment_LIST *table_columns) {
  ColSegment_IT it(table_columns);
  // Iterate the ColPartitions in the grid.
  GridSearch<ColPartition, ColPartition_CLIST, ColPartition_C_IT> gsearch(
      &clean_part_grid_);
  gsearch.StartFullSearch();
  ColPartition *part;
  while ((part = gsearch.NextFullSearch()) != nullptr) {
    if (part->inside_table_column() || part->type() != PT_TABLE) {
      continue; // prevent a partition to be assigned to multiple columns
    }
    const TBOX &box = part->bounding_box();
    auto *col = new ColSegment();
    col->InsertBox(box);
    part->set_inside_table_column(true);
    // Start a search below the current cell to find bottom neighbours
    // Note: a full search will always process things above it first, so
    // this should be starting at the highest cell and working its way down.
    GridSearch<ColPartition, ColPartition_CLIST, ColPartition_C_IT> vsearch(
        &clean_part_grid_);
    vsearch.StartVerticalSearch(box.left(), box.right(), box.bottom());
    ColPartition *neighbor = nullptr;
    bool found_neighbours = false;
    while ((neighbor = vsearch.NextVerticalSearch(true)) != nullptr) {
      // only consider neighbors not assigned to any column yet
      if (neighbor->inside_table_column()) {
        continue;
      }
      // Horizontal lines should not break the flow
      if (neighbor->IsHorizontalLine()) {
        continue;
      }
      // presence of a non-table neighbor marks the end of current
      // table column
      if (neighbor->type() != PT_TABLE) {
        break;
      }
      // add the neighbor partition to the table column
      const TBOX &neighbor_box = neighbor->bounding_box();
      col->InsertBox(neighbor_box);
      neighbor->set_inside_table_column(true);
      found_neighbours = true;
    }
    if (found_neighbours) {
      it.add_after_then_move(col);
    } else {
      part->set_inside_table_column(false);
      delete col;
    }
  }
}

// Mark regions in a column that are x-bounded by the column boundaries and
// y-bounded by the table columns' projection on the y-axis as table regions
void TableFinder::GetTableRegions(ColSegment_LIST *table_columns,
                                  ColSegment_LIST *table_regions) {
  ColSegment_IT cit(table_columns);
  ColSegment_IT rit(table_regions);
  // Iterate through column blocks
  GridSearch<ColSegment, ColSegment_CLIST, ColSegment_C_IT> gsearch(
      &col_seg_grid_);
  gsearch.StartFullSearch();
  ColSegment *part;
  int page_height = tright().y() - bleft().y();
  ASSERT_HOST(page_height > 0);
  // create a bool array to hold projection on y-axis
  bool *table_region = new bool[page_height];
  while ((part = gsearch.NextFullSearch()) != nullptr) {
    const TBOX &part_box = part->bounding_box();
    // reset the projection array
    for (int i = 0; i < page_height; i++) {
      table_region[i] = false;
    }
    // iterate through all table columns to find regions in the current
    // page column block
    cit.move_to_first();
    for (cit.mark_cycle_pt(); !cit.cycled_list(); cit.forward()) {
      TBOX col_box = cit.data()->bounding_box();
      // find intersection region of table column and page column
      TBOX intersection_box = col_box.intersection(part_box);
      // project table column on the y-axis
      for (int i = intersection_box.bottom(); i < intersection_box.top(); i++) {
        table_region[i - bleft().y()] = true;
      }
    }
    // set x-limits of table regions to page column width
    TBOX current_table_box;
    current_table_box.set_left(part_box.left());
    current_table_box.set_right(part_box.right());
    // go through the y-axis projection to find runs of table
    // regions. Each run makes one table region.
    for (int i = 1; i < page_height; i++) {
      // detect start of a table region
      if (!table_region[i - 1] && table_region[i]) {
        current_table_box.set_bottom(i + bleft().y());
      }
      // TODO(nbeato): Is it guaranteed that the last row is not a table region?
      // detect end of a table region
      if (table_region[i - 1] && !table_region[i]) {
        current_table_box.set_top(i + bleft().y());
        if (!current_table_box.null_box()) {
          auto *seg = new ColSegment();
          seg->InsertBox(current_table_box);
          rit.add_after_then_move(seg);
        }
      }
    }
  }
  delete[] table_region;
}

// Merge table regions corresponding to tables spanning multiple columns if
// there is a colpartition (horizontal ruling line or normal text) that
// touches both regions.
// TODO(faisal): A rare error occurs if there are two horizontally adjacent
// tables with aligned ruling lines. In this case, line finder returns a
// single line and hence the tables get merged together
void TableFinder::GridMergeTableRegions() {
  // Iterate the table regions in the grid.
  GridSearch<ColSegment, ColSegment_CLIST, ColSegment_C_IT> gsearch(
      &table_grid_);
  gsearch.StartFullSearch();
  ColSegment *seg = nullptr;
  while ((seg = gsearch.NextFullSearch()) != nullptr) {
    bool neighbor_found = false;
    bool modified = false; // Modified at least once
    do {
      // Start a rectangle search x-bounded by the image and y by the table
      const TBOX &box = seg->bounding_box();
      TBOX search_region(box);
      search_region.set_left(bleft().x());
      search_region.set_right(tright().x());
      neighbor_found = false;
      GridSearch<ColSegment, ColSegment_CLIST, ColSegment_C_IT> rectsearch(
          &table_grid_);
      rectsearch.StartRectSearch(search_region);
      ColSegment *neighbor = nullptr;
      while ((neighbor = rectsearch.NextRectSearch()) != nullptr) {
        if (neighbor == seg) {
          continue;
        }
        const TBOX &neighbor_box = neighbor->bounding_box();
        // Check if a neighbor box has a large overlap with the table
        // region.  This may happen as a result of merging two table
        // regions in the previous iteration.
        if (neighbor_box.overlap_fraction(box) >= 0.9) {
          seg->InsertBox(neighbor_box);
          rectsearch.RemoveBBox();
          gsearch.RepositionIterator();
          delete neighbor;
          modified = true;
          continue;
        }
        // Check if two table regions belong together based on a common
        // horizontal ruling line
        if (BelongToOneTable(box, neighbor_box)) {
          seg->InsertBox(neighbor_box);
          neighbor_found = true;
          modified = true;
          rectsearch.RemoveBBox();
          gsearch.RepositionIterator();
          delete neighbor;
        }
      }
    } while (neighbor_found);
    if (modified) {
      // Because the box has changed, it has to be removed first.
      gsearch.RemoveBBox();
      table_grid_.InsertBBox(true, true, seg);
      gsearch.RepositionIterator();
    }
  }
}

// Decide if two table regions belong to one table based on a common
// horizontal ruling line or another colpartition
bool TableFinder::BelongToOneTable(const TBOX &box1, const TBOX &box2) {
  // Check the obvious case. Most likely not true because overlapping boxes
  // should already be merged, but seems like a good thing to do in case things
  // change.
  if (box1.overlap(box2)) {
    return true;
  }
  // Check for ColPartitions spanning both table regions
  TBOX bbox = box1.bounding_union(box2);
  // Start a rect search on bbox
  GridSearch<ColPartition, ColPartition_CLIST, ColPartition_C_IT> rectsearch(
      &clean_part_grid_);
  rectsearch.StartRectSearch(bbox);
  ColPartition *part = nullptr;
  while ((part = rectsearch.NextRectSearch()) != nullptr) {
    const TBOX &part_box = part->bounding_box();
    // return true if a colpartition spanning both table regions is found
    if (part_box.overlap(box1) && part_box.overlap(box2) &&
        !part->IsImageType()) {
      return true;
    }
  }
  return false;
}

// Adjust table boundaries by:
//  - building a tight bounding box around all ColPartitions contained in it.
//  - expanding table boundaries to include all colpartitions that overlap the
//    table by more than half of their area
//  - expanding table boundaries to include nearby horizontal rule lines
//  - expanding table vertically to include left out column headers
// TODO(faisal): Expansion of table boundaries is quite aggressive. It usually
//               makes following errors:
//  1- horizontal lines consisting of underlines are included in the table if
//     they are close enough
//  2- horizontal lines originating from noise tend to get merged with a table
//     near the top of the page
//  3- the criteria for including horizontal lines is very generous. Many times
//     horizontal lines separating headers and footers get merged with a
//     single-column table in a multi-column page thereby including text
//     from the neighboring column inside the table
//  4- the criteria for including left out column headers also tends to
//     occasionally include text-lines above the tables, typically from
//     table caption
void TableFinder::AdjustTableBoundaries() {
  // Iterate the table regions in the grid
  ColSegment_CLIST adjusted_tables;
  ColSegment_C_IT it(&adjusted_tables);
  ColSegmentGridSearch gsearch(&table_grid_);
  gsearch.StartFullSearch();
  ColSegment *table = nullptr;
  while ((table = gsearch.NextFullSearch()) != nullptr) {
    const TBOX &table_box = table->bounding_box();
    TBOX grown_box = table_box;
    GrowTableBox(table_box, &grown_box);
    // To prevent a table from expanding again, do not insert the
    // modified box back to the grid. Instead move it to a list and
    // and remove it from the grid. The list is moved later back to the grid.
    if (!grown_box.null_box()) {
      auto *col = new ColSegment();
      col->InsertBox(grown_box);
      it.add_after_then_move(col);
    }
    gsearch.RemoveBBox();
    delete table;
  }
  // clear table grid to move final tables in it
  // TODO(nbeato): table_grid_ should already be empty. The above loop
  // removed everything. Maybe just assert it is empty?
  table_grid_.Clear();
  it.move_to_first();
  // move back final tables to table_grid_
  for (it.mark_cycle_pt(); !it.cycled_list(); it.forward()) {
    ColSegment *seg = it.extract();
    table_grid_.InsertBBox(true, true, seg);
  }
}

void TableFinder::GrowTableBox(const TBOX &table_box, TBOX *result_box) {
  // TODO(nbeato): The growing code is a bit excessive right now.
  // By removing these lines, the partitions considered need
  // to have some overlap or be special cases. These lines could
  // be added again once a check is put in place to make sure that
  // growing tables don't stomp on a lot of non-table partitions.

  // search for horizontal ruling lines within the vertical margin
  // int vertical_margin = kRulingVerticalMargin * gridsize();
  TBOX search_box = table_box;
  // int top = MIN(search_box.top() + vertical_margin, tright().y());
  // int bottom = MAX(search_box.bottom() - vertical_margin, bleft().y());
  // search_box.set_top(top);
  // search_box.set_bottom(bottom);

  GrowTableToIncludePartials(table_box, search_box, result_box);
  GrowTableToIncludeLines(table_box, search_box, result_box);
  IncludeLeftOutColumnHeaders(result_box);
}

// Grow a table by increasing the size of the box to include
// partitions with significant overlap with the table.
void TableFinder::GrowTableToIncludePartials(const TBOX &table_box,
                                             const TBOX &search_range,
                                             TBOX *result_box) {
  // Rulings are in a different grid, so search 2 grids for rulings, text,
  // and table partitions that are not entirely within the new box.
  for (int i = 0; i < 2; ++i) {
    ColPartitionGrid *grid =
        (i == 0) ? &fragmented_text_grid_ : &leader_and_ruling_grid_;
    ColPartitionGridSearch rectsearch(grid);
    rectsearch.StartRectSearch(search_range);
    ColPartition *part = nullptr;
    while ((part = rectsearch.NextRectSearch()) != nullptr) {
      // Only include text and table types.
      if (part->IsImageType()) {
        continue;
      }
      const TBOX &part_box = part->bounding_box();
      // Include partition in the table if more than half of it
      // is covered by the table
      if (part_box.overlap_fraction(table_box) > kMinOverlapWithTable) {
        *result_box = result_box->bounding_union(part_box);
        continue;
      }
    }
  }
}

// Grow a table by expanding to the extents of significantly
// overlapping lines.
void TableFinder::GrowTableToIncludeLines(const TBOX &table_box,
                                          const TBOX &search_range,
                                          TBOX *result_box) {
  ColPartitionGridSearch rsearch(&leader_and_ruling_grid_);
  rsearch.SetUniqueMode(true);
  rsearch.StartRectSearch(search_range);
  ColPartition *part = nullptr;
  while ((part = rsearch.NextRectSearch()) != nullptr) {
    // TODO(nbeato) This should also do vertical, but column
    // boundaries are breaking things. This function needs to be
    // updated to allow vertical lines as well.
    if (!part->IsLineType()) {
      continue;
    }
    // Avoid the following function call if the result of the
    // function is irrelevant.
    const TBOX &part_box = part->bounding_box();
    if (result_box->contains(part_box)) {
      continue;
    }
    // Include a partially overlapping horizontal line only if the
    // extra ColPartitions that will be included due to expansion
    // have large side spacing w.r.t. columns containing them.
    if (HLineBelongsToTable(*part, table_box)) {
      *result_box = result_box->bounding_union(part_box);
    }
    // TODO(nbeato): Vertical
  }
}

// Checks whether the horizontal line belong to the table by looking at the
// side spacing of extra ColParitions that will be included in the table
// due to expansion
bool TableFinder::HLineBelongsToTable(const ColPartition &part,
                                      const TBOX &table_box) {
  if (!part.IsHorizontalLine()) {
    return false;
  }
  const TBOX &part_box = part.bounding_box();
  if (!part_box.major_x_overlap(table_box)) {
    return false;
  }
  // Do not consider top-most horizontal line since it usually
  // originates from noise.
  // TODO(nbeato): I had to comment this out because the ruling grid doesn't
  // have neighbors solved.
  // if (!part.nearest_neighbor_above())
  //   return false;
  const TBOX bbox = part_box.bounding_union(table_box);
  // In the "unioned table" box (the table extents expanded by the line),
  // keep track of how many partitions have significant padding to the left
  // and right. If more than half of the partitions covered by the new table
  // have significant spacing, the line belongs to the table and the table
  // grows to include all of the partitions.
  int num_extra_partitions = 0;
  int extra_space_to_right = 0;
  int extra_space_to_left = 0;
  // Rulings are in a different grid, so search 2 grids for rulings, text,
  // and table partitions that are introduced by the new box.
  for (int i = 0; i < 2; ++i) {
    ColPartitionGrid *grid =
        (i == 0) ? &clean_part_grid_ : &leader_and_ruling_grid_;
    // Start a rect search on bbox
    ColPartitionGridSearch rectsearch(grid);
    rectsearch.SetUniqueMode(true);
    rectsearch.StartRectSearch(bbox);
    ColPartition *extra_part = nullptr;
    while ((extra_part = rectsearch.NextRectSearch()) != nullptr) {
      // ColPartition already in table
      const TBOX &extra_part_box = extra_part->bounding_box();
      if (extra_part_box.overlap_fraction(table_box) > kMinOverlapWithTable) {
        continue;
      }
      // Non-text ColPartitions do not contribute
      if (extra_part->IsImageType()) {
        continue;
      }
      // Consider this partition.
      num_extra_partitions++;
      // presence of a table cell is a strong hint, so just increment the scores
      // without looking at the spacing.
      if (extra_part->type() == PT_TABLE || extra_part->IsLineType()) {
        extra_space_to_right++;
        extra_space_to_left++;
        continue;
      }
      int space_threshold = kSideSpaceMargin * part.median_height();
      if (extra_part->space_to_right() > space_threshold) {
        extra_space_to_right++;
      }
      if (extra_part->space_to_left() > space_threshold) {
        extra_space_to_left++;
      }
    }
  }
  // tprintf("%d %d %d\n",
  // num_extra_partitions,extra_space_to_right,extra_space_to_left);
  return (extra_space_to_right > num_extra_partitions / 2) ||
         (extra_space_to_left > num_extra_partitions / 2);
}

// Look for isolated column headers above the given table box and
// include them in the table
void TableFinder::IncludeLeftOutColumnHeaders(TBOX *table_box) {
  // Start a search above the current table to look for column headers
  ColPartitionGridSearch vsearch(&clean_part_grid_);
  vsearch.StartVerticalSearch(table_box->left(), table_box->right(),
                              table_box->top());
  ColPartition *neighbor = nullptr;
  ColPartition *previous_neighbor = nullptr;
  while ((neighbor = vsearch.NextVerticalSearch(false)) != nullptr) {
    // Max distance to find a table heading.
    const int max_distance =
        kMaxColumnHeaderDistance * neighbor->median_height();
    int table_top = table_box->top();
    const TBOX &box = neighbor->bounding_box();
    // Do not continue if the next box is way above
    if (box.bottom() - table_top > max_distance) {
      break;
    }
    // Unconditionally include partitions of type TABLE or LINE
    // TODO(faisal): add some reasonable conditions here
    if (neighbor->type() == PT_TABLE || neighbor->IsLineType()) {
      table_box->set_top(box.top());
      previous_neighbor = nullptr;
      continue;
    }
    // If there are two text partitions, one above the other, without a table
    // cell on their left or right side, consider them a barrier and quit
    if (previous_neighbor == nullptr) {
      previous_neighbor = neighbor;
    } else {
      const TBOX &previous_box = previous_neighbor->bounding_box();
      if (!box.major_y_overlap(previous_box)) {
        break;
      }
    }
  }
}

// Remove false alarms consisting of a single column based on their
// projection on the x-axis. Projection of a real table on the x-axis
// should have at least one zero-valley larger than the global median
// x-height of the page.
void TableFinder::DeleteSingleColumnTables() {
  int page_width = tright().x() - bleft().x();
  ASSERT_HOST(page_width > 0);
  // create an integer array to hold projection on x-axis
  int *table_xprojection = new int[page_width];
  // Iterate through all tables in the table grid
  GridSearch<ColSegment, ColSegment_CLIST, ColSegment_C_IT> table_search(
      &table_grid_);
  table_search.StartFullSearch();
  ColSegment *table;
  while ((table = table_search.NextFullSearch()) != nullptr) {
    TBOX table_box = table->bounding_box();
    // reset the projection array
    for (int i = 0; i < page_width; i++) {
      table_xprojection[i] = 0;
    }
    // Start a rect search on table_box
    GridSearch<ColPartition, ColPartition_CLIST, ColPartition_C_IT> rectsearch(
        &clean_part_grid_);
    rectsearch.SetUniqueMode(true);
    rectsearch.StartRectSearch(table_box);
    ColPartition *part;
    while ((part = rectsearch.NextRectSearch()) != nullptr) {
      if (!part->IsTextType()) {
        continue; // Do not consider non-text partitions
      }
      if (part->flow() == BTFT_LEADER) {
        continue; // Assume leaders are in tables
      }
      TBOX part_box = part->bounding_box();
      // Do not consider partitions partially covered by the table
      if (part_box.overlap_fraction(table_box) < kMinOverlapWithTable) {
        continue;
      }
      BLOBNBOX_CLIST *part_boxes = part->boxes();
      BLOBNBOX_C_IT pit(part_boxes);

      // Make sure overlapping blobs don't artificially inflate the number
      // of rows in the table. This happens frequently with things such as
      // decimals and split characters. Do this by assuming the column
      // partition is sorted mostly left to right and just clip
      // bounding boxes by the previous box's extent.
      int next_position_to_write = 0;

      for (pit.mark_cycle_pt(); !pit.cycled_list(); pit.forward()) {
        BLOBNBOX *pblob = pit.data();
        // ignore blob height for the purpose of projection since we
        // are only interested in finding valleys
        int xstart = pblob->bounding_box().left();
        int xend = pblob->bounding_box().right();

        xstart = std::max(xstart, next_position_to_write);
        for (int i = xstart; i < xend; i++) {
          table_xprojection[i - bleft().x()]++;
        }
        next_position_to_write = xend;
      }
    }
    // Find largest valley between two reasonable peaks in the table
    if (!GapInXProjection(table_xprojection, page_width)) {
      table_search.RemoveBBox();
      delete table;
    }
  }
  delete[] table_xprojection;
}

// Return true if at least one gap larger than the global x-height
// exists in the horizontal projection
bool TableFinder::GapInXProjection(int *xprojection, int length) {
  // Find peak value of the histogram
  int peak_value = 0;
  for (int i = 0; i < length; i++) {
    if (xprojection[i] > peak_value) {
      peak_value = xprojection[i];
    }
  }
  // Peak value represents the maximum number of horizontally
  // overlapping colpartitions, so this can be considered as the
  // number of rows in the table
  if (peak_value < kMinRowsInTable) {
    return false;
  }
  double projection_threshold = kSmallTableProjectionThreshold * peak_value;
  if (peak_value >= kLargeTableRowCount) {
    projection_threshold = kLargeTableProjectionThreshold * peak_value;
  }
  // Threshold the histogram
  for (int i = 0; i < length; i++) {
    xprojection[i] = (xprojection[i] >= projection_threshold) ? 1 : 0;
  }
  // Find the largest run of zeros between two ones
  int largest_gap = 0;
  int run_start = -1;
  for (int i = 1; i < length; i++) {
    // detect start of a run of zeros
    if (xprojection[i - 1] && !xprojection[i]) {
      run_start = i;
    }
    // detect end of a run of zeros and update the value of largest gap
    if (run_start != -1 && !xprojection[i - 1] && xprojection[i]) {
      int gap = i - run_start;
      if (gap > largest_gap) {
        largest_gap = gap;
      }
      run_start = -1;
    }
  }
  return largest_gap > kMaxXProjectionGapFactor * global_median_xheight_;
}

// Given the location of a table "guess", try to overlay a cellular
// grid in the location, adjusting the boundaries.
// TODO(nbeato): Falsely introduces:
//   -headers/footers (not any worse, too much overlap destroys cells)
//   -page numbers (not worse, included because maximize margins)
//   -equations (nicely fit into a celluar grid, but more sparsely)
//   -figures (random text box, also sparse)
//   -small left-aligned text areas with overlapping positioned whitespace
//       (rejected before)
// Overall, this just needs some more work.
void TableFinder::RecognizeTables() {
#ifndef GRAPHICS_DISABLED
  ScrollView *table_win = nullptr;
  if (textord_show_tables) {
    table_win = MakeWindow(0, 0, "Step 9: Table Structure");
    DisplayColPartitions(table_win, &fragmented_text_grid_, ScrollView::BLUE,
                         ScrollView::LIGHT_BLUE);
    // table_grid_.DisplayBoxes(table_win);
  }
#endif

  TableRecognizer recognizer;
  recognizer.Init();
  recognizer.set_line_grid(&leader_and_ruling_grid_);
  recognizer.set_text_grid(&fragmented_text_grid_);
  recognizer.set_max_text_height(global_median_xheight_ * 2.0);
  recognizer.set_min_height(1.5 * gridheight());
  // Loop over all of the tables and try to fit them.
  // Store the good tables here.
  ColSegment_CLIST good_tables;
  ColSegment_C_IT good_it(&good_tables);

  ColSegmentGridSearch gsearch(&table_grid_);
  gsearch.StartFullSearch();
  ColSegment *found_table = nullptr;
  while ((found_table = gsearch.NextFullSearch()) != nullptr) {
    gsearch.RemoveBBox();

    // The goal is to make the tables persistent in a list.
    // When that happens, this will move into the search loop.
    const TBOX &found_box = found_table->bounding_box();
    StructuredTable *table_structure = recognizer.RecognizeTable(found_box);

    // Process a table. Good tables are inserted into the grid again later on
    // We can't change boxes in the grid while it is running a search.
    if (table_structure != nullptr) {
#ifndef GRAPHICS_DISABLED
      if (textord_show_tables) {
        table_structure->Display(table_win, ScrollView::LIME_GREEN);
      }
#endif
      found_table->set_bounding_box(table_structure->bounding_box());
      delete table_structure;
      good_it.add_after_then_move(found_table);
    } else {
      delete found_table;
    }
  }
  // TODO(nbeato): MERGE!! There is awesome info now available for merging.

  // At this point, the grid is empty. We can safely insert the good tables
  // back into grid.
  for (good_it.mark_cycle_pt(); !good_it.cycled_list(); good_it.forward()) {
    table_grid_.InsertBBox(true, true, good_it.extract());
  }
}

#ifndef GRAPHICS_DISABLED

// Displays the column segments in some window.
void TableFinder::DisplayColSegments(ScrollView *win, ColSegment_LIST *segments,
                                     ScrollView::Color color) {
  win->Pen(color);
  win->Brush(ScrollView::NONE);
  ColSegment_IT it(segments);
  for (it.mark_cycle_pt(); !it.cycled_list(); it.forward()) {
    ColSegment *col = it.data();
    const TBOX &box = col->bounding_box();
    int left_x = box.left();
    int right_x = box.right();
    int top_y = box.top();
    int bottom_y = box.bottom();
    win->Rectangle(left_x, bottom_y, right_x, top_y);
  }
  win->UpdateWindow();
}

// Displays the colpartitions using a new coloring on an existing window.
// Note: This method is only for debug purpose during development and
// would not be part of checked in code
void TableFinder::DisplayColPartitions(ScrollView *win, ColPartitionGrid *grid,
                                       ScrollView::Color default_color,
                                       ScrollView::Color table_color) {
  ScrollView::Color color = default_color;
  // Iterate the ColPartitions in the grid.
  GridSearch<ColPartition, ColPartition_CLIST, ColPartition_C_IT> gsearch(grid);
  gsearch.StartFullSearch();
  ColPartition *part = nullptr;
  while ((part = gsearch.NextFullSearch()) != nullptr) {
    color = default_color;
    if (part->type() == PT_TABLE) {
      color = table_color;
    }

    const TBOX &box = part->bounding_box();
    int left_x = box.left();
    int right_x = box.right();
    int top_y = box.top();
    int bottom_y = box.bottom();
    win->Brush(ScrollView::NONE);
    win->Pen(color);
    win->Rectangle(left_x, bottom_y, right_x, top_y);
  }
  win->UpdateWindow();
}

void TableFinder::DisplayColPartitions(ScrollView *win, ColPartitionGrid *grid,
                                       ScrollView::Color default_color) {
  DisplayColPartitions(win, grid, default_color, ScrollView::YELLOW);
}

void TableFinder::DisplayColPartitionConnections(ScrollView *win,
                                                 ColPartitionGrid *grid,
                                                 ScrollView::Color color) {
  // Iterate the ColPartitions in the grid.
  GridSearch<ColPartition, ColPartition_CLIST, ColPartition_C_IT> gsearch(grid);
  gsearch.StartFullSearch();
  ColPartition *part = nullptr;
  while ((part = gsearch.NextFullSearch()) != nullptr) {
    const TBOX &box = part->bounding_box();
    int left_x = box.left();
    int right_x = box.right();
    int top_y = box.top();
    int bottom_y = box.bottom();

    ColPartition *upper_part = part->nearest_neighbor_above();
    if (upper_part) {
      const TBOX &upper_box = upper_part->bounding_box();
      int mid_x = (left_x + right_x) / 2;
      int mid_y = (top_y + bottom_y) / 2;
      int other_x = (upper_box.left() + upper_box.right()) / 2;
      int other_y = (upper_box.top() + upper_box.bottom()) / 2;
      win->Brush(ScrollView::NONE);
      win->Pen(color);
      win->Line(mid_x, mid_y, other_x, other_y);
    }
    ColPartition *lower_part = part->nearest_neighbor_below();
    if (lower_part) {
      const TBOX &lower_box = lower_part->bounding_box();
      int mid_x = (left_x + right_x) / 2;
      int mid_y = (top_y + bottom_y) / 2;
      int other_x = (lower_box.left() + lower_box.right()) / 2;
      int other_y = (lower_box.top() + lower_box.bottom()) / 2;
      win->Brush(ScrollView::NONE);
      win->Pen(color);
      win->Line(mid_x, mid_y, other_x, other_y);
    }
  }
  win->UpdateWindow();
}

#endif

// Merge all colpartitions in table regions to make them a single
// colpartition and revert types of isolated table cells not
// assigned to any table to their original types.
<<<<<<< HEAD
void TableFinder::MakeTableBlocks(ColPartitionGrid *grid, ColPartitionSet **all_columns,
                                  WidthCallback width_cb) {
#ifndef GRAPHICS_DISABLED
  ScrollView* table_win = nullptr;
  if (textord_show_tables) {
    table_win = MakeWindow(0, 0, "Step 12: Final tables");
    DisplayColPartitions(table_win, &fragmented_text_grid_,
                         ScrollView::BLUE, ScrollView::LIGHT_BLUE);
  }
#endif  // GRAPHICS_DISABLED

  // initializing recognizer in order to extract table row and columnd info
  TableRecognizer recognizer;
  {
    recognizer.Init();
    recognizer.set_line_grid(&leader_and_ruling_grid_);
    recognizer.set_text_grid(&fragmented_text_grid_);
    recognizer.set_max_text_height(global_median_xheight_ * 2.0);
    recognizer.set_min_height(1.5 * gridheight());
  }

=======
void TableFinder::MakeTableBlocks(ColPartitionGrid *grid,
                                  ColPartitionSet **all_columns,
                                  const WidthCallback &width_cb) {
>>>>>>> 66dc90bc
  // Since we have table blocks already, remove table tags from all
  // colpartitions
  GridSearch<ColPartition, ColPartition_CLIST, ColPartition_C_IT> gsearch(grid);
  gsearch.StartFullSearch();
  ColPartition *part = nullptr;

  while ((part = gsearch.NextFullSearch()) != nullptr) {
    if (part->type() == PT_TABLE) {
      part->clear_table_type();
    }
  }
  // Now make a single colpartition out of each table block and remove
  // all colpartitions contained within a table
  GridSearch<ColSegment, ColSegment_CLIST, ColSegment_C_IT> table_search(
      &table_grid_);
  table_search.StartFullSearch();
  ColSegment *table;
  while ((table = table_search.NextFullSearch()) != nullptr) {
    const TBOX &table_box = table->bounding_box();
    // Start a rect search on table_box
    GridSearch<ColPartition, ColPartition_CLIST, ColPartition_C_IT> rectsearch(
        grid);
    rectsearch.StartRectSearch(table_box);
    ColPartition *part;
    ColPartition *table_partition = nullptr;
    while ((part = rectsearch.NextRectSearch()) != nullptr) {
      // Do not consider image partitions
      if (!part->IsTextType()) {
        continue;
      }
      TBOX part_box = part->bounding_box();
      // Include partition in the table if more than half of it
      // is covered by the table
      if (part_box.overlap_fraction(table_box) > kMinOverlapWithTable) {
        rectsearch.RemoveBBox();
        if (table_partition) {
          table_partition->Absorb(part, width_cb);
        } else {
          table_partition = part;
        }
      }
    }
    // Insert table colpartition back to part_grid_
    if (table_partition) {
      // To match the columns used when transforming to blocks, the new table
      // partition must have its first and last column set at the grid y that
      // corresponds to its bottom.
      const TBOX &table_box = table_partition->bounding_box();
      int grid_x, grid_y;
      grid->GridCoords(table_box.left(), table_box.bottom(), &grid_x, &grid_y);
      table_partition->SetPartitionType(resolution_, all_columns[grid_y]);
      table_partition->set_table_type();
      table_partition->set_blob_type(BRT_TEXT);
      table_partition->set_flow(BTFT_CHAIN);
      table_partition->SetBlobTypes();
      grid->InsertBBox(true, true, table_partition);

#if 10 // This code triggers an assertion.
      // Insert table columns and rows into an api accessible object
      StructuredTable* table_structure = recognizer.RecognizeTable(table_box);
      if (table_structure != nullptr) {
#ifndef GRAPHICS_DISABLED
      if (textord_show_tables) {
        table_structure->Display(table_win, ScrollView::LIME_GREEN);
      }
#endif  // GRAPHICS_DISABLED

      auto &tables = uniqueInstance<std::vector<TessTable>>();
      tables.push_back(
          TessTable{table_box, table_structure->getRows(), table_structure->getCols()});

      delete table_structure;
      }
#endif
    }
  }

#ifndef GRAPHICS_DISABLED
  if (textord_show_tables) {
    table_grid_.DisplayBoxes(table_win);
  }
#endif  // GRAPHICS_DISABLED
}

//////// ColSegment code
////////
ColSegment::ColSegment()
    : ELIST_LINK(),
      num_table_cells_(0),
      num_text_cells_(0),
      type_(COL_UNKNOWN) {}

// Provides a color for BBGrid to draw the rectangle.
ScrollView::Color ColSegment::BoxColor() const {
  const ScrollView::Color kBoxColors[PT_COUNT] = {
      ScrollView::YELLOW,
      ScrollView::BLUE,
      ScrollView::YELLOW,
      ScrollView::MAGENTA,
  };
  return kBoxColors[type_];
}

// Insert a box into this column segment
void ColSegment::InsertBox(const TBOX &other) {
  bounding_box_ = bounding_box_.bounding_union(other);
}

// Set column segment type based on the ratio of text and table partitions
// in it.
void ColSegment::set_type() {
  if (num_table_cells_ > kTableColumnThreshold * num_text_cells_) {
    type_ = COL_TABLE;
  } else if (num_text_cells_ > num_table_cells_) {
    type_ = COL_TEXT;
  } else {
    type_ = COL_MIXED;
  }
}

} // namespace tesseract.<|MERGE_RESOLUTION|>--- conflicted
+++ resolved
@@ -345,14 +345,9 @@
 
 #ifndef GRAPHICS_DISABLED
     if (textord_show_tables) {
-<<<<<<< HEAD
       ScrollView *table_win = MakeWindow(1400, 600, "Step 10: Recognized Tables");
-      DisplayColPartitions(table_win, &clean_part_grid_, ScrollView::BLUE, ScrollView::BLUE);
-=======
-      ScrollView *table_win = MakeWindow(1400, 600, "Recognized Tables");
       DisplayColPartitions(table_win, &clean_part_grid_, ScrollView::BLUE,
                            ScrollView::BLUE);
->>>>>>> 66dc90bc
       table_grid_.DisplayBoxes(table_win);
     }
 #endif // !GRAPHICS_DISABLED
@@ -365,14 +360,9 @@
 
 #ifndef GRAPHICS_DISABLED
     if (textord_show_tables) {
-<<<<<<< HEAD
       ScrollView *table_win = MakeWindow(1500, 300, "Step 11: Detected Tables");
-      DisplayColPartitions(table_win, &clean_part_grid_, ScrollView::BLUE, ScrollView::BLUE);
-=======
-      ScrollView *table_win = MakeWindow(1500, 300, "Detected Tables");
       DisplayColPartitions(table_win, &clean_part_grid_, ScrollView::BLUE,
                            ScrollView::BLUE);
->>>>>>> 66dc90bc
       table_grid_.DisplayBoxes(table_win);
     }
 #endif // !GRAPHICS_DISABLED
@@ -2054,9 +2044,9 @@
 // Merge all colpartitions in table regions to make them a single
 // colpartition and revert types of isolated table cells not
 // assigned to any table to their original types.
-<<<<<<< HEAD
-void TableFinder::MakeTableBlocks(ColPartitionGrid *grid, ColPartitionSet **all_columns,
-                                  WidthCallback width_cb) {
+void TableFinder::MakeTableBlocks(ColPartitionGrid *grid,
+                                  ColPartitionSet **all_columns,
+                                  const WidthCallback &width_cb) {
 #ifndef GRAPHICS_DISABLED
   ScrollView* table_win = nullptr;
   if (textord_show_tables) {
@@ -2076,11 +2066,6 @@
     recognizer.set_min_height(1.5 * gridheight());
   }
 
-=======
-void TableFinder::MakeTableBlocks(ColPartitionGrid *grid,
-                                  ColPartitionSet **all_columns,
-                                  const WidthCallback &width_cb) {
->>>>>>> 66dc90bc
   // Since we have table blocks already, remove table tags from all
   // colpartitions
   GridSearch<ColPartition, ColPartition_CLIST, ColPartition_C_IT> gsearch(grid);
