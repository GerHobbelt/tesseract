--- conflicted
+++ resolved
@@ -2068,12 +2068,8 @@
       table_partition->set_flow(BTFT_CHAIN);
       table_partition->SetBlobTypes();
       grid->InsertBBox(true, true, table_partition);
-<<<<<<< HEAD
-
+   
 #if 0 // This code triggers an assertion.
-=======
-   
->>>>>>> e176169a
       // Insert table columns and rows into an api accessible object
       StructuredTable* table_structure = recognizer.RecognizeTable(table_box);
       if (table_structure != nullptr) {
