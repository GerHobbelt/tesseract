///////////////////////////////////////////////////////////////////////
// File:        baselinedetect.cpp
// Description: Initial Baseline Determination.
// Copyright 2012 Google Inc. All Rights Reserved.
// Author:      rays@google.com (Ray Smith)
//
// Licensed under the Apache License, Version 2.0 (the "License");
// you may not use this file except in compliance with the License.
// You may obtain a copy of the License at
// http://www.apache.org/licenses/LICENSE-2.0
// Unless required by applicable law or agreed to in writing, software
// distributed under the License is distributed on an "AS IS" BASIS,
// WITHOUT WARRANTIES OR CONDITIONS OF ANY KIND, either express or implied.
// See the License for the specific language governing permissions and
// limitations under the License.
//
///////////////////////////////////////////////////////////////////////

#include <tesseract/preparation.h> // compiler config, etc.

#include "baselinedetect.h"

#include <leptonica/allheaders.h>
#include <algorithm>
#include <cfloat> // for FLT_MAX
#include <cmath>  // for M_PI
#include "blobbox.h"
#include "detlinefit.h"
#include "drawtord.h"
#include "helpers.h"
#include "linlsq.h"
#include "makerow.h"
#include "tesserrstream.h"  // for tesserr
#include "textord.h"
#include <tesseract/tprintf.h>
#include "underlin.h"
#include "global_params.h"

namespace tesseract {

INT_VAR(debug_baseline_detector_level, 0, "Set the debug level (0..3) for the text baseline detector.");
INT_VAR(debug_baseline_y_coord_start, -2000, "Raise the baseline detector debug level for any box that completely or partially fits within this (inclusive) Y coordinate range. When end > start, the range will be inactive.");
INT_VAR(debug_baseline_y_coord_end,   -2001, "Raise the baseline detector debug level for any box that completely or partially fits within this (inclusive) Y coordinate range. When end > start, the range will be inactive.");

// Number of displacement modes kept in displacement_modes_;
const int kMaxDisplacementsModes = 3;
// Number of points to skip when retrying initial fit.
const int kNumSkipPoints = 3;
// Max angle deviation (in radians) allowed to keep the independent baseline.
const double kMaxSkewDeviation = 1.0 / 64;
// Fraction of line spacing estimate for quantization of blob displacements.
const double kOffsetQuantizationFactor = 3.0 / 64;
// Fraction of line spacing estimate for computing blob fit error.
const double kFitHalfrangeFactor = 6.0 / 64;
// Max fraction of line spacing allowed before a baseline counts as badly
// fitting.
const double kMaxBaselineError = 3.0 / 64;
// Multiple of linespacing that sets max_blob_size in TO_BLOCK.
// Copied from textord_excess_blobsize.
const double kMaxBlobSizeMultiple = 1.3;
// Min fraction of linespacing gaps that should be close to the model before
// we will force the linespacing model on all the lines.
const double kMinFittingLinespacings = 0.25;
// A y-coordinate within a textline that is to be debugged.


static inline int is_within_enhanced_debug_y_coord_range(int y) {
  return !!(y >= debug_baseline_y_coord_start && y <= debug_baseline_y_coord_end);
}

static inline int is_within_enhanced_debug_y_coord_range(const TBOX &box) {
  return !!(box.bottom() >= debug_baseline_y_coord_start && box.top() <= debug_baseline_y_coord_end);
}

BaselineRow::BaselineRow(double line_spacing, TO_ROW *to_row)
    : blobs_(to_row->blob_list()),
      baseline_pt1_(0.0f, 0.0f),
      baseline_pt2_(0.0f, 0.0f),
      baseline_error_(0.0),
      good_baseline_(false)
{
  ComputeBoundingBox();
  // Compute a scale factor for rounding to ints.
  disp_quant_factor_ = kOffsetQuantizationFactor * line_spacing;
  fit_halfrange_ = kFitHalfrangeFactor * line_spacing;
  max_baseline_error_ = kMaxBaselineError * line_spacing;
}

// Sets the TO_ROW with the output straight line.
void BaselineRow::SetupOldLineParameters(TO_ROW *row) const {
  // TODO(rays) get rid of this when m and c are no longer used.
  double gradient = tan(BaselineAngle());
  // para_c is the actual intercept of the baseline on the y-axis.
  float para_c = StraightYAtX(0.0);
  row->set_line(gradient, para_c, baseline_error_);
  row->set_parallel_line(gradient, para_c, baseline_error_);
}

// Outputs diagnostic information.
void BaselineRow::Print() const {
  tprintDebug("Baseline ({},{})->({},{}), angle={}, intercept={}\n",
          baseline_pt1_.x(), baseline_pt1_.y(), baseline_pt2_.x(),
          baseline_pt2_.y(), BaselineAngle(), StraightYAtX(0.0));
  tprintDebug("Quant factor={}, error={}, good={}, box:", disp_quant_factor_,
          baseline_error_, good_baseline_);
  bounding_box_.print();
}

// Returns the skew angle (in radians) of the current baseline in [-pi,pi].
double BaselineRow::BaselineAngle() const {
  FCOORD baseline_dir(baseline_pt2_ - baseline_pt1_);
  double angle = baseline_dir.angle();
  // Baseline directions are only unique in a range of pi so constrain to
  // [-pi/2, pi/2].
  return fmod(angle + M_PI * 1.5, M_PI) - M_PI * 0.5;
}

// Computes and returns the linespacing at the middle of the overlap
// between this and other.
double BaselineRow::SpaceBetween(const BaselineRow &other) const {
  // Find the x-centre of overlap of the lines.
  float x = (std::max(bounding_box_.left(), other.bounding_box_.left()) +
             std::min(bounding_box_.right(), other.bounding_box_.right())) /
            2.0f;
  // Find the vertical centre between them.
  float y = (StraightYAtX(x) + other.StraightYAtX(x)) / 2.0f;
  // Find the perpendicular distance of (x,y) from each line.
  FCOORD pt(x, y);
  return PerpDistanceFromBaseline(pt) + other.PerpDistanceFromBaseline(pt);
}

// Computes and returns the displacement of the center of the line
// perpendicular to the given direction.
double BaselineRow::PerpDisp(const FCOORD &direction) const {
  float middle_x = (bounding_box_.left() + bounding_box_.right()) / 2.0f;
  FCOORD middle_pos(middle_x, StraightYAtX(middle_x));
  return direction * middle_pos / direction.length();
}

// Computes the y coordinate at the given x using the straight baseline
// defined by baseline_pt1_ and baseline_pt2__.
double BaselineRow::StraightYAtX(double x) const {
  double denominator = baseline_pt2_.x() - baseline_pt1_.x();
  if (denominator == 0.0) {
    return (baseline_pt1_.y() + baseline_pt2_.y()) / 2.0;
  }
  return baseline_pt1_.y() + (x - baseline_pt1_.x()) *
                                 (baseline_pt2_.y() - baseline_pt1_.y()) /
                                 denominator;
}

// Fits a straight baseline to the points. Returns true if it had enough
// points to be reasonably sure of the fitted baseline.
// If use_box_bottoms is false, baselines positions are formed by
// considering the outlines of the blobs.
bool BaselineRow::FitBaseline(bool use_box_bottoms) {
  // Deterministic fitting is used wherever possible.
  fitter_.Clear();
  // Linear least squares is a backup if the DetLineFit produces a bad line.
  LLSQ llsq;
  BLOBNBOX_IT blob_it(blobs_);

  for (blob_it.mark_cycle_pt(); !blob_it.cycled_list(); blob_it.forward()) {
    BLOBNBOX *blob = blob_it.data();
    if (!use_box_bottoms) {
      blob->EstimateBaselinePosition();
    }
    const TBOX &box = blob->bounding_box();
    int x_middle = (box.left() + box.right()) / 2;

	if (debug_baseline_detector_level + is_within_enhanced_debug_y_coord_range(box) > 1) {
      tprintDebug("Box bottom = {}, baseline pos={} for box at:", box.bottom(),
              blob->baseline_position());
      box.print();
    }

	fitter_.Add(ICOORD(x_middle, blob->baseline_position()), box.width() / 2);
    llsq.add(x_middle, blob->baseline_position());
  }
  // Fit the line.
  ICOORD pt1, pt2;
  baseline_error_ = fitter_.Fit(&pt1, &pt2);
  baseline_pt1_ = pt1;
  baseline_pt2_ = pt2;
  if (baseline_error_ > max_baseline_error_ &&
      fitter_.SufficientPointsForIndependentFit()) {
    // The fit was bad but there were plenty of points, so try skipping
    // the first and last few, and use the new line if it dramatically improves
    // the error of fit.
    double error = fitter_.Fit(kNumSkipPoints, kNumSkipPoints, &pt1, &pt2);
    if (error < baseline_error_ / 2.0) {
      baseline_error_ = error;
      baseline_pt1_ = pt1;
      baseline_pt2_ = pt2;
    }
  }
  int debug_level_offset = 0;
  int old_level = debug_baseline_detector_level;
  if (debug_baseline_detector_level + is_within_enhanced_debug_y_coord_range(bounding_box_) > 1) {
	debug_level_offset = 2;
    debug_baseline_detector_level = old_level + debug_level_offset;
  }

  // Now we obtained a direction from that fit, see if we can improve the
  // fit using the same direction and some other start point.
  FCOORD direction(pt2 - pt1);
  double target_offset = direction * pt1;
  good_baseline_ = false;
  FitConstrainedIfBetter(direction, 0.0, target_offset);
  // Wild lines can be produced because DetLineFit allows vertical lines, but
  // vertical text has been rotated so angles over pi/4 should be disallowed.
  // Near vertical lines can still be produced by vertically aligned components
  // on very short lines.
  double angle = BaselineAngle();
  if (fabs(angle) > M_PI * 0.25) {
    // Use the llsq fit as a backup.
    baseline_pt1_ = llsq.mean_point();
    baseline_pt2_ = baseline_pt1_ + FCOORD(1.0f, llsq.m());
    // TODO(rays) get rid of this when m and c are no longer used.
    double m = llsq.m();
    double c = llsq.c(m);
    baseline_error_ = llsq.rms(m, c);
    good_baseline_ = false;
  }

  debug_baseline_detector_level = old_level;

  return good_baseline_;
}

// Modifies an existing result of FitBaseline to be parallel to the given
// direction vector if that produces a better result.
void BaselineRow::AdjustBaselineToParallel(const FCOORD &direction) {
  SetupBlobDisplacements(direction);
  if (displacement_modes_.empty()) {
    return;
  }

  int debug_level_offset = 0;
  int old_level = debug_baseline_detector_level;
  if (debug_baseline_detector_level + is_within_enhanced_debug_y_coord_range(bounding_box_) > 1) {
	  debug_level_offset = 2;
    debug_baseline_detector_level = old_level + debug_level_offset;
  }

  FitConstrainedIfBetter(direction, 0.0, displacement_modes_[0]);

  debug_baseline_detector_level = old_level;
}

// Modifies the baseline to snap to the textline grid if the existing
// result is not good enough.
double BaselineRow::AdjustBaselineToGrid(const FCOORD &direction,
                                         double line_spacing,
                                         double line_offset) {
  if (blobs_->empty()) {
    if (debug_baseline_detector_level > 1) {
      tprintDebug("Row empty at:");
      bounding_box_.print();
    }
    return line_offset;
  }
  // Find the displacement_modes_ entry nearest to the grid.
  double best_error = 0.0;
  int best_index = -1;
  for (unsigned i = 0; i < displacement_modes_.size(); ++i) {
    double blob_y = displacement_modes_[i];
    double error =
        BaselineBlock::SpacingModelError(blob_y, line_spacing, line_offset);
    if (debug_baseline_detector_level > 1) {
      tprintDebug("Mode at {} has error {} from model.\n", blob_y, error);
    }
    if (best_index < 0 || error < best_error) {
      best_error = error;
      best_index = i;
    }
  }
  // We will move the baseline only if the chosen mode is close enough to the
  // model.
  double model_margin = max_baseline_error_ - best_error;
  if (best_index >= 0 && model_margin > 0.0) {
    // But if the current baseline is already close to the mode there is no
    // point, and only the potential to damage accuracy by changing its angle.
    double perp_disp = PerpDisp(direction);
    double shift = displacement_modes_[best_index] - perp_disp;
    if (fabs(shift) > max_baseline_error_) {
      if (debug_baseline_detector_level > 1) {
        tprintDebug("Attempting linespacing model fit with mode {} to row at:",
                displacement_modes_[best_index]);
        bounding_box_.print();
      }
      FitConstrainedIfBetter(direction, model_margin,
                             displacement_modes_[best_index]);
    } else if (debug_baseline_detector_level > 1) {
      tprintDebug("Linespacing model only moves current line by {} for row at:",
              shift);
      bounding_box_.print();
    }
  } else if (debug_baseline_detector_level > 1) {
    tprintDebug("Linespacing model not close enough to any mode for row at:");
    bounding_box_.print();
  }
  return fmod(PerpDisp(direction), line_spacing);
}

// Sets up displacement_modes_ with the top few modes of the perpendicular
// distance of each blob from the given direction vector, after rounding.
void BaselineRow::SetupBlobDisplacements(const FCOORD &direction) {
  // Set of perpendicular displacements of the blob bottoms from the required
  // baseline direction.
  std::vector<double> perp_blob_dists;
  displacement_modes_.clear();
  // Gather the skew-corrected position of every blob.
  double min_dist = FLT_MAX;
  double max_dist = -FLT_MAX;
  BLOBNBOX_IT blob_it(blobs_);
  for (blob_it.mark_cycle_pt(); !blob_it.cycled_list(); blob_it.forward()) {
    BLOBNBOX *blob = blob_it.data();
    const TBOX &box = blob->bounding_box();

    int debug_level_offset = 0;
    int old_level = debug_baseline_detector_level;
    if (debug_baseline_detector_level + is_within_enhanced_debug_y_coord_range(box) > 1) {
      debug_level_offset = 2;
      debug_baseline_detector_level = old_level + debug_level_offset;
    }

    FCOORD blob_pos((box.left() + box.right()) / 2.0f,
                    blob->baseline_position());
    double offset = direction * blob_pos;
    perp_blob_dists.push_back(offset);

    if (debug_baseline_detector_level > 0) {
      tprintDebug("Displacement {} for blob at:", offset);
      box.print();
    }

    UpdateRange(offset, &min_dist, &max_dist);

    debug_baseline_detector_level = old_level;
  }

  // Set up a histogram using disp_quant_factor_ as the bucket size.
  STATS dist_stats(IntCastRounded(min_dist / disp_quant_factor_),
                   IntCastRounded(max_dist / disp_quant_factor_));
  for (double perp_blob_dist : perp_blob_dists) {
    dist_stats.add(IntCastRounded(perp_blob_dist / disp_quant_factor_), 1);
  }
  std::vector<KDPairInc<float, int>> scaled_modes;
  dist_stats.top_n_modes(kMaxDisplacementsModes, scaled_modes);

  if (debug_baseline_detector_level > 0) {
    for (int i = 0; i < scaled_modes.size(); ++i) {
      tprintDebug("Top mode = {} * {}\n", scaled_modes[i].key() * disp_quant_factor_,
                  scaled_modes[i].data());
    }
  }

  for (auto &scaled_mode : scaled_modes) {
    displacement_modes_.push_back(disp_quant_factor_ * scaled_mode.key());
  }
}

// Fits a line in the given direction to blobs that are close to the given
// target_offset perpendicular displacement from the direction. The fit
// error is allowed to be cheat_allowance worse than the existing fit, and
// will still be used.
// If cheat_allowance > 0, the new fit will be good and replace the current
// fit if it has better fit (with cheat) OR its error is below
// max_baseline_error_ and the old fit is marked bad.
// Otherwise the new fit will only replace the old if it is really better,
// or the old fit is marked bad and the new fit has sufficient points, as
// well as being within the max_baseline_error_.
void BaselineRow::FitConstrainedIfBetter(const FCOORD &direction,
                                         double cheat_allowance,
                                         double target_offset) {
  double halfrange = fit_halfrange_ * direction.length();
  double min_dist = target_offset - halfrange;
  double max_dist = target_offset + halfrange;
  ICOORD line_pt;
  double new_error = fitter_.ConstrainedFit(direction, min_dist, max_dist,
                                            &line_pt);
  // Allow cheat_allowance off the new error
  new_error -= cheat_allowance;
  double old_angle = BaselineAngle();
  double new_angle = direction.angle();
  if (debug_baseline_detector_level > 1) {
    tprintDebug("Constrained error = {}, original = {}", new_error,
            baseline_error_);
    tprintDebug(" angles = {}, {}, delta={} vs threshold {}\n", old_angle,
            new_angle, new_angle - old_angle, kMaxSkewDeviation);
  }
  bool new_good_baseline =
      new_error <= max_baseline_error_ &&
      (cheat_allowance > 0.0 || fitter_.SufficientPointsForIndependentFit());
  // The new will replace the old if any are true:
  // 1. the new error is better
  // 2. the old is NOT good, but the new is
  // 3. there is a wild angular difference between them (assuming that the new
  //    is a better guess at the angle.)
  if (new_error <= baseline_error_ || (!good_baseline_ && new_good_baseline) ||
      fabs(new_angle - old_angle) > kMaxSkewDeviation) {
    baseline_error_ = new_error;
    baseline_pt1_ = line_pt;
    baseline_pt2_ = baseline_pt1_ + direction;
    good_baseline_ = new_good_baseline;
    if (debug_baseline_detector_level > 1) {
      tprintDebug("Replacing with constrained baseline, good = {}\n",
              good_baseline_);
    }
  } else if (debug_baseline_detector_level > 1) {
    tprintDebug("Keeping old baseline.\n");
  }
}

// Returns the perpendicular distance of the point from the straight
// baseline.
float BaselineRow::PerpDistanceFromBaseline(const FCOORD &pt) const {
  FCOORD baseline_vector(baseline_pt2_ - baseline_pt1_);
  FCOORD offset_vector(pt - baseline_pt1_);
  float distance = baseline_vector * offset_vector;
  float sqlength = baseline_vector.sqlength();
  if (sqlength == 0.0f) {
    tprintDebug("Unexpected baseline vector (0,0)\n");
    return 0.0f;
  }
  return std::sqrt(distance * distance / sqlength);
}

// Computes the bounding box of the row.
void BaselineRow::ComputeBoundingBox() {
  BLOBNBOX_IT it(blobs_);
  TBOX box;
  for (it.mark_cycle_pt(); !it.cycled_list(); it.forward()) {
    box += it.data()->bounding_box();
  }
  bounding_box_ = box;
}

BaselineBlock::BaselineBlock(bool non_text, TO_BLOCK *block)
    : block_(block),
      non_text_block_(non_text),
      good_skew_angle_(false),
      skew_angle_(0.0),
      line_spacing_(block->line_spacing),
      line_offset_(0.0),
      model_error_(0.0) {
  TO_ROW_IT row_it(block_->get_rows());
  for (row_it.mark_cycle_pt(); !row_it.cycled_list(); row_it.forward()) {
    // Sort the blobs on the rows.
    row_it.data()->blob_list()->sort(blob_x_order);
    rows_.push_back(new BaselineRow(block->line_spacing, row_it.data()));
  }
}

// Computes and returns the absolute error of the given perp_disp from the
// given linespacing model.
double BaselineBlock::SpacingModelError(double perp_disp, double line_spacing,
                                        double line_offset) {
  // Round to the nearest multiple of line_spacing + line offset.
  int multiple = IntCastRounded((perp_disp - line_offset) / line_spacing);
  double model_y = line_spacing * multiple + line_offset;
  return fabs(perp_disp - model_y);
}

// Fits straight line baselines and computes the skew angle from the
// median angle. Returns true if a good angle is found.
// If use_box_bottoms is false, baseline positions are formed by
// considering the outlines of the blobs.
bool BaselineBlock::FitBaselinesAndFindSkew(bool use_box_bottoms) {
  if (non_text_block_) {
    return false;
  }
  std::vector<double> angles;
  for (auto row : rows_) {
    if (row->FitBaseline(use_box_bottoms)) {
      double angle = row->BaselineAngle();
      angles.push_back(angle);
    }
    if (debug_baseline_detector_level > 1) {
      row->Print();
    }
  }

  if (!angles.empty()) {
    skew_angle_ = MedianOfCircularValues(M_PI, angles);
    good_skew_angle_ = true;
  } else {
    skew_angle_ = 0.0f;
    good_skew_angle_ = false;
  }
  if (debug_baseline_detector_level > 0) {
    tprintDebug("Initial block skew angle = {}, good = {}\n", skew_angle_,
            good_skew_angle_);
  }
  return good_skew_angle_;
}

// Refits the baseline to a constrained angle, using the stored block
// skew if good enough, otherwise the supplied default skew.
void BaselineBlock::ParallelizeBaselines(double default_block_skew) {
  if (non_text_block_) {
    return;
  }
  if (!good_skew_angle_) {
    skew_angle_ = default_block_skew;
  }
  if (debug_baseline_detector_level > 0) {
    tprintDebug("Adjusting block to skew angle {}\n", skew_angle_);
  }
  FCOORD direction(cos(skew_angle_), sin(skew_angle_));
  for (auto row : rows_) {
    row->AdjustBaselineToParallel(direction);
    if (debug_baseline_detector_level > 1) {
      row->Print();
    }
  }
  if (rows_.size() < 3 || !ComputeLineSpacing()) {
    return;
  }
  // Enforce the line spacing model on all lines that don't yet have a good
  // baseline.
  // Start by finding the row that is best fitted to the model.
  unsigned best_row = 0;
  double best_error = SpacingModelError(rows_[0]->PerpDisp(direction),
                                        line_spacing_, line_offset_);
  for (unsigned r = 1; r < rows_.size(); ++r) {
    double error = SpacingModelError(rows_[r]->PerpDisp(direction),
                                     line_spacing_, line_offset_);
    if (error < best_error) {
      best_error = error;
      best_row = r;
    }
  }
  // Starting at the best fitting row, work outwards, syncing the offset.
  double offset = line_offset_;
  for (auto r = best_row + 1; r < rows_.size(); ++r) {
    offset = rows_[r]->AdjustBaselineToGrid(direction,
                                            line_spacing_, offset);
  }
  offset = line_offset_;
  for (int r = best_row - 1; r >= 0; --r) {
    offset = rows_[r]->AdjustBaselineToGrid(direction,
                                            line_spacing_, offset);
  }
}

// Sets the parameters in TO_BLOCK that are needed by subsequent processes.
void BaselineBlock::SetupBlockParameters() const {
  if (line_spacing_ > 0.0) {
    // Where was block_line_spacing set before?
    float min_spacing = std::min(block_->line_spacing, static_cast<float>(line_spacing_));
    if (min_spacing < block_->line_size) {
      block_->line_size = min_spacing;
    }
    block_->line_spacing = line_spacing_;
    block_->baseline_offset = line_offset_;
    block_->max_blob_size = line_spacing_ * kMaxBlobSizeMultiple;
  }
  // Setup the parameters on all the rows.
  TO_ROW_IT row_it(block_->get_rows());
  for (unsigned r = 0; r < rows_.size(); ++r, row_it.forward()) {
    BaselineRow *row = rows_[r];
    TO_ROW *to_row = row_it.data();
    row->SetupOldLineParameters(to_row);
  }
}

// Processing that is required before fitting baseline splines, but requires
// linear baselines in order to be successful:
//   Removes noise if required
//   Separates out underlines
//   Pre-associates blob fragments.
// TODO(rays/joeliu) This entire section of code is inherited from the past
// and could be improved/eliminated.
// page_tr is used to size a debug window.
void BaselineBlock::PrepareForSplineFitting(ICOORD page_tr, bool remove_noise) {
  if (non_text_block_) {
    return;
  }
  if (remove_noise) {
    vigorous_noise_removal(block_);
  }
  FCOORD rotation(1.0f, 0.0f);
  double gradient = tan(skew_angle_);
  separate_underlines(block_, gradient, rotation);
  pre_associate_blobs(page_tr, block_, rotation);
}

// Fits splines to the textlines, or creates fake QSPLINES from the straight
// baselines that are already on the TO_ROWs.
// As a side-effect, computes the xheights of the rows and the block.
// Although x-height estimation is conceptually separate, it is part of
// detecting perspective distortion and therefore baseline fitting.
void BaselineBlock::FitBaselineSplines(bool enable_splines,
                                       Textord *textord) {
  double gradient = tan(skew_angle_);
  FCOORD rotation(1.0f, 0.0f);

  if (enable_splines) {
    textord->make_spline_rows(block_, gradient);
  } else {
    // Make a fake spline from the existing line.
    TBOX block_box = block_->block->pdblk.bounding_box();
    TO_ROW_IT row_it = block_->get_rows();
    for (row_it.mark_cycle_pt(); !row_it.cycled_list(); row_it.forward()) {
      TO_ROW *row = row_it.data();
      int32_t xstarts[2] = {block_box.left(), block_box.right()};
      double coeffs[3] = {0.0, row->line_m(), row->line_c()};
      row->baseline = QSPLINE(1, xstarts, coeffs);
      textord->compute_row_xheight(row, block_->block->classify_rotation(),
                                   row->line_m(), block_->line_size);
    }
  }
  textord->compute_block_xheight(block_, gradient);
  block_->block->set_xheight(block_->xheight);
  if (textord_restore_underlines) { // fix underlines
    restore_underlined_blobs(block_);
  }
}

#if !GRAPHICS_DISABLED

// Draws the (straight) baselines and final blobs colored according to
// what was discarded as noise and what is associated with each row.
void BaselineBlock::DrawFinalRows(const ICOORD &page_tr) {
  if (non_text_block_) {
    return;
  }
  double gradient = tan(skew_angle_);
  FCOORD rotation(1.0f, 0.0f);
  int left_edge = block_->block->pdblk.bounding_box().left();
  ScrollViewReference &win = create_to_win(page_tr);
  if (win) {
    Diagnostics::Color colour = Diagnostics::RED;
    TO_ROW_IT row_it = block_->get_rows();
    for (row_it.mark_cycle_pt(); !row_it.cycled_list(); row_it.forward()) {
      plot_parallel_row(row_it.data(), gradient, left_edge, colour, rotation);
      colour = static_cast<Diagnostics::Color>(colour + 1);
      if (colour > Diagnostics::MAGENTA) {
        colour = Diagnostics::RED;
      }
    }
    plot_blob_list(win, &block_->blobs, Diagnostics::MAGENTA, Diagnostics::WHITE);
    // Show discarded blobs.
    plot_blob_list(win, &block_->underlines, Diagnostics::YELLOW,
                   Diagnostics::CORAL);
    if (block_->blobs.length() > 0 && verbose_process) {
      tprintDebug("{} blobs discarded as noise.\n", block_->blobs.length());
    }
    draw_meanlines(block_, gradient, left_edge, Diagnostics::WHITE, rotation);
  }
}

#endif // !GRAPHICS_DISABLED

// Top-level line-spacing calculation. Computes an estimate of the line-
// spacing, using the current baselines in the TO_ROWS of the block, and
// then refines it by fitting a regression line to the baseline positions
// as a function of their integer index.
// Returns true if it seems that the model is a reasonable fit to the
// observations.
bool BaselineBlock::ComputeLineSpacing() {
  FCOORD direction(cos(skew_angle_), sin(skew_angle_));
  std::vector<double> row_positions;
  ComputeBaselinePositions(direction, &row_positions);
  if (row_positions.size() < 2) {
    return false;
  }
  EstimateLineSpacing();
  RefineLineSpacing(row_positions);
  // Verify that the model is reasonable.
  double max_baseline_error = kMaxBaselineError * line_spacing_;
  int non_trivial_gaps = 0;
  int fitting_gaps = 0;
  for (unsigned i = 1; i < row_positions.size(); ++i) {
    double row_gap = fabs(row_positions[i - 1] - row_positions[i]);
    if (row_gap > max_baseline_error) {
      ++non_trivial_gaps;
      if (fabs(row_gap - line_spacing_) <= max_baseline_error) {
        ++fitting_gaps;
      }
    }
  }
<<<<<<< HEAD
  if (debug_baseline_detector_level > 0) {
    tprintDebug("Spacing {}, in {} rows, {} gaps fitted out of {} non-trivial\n",
            line_spacing_, row_positions.size(), fitting_gaps,
            non_trivial_gaps);
=======
  if (debug_level_ > 0) {
    tesserr << "Spacing " << line_spacing_ << ", in "
            << row_positions.size() << " rows, "
            << fitting_gaps << " gaps fitted out of "
            << non_trivial_gaps << " non-trivial\n";
>>>>>>> eed339b3
  }
  return fitting_gaps > non_trivial_gaps * kMinFittingLinespacings;
}

// Computes the deskewed vertical position of each baseline in the block and
// stores them in the given vector.
// This is calculated as the perpendicular distance of the middle of each
// baseline (in case it has a different skew angle) from the line passing
// through the origin parallel to the block baseline angle.
// NOTE that "distance" above is a signed quantity so we can tell which side
// of the block baseline a line sits, hence the function and argument name
// positions not distances.
void BaselineBlock::ComputeBaselinePositions(const FCOORD &direction,
                                             std::vector<double> *positions) {
  positions->clear();
  for (auto row : rows_) {
    const TBOX &row_box = row->bounding_box();
    float x_middle = (row_box.left() + row_box.right()) / 2.0f;
    FCOORD row_pos(x_middle, static_cast<float>(row->StraightYAtX(x_middle)));
    float offset = direction * row_pos;
    positions->push_back(offset);
  }
}

// Computes an estimate of the line spacing of the block from the median
// of the spacings between adjacent overlapping textlines.
void BaselineBlock::EstimateLineSpacing() {
  std::vector<float> spacings;
  for (unsigned r = 0; r < rows_.size(); ++r) {
    BaselineRow *row = rows_[r];
    // Exclude silly lines.
    if (fabs(row->BaselineAngle()) > M_PI * 0.25) {
      continue;
    }
    // Find the first row after row that overlaps it significantly.
    const TBOX &row_box = row->bounding_box();
    unsigned r2;
    for (r2 = r + 1; r2 < rows_.size() &&
                     !row_box.major_x_overlap(rows_[r2]->bounding_box());
         ++r2) {
      ;
    }
    if (r2 < rows_.size()) {
      BaselineRow *row2 = rows_[r2];
      // Exclude silly lines.
      if (fabs(row2->BaselineAngle()) > M_PI * 0.25) {
        continue;
      }
      float spacing = row->SpaceBetween(*row2);
      spacings.push_back(spacing);
    }
  }
  // If we have at least one value, use it, otherwise leave the previous
  // value unchanged.
  if (!spacings.empty()) {
    std::nth_element(spacings.begin(), spacings.begin() + spacings.size() / 2,
                     spacings.end());
    line_spacing_ = spacings[spacings.size() / 2];
    if (debug_baseline_detector_level > 1) {
      tprintDebug("Estimate of linespacing = {}\n", line_spacing_);
    }
  }
}

// Refines the line spacing of the block by fitting a regression
// line to the deskewed y-position of each baseline as a function of its
// estimated line index, allowing for a small error in the initial linespacing
// and choosing the best available model.
void BaselineBlock::RefineLineSpacing(const std::vector<double> &positions) {
  double spacings[3], offsets[3], errors[3];
  int index_range;
  errors[0] = FitLineSpacingModel(positions, line_spacing_, &spacings[0],
                                  &offsets[0], &index_range);
  if (index_range > 1) {
    double spacing_plus = line_spacing_ / (1.0 + 1.0 / index_range);
    // Try the hypotheses that there might be index_range +/- 1 line spaces.
    errors[1] = FitLineSpacingModel(positions, spacing_plus, &spacings[1],
                                    &offsets[1], nullptr);
    double spacing_minus = line_spacing_ / (1.0 - 1.0 / index_range);
    errors[2] = FitLineSpacingModel(positions, spacing_minus, &spacings[2],
                                    &offsets[2], nullptr);
    for (int i = 1; i <= 2; ++i) {
      if (errors[i] < errors[0]) {
        spacings[0] = spacings[i];
        offsets[0] = offsets[i];
        errors[0] = errors[i];
      }
    }
  }
  if (spacings[0] > 0.0) {
    line_spacing_ = spacings[0];
    line_offset_ = offsets[0];
    model_error_ = errors[0];
    if (debug_baseline_detector_level > 0) {
      tprintDebug("Final linespacing model = {} + offset {}, error {}\n",
              line_spacing_, line_offset_, model_error_);
    }
  }
}

// Given an initial estimate of line spacing (m_in) and the positions of each
// baseline, computes the line spacing of the block more accurately in m_out,
// and the corresponding intercept in c_out, and the number of spacings seen
// in index_delta. Returns the error of fit to the line spacing model.
// Uses a simple linear regression, but optimized the offset using the median.
double BaselineBlock::FitLineSpacingModel(const std::vector<double> &positions,
                                          double m_in, double *m_out,
                                          double *c_out, int *index_delta) {
  if (m_in == 0.0f || positions.size() < 2) {
    *m_out = m_in;
    *c_out = 0.0;
    if (index_delta != nullptr) {
      *index_delta = 0;
    }
    return 0.0;
  }
  std::vector<double> offsets;
  // Get the offset (remainder) linespacing for each line and choose the median.
  offsets.reserve(positions.size());
  for (double position : positions) {
    offsets.push_back(fmod(position, m_in));
  }
  // Get the median offset.
  double median_offset = MedianOfCircularValues(m_in, offsets);
  // Now fit a line to quantized line number and offset.
  LLSQ llsq;
  int min_index = INT32_MAX;
  int max_index = -INT32_MAX;
  for (double y_pos : positions) {
    int row_index = IntCastRounded((y_pos - median_offset) / m_in);
    UpdateRange(row_index, &min_index, &max_index);
    llsq.add(row_index, y_pos);
  }
  // Get the refined line spacing.
  *m_out = llsq.m();
  // Use the median offset rather than the mean.
  offsets.clear();
  if (*m_out != 0.0) {
    for (double position : positions) {
      offsets.push_back(fmod(position, *m_out));
    }
    // Get the median offset.
    if (debug_baseline_detector_level > 2) {
      for (unsigned i = 0; i < offsets.size(); ++i) {
        tprintDebug("model index {}: offset {}\n", i, offsets[i]);
      }
    }
    *c_out = MedianOfCircularValues(*m_out, offsets);
  } else {
    *c_out = 0.0;
  }
  if (debug_baseline_detector_level > 1) {
    tprintDebug("Median offset = {}, compared to mean of {}\n", *c_out,
            llsq.c(*m_out));
  }
  // Index_delta is the number of hypothesized line gaps present.
  if (index_delta != nullptr) {
    *index_delta = max_index - min_index;
  }
  // Use the regression model's intercept to compute the error, as it may be
  // a full line-spacing in disagreement with the median.
  double rms_error = llsq.rms(*m_out, llsq.c(*m_out));
  if (debug_baseline_detector_level > 1) {
    tprintDebug("Linespacing of y={} x + {} improved to {} x + {}, rms={}\n", m_in,
            median_offset, *m_out, *c_out, rms_error);
  }
  return rms_error;
}

BaselineDetect::BaselineDetect(const FCOORD &page_skew,
                               TO_BLOCK_LIST *blocks)
    : page_skew_(page_skew) {
  TO_BLOCK_IT it(blocks);
  for (it.mark_cycle_pt(); !it.cycled_list(); it.forward()) {
    TO_BLOCK *to_block = it.data();
    BLOCK *block = to_block->block;
    POLY_BLOCK *pb = block->pdblk.poly_block();
    // A note about non-text blocks.
    // On output, non-text blocks are supposed to contain a single empty word
    // in each incoming text line. These mark out the polygonal bounds of the
    // block. Ideally no baselines should be required, but currently
    // make_words crashes if a baseline and xheight are not provided, so we
    // include non-text blocks here, but flag them for special treatment.
    bool non_text = pb != nullptr && !pb->IsText();
    blocks_.push_back(new BaselineBlock(non_text, to_block));
  }
}

// Finds the initial baselines for each TO_ROW in each TO_BLOCK, gathers
// block-wise and page-wise data to smooth small blocks/rows, and applies
// smoothing based on block/page-level skew and block-level linespacing.
void BaselineDetect::ComputeStraightBaselines(bool use_box_bottoms) {
  std::vector<double> block_skew_angles;
  for (auto bl_block : blocks_) {
    if (debug_baseline_detector_level > 0) {
      tprintDebug("Fitting initial baselines...\n");
    }
    if (bl_block->FitBaselinesAndFindSkew(use_box_bottoms)) {
      block_skew_angles.push_back(bl_block->skew_angle());
    }
  }
  // Compute a page-wide default skew for blocks with too little information.
  double default_block_skew = page_skew_.angle();
  if (!block_skew_angles.empty()) {
    default_block_skew = MedianOfCircularValues(M_PI, block_skew_angles);
  }
  if (debug_baseline_detector_level > 0) {
    tprintDebug("Page skew angle = {}\n", default_block_skew);
  }
  // Set bad lines in each block to the default block skew and then force fit
  // a linespacing model where it makes sense to do so.
  for (auto bl_block : blocks_) {
    bl_block->ParallelizeBaselines(default_block_skew);
    bl_block->SetupBlockParameters(); // This replaced compute_row_stats.
  }
}

// Computes the baseline splines for each TO_ROW in each TO_BLOCK and
// other associated side-effects, including pre-associating blobs, computing
// x-heights and displaying debug information.
// NOTE that ComputeStraightBaselines must have been called first as this
// sets up data in the TO_ROWs upon which this function depends.
void BaselineDetect::ComputeBaselineSplinesAndXheights(const ICOORD &page_tr,
                                                       bool enable_splines,
                                                       bool remove_noise,
                                                       bool show_final_rows,
                                                       Textord *textord) {
  for (auto bl_block : blocks_) {
    if (enable_splines) {
      bl_block->PrepareForSplineFitting(page_tr, remove_noise);
    }
    bl_block->FitBaselineSplines(enable_splines, textord);
#if !GRAPHICS_DISABLED
    if (show_final_rows) {
      bl_block->DrawFinalRows(page_tr);
    }
#endif
  }
}

} // namespace tesseract.<|MERGE_RESOLUTION|>--- conflicted
+++ resolved
@@ -682,18 +682,10 @@
       }
     }
   }
-<<<<<<< HEAD
   if (debug_baseline_detector_level > 0) {
     tprintDebug("Spacing {}, in {} rows, {} gaps fitted out of {} non-trivial\n",
             line_spacing_, row_positions.size(), fitting_gaps,
             non_trivial_gaps);
-=======
-  if (debug_level_ > 0) {
-    tesserr << "Spacing " << line_spacing_ << ", in "
-            << row_positions.size() << " rows, "
-            << fitting_gaps << " gaps fitted out of "
-            << non_trivial_gaps << " non-trivial\n";
->>>>>>> eed339b3
   }
   return fitting_gaps > non_trivial_gaps * kMinFittingLinespacings;
 }
