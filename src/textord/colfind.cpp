///////////////////////////////////////////////////////////////////////
// File:        colfind.cpp
// Description: Class to hold BLOBNBOXs in a grid for fast access
//              to neighbours.
// Author:      Ray Smith
//
// (C) Copyright 2007, Google Inc.
// Licensed under the Apache License, Version 2.0 (the "License");
// you may not use this file except in compliance with the License.
// You may obtain a copy of the License at
// http://www.apache.org/licenses/LICENSE-2.0
// Unless required by applicable law or agreed to in writing, software
// distributed under the License is distributed on an "AS IS" BASIS,
// WITHOUT WARRANTIES OR CONDITIONS OF ANY KIND, either express or implied.
// See the License for the specific language governing permissions and
// limitations under the License.
//
///////////////////////////////////////////////////////////////////////

// Include automatically generated configuration file if running autoconf.
#ifdef HAVE_TESSERACT_CONFIG_H
#  include "config_auto.h"
#endif

#include <tesseract/debugheap.h>

#include "colfind.h"

#include "ccnontextdetect.h"
#include "colpartition.h"
#include "colpartitionset.h"
#if !DISABLED_LEGACY_ENGINE
#  include "equationdetectbase.h"
#endif
#include "blobbox.h"
#include "linefind.h"
#include "normalis.h"
#include "params.h"
#include "scrollview.h"
#include "strokewidth.h"
#include "tablefind.h"
#include "workingpartset.h"
#include "tabletransfer.h"
#include "tesseractclass.h"

#include <algorithm>

#if defined(HAVE_MUPDF)
#include "mupdf/assertions.h"     // for ASSERT
#endif


namespace tesseract {

FZ_HEAPDBG_TRACKER_SECTION_START_MARKER(_)

// When assigning columns, the max number of misfit grid rows/ColPartitionSets
// that can be ignored.
const int kMaxIncompatibleColumnCount = 2;
// Max fraction of mean_column_gap_ for the gap between two partitions within a
// column to allow them to merge.
const double kHorizontalGapMergeFraction = 0.5;
// Minimum gutter width as a fraction of gridsize
const double kMinGutterWidthGrid = 0.5;
// Max multiple of a partition's median size as a distance threshold for
// adding noise blobs.
const double kMaxDistToPartSizeRatio = 1.5;

#if !GRAPHICS_DISABLED
static BOOL_VAR(textord_tabfind_show_initial_partitions, false, "Show partition bounds");
static BOOL_VAR(textord_tabfind_show_reject_blobs, false, "Show blobs rejected as noise");
static INT_VAR(textord_tabfind_show_partitions, 0,
               "Show partition bounds, waiting if >1 (ScrollView)");
static BOOL_VAR(textord_tabfind_show_columns, false, "Show column bounds (ScrollView)");
static BOOL_VAR(textord_tabfind_show_blocks, false, "Show final block bounds (ScrollView)");
#endif
static BOOL_VAR(textord_tabfind_find_tables, true, "run table detection");

FZ_HEAPDBG_TRACKER_SECTION_END_MARKER(_)

// Gridsize is an estimate of the text size in the image. A suitable value
// is in TO_BLOCK::line_size after find_components has been used to make
// the blobs.
// bleft and tright are the bounds of the image (or rectangle) being processed.
// vlines is a (possibly empty) list of TabVector and vertical_x and y are
// the sum logical vertical vector produced by LineFinder::FindVerticalLines.
ColumnFinder::ColumnFinder(Tesseract *tess, int gridsize, const ICOORD &bleft, const ICOORD &tright, int resolution,
                           bool cjk_script, double aligned_gap_fraction, TabVector_LIST *vlines,
                           TabVector_LIST *hlines, int vertical_x, int vertical_y)
    : TabFind(tess, gridsize, bleft, tright, vlines, vertical_x, vertical_y, resolution)
    , cjk_script_(cjk_script)
    , min_gutter_width_(static_cast<int>(kMinGutterWidthGrid * gridsize))
    , mean_column_gap_(tright.x() - bleft.x())
    , tabfind_aligned_gap_fraction_(aligned_gap_fraction)
    , deskew_(0.0f, 0.0f)
    , reskew_(1.0f, 0.0f)
    , rotation_(1.0f, 0.0f)
    , rerotate_(1.0f, 0.0f)
    , text_rotation_(0.0f, 0.0f)
    , best_columns_(nullptr)
    , stroke_width_(nullptr)
    , part_grid_(tess, gridsize, bleft, tright)
    , nontext_map_(nullptr)
    , projection_(resolution)
    , denorm_(nullptr)
    , equation_detect_(nullptr) {
  TabVector_IT h_it(&horizontal_lines_);
  h_it.add_list_after(hlines);
}

ColumnFinder::~ColumnFinder() {
  for (auto set : column_sets_) {
    delete set;
  }
  delete[] best_columns_;
  delete stroke_width_;
#if !GRAPHICS_DISABLED
  input_blobs_win_ = nullptr;
#endif
  nontext_map_.destroy();
  while (denorm_ != nullptr) {
    auto *predecessor = const_cast<DENORM *>(denorm_->predecessor());
    delete denorm_;
    denorm_ = predecessor;
  }

  // The ColPartitions are destroyed automatically, but any boxes in
  // the noise_parts_ list are owned and need to be deleted explicitly.
  ColPartition_IT part_it(&noise_parts_);
  for (part_it.mark_cycle_pt(); !part_it.cycled_list(); part_it.forward()) {
    ColPartition *part = part_it.data();
    part->DeleteBoxes();
  }
  // Likewise any boxes in the good_parts_ list need to be deleted.
  // These are just the image parts. Text parts have already given their
  // boxes on to the TO_BLOCK, and have empty lists.
  part_it.set_to_list(&good_parts_);
  for (part_it.mark_cycle_pt(); !part_it.cycled_list(); part_it.forward()) {
    ColPartition *part = part_it.data();
    part->DeleteBoxes();
  }
  // Also, any blobs on the image_bblobs_ list need to have their cblobs
  // deleted. This only happens if there has been an early return from
  // FindColumns, as in a normal return, the blobs go into the grid and
  // end up in noise_parts_, good_parts_ or the output blocks.
  BLOBNBOX_IT bb_it(&image_bblobs_);
  for (bb_it.mark_cycle_pt(); !bb_it.cycled_list(); bb_it.forward()) {
    BLOBNBOX *bblob = bb_it.data();
    delete bblob->cblob();
  }
}

// Performs initial processing on the blobs in the input_block:
// Setup the part_grid, stroke_width_, nontext_map.
// Obvious noise blobs are filtered out and used to mark the nontext_map_.
// Initial stroke-width analysis is used to get local text alignment
// direction, so the textline projection_ map can be setup.
// On return, IsVerticallyAlignedText may be called (now optionally) to
// determine the gross textline alignment of the page.
void ColumnFinder::SetupAndFilterNoise(PageSegMode pageseg_mode, Image photo_mask_pix,
                                       TO_BLOCK *input_block) {
  auto gridspacing = gridsize() / 2;
  part_grid_.Init(gridspacing, bleft(), tright());
  delete stroke_width_;
  stroke_width_ = new StrokeWidth(tesseract_, gridspacing, bleft(), tright());
  min_gutter_width_ = static_cast<int>(kMinGutterWidthGrid * gridspacing);
  input_block->ReSetAndReFilterBlobs();
#if !GRAPHICS_DISABLED
  if (textord_tabfind_show_blocks) {
    input_blobs_win_ = MakeWindow(tesseract_, 0, 0, "Filtered Input Blobs");
    input_block->plot_graded_blobs(input_blobs_win_);
    input_blobs_win_->UpdateWindow();
  }
#endif // !GRAPHICS_DISABLED
  SetBlockRuleEdges(input_block);
  nontext_map_.destroy();
  // Run a preliminary strokewidth neighbour detection on the medium blobs.
  stroke_width_->SetNeighboursOnMediumBlobs(input_block);
  CCNonTextDetect nontext_detect(tesseract_, gridspacing, bleft(), tright());
  // Remove obvious noise and make the initial non-text map.
  nontext_map_ =
      nontext_detect.ComputeNonTextMask(textord_debug_tabfind, photo_mask_pix, input_block);
  stroke_width_->FindTextlineDirectionAndFixBrokenCJK(pageseg_mode, cjk_script_, input_block);
  // Clear the strokewidth grid ready for rotation or leader finding.
  stroke_width_->Clear();

  part_grid_.Init(gridsize(), bleft(), tright());
  input_block->ReSetAndReFilterBlobs();
}

// Tests for vertical alignment of text (returning true if so), and generates
// a list of blobs of moderate aspect ratio, in the most frequent writing
// direction (in osd_blobs) for orientation and script detection to test
// the character orientation.
// block is the single block for the whole page or rectangle to be OCRed.
// Note that the vertical alignment may be due to text whose writing direction
// is vertical, like say Japanese, or due to text whose writing direction is
// horizontal but whose text appears vertically aligned because the image is
// not the right way up.
bool ColumnFinder::IsVerticallyAlignedText(double find_vertical_text_ratio, TO_BLOCK *block,
                                           BLOBNBOX_CLIST *osd_blobs) {
  return stroke_width_->TestVerticalTextDirection(find_vertical_text_ratio, block, osd_blobs);
}

// Rotates the blobs and the TabVectors so that the gross writing direction
// (text lines) are horizontal and lines are read down the page.
// Applied rotation stored in rotation_.
// A second rotation is calculated for application during recognition to
// make the rotated blobs upright for recognition.
// Subsequent rotation stored in text_rotation_.
//
// Arguments:
//   vertical_text_lines true if the text lines are vertical.
//   recognition_rotation [0..3] is the number of anti-clockwise 90 degree
//   rotations from osd required for the text to be upright and readable.
void ColumnFinder::CorrectOrientation(TO_BLOCK *block, bool vertical_text_lines,
                                      int recognition_rotation) {
  const FCOORD anticlockwise90(0.0f, 1.0f);
  const FCOORD clockwise90(0.0f, -1.0f);
  const FCOORD rotation180(-1.0f, 0.0f);
  const FCOORD norotation(1.0f, 0.0f);

  text_rotation_ = norotation;
  // Rotate the page to make the text upright, as implied by
  // recognition_rotation.
  rotation_ = norotation;
  if (recognition_rotation == 1) {
    rotation_ = anticlockwise90;
  } else if (recognition_rotation == 2) {
    rotation_ = rotation180;
  } else if (recognition_rotation == 3) {
    rotation_ = clockwise90;
  }
  // We infer text writing direction to be vertical if there are several
  // vertical text lines detected, and horizontal if not. But if the page
  // orientation was determined to be 90 or 270 degrees, the true writing
  // direction is the opposite of what we inferred.
  if (recognition_rotation & 1) {
    vertical_text_lines = !vertical_text_lines;
  }
  // If we still believe the writing direction is vertical, we use the
  // convention of rotating the page ccw 90 degrees to make the text lines
  // horizontal, and mark the blobs for rotation cw 90 degrees for
  // classification so that the text order is correct after recognition.
  if (vertical_text_lines) {
    rotation_.rotate(anticlockwise90);
    text_rotation_.rotate(clockwise90);
  }
  // Set rerotate_ to the inverse of rotation_.
  rerotate_ = FCOORD(rotation_.x(), -rotation_.y());
  if (rotation_.x() != 1.0f || rotation_.y() != 0.0f) {
    // Rotate all the blobs and tab vectors.
    RotateBlobList(rotation_, &block->large_blobs);
    RotateBlobList(rotation_, &block->blobs);
    RotateBlobList(rotation_, &block->small_blobs);
    RotateBlobList(rotation_, &block->noise_blobs);
    TabFind::ResetForVerticalText(rotation_, rerotate_, &horizontal_lines_, &min_gutter_width_);
    part_grid_.Init(gridsize(), bleft(), tright());
    // Reset all blobs to initial state and filter by size.
    // Since they have rotated, the list they belong on could have changed.
    block->ReSetAndReFilterBlobs();
    SetBlockRuleEdges(block);
    stroke_width_->CorrectForRotation(rerotate_, &part_grid_);
  }
  if (textord_debug_tabfind > 0) {
    tprintDebug("Vertical={}, orientation={}, final rotation=({}, {})+({},{})\n", vertical_text_lines,
            recognition_rotation, rotation_.x(), rotation_.y(), text_rotation_.x(),
            text_rotation_.y());
  }
  // Setup the denormalization.
  ASSERT_HOST(denorm_ == nullptr);
  denorm_ = new DENORM;
  denorm_->SetupNormalization(nullptr, &rotation_, nullptr, 0.0f, 0.0f, 1.0f, 1.0f, 0.0f, 0.0f);
}

// Finds blocks of text, image, rule line, table etc, returning them in the
// blocks and to_blocks
// (Each TO_BLOCK points to the basic BLOCK and adds more information.)
// Image blocks are generated by a combination of photo_mask_pix (which may
// NOT be nullptr) and the rejected text found during preliminary textline
// finding.
// The input_block is the result of a call to find_components, and contains
// the blobs found in the image or rectangle to be OCRed. These blobs will be
// removed and placed in the output blocks, while unused ones will be deleted.
// If single_column is true, the input is treated as single column, but
// it is still divided into blocks of equal line spacing/text size.
// scaled_color is scaled down by scaled_factor from the input color image,
// and may be nullptr if the input was not color.
// grey_pix is optional, but if present must match the photo_mask_pix in size,
// and must be a *real* grey image instead of binary_pix * 255.
// thresholds_pix is expected to be present iff grey_pix is present and
// can be an integer factor reduction of the grey_pix. It represents the
// thresholds that were used to create the binary_pix from the grey_pix.
// If diacritic_blobs is non-null, then diacritics/noise blobs, that would
// confuse layout analysis by causing textline overlap, are placed there,
// with the expectation that they will be reassigned to words later and
// noise/diacriticness determined via classification.
// Returns -1 if the user hits the 'd' key in the blocks window while running
// in debug mode, which requests a retry with more debug info.
int ColumnFinder::FindBlocks(PageSegMode pageseg_mode, Image scaled_color, int scaled_factor,
                             TO_BLOCK *input_block, Image photo_mask_pix, Image thresholds_pix,
                             Image grey_pix, BLOCK_LIST *blocks,
                             BLOBNBOX_LIST *diacritic_blobs, TO_BLOCK_LIST *to_blocks) {
  photo_mask_pix |= nontext_map_;
  stroke_width_->FindLeaderPartitions(input_block, &part_grid_);
  stroke_width_->RemoveLineResidue(&big_parts_);
  FindInitialTabVectors(nullptr, min_gutter_width_, tabfind_aligned_gap_fraction_, input_block);
  SetBlockRuleEdges(input_block);
  stroke_width_->GradeBlobsIntoPartitions(pageseg_mode, rerotate_, input_block, nontext_map_,
                                          denorm_, cjk_script_, &projection_, diacritic_blobs,
                                          &part_grid_, &big_parts_);
  if (!PSM_SPARSE(pageseg_mode)) {
    auto& image_finder_ = tesseract_->image_finder_;
    image_finder_.FindImagePartitions(photo_mask_pix, rotation_, rerotate_, input_block, this,
                                   &part_grid_, &big_parts_);
    image_finder_.TransferImagePartsToImageMask(rerotate_, &part_grid_, photo_mask_pix);
    image_finder_.FindImagePartitions(photo_mask_pix, rotation_, rerotate_, input_block, this,
                                   &part_grid_, &big_parts_);
  }
  part_grid_.ReTypeBlobs(&image_bblobs_);
  TidyBlobs(input_block);
  Reset();
  // TODO(rays) need to properly handle big_parts_.
  ColPartition_IT p_it(&big_parts_);
  for (p_it.mark_cycle_pt(); !p_it.cycled_list(); p_it.forward()) {
    p_it.data()->DisownBoxesNoAssert();
  }
  big_parts_.clear();
  delete stroke_width_;
  stroke_width_ = nullptr;
  // Compute the edge offsets whether or not there is a grey_pix. It is done
  // here as the c_blobs haven't been touched by rotation or anything yet,
  // so no denorm is required, yet the text has been separated from image, so
  // no time is wasted running it on image blobs.
  input_block->ComputeEdgeOffsets(thresholds_pix, grey_pix);

  // A note about handling right-to-left scripts (Hebrew/Arabic):
  // The columns must be reversed and come out in right-to-left instead of
  // the normal left-to-right order. Because the left-to-right ordering
  // is implicit in many data structures, it is simpler to fool the algorithms
  // into thinking they are dealing with left-to-right text.
  // To do this, we reflect the needed data in the y-axis and then reflect
  // the blocks back after they have been created. This is a temporary
  // arrangement that is confined to this function only, so the reflection
  // is completely invisible in the output blocks.
  // The only objects reflected are:
  // The vertical separator lines that have already been found;
  // The bounding boxes of all BLOBNBOXES on all lists on the input_block
  // plus the image_bblobs. The outlines are not touched, since they are
  // not looked at.
  bool input_is_rtl = input_block->block->right_to_left();
  if (input_is_rtl) {
    // Reflect the vertical separator lines (member of TabFind).
    ReflectInYAxis();
    // Reflect the blob boxes.
    ReflectForRtl(input_block, &image_bblobs_);
    part_grid_.ReflectInYAxis();
  }

  if (!PSM_SPARSE(pageseg_mode)) {
    if (!PSM_COL_FIND_ENABLED(pageseg_mode)) {
      // No tab stops needed. Just the grid that FindTabVectors makes.
      DontFindTabVectors(&image_bblobs_, input_block, &deskew_, &reskew_);
    } else {
      SetBlockRuleEdges(input_block);
      // Find the tab stops, estimate skew, and deskew the tabs, blobs and
      // part_grid_.
      FindTabVectors(&horizontal_lines_, &image_bblobs_, input_block, min_gutter_width_,
                     tabfind_aligned_gap_fraction_, &part_grid_, &deskew_, &reskew_);
      // Add the deskew to the denorm_.
      auto *new_denorm = new DENORM;
      new_denorm->SetupNormalization(nullptr, &deskew_, denorm_, 0.0f, 0.0f, 1.0f, 1.0f, 0.0f,
                                     0.0f);
      denorm_ = new_denorm;
    }
    SetBlockRuleEdges(input_block);
    part_grid_.SetTabStops(this);

    // Make the column_sets_.
    if (!MakeColumns(false)) {
      tprintWarn("Empty page!! tesseract could not detect any text block in the image.\n");
      part_grid_.DeleteParts();
      return 0; // This is an empty page.
    }

    // Refill the grid using rectangular spreading, and get the benefit
    // of the completed tab vectors marking the rule edges of each blob.
    Clear();
#if !GRAPHICS_DISABLED
    if (textord_tabfind_show_reject_blobs) {
        ScrollViewReference rej_win(MakeWindow(tesseract_, 500, 300, "Rejected blobs"));
        input_block->plot_graded_blobs(rej_win);
    }
#endif // !GRAPHICS_DISABLED
    InsertBlobsToGrid(false, false, &image_bblobs_, this);
    InsertBlobsToGrid(true, true, &input_block->blobs, this);

    part_grid_.GridFindMargins(best_columns_);
    // Split and merge the partitions by looking at local neighbours.
    GridSplitPartitions();
    // Resolve unknown partitions by adding to an existing partition, fixing
    // the type, or declaring them noise.
    part_grid_.GridFindMargins(best_columns_);
    GridMergePartitions();
    // Insert any unused noise blobs that are close enough to an appropriate
    // partition.
    InsertRemainingNoise(input_block);
    // Add horizontal line separators as partitions.
    GridInsertHLinePartitions();
    GridInsertVLinePartitions();
    // Recompute margins based on a local neighbourhood search.
    part_grid_.GridFindMargins(best_columns_);
    SetPartitionTypes();
  }
#if !GRAPHICS_DISABLED
  if (textord_tabfind_show_initial_partitions) {
      ScrollViewReference part_win(MakeWindow(tesseract_, 100, 300, "InitialPartitions"));
      part_grid_.DisplayBoxes(part_win);
      DisplayTabVectors(part_win);
  }
#endif
  if (!PSM_SPARSE(pageseg_mode)) {
#if !DISABLED_LEGACY_ENGINE
    if (equation_detect_) {
      equation_detect_->FindEquationParts(&part_grid_, best_columns_);
    }
#endif
    if (textord_tabfind_find_tables) {
      TableFinder table_finder(tesseract_);
      table_finder.Init(gridsize(), bleft(), tright());
      table_finder.set_resolution(resolution_);
      table_finder.set_left_to_right_language(!input_block->block->right_to_left());
      // Copy cleaned partitions from part_grid_ to clean_part_grid_ and
      // insert dot-like noise into period_grid_
      table_finder.InsertCleanPartitions(&part_grid_, input_block);
      // Get Table Regions
      table_finder.LocateTables(&part_grid_, best_columns_, WidthCB(), reskew_);
    }
    GridRemoveUnderlinePartitions();
    part_grid_.DeleteUnknownParts(input_block);

    // Build the partitions into chains that belong in the same block and
    // refine into one-to-one links, then smooth the types within each chain.
    part_grid_.FindPartitionPartners();
    part_grid_.FindFigureCaptions();
    part_grid_.RefinePartitionPartners(true);
    SmoothPartnerRuns();

#if !GRAPHICS_DISABLED
    if (textord_tabfind_show_partitions) {
        ScrollViewReference window(MakeWindow(tesseract_, 400, 300, "Partitions"));
        part_grid_.DisplayBoxes(window);
        if (!textord_debug_printable) {
          DisplayTabVectors(window);
        }
        if (window && textord_tabfind_show_partitions > 1 && window->HasInteractiveFeature()) {
          window->AwaitEvent(SVET_DESTROY);
        }
    }
#endif // !GRAPHICS_DISABLED
    part_grid_.AssertNoDuplicates();
  }
  // Ownership of the ColPartitions moves from part_sets_ to part_grid_ here,
  // and ownership of the BLOBNBOXes moves to the ColPartitions.
  // (They were previously owned by the block or the image_bblobs list.)
  ReleaseBlobsAndCleanupUnused(input_block);
  // Ownership of the ColPartitions moves from part_grid_ to good_parts_ and
  // noise_parts_ here. In text blocks, ownership of the BLOBNBOXes moves
  // from the ColPartitions to the output TO_BLOCK. In non-text, the
  // BLOBNBOXes stay with the ColPartitions and get deleted in the destructor.
  if (PSM_SPARSE(pageseg_mode)) {
    part_grid_.ExtractPartitionsAsBlocks(blocks, to_blocks);
  } else {
    TransformToBlocks(blocks, to_blocks);
  }
  if (textord_debug_tabfind > 0) {
    tprintDebug("Found {} blocks, {} to_blocks\n", blocks->length(), to_blocks->length());
  }

#if !GRAPHICS_DISABLED
  if (textord_tabfind_show_blocks) {
    DisplayBlocks(blocks);
  }
#endif
  RotateAndReskewBlocks(input_is_rtl, to_blocks);
  int result = 0;
#if !GRAPHICS_DISABLED
  if (blocks_win_) {
    if (blocks_win_->HasInteractiveFeature()) {
      bool waiting = false;
      do {
        waiting = false;
        auto event = blocks_win_->AwaitEvent(SVET_ANY);
        if (event->type == SVET_INPUT && event->parameter != nullptr) {
          if (*event->parameter == 'd') {
            result = -1;
          } else {
            blocks->clear();
          }
        } else if (event->type == SVET_DESTROY) {
          blocks_win_ = nullptr;
        } else {
          waiting = true;
        }
      } while (waiting);
    }
  }
#endif // !GRAPHICS_DISABLED
  return result;
}

// Get the rotation required to deskew, and its inverse rotation.
void ColumnFinder::GetDeskewVectors(FCOORD *deskew, FCOORD *reskew) {
  *reskew = reskew_;
  *deskew = reskew_;
  deskew->set_y(-deskew->y());
}

#if !DISABLED_LEGACY_ENGINE
void ColumnFinder::SetEquationDetect(EquationDetectBase *detect) {
  equation_detect_ = detect;
}
#endif

//////////////// PRIVATE CODE /////////////////////////

#if !GRAPHICS_DISABLED

// Displays the blob and block bounding boxes in a window called Blocks.
void ColumnFinder::DisplayBlocks(BLOCK_LIST *blocks) {
    if (!blocks_win_) {
      blocks_win_ = MakeWindow(tesseract_, 700, 300, "Blocks");
    }
    else {
      blocks_win_->Clear();
    }
    DisplayBoxes(blocks_win_);
    BLOCK_IT block_it(blocks);
    int serial = 1;
    for (block_it.mark_cycle_pt(); !block_it.cycled_list(); block_it.forward()) {
      BLOCK* block = block_it.data();
      block->pdblk.plot(blocks_win_, serial++,
                        textord_debug_printable ? Diagnostics::BLUE : Diagnostics::GREEN);
    }
    blocks_win_->UpdateWindow();
}


void ColumnFinder::DisplayGrid() {
  ScrollViewReference col_win(MakeWindow(tesseract_, 50, 300, "Columns"));
  col_win->Stroke(1);
  col_win->Pen(Diagnostics::BLUE);
  for (int i = 0; i < gridheight_; ++i) {
    col_win->Line(0, i * gridsize_, gridwidth_ * gridsize_, i * gridsize_);
  }
  for (int i = 0; i < gridwidth_; ++i) {
    col_win->Line(i * gridsize_, 0, i * gridsize_, gridheight_ * gridsize_);
  }
  col_win->UpdateWindow();
}

// Displays the column edges at each grid y coordinate defined by
// best_columns_.
void ColumnFinder::DisplayColumnBounds(PartSetVector *sets) {
  ScrollViewReference col_win(MakeWindow(tesseract_, 50, 300, "Columns"));
  DisplayBoxes(col_win);
  col_win->Pen(textord_debug_printable ? Diagnostics::BLUE : Diagnostics::GREEN);
  for (int i = 0; i < gridheight_; ++i) {
    ColPartitionSet *columns = best_columns_[i];
    if (columns != nullptr) {
      columns->DisplayColumnEdges(i * gridsize_, (i + 1) * gridsize_, col_win);
    }
  }
  col_win->UpdateWindow();
}

// Unlike DisplayColumnBounds, displays the columns in input argument sets.
void ColumnFinder::DisplayColumnBounds2(PartSetVector *sets) {
  ScrollViewReference col_win(MakeWindow(tesseract_, 50, 300, "Columns"));
  DisplayBoxes(col_win);
  col_win->Pen(textord_debug_printable ? Diagnostics::BLUE : Diagnostics::GREEN);
  for (int i = 0; i < sets->size(); ++i) {
    ColPartitionSet *columns = sets->at(i);
    if (columns != nullptr) {
      columns->DisplayColumnEdges(0, gridheight_ * gridsize_, col_win);
    }
  }
  col_win->UpdateWindow();
}

// Displays edges only at the relevant grid y coordinates, rather than extending to the top/bottom of the page.
void ColumnFinder::DisplayColumnBounds3(PartSetVector *sets) {
  ScrollViewReference col_win(MakeWindow(tesseract_, 50, 300, "Columns"));
  DisplayBoxes(col_win);
  col_win->Pen(textord_debug_printable ? Diagnostics::BLUE : Diagnostics::GREEN);
  for (int i = 0; i < gridheight_; ++i) {
    ColPartitionSet *columns = sets->at(i);
    if (columns != nullptr) {
      columns->DisplayColumnEdges3(i * gridsize_, (i + 1) * gridsize_, col_win);
    }
  }
  col_win->UpdateWindow();
}

#endif // !GRAPHICS_DISABLED

// Sets up column_sets_ (the determined column layout at each horizontal
// slice). Returns false if the page is empty.
bool ColumnFinder::MakeColumns(bool single_column) {
  // The part_sets_ are a temporary structure used during column creation,
  // and is a vector of ColPartitionSets, representing ColPartitions found
  // at horizontal slices through the page.
  PartSetVector part_sets;
  if (!single_column) {
    if (!part_grid_.MakeColPartSets(&part_sets)) {
      return false; // Empty page.
    }
    ASSERT_HOST(part_grid_.gridheight() == gridheight_);
    // Try using only the good parts first.
    bool good_only = true;
    do {
      for (int i = 0; i < gridheight_; ++i) {
        ColPartitionSet *line_set = part_sets.at(i);
        if (line_set != nullptr && line_set->LegalColumnCandidate()) {
          ColPartitionSet *column_candidate = line_set->Copy(good_only);
          if (column_candidate != nullptr) {
            column_candidate->AddToColumnSetsIfUnique(&column_sets_, WidthCB());
          }
        }
      }
      good_only = !good_only;
    } while (column_sets_.empty() && !good_only);

#ifndef GRAPHICS_DISABLED
    if (textord_tabfind_show_columns) {
      DisplayColumnBounds3(&part_sets);
      DisplayColumnBounds2(&column_sets_);
    }
#endif

    if (textord_debug_tabfind > 0) {
      PrintColumnCandidates("Column candidates");
    }
    // Improve the column candidates against themselves.
    ImproveColumnCandidates(&column_sets_, &column_sets_);
    if (textord_debug_tabfind > 0) {
      PrintColumnCandidates("Improved columns");
    }
    // Improve the column candidates using the part_sets_.
    ImproveColumnCandidates(&part_sets, &column_sets_);
  }
  ColPartitionSet *single_column_set = part_grid_.MakeSingleColumnSet(WidthCB());
  if (single_column_set != nullptr) {
    // Always add the single column set as a backup even if not in
    // single column mode.
    single_column_set->AddToColumnSetsIfUnique(&column_sets_, WidthCB());
  }
  if (textord_debug_tabfind > 0) {
    PrintColumnCandidates("Final Columns");
  }
  bool has_columns = !column_sets_.empty();
  if (has_columns) {
    // Divide the page into sections of uniform column layout.
    bool any_multi_column = AssignColumns(part_sets);
#if !GRAPHICS_DISABLED
    if (textord_tabfind_show_columns) {
      DisplayColumnBounds(&part_sets);
    }
#endif
    ComputeMeanColumnGap(any_multi_column);
  }
  for (auto line_set : part_sets) {
    if (line_set != nullptr) {
      line_set->RelinquishParts();
      delete line_set;
    }
  }
  return has_columns;
}

// Attempt to improve the column_candidates by expanding the columns
// and adding new partitions from the partition sets in src_sets.
// Src_sets may be equal to column_candidates, in which case it will
// use them as a source to improve themselves.
void ColumnFinder::ImproveColumnCandidates(PartSetVector *src_sets, PartSetVector *column_sets) {
  // TODO: optimize.
  PartSetVector temp_cols = *column_sets;
  column_sets->clear();
  if (src_sets == column_sets) {
    src_sets = &temp_cols;
  }
  int set_size = temp_cols.size();
  // Try using only the good parts first.
  bool good_only = true;
  do {
    for (int i = 0; i < set_size; ++i) {
      ColPartitionSet *column_candidate = temp_cols.at(i);
      ASSERT_HOST(column_candidate != nullptr);
      ColPartitionSet *improved = column_candidate->Copy(good_only);
      if (improved != nullptr) {
        improved->ImproveColumnCandidate(WidthCB(), src_sets);
        improved->AddToColumnSetsIfUnique(column_sets, WidthCB());
      }
    }
    good_only = !good_only;
  } while (column_sets->empty() && !good_only);
  if (column_sets->empty()) {
    // TODO: optimize.
    *column_sets = temp_cols;
    temp_cols.clear();
  } else {
    for (auto data : temp_cols) {
      delete data;
    }
  }
}

// Prints debug information on the column candidates.
void ColumnFinder::PrintColumnCandidates(const char *title) {
  int set_size = column_sets_.size();
  tprintDebug("Found {} {}:\n", set_size, title);
  if (textord_debug_tabfind > 2) {
    for (int i = 0; i < set_size; ++i) {
      ColPartitionSet *column_set = column_sets_.at(i);
      column_set->Print();
    }
  }
}

// Finds the optimal set of columns that cover the entire image with as
// few changes in column partition as possible.
// NOTE: this could be thought of as an optimization problem, but a simple
// greedy algorithm is used instead. The algorithm repeatedly finds the modal
// compatible column in an unassigned region and uses that with the extra
// tweak of extending the modal region over small breaks in compatibility.
// Where modal regions overlap, the boundary is chosen so as to minimize
// the cost in terms of ColPartitions not fitting an approved column.
// Returns true if any part of the page is multi-column.
bool ColumnFinder::AssignColumns(const PartSetVector &part_sets) {
  int set_count = part_sets.size();
  ASSERT_HOST(set_count == gridheight());
  // Allocate and init the best_columns_.
  best_columns_ = new ColPartitionSet *[set_count];
  for (int y = 0; y < set_count; ++y) {
    best_columns_[y] = nullptr;
  }
  int column_count = column_sets_.size();
  // column_set_costs[part_sets_ index][column_sets_ index] is
  // < INT32_MAX if the partition set is compatible with the column set,
  // in which case its value is the cost for that set used in deciding
  // which competing set to assign.
  // any_columns_possible[part_sets_ index] is true if any of
  // possible_column_sets[part_sets_ index][*] is < INT32_MAX.
  // assigned_costs[part_sets_ index] is set to the column_set_costs
  // of the assigned column_sets_ index or INT32_MAX if none is set.
  // On return the best_columns_ member is set.
  bool *any_columns_possible = new bool[set_count];
  bool *any_multi_columns_possible = new bool[set_count];
  int *assigned_costs = new int[set_count];
  int *best_costs = new int[set_count];
  int *best_costs_multi = new int[set_count];
  int **column_set_costs = new int *[set_count];
  int **column_set_costs_multi = new int *[set_count];
  // Set possible column_sets to indicate whether each set is compatible
  // with each column.
  for (int part_i = 0; part_i < set_count; ++part_i) {
    ColPartitionSet *line_set = part_sets.at(part_i);
    bool debug = line_set != nullptr && WithinTestRegion(2, line_set->bounding_box().left(),
                                                         line_set->bounding_box().bottom());
    column_set_costs[part_i] = new int[column_count];
    column_set_costs_multi[part_i] = new int[column_count];
    any_columns_possible[part_i] = false;
    any_multi_columns_possible[part_i] = false;
    assigned_costs[part_i] = INT32_MAX;
    best_costs[part_i] = INT32_MAX;
    best_costs_multi[part_i] = INT32_MAX;
    for (int col_i = 0; col_i < column_count; ++col_i) {
      column_set_costs[part_i][col_i] = INT32_MAX;
      column_set_costs_multi[part_i][col_i] = INT32_MAX;
      
      if (line_set != nullptr &&
          column_sets_.at(col_i)->CompatibleColumns(false, line_set, WidthCB())) {
        // Impose cost when text is not contained within column set.
        int cost1 = column_sets_.at(col_i)->UnmatchedWidth(line_set);
        // Impose small cost for less restrictive column sets. 
        // This gives more restrictive column sets a "tie breaker" against less restrictive sets.
        // If text fits equally well into a set containing 4 columns and a set containing
        // a giant single column, the 4 column set should be chosen.
        int col_i_count = column_sets_.at(col_i)->ColumnCount();
        // int cost2 = col_i_count <= 20 ? 20 - col_i_count : 0;
        int cost2 = 0;
        column_set_costs[part_i][col_i] = cost1 + cost2;
        any_columns_possible[part_i] = true;
        if (col_i_count > 1) {
          column_set_costs_multi[part_i][col_i] = cost1 + cost2;
          any_multi_columns_possible[part_i] = true;
          if (best_costs_multi[part_i] > column_set_costs[part_i][col_i]) {
            best_costs_multi[part_i] = column_set_costs[part_i][col_i];
          }
        }
        if (best_costs[part_i] > column_set_costs[part_i][col_i]) {
          best_costs[part_i] = column_set_costs[part_i][col_i];
        }
      } else {
        column_set_costs[part_i][col_i] = INT32_MAX;
        if (debug) {
          tprintDebug("Set id {} did not match at y={}, lineset ={}\n", col_i, part_i, static_cast<void *>(line_set));
        }
      }
    }
  }

#ifndef GRAPHICS_DISABLED
    if (textord_tabfind_show_columns) {
      for (int col_i = 0; col_i < column_count; ++col_i) {
        ColPartitionSet *col_set = column_sets_.at(col_i);
        ScrollView *col_win = MakeWindow(50, 300, "Column Costs");
        for (int j = 0; j < set_count; ++j) {

          bool min_cost = true;
          for (int k = 0; k < column_count; ++k) {
            if (k == col_i) continue;
            if (column_set_costs[j][k] < column_set_costs[j][col_i]) {
              min_cost = false;
              break;
            }
          }

          auto color = ScrollView::RED;
          if (!any_columns_possible[j]) {
            color = ScrollView::GREY;
          } else if (column_set_costs[j][col_i] < INT32_MAX && min_cost) {
            color = ScrollView::GREEN;
          } else if (column_set_costs[j][col_i] < INT32_MAX) {
            color = ScrollView::ORANGE;
          }

          col_win->Pen(color);
          col_set->DisplayColumnEdges(j * gridsize_, (j + 1) * gridsize_, col_win);

        }
        col_win->UpdateWindow();
      }
    }
#endif

  // Start by identifying the single column set, and using it as a baseline for assigned_costs.
  ColPartitionSet *single_column_set;
  for (int col_i = 0; col_i < column_count; ++col_i) {
    if (column_sets_.at(col_i)->ColumnCount() == 1) {
      single_column_set = column_sets_.at(col_i);
      for (int part_i = 0; part_i < set_count; ++part_i) {
        assigned_costs[part_i] = column_set_costs[part_i][col_i];
      }
      break;
    }
  }

  bool *improvement_possible = new bool[set_count];
  for(int i = 0; i < set_count; ++i) {
    improvement_possible[i] = any_columns_possible[i] && best_costs_multi[i] == best_costs[i];
  }


  bool any_multi_column = false;
  // Assign a column set to each vertical grid position.
  // While there is an unassigned range, find its mode.
  int start, end;
<<<<<<< HEAD
  while (BiggestUnassignedRange(set_count, any_columns_possible, &start, &end)) {
    if (textord_debug_tabfind > 1) {
      tprintDebug("Biggest unassigned range = {}- {}\n", start, end);
    }
    // Find the modal column_set_id in the range.
    int column_set_id = RangeModalColumnSet(column_set_costs, assigned_costs, start, end);
    if (textord_debug_tabfind > 1) {
      tprintDebug("Range modal column id = {}\n", column_set_id);
=======
  while (BiggestUnassignedRange(set_count, improvement_possible, &start, &end)) {
    if (textord_debug_tabfind >= 2) {
      tprintf("Biggest unassigned range = %d- %d\n", start, end);
    }
    // Find the modal column_set_id in the range.
    int column_set_id = RangeModalColumnSet(column_set_costs_multi, assigned_costs, start, end);
    if (textord_debug_tabfind >= 2) {
      tprintf("Range modal column id = %d\n", column_set_id);
>>>>>>> 65c818ff
      column_sets_.at(column_set_id)->Print();
    }
    // Now find the longest run of the column_set_id in the range.
    ShrinkRangeToLongestRun(column_set_costs, assigned_costs, any_columns_possible, column_set_id,
                            &start, &end);
    if (textord_debug_tabfind > 1) {
      tprintDebug("Shrunk range = {}- {}\n", start, end);
    }
    // Extend the start and end past the longest run, while there are
    // only small gaps in compatibility that can be overcome by larger
    // regions of compatibility beyond.
    ExtendRangePastSmallGaps(column_set_costs, assigned_costs, any_columns_possible, column_set_id,
                             -1, -1, &start);
    --end;
    ExtendRangePastSmallGaps(column_set_costs, assigned_costs, any_columns_possible, column_set_id,
                             1, set_count, &end);
    ++end;
    if (textord_debug_tabfind > 0) {
      tprintDebug("Column id {} applies to range = {} - {}\n", column_set_id, start, end);
    }
    // Assign the column to the range, which now may overlap with other ranges.
    AssignColumnToRange(column_set_id, start, end, column_set_costs, assigned_costs);
    if (column_sets_.at(column_set_id)->GoodColumnCount() > 1) {
      any_multi_column = true;
    }
  }

  for (int part_i = 0; part_i < set_count; ++part_i) {
    if (best_columns_[part_i] == nullptr && single_column_set != nullptr) {
      // tprintf("Assigning single column set at %d (%dpx)\n", part_i, part_i * gridsize_);
      best_columns_[part_i] = single_column_set;
    }
  }

  // If anything remains unassigned, the whole lot is unassigned, so
  // arbitrarily assign id 0.
  if (best_columns_[0] == nullptr) {
    AssignColumnToRange(0, 0, gridheight_, column_set_costs, assigned_costs);
  }
  // Free memory.
  for (int i = 0; i < set_count; ++i) {
    delete[] column_set_costs[i];
  }
  delete[] assigned_costs;
  delete[] any_columns_possible;
  delete[] column_set_costs;
  return any_multi_column;
}

// Finds the biggest range in part_sets_ that has no assigned column, but
// column assignment is possible.
bool ColumnFinder::BiggestUnassignedRange(int set_count, const bool *any_columns_possible,
                                          int *best_start, int *best_end) {
  int best_range_size = 0;
  *best_start = set_count;
  *best_end = set_count;
  int end = set_count;
  for (int start = 0; start < gridheight_; start = end) {
    // Find the first unassigned index in start.
    while (start < set_count) {
      if (best_columns_[start] == nullptr && any_columns_possible[start]) {
        break;
      }
      ++start;
    }
    // Find the first past the end and count the good ones in between.
    int range_size = 1; // Number of non-null, but unassigned line sets.
    end = start + 1;
    while (end < set_count) {
      if (best_columns_[end] != nullptr) {
        break;
      }
      if (any_columns_possible[end]) {
        ++range_size;
      }
      ++end;
    }
    if (start < set_count && range_size > best_range_size && range_size > 1) {
      best_range_size = range_size;
      *best_start = start;
      *best_end = end;
    }
  }
  return *best_start < *best_end;
}

// Finds the modal compatible column_set_ index within the given range.
int ColumnFinder::RangeModalColumnSet(int **column_set_costs, const int *assigned_costs, int start,
                                      int end) {
  int column_count = column_sets_.size();
  STATS column_stats(0, column_count - 1);
  for (int part_i = start; part_i < end; ++part_i) {
    for (int col_j = 0; col_j < column_count; ++col_j) {
      if (column_set_costs[part_i][col_j] < assigned_costs[part_i]) {
        column_stats.add(col_j, 1);
      }
    }
  }
  ASSERT_HOST(column_stats.get_total() > 0);
  return column_stats.mode();
}

// Given that there are many column_set_id compatible columns in the range,
// shrinks the range to the longest contiguous run of compatibility, allowing
// gaps where no columns are possible, but not where competing columns are
// possible.
void ColumnFinder::ShrinkRangeToLongestRun(int **column_set_costs, const int *assigned_costs,
                                           const bool *any_columns_possible, int column_set_id,
                                           int *best_start, int *best_end) {
  // orig_start and orig_end are the maximum range we will look at.
  int orig_start = *best_start;
  int orig_end = *best_end;
  int best_range_size = 0;
  *best_start = orig_end;
  *best_end = orig_end;
  int end;
  for (int start = orig_start; start < orig_end; start = end) {
    // Find the first possible
    while (start < orig_end) {
      if (column_set_costs[start][column_set_id] < assigned_costs[start] ||
          !any_columns_possible[start]) {
        break;
      }
      ++start;
    }
    // Find the first past the end.
    end = start + 1;
    while (end < orig_end) {
      if (column_set_costs[end][column_set_id] >= assigned_costs[start] &&
          any_columns_possible[end]) {
        break;
      }
      ++end;
    }
    if (start < orig_end && end - start > best_range_size) {
      best_range_size = end - start;
      *best_start = start;
      *best_end = end;
    }
  }
}

// Moves start in the direction of step, up to, but not including end while
// the only incompatible regions are no more than kMaxIncompatibleColumnCount
// in size, and the compatible regions beyond are bigger.
void ColumnFinder::ExtendRangePastSmallGaps(int **column_set_costs, const int *assigned_costs,
                                            const bool *any_columns_possible, int column_set_id,
                                            int step, int end, int *start) {
  if (textord_debug_tabfind > 2) {
    tprintDebug("Starting expansion at {}, step={}, limit={}\n", *start, step, end);
  }
  if (*start == end) {
    return; // Cannot be expanded.
  }

  int barrier_size = 0;
  int good_size = 0;
  do {
    // Find the size of the incompatible barrier.
    barrier_size = 0;
    int i;
    for (i = *start + step; i != end; i += step) {
      if (column_set_costs[i][column_set_id] < assigned_costs[i]) {
        break; // We are back on.
      }
      // Locations where none are possible don't count.
      if (any_columns_possible[i]) {
        ++barrier_size;
      }
    }
    if (textord_debug_tabfind > 2) {
      tprintDebug("At {}, Barrier size={}\n", i, barrier_size);
    }
    if (barrier_size > kMaxIncompatibleColumnCount) {
      return; // Barrier too big.
    }
    if (i == end) {
      // We can't go any further, but the barrier was small, so go to the end.
      *start = i - step;
      return;
    }
    // Now find the size of the good region on the other side.
    good_size = 1;
    for (i += step; i != end; i += step) {
      if (column_set_costs[i][column_set_id] < assigned_costs[i]) {
        ++good_size;
      } else if (any_columns_possible[i]) {
        break;
      }
    }
    if (textord_debug_tabfind > 2) {
      tprintDebug("At {}, good size = {}\n", i, good_size);
    }
    // If we had enough good ones we can extend the start and keep looking.
    if (good_size >= barrier_size) {
      *start = i - step;
    }
  } while (good_size >= barrier_size);
}

// Assigns the given column_set_id to the given range.
void ColumnFinder::AssignColumnToRange(int column_set_id, int start, int end,
                                       int **column_set_costs, int *assigned_costs) {
  ColPartitionSet *column_set = column_sets_.at(column_set_id);
  for (int i = start; i < end; ++i) {
    assigned_costs[i] = column_set_costs[i][column_set_id];
    best_columns_[i] = column_set;
  }
}

// Computes the mean_column_gap_.
void ColumnFinder::ComputeMeanColumnGap(bool any_multi_column) {
  int total_gap = 0;
  int total_width = 0;
  int gap_samples = 0;
  int width_samples = 0;
  for (int i = 0; i < gridheight_; ++i) {
    ASSERT_HOST(best_columns_[i] != nullptr);
    best_columns_[i]->AccumulateColumnWidthsAndGaps(&total_width, &width_samples, &total_gap,
                                                    &gap_samples);
  }
  mean_column_gap_ = any_multi_column && gap_samples > 0
                         ? total_gap / gap_samples
                         : width_samples > 0 ? total_width / width_samples : 0;
}

//////// Functions that manipulate ColPartitions in the part_grid_ /////
//////// to split, merge, find margins, and find types.  //////////////

// Helper to delete all the deletable blobs on the list. Owned blobs are
// extracted from the list, but not deleted, leaving them owned by the owner().
static void ReleaseAllBlobsAndDeleteUnused(BLOBNBOX_LIST *blobs) {
  for (BLOBNBOX_IT blob_it(blobs); !blob_it.empty(); blob_it.forward()) {
    BLOBNBOX *blob = blob_it.extract();
    if (blob->owner() == nullptr) {
      delete blob;
    }
  }
}

// Hoovers up all un-owned blobs and deletes them.
// The rest get released from the block so the ColPartitions can pass
// ownership to the output blocks.
void ColumnFinder::ReleaseBlobsAndCleanupUnused(TO_BLOCK *block) {
  ReleaseAllBlobsAndDeleteUnused(&block->blobs);
  ReleaseAllBlobsAndDeleteUnused(&block->small_blobs);
  ReleaseAllBlobsAndDeleteUnused(&block->noise_blobs);
  ReleaseAllBlobsAndDeleteUnused(&block->large_blobs);
  ReleaseAllBlobsAndDeleteUnused(&image_bblobs_);
}

// Splits partitions that cross columns where they have nothing in the gap.
void ColumnFinder::GridSplitPartitions() {
  // Iterate the ColPartitions in the grid.
  GridSearch<ColPartition, ColPartition_CLIST, ColPartition_C_IT> gsearch(&part_grid_);
  gsearch.StartFullSearch();
  ColPartition *dont_repeat = nullptr;
  ColPartition *part;
  while ((part = gsearch.NextFullSearch()) != nullptr) {
    if (part->blob_type() < BRT_UNKNOWN || part == dont_repeat) {
      continue; // Only applies to text partitions.
    }
    ColPartitionSet *column_set = best_columns_[gsearch.GridY()];
    int first_col = -1;
    int last_col = -1;
    // Find which columns the partition spans.
    part->ColumnRange(resolution_, column_set, &first_col, &last_col);
    if (first_col > 0) {
      --first_col;
    }
    // Convert output column indices to physical column indices.
    first_col /= 2;
    last_col /= 2;
    // We will only consider cases where a partition spans two columns,
    // since a heading that spans more columns than that is most likely
    // genuine.
    if (last_col != first_col + 1) {
      continue;
    }
    // Set up a rectangle search x-bounded by the column gap and y by the part.
    int y = part->MidY();
    TBOX margin_box = part->bounding_box();
    bool debug = AlignedBlob::WithinTestRegion(2, margin_box.left(), margin_box.bottom());
    if (debug) {
      tprintDebug("Considering partition for GridSplit:");
      part->Print();
    }
    ColPartition *column = column_set->GetColumnByIndex(first_col);
    if (column == nullptr) {
      continue;
    }
    margin_box.set_left(column->RightAtY(y) + 2);
    column = column_set->GetColumnByIndex(last_col);
    if (column == nullptr) {
      continue;
    }
    margin_box.set_right(column->LeftAtY(y) - 2);
    // TODO(rays) Decide whether to keep rectangular filling or not in the
    // main grid and therefore whether we need a fancier search here.
    // Now run the rect search on the main blob grid.
    GridSearch<BLOBNBOX, BLOBNBOX_CLIST, BLOBNBOX_C_IT> rectsearch(this);
    if (debug) {
      tprintDebug("Searching box ({},{})->({},{})\n", margin_box.left(), margin_box.bottom(),
              margin_box.right(), margin_box.top());
      part->Print();
    }
    rectsearch.StartRectSearch(margin_box);
    BLOBNBOX *bbox;
    while ((bbox = rectsearch.NextRectSearch()) != nullptr) {
      if (bbox->bounding_box().overlap(margin_box)) {
        break;
      }
    }
    if (bbox == nullptr) {
      // There seems to be nothing in the hole, so split the partition.
      gsearch.RemoveBBox();
      int x_middle = (margin_box.left() + margin_box.right()) / 2;
      if (debug) {
        tprintDebug("Splitting part at {}:", x_middle);
        part->Print();
      }
      ColPartition *split_part = part->SplitAt(x_middle);
      if (split_part != nullptr) {
        if (debug) {
          tprintDebug("Split result:");
          part->Print();
          split_part->Print();
        }
        part_grid_.InsertBBox(true, true, split_part);
      } else {
        // Split had no effect
        if (debug) {
          tprintDebug("Split had no effect\n");
        }
        dont_repeat = part;
      }
      part_grid_.InsertBBox(true, true, part);
      gsearch.RepositionIterator();
    } else if (debug) {
      tprintDebug("Part cannot be split: blob ({},{})->({},{}) in column gap\n",
              bbox->bounding_box().left(), bbox->bounding_box().bottom(),
              bbox->bounding_box().right(), bbox->bounding_box().top());
    }
  }
}

// Merges partitions where there is vertical overlap, within a single column,
// and the horizontal gap is small enough.
void ColumnFinder::GridMergePartitions() {
  // Iterate the ColPartitions in the grid.
  GridSearch<ColPartition, ColPartition_CLIST, ColPartition_C_IT> gsearch(&part_grid_);
  gsearch.StartFullSearch();
  ColPartition *part;
  while ((part = gsearch.NextFullSearch()) != nullptr) {
    if (part->IsUnMergeableType()) {
      continue;
    }
    // Set up a rectangle search x-bounded by the column and y by the part.
    ColPartitionSet *columns = best_columns_[gsearch.GridY()];
    TBOX box = part->bounding_box();
    bool debug = AlignedBlob::WithinTestRegion(1, box.left(), box.bottom());
    if (debug) {
      tprintDebug("Considering part for merge at:");
      part->Print();
    }
    int y = part->MidY();
    ColPartition *left_column = columns->ColumnContaining(box.left(), y);
    ColPartition *right_column = columns->ColumnContaining(box.right(), y);
    if (left_column == nullptr || right_column != left_column) {
      if (debug) {
        tprintDebug("In different columns\n");
      }
      continue;
    }
    box.set_left(left_column->LeftAtY(y));
    box.set_right(right_column->RightAtY(y));
    // Now run the rect search.
    bool modified_box = false;
    GridSearch<ColPartition, ColPartition_CLIST, ColPartition_C_IT> rsearch(&part_grid_);
    rsearch.SetUniqueMode(true);
    rsearch.StartRectSearch(box);
    ColPartition *neighbour;

    while ((neighbour = rsearch.NextRectSearch()) != nullptr) {
      if (neighbour == part || neighbour->IsUnMergeableType()) {
        continue;
      }
      const TBOX &neighbour_box = neighbour->bounding_box();
      if (debug) {
        tprintDebug("Considering merge with neighbour at:");
        neighbour->Print();
      }
      if (neighbour_box.right() < box.left() || neighbour_box.left() > box.right()) {
        continue; // Not within the same column.
      }
      if (part->VSignificantCoreOverlap(*neighbour) && part->TypesMatch(*neighbour)) {
        // There is vertical overlap and the gross types match, but only
        // merge if the horizontal gap is small enough, as one of the
        // partitions may be a figure caption within a column.
        // If there is only one column, then the mean_column_gap_ is large
        // enough to allow almost any merge, by being the mean column width.
        const TBOX &part_box = part->bounding_box();
        // Don't merge if there is something else in the way. Use the margin
        // to decide, and check both to allow a bit of overlap.
        if (neighbour_box.left() > part->right_margin() &&
            part_box.right() < neighbour->left_margin()) {
          continue; // Neighbour is too far to the right.
        }
        if (neighbour_box.right() < part->left_margin() &&
            part_box.left() > neighbour->right_margin()) {
          continue; // Neighbour is too far to the left.
        }
        int h_gap = std::max(part_box.left(), neighbour_box.left()) -
                    std::min(part_box.right(), neighbour_box.right());
        if (h_gap < mean_column_gap_ * kHorizontalGapMergeFraction ||
            part_box.width() < mean_column_gap_ || neighbour_box.width() < mean_column_gap_) {
          if (debug) {
            tprintDebug("Running grid-based merge between:\n");
            part->Print();
            neighbour->Print();
          }
          rsearch.RemoveBBox();
          if (!modified_box) {
            // We are going to modify part, so remove it and re-insert it after.
            gsearch.RemoveBBox();
            rsearch.RepositionIterator();
            modified_box = true;
          }
          part->Absorb(neighbour, WidthCB());
        } else if (debug) {
          tprintDebug("Neighbour failed hgap test\n");
        }
      } else if (debug) {
        tprintDebug("Neighbour failed overlap or typesmatch test\n");
      }
    }
    if (modified_box) {
      // We modified the box of part, so re-insert it into the grid.
      // This does no harm in the current cell, as it already exists there,
      // but it needs to exist in all the cells covered by its bounding box,
      // or it will never be found by a full search.
      // Because the box has changed, it has to be removed first, otherwise
      // add_sorted may fail to keep a single copy of the pointer.
      part_grid_.InsertBBox(true, true, part);
      gsearch.RepositionIterator();
    }
  }
}

// Inserts remaining noise blobs into the most applicable partition if any.
// If there is no applicable partition, then the blobs are deleted.
void ColumnFinder::InsertRemainingNoise(TO_BLOCK *block) {
  BLOBNBOX_IT blob_it(&block->noise_blobs);
  for (blob_it.mark_cycle_pt(); !blob_it.cycled_list(); blob_it.forward()) {
    BLOBNBOX *blob = blob_it.data();
    if (blob->owner() != nullptr) {
      continue;
    }
    TBOX search_box(blob->bounding_box());
    bool debug = WithinTestRegion(2, search_box.left(), search_box.bottom());
    search_box.pad(gridsize(), gridsize());
    // Setup a rectangle search to find the best partition to merge with.
    ColPartitionGridSearch rsearch(&part_grid_);
    rsearch.SetUniqueMode(true);
    rsearch.StartRectSearch(search_box);
    ColPartition *part;
    ColPartition *best_part = nullptr;
    int best_distance = 0;
    while ((part = rsearch.NextRectSearch()) != nullptr) {
      if (part->IsUnMergeableType()) {
        continue;
      }
      int distance =
          projection_.DistanceOfBoxFromPartition(blob->bounding_box(), *part, denorm_, debug);
      if (best_part == nullptr || distance < best_distance) {
        best_part = part;
        best_distance = distance;
      }
    }
    if (best_part != nullptr &&
        best_distance < kMaxDistToPartSizeRatio * best_part->median_height()) {
      // Close enough to merge.
      if (debug) {
        tprintDebug("Adding noise blob with distance {}, thr={}:box:", best_distance,
                kMaxDistToPartSizeRatio * best_part->median_height());
        blob->bounding_box().print();
        tprintDebug("To partition:");
        best_part->Print();
      }
      part_grid_.RemoveBBox(best_part);
      best_part->AddBox(blob);
      part_grid_.InsertBBox(true, true, best_part);
      blob->set_owner(best_part);
      blob->set_flow(best_part->flow());
      blob->set_region_type(best_part->blob_type());
    } else {
      // Mark the blob for deletion.
      blob->set_region_type(BRT_NOISE);
    }
  }
  // Delete the marked blobs, clearing neighbour references.
  block->DeleteUnownedNoise();
}

// Helper makes a box from a horizontal line.
static TBOX BoxFromHLine(const TabVector *hline) {
  int top = std::max(hline->startpt().y(), hline->endpt().y());
  int bottom = std::min(hline->startpt().y(), hline->endpt().y());
  top += hline->mean_width();
  if (top == bottom) {
    if (bottom > 0) {
      --bottom;
    } else {
      ++top;
    }
  }
  return TBOX(hline->startpt().x(), bottom, hline->endpt().x(), top);
}

// Remove partitions that come from horizontal lines that look like
// underlines, but are not part of a table.
void ColumnFinder::GridRemoveUnderlinePartitions() {
  TabVector_IT hline_it(&horizontal_lines_);
  for (hline_it.mark_cycle_pt(); !hline_it.cycled_list(); hline_it.forward()) {
    TabVector *hline = hline_it.data();
    if (hline->intersects_other_lines()) {
      continue;
    }
    TBOX line_box = BoxFromHLine(hline);
    TBOX search_box = line_box;
    search_box.pad(0, line_box.height());
    ColPartitionGridSearch part_search(&part_grid_);
    part_search.SetUniqueMode(true);
    part_search.StartRectSearch(search_box);
    ColPartition *covered;
    bool touched_table = false;
    bool touched_text = false;
    ColPartition *line_part = nullptr;
    while ((covered = part_search.NextRectSearch()) != nullptr) {
      if (covered->type() == PT_TABLE) {
        touched_table = true;
        break;
      } else if (covered->IsTextType()) {
        // TODO(rays) Add a list of underline sections to ColPartition.
        int text_bottom = covered->median_bottom();
        if (line_box.bottom() <= text_bottom && text_bottom <= search_box.top()) {
          touched_text = true;
        }
      } else if (covered->blob_type() == BRT_HLINE && line_box.contains(covered->bounding_box()) &&
                 // not if same instance (identical to hline)
                 !TBOX(covered->bounding_box()).contains(line_box)) {
        line_part = covered;
      }
    }
    if (line_part != nullptr && !touched_table && touched_text) {
      part_grid_.RemoveBBox(line_part);
      delete line_part;
    }
  }
}

// Add horizontal line separators as partitions.
void ColumnFinder::GridInsertHLinePartitions() {
  TabVector_IT hline_it(&horizontal_lines_);
  for (hline_it.mark_cycle_pt(); !hline_it.cycled_list(); hline_it.forward()) {
    TabVector *hline = hline_it.data();
    TBOX line_box = BoxFromHLine(hline);
    ColPartition *part =
        ColPartition::MakeLinePartition(tesseract_, BRT_HLINE, vertical_skew_, line_box.left(),
                                        line_box.bottom(), line_box.right(), line_box.top());
    part->set_type(PT_HORZ_LINE);
    bool any_image = false;
    ColPartitionGridSearch part_search(&part_grid_);
    part_search.SetUniqueMode(true);
    part_search.StartRectSearch(line_box);
    ColPartition *covered;
    while ((covered = part_search.NextRectSearch()) != nullptr) {
      if (covered->IsImageType()) {
        any_image = true;
        break;
      }
    }
    if (!any_image) {
      part_grid_.InsertBBox(true, true, part);
    } else {
      delete part;
    }
  }
}

// Add horizontal line separators as partitions.
void ColumnFinder::GridInsertVLinePartitions() {
  TabVector_IT vline_it(dead_vectors());
  for (vline_it.mark_cycle_pt(); !vline_it.cycled_list(); vline_it.forward()) {
    TabVector *vline = vline_it.data();
    if (!vline->IsSeparator()) {
      continue;
    }
    int left = std::min(vline->startpt().x(), vline->endpt().x());
    int right = std::max(vline->startpt().x(), vline->endpt().x());
    right += vline->mean_width();
    if (left == right) {
      if (left > 0) {
        --left;
      } else {
        ++right;
      }
    }
    ColPartition *part = ColPartition::MakeLinePartition(tesseract_,
        BRT_VLINE, vertical_skew_, left, vline->startpt().y(), right, vline->endpt().y());
    part->set_type(PT_VERT_LINE);
    bool any_image = false;
    ColPartitionGridSearch part_search(&part_grid_);
    part_search.SetUniqueMode(true);
    part_search.StartRectSearch(part->bounding_box());
    ColPartition *covered;
    while ((covered = part_search.NextRectSearch()) != nullptr) {
      if (covered->IsImageType()) {
        any_image = true;
        break;
      }
    }
    if (!any_image) {
      part_grid_.InsertBBox(true, true, part);
    } else {
      delete part;
    }
  }
}

// For every ColPartition in the grid, sets its type based on position
// in the columns.
void ColumnFinder::SetPartitionTypes() {
  GridSearch<ColPartition, ColPartition_CLIST, ColPartition_C_IT> gsearch(&part_grid_);
  gsearch.StartFullSearch();
  ColPartition *part;
  while ((part = gsearch.NextFullSearch()) != nullptr) {
    part->SetPartitionType(resolution_, best_columns_[gsearch.GridY()]);
  }
}

// Only images remain with multiple types in a run of partners.
// Sets the type of all in the group to the maximum of the group.
void ColumnFinder::SmoothPartnerRuns() {
  // Iterate the ColPartitions in the grid.
  GridSearch<ColPartition, ColPartition_CLIST, ColPartition_C_IT> gsearch(&part_grid_);
  gsearch.StartFullSearch();
  ColPartition *part;
  while ((part = gsearch.NextFullSearch()) != nullptr) {
    ColPartition *partner = part->SingletonPartner(true);
    if (partner != nullptr) {
      if (partner->SingletonPartner(false) != part) {
        tprintDebug("Ooops! Partition:({} partners)", part->upper_partners()->length());
        part->Print();
        tprintDebug("has singleton partner:({} partners", partner->lower_partners()->length());
        partner->Print();
        tprintDebug("but its singleton partner is:");
        if (partner->SingletonPartner(false) == nullptr) {
          tprintDebug("NULL\n");
        } else {
          partner->SingletonPartner(false)->Print();
        }
      }
      ASSERT_HOST(partner->SingletonPartner(false) == part);
    } else if (part->SingletonPartner(false) != nullptr) {
      ColPartitionSet *column_set = best_columns_[gsearch.GridY()];
      int column_count = column_set->ColumnCount();
      part->SmoothPartnerRun(column_count * 2 + 1);
    }
  }
}

// Helper functions for TransformToBlocks.
// Add the part to the temp list in the correct order.
void ColumnFinder::AddToTempPartList(ColPartition *part, ColPartition_CLIST *temp_list) {
  int mid_y = part->MidY();
  ColPartition_C_IT it(temp_list);
  for (it.mark_cycle_pt(); !it.cycled_list(); it.forward()) {
    ColPartition *test_part = it.data();
    if (part->type() == PT_NOISE || test_part->type() == PT_NOISE) {
      continue; // Noise stays in sequence.
    }
    if (test_part == part->SingletonPartner(false)) {
      break; // Insert before its lower partner.
    }
    int neighbour_bottom = test_part->median_bottom();
    int neighbour_top = test_part->median_top();
    int neighbour_y = (neighbour_bottom + neighbour_top) / 2;
    if (neighbour_y < mid_y) {
      break; // part is above test_part so insert it.
    }
    if (!part->HOverlaps(*test_part) && !part->WithinSameMargins(*test_part)) {
      continue; // Incompatibles stay in order
    }
  }
  if (it.cycled_list()) {
    it.add_to_end(part);
  } else {
    it.add_before_stay_put(part);
  }
}

// Add everything from the temp list to the work_set assuming correct order.
void ColumnFinder::EmptyTempPartList(ColPartition_CLIST *temp_list, WorkingPartSet_LIST *work_set) {
  ColPartition_C_IT it(temp_list);
  while (!it.empty()) {
    it.extract()->AddToWorkingSet(bleft_, tright_, resolution_, &good_parts_, work_set);
    it.forward();
  }
}

// Transform the grid of partitions to the output blocks.
void ColumnFinder::TransformToBlocks(BLOCK_LIST *blocks, TO_BLOCK_LIST *to_blocks) {
  WorkingPartSet_LIST work_set;
  ColPartitionSet *column_set = nullptr;
  ColPartition_IT noise_it(&noise_parts_);
  // The temp_part_list holds a list of parts at the same grid y coord
  // so they can be added in the correct order. This prevents thin objects
  // like horizontal lines going before the text lines above them.
  ColPartition_CLIST temp_part_list;
  // Iterate the ColPartitions in the grid. It starts at the top
  GridSearch<ColPartition, ColPartition_CLIST, ColPartition_C_IT> gsearch(&part_grid_);
  gsearch.StartFullSearch();
  int prev_grid_y = -1;
  ColPartition *part;
  while ((part = gsearch.NextFullSearch()) != nullptr) {
    int grid_y = gsearch.GridY();
    if (grid_y != prev_grid_y) {
      EmptyTempPartList(&temp_part_list, &work_set);
      prev_grid_y = grid_y;
    }
    if (best_columns_[grid_y] != column_set) {
      column_set = best_columns_[grid_y];
      // Every line should have a non-null best column.
      ASSERT_HOST(column_set != nullptr);
      column_set->ChangeWorkColumns(bleft_, tright_, resolution_, &good_parts_, &work_set);
      if (textord_debug_tabfind > 0) {
        tprintDebug("Changed column groups at grid index {}, y={}\n", gsearch.GridY(),
                gsearch.GridY() * gridsize());
      }
    }
    if (part->type() == PT_NOISE) {
      noise_it.add_to_end(part);
    } else {
      AddToTempPartList(part, &temp_part_list);
    }
  }
  EmptyTempPartList(&temp_part_list, &work_set);
  // Now finish all working sets and transfer ColPartitionSets to block_sets.
  WorkingPartSet_IT work_it(&work_set);
  while (!work_it.empty()) {
    WorkingPartSet *working_set = work_it.extract();
    working_set->ExtractCompletedBlocks(bleft_, tright_, resolution_, &good_parts_, blocks,
                                        to_blocks);
    delete working_set;
    work_it.forward();
  }
}

// Helper reflects a list of blobs in the y-axis.
// Only reflects the BLOBNBOX bounding box. Not the blobs or outlines below.
static void ReflectBlobList(BLOBNBOX_LIST *bblobs) {
  BLOBNBOX_IT it(bblobs);
  for (it.mark_cycle_pt(); !it.cycled_list(); it.forward()) {
    it.data()->reflect_box_in_y_axis();
  }
}

// Reflect the blob boxes (but not the outlines) in the y-axis so that
// the blocks get created in the correct RTL order. Reflects the blobs
// in the input_block and the bblobs list.
// The reflection is undone in RotateAndReskewBlocks by
// reflecting the blocks themselves, and then recomputing the blob bounding
// boxes.
void ColumnFinder::ReflectForRtl(TO_BLOCK *input_block, BLOBNBOX_LIST *bblobs) {
  ReflectBlobList(bblobs);
  ReflectBlobList(&input_block->blobs);
  ReflectBlobList(&input_block->small_blobs);
  ReflectBlobList(&input_block->noise_blobs);
  ReflectBlobList(&input_block->large_blobs);
  // Update the denorm with the reflection.
  auto *new_denorm = new DENORM;
  new_denorm->SetupNormalization(nullptr, nullptr, denorm_, 0.0f, 0.0f, -1.0f, 1.0f, 0.0f, 0.0f);
  denorm_ = new_denorm;
}

// Helper fixes up blobs and cblobs to match the desired rotation,
// exploding multi-outline blobs back to single blobs and accumulating
// the bounding box widths and heights.
static void RotateAndExplodeBlobList(const FCOORD &blob_rotation, BLOBNBOX_LIST *bblobs,
                                     STATS *widths, STATS *heights) {
  BLOBNBOX_IT it(bblobs);
  for (it.mark_cycle_pt(); !it.cycled_list(); it.forward()) {
    BLOBNBOX *blob = it.data();
    C_BLOB *cblob = blob->cblob();
    C_OUTLINE_LIST *outlines = cblob->out_list();
    C_OUTLINE_IT ol_it(outlines);
    if (!outlines->singleton()) {
      // This blob has multiple outlines from CJK repair.
      // Explode the blob back into individual outlines.
      for (; !ol_it.empty(); ol_it.forward()) {
        C_OUTLINE *outline = ol_it.extract();
        BLOBNBOX *new_blob = BLOBNBOX::RealBlob(outline);
        // This blob will be revisited later since we add_after_stay_put here.
        // This means it will get rotated and have its width/height added to
        // the stats below.
        it.add_after_stay_put(new_blob);
      }
      it.extract();
      delete blob;
    } else {
      if (blob_rotation.x() != 1.0f || blob_rotation.y() != 0.0f) {
        cblob->rotate(blob_rotation);
      }
      blob->compute_bounding_box();
      widths->add(blob->bounding_box().width(), 1);
      heights->add(blob->bounding_box().height(), 1);
    }
  }
}

// Undo the deskew that was done in FindTabVectors, as recognition is done
// without correcting blobs or blob outlines for skew.
// Reskew the completed blocks to put them back to the original rotated coords
// that were created by CorrectOrientation.
// If the input_is_rtl, then reflect the blocks in the y-axis to undo the
// reflection that was done before FindTabVectors.
// Blocks that were identified as vertical text (relative to the rotated
// coordinates) are further rotated so the text lines are horizontal.
// blob polygonal outlines are rotated to match the position of the blocks
// that they are in, and their bounding boxes are recalculated to be accurate.
// Record appropriate inverse transformations and required
// classifier transformation in the blocks.
void ColumnFinder::RotateAndReskewBlocks(bool input_is_rtl, TO_BLOCK_LIST *blocks) {
  if (input_is_rtl) {
    // The skew is backwards because of the reflection.
    FCOORD tmp = deskew_;
    deskew_ = reskew_;
    reskew_ = tmp;
  }
  TO_BLOCK_IT it(blocks);
  int block_index = 1;
  for (it.mark_cycle_pt(); !it.cycled_list(); it.forward()) {
    TO_BLOCK *to_block = it.data();
    BLOCK *block = to_block->block;
    // Blocks are created on the deskewed blob outlines in TransformToBlocks()
    // so we need to reskew them back to page coordinates.
    if (input_is_rtl) {
      block->reflect_polygon_in_y_axis();
    }
    block->rotate(reskew_);
    // Copy the right_to_left flag to the created block.
    block->set_right_to_left(input_is_rtl);
    // Save the skew angle in the block for baseline computations.
    block->set_skew(reskew_);
    block->pdblk.set_index(block_index++);
    FCOORD blob_rotation = ComputeBlockAndClassifyRotation(block);
    // Rotate all the blobs if needed and recompute the bounding boxes.
    // Compute the block median blob width and height as we go.
    STATS widths(0, block->pdblk.bounding_box().width() - 1);
    STATS heights(0, block->pdblk.bounding_box().height() - 1);
    RotateAndExplodeBlobList(blob_rotation, &to_block->blobs, &widths, &heights);
    TO_ROW_IT row_it(to_block->get_rows());
    for (row_it.mark_cycle_pt(); !row_it.cycled_list(); row_it.forward()) {
      TO_ROW *row = row_it.data();
      RotateAndExplodeBlobList(blob_rotation, row->blob_list(), &widths, &heights);
    }
    block->set_median_size(static_cast<int>(widths.median() + 0.5),
                           static_cast<int>(heights.median() + 0.5));
    if (textord_debug_tabfind > 1) {
      tprintDebug("Block median size = ({}, {})\n", block->median_size().x(), block->median_size().y());
    }
  }

  auto &tables = uniqueInstance<std::vector<TessTable>>();
  for (TessTable &mt : tables) {
    mt.box.rotate_large(reskew_);
  }
}

// Computes the rotations for the block (to make textlines horizontal) and
// for the blobs (for classification) and sets the appropriate members
// of the given block.
// Returns the rotation that needs to be applied to the blobs to make
// them sit in the rotated block.
FCOORD ColumnFinder::ComputeBlockAndClassifyRotation(BLOCK *block) {
  // The text_rotation_ tells us the gross page text rotation that needs
  // to be applied for classification
  // TODO(rays) find block-level classify rotation by orientation detection.
  // In the mean time, assume that "up" for text printed in the minority
  // direction (PT_VERTICAL_TEXT) is perpendicular to the line of reading.
  // Accomplish this by zero-ing out the text rotation.  This covers the
  // common cases of image credits in documents written in Latin scripts
  // and page headings for predominantly vertically written CJK books.
  FCOORD classify_rotation(text_rotation_);
  FCOORD block_rotation(1.0f, 0.0f);
  if (block->pdblk.poly_block()->isA() == PT_VERTICAL_TEXT) {
    // Vertical text needs to be 90 degrees rotated relative to the rest.
    // If the rest has a 90 degree rotation already, use the inverse, making
    // the vertical text the original way up. Otherwise use 90 degrees
    // clockwise.
    if (rerotate_.x() == 0.0f) {
      block_rotation = rerotate_;
    } else {
      block_rotation = FCOORD(0.0f, -1.0f);
    }
    block->rotate(block_rotation);
    classify_rotation = FCOORD(1.0f, 0.0f);
  }
  block_rotation.rotate(rotation_);
  // block_rotation is now what we have done to the blocks. Now do the same
  // thing to the blobs, but save the inverse rotation in the block, as that
  // is what we need to DENORM back to the image coordinates.
  FCOORD blob_rotation(block_rotation);
  block_rotation.set_y(-block_rotation.y());
  block->set_re_rotation(block_rotation);
  block->set_classify_rotation(classify_rotation);
  if (textord_debug_tabfind > 0) {
    tprintDebug("Blk {}, type {} rerotation({}, {}), char({},{}), box:", block->pdblk.index(),
            block->pdblk.poly_block()->isA(), block->re_rotation().x(), block->re_rotation().y(),
            classify_rotation.x(), classify_rotation.y());
    block->pdblk.bounding_box().print();
  }
  return blob_rotation;
}

} // namespace tesseract.<|MERGE_RESOLUTION|>--- conflicted
+++ resolved
@@ -866,25 +866,14 @@
   // Assign a column set to each vertical grid position.
   // While there is an unassigned range, find its mode.
   int start, end;
-<<<<<<< HEAD
-  while (BiggestUnassignedRange(set_count, any_columns_possible, &start, &end)) {
+  while (BiggestUnassignedRange(set_count, improvement_possible, &start, &end)) {
     if (textord_debug_tabfind > 1) {
       tprintDebug("Biggest unassigned range = {}- {}\n", start, end);
     }
     // Find the modal column_set_id in the range.
-    int column_set_id = RangeModalColumnSet(column_set_costs, assigned_costs, start, end);
+    int column_set_id = RangeModalColumnSet(column_set_costs_multi, assigned_costs, start, end);
     if (textord_debug_tabfind > 1) {
       tprintDebug("Range modal column id = {}\n", column_set_id);
-=======
-  while (BiggestUnassignedRange(set_count, improvement_possible, &start, &end)) {
-    if (textord_debug_tabfind >= 2) {
-      tprintf("Biggest unassigned range = %d- %d\n", start, end);
-    }
-    // Find the modal column_set_id in the range.
-    int column_set_id = RangeModalColumnSet(column_set_costs_multi, assigned_costs, start, end);
-    if (textord_debug_tabfind >= 2) {
-      tprintf("Range modal column id = %d\n", column_set_id);
->>>>>>> 65c818ff
       column_sets_.at(column_set_id)->Print();
     }
     // Now find the longest run of the column_set_id in the range.
