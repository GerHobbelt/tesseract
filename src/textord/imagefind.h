///////////////////////////////////////////////////////////////////////
// File:        imagefind.h
// Description: Class to find image and drawing regions in an image
//              and create a corresponding list of empty blobs.
// Author:      Ray Smith
//
// (C) Copyright 2008, Google Inc.
// Licensed under the Apache License, Version 2.0 (the "License");
// you may not use this file except in compliance with the License.
// You may obtain a copy of the License at
// http://www.apache.org/licenses/LICENSE-2.0
// Unless required by applicable law or agreed to in writing, software
// distributed under the License is distributed on an "AS IS" BASIS,
// WITHOUT WARRANTIES OR CONDITIONS OF ANY KIND, either express or implied.
// See the License for the specific language governing permissions and
// limitations under the License.
//
///////////////////////////////////////////////////////////////////////

#ifndef TESSERACT_TEXTORD_IMAGEFIND_H_
#define TESSERACT_TEXTORD_IMAGEFIND_H_

#include "debugpixa.h"
#include "params.h"

#include <cstdint>

namespace tesseract {

class ColPartition;
class ColPartitionGrid;
class ColPartition_LIST;
class TabFind;
class TBOX;
class FCOORD;
class TO_BLOCK;
class ColPartitionGridSearch;
class TESS_API Tesseract;

<<<<<<< HEAD
=======
// globals
extern INT_VAR_H(textord_tabfind_show_images);

>>>>>>> d63aa73e
// The ImageFind class is a simple wrapper class that
// exposes the FindImages function and some useful helper functions.
class ImageFind {
public:
  ImageFind(Tesseract* tess);
  ~ImageFind() = default;

  // Finds image regions within the BINARY source pix (page image) and returns
  // the image regions as a mask image.
  // The returned pix may be nullptr, meaning no images found.
  // If not nullptr, it must be PixDestroyed by the caller.
  // If textord_tabfind_show_images, debug images are appended to pixa_debug.
  Image FindImages(Image pix);

  // Given an input pix, and a bounding rectangle, the sides of the rectangle
  // are shrunk inwards until they bound any black pixels found within the
  // original rectangle. Returns false if the rectangle contains no black
  // pixels at all.
  bool BoundsWithinRect(Image pix, int *x_start, int *y_start, int *x_end, int *y_end);

  // Given a point in 3-D (RGB) space, returns the squared Euclidean distance
  // of the point from the given line, defined by a pair of points in the 3-D
  // (RGB) space, line1 and line2.
  double ColorDistanceFromLine(const uint8_t *line1, const uint8_t *line2,
                                      const uint8_t *point);

  // Returns true if there are no black pixels in between the boxes.
  // The im_box must represent the bounding box of the pix in tesseract
  // coordinates, which may be negative, due to rotations to make the textlines
  // horizontal. The boxes are rotated by rotation, which should undo such
  // rotations, before mapping them onto the pix.
  bool BlankImageInBetween(const TBOX &box1, const TBOX &box2, const TBOX &im_box,
                                  const FCOORD &rotation, Image pix);

  // Returns the number of pixels in box in the pix.
  // The im_box must represent the bounding box of the pix in tesseract
  // coordinates, which may be negative, due to rotations to make the textlines
  // horizontal. The boxes are rotated by rotation, which should undo such
  // rotations, before mapping them onto the pix.
  int CountPixelsInRotatedBox(TBOX box, const TBOX &im_box, const FCOORD &rotation,
                                     Image pix);

  // Locates all the image partitions in the part_grid, that were found by a
  // previous call to FindImagePartitions, marks them in the image_mask,
  // removes them from the grid, and deletes them. This makes it possible to
  // call FindImagePartitions again to produce less broken-up and less
  // overlapping image partitions.
  // rerotation specifies how to rotate the partition coords to match
  // the image_mask, since this function is used after orientation correction.
  void TransferImagePartsToImageMask(const FCOORD &rerotation, ColPartitionGrid *part_grid,
                                            Image image_mask);

  // Runs a CC analysis on the image_pix mask image, and creates
  // image partitions from them, cutting out strong text, and merging with
  // nearby image regions such that they don't interfere with text.
  // Rotation and rerotation specify how to rotate image coords to match
  // the blob and partition coords and back again.
  // The input/output part_grid owns all the created partitions, and
  // the partitions own all the fake blobs that belong in the partitions.
  // Since the other blobs in the other partitions will be owned by the block,
  // ColPartitionGrid::ReTypeBlobs must be called afterwards to fix this
  // situation and collect the image blobs.
  void FindImagePartitions(Image image_pix, const FCOORD &rotation, const FCOORD &rerotation,
                                  TO_BLOCK *block, TabFind *tab_grid, 
                                  ColPartitionGrid *part_grid, ColPartition_LIST *big_parts);

protected:
  // Generates a Boxa, Pixa pair from the input binary (image mask) pix,
  // analogous to pixConnComp, except that connected components which are nearly
  // rectangular are replaced with solid rectangles.
  // The returned boxa, pixa may be nullptr, meaning no images found.
  // If not nullptr, they must be destroyed by the caller.
  // Resolution of pix should match the source image (Tesseract::pix_binary_)
  // so the output coordinate systems match.
  void ConnCompAndRectangularize(Image pix, Boxa** boxa, Pixa** pixa);

  // The box given by slice contains some black pixels, but not necessarily
  // over the whole box. Shrink the x bounds of slice, but not the y bounds
  // until there is at least one black pixel in the outermost columns.
  // rotation, rerotation, pix and im_box are defined in the large comment above.
  void AttemptToShrinkBox(const FCOORD& rotation, const FCOORD& rerotation, const TBOX& im_box,
                                 Image pix, TBOX* slice);

  // The meat of cutting a polygonal image around text.
  // This function covers the general case of cutting a box out of a box
  // as shown:
  // Input                               Output
  // ------------------------------      ------------------------------
  // |   Single input partition   |      | 1 Cut up output partitions |
  // |                            |      ------------------------------
  // |         ----------         |      ---------           ----------
  // |         |  box   |         |      |   2   |   box     |    3   |
  // |         |        |         |      |       |  is cut   |        |
  // |         ----------         |      ---------   out     ----------
  // |                            |      ------------------------------
  // |                            |      |   4                        |
  // ------------------------------      ------------------------------
  // In the context that this function is used, at most 3 of the above output
  // boxes will be created, as the overlapping box is never contained by the
  // input.
  // The above cutting operation is executed for each element of part_list that
  // is overlapped by the input box. Each modified ColPartition is replaced
  // in place in the list by the output of the cutting operation in the order
  // shown above, so iff no holes are ever created, the output will be in
  // top-to-bottom order, but in extreme cases, hole creation is possible.
  // In such cases, the output order may cause strange block polygons.
  // rotation, rerotation, pix and im_box are defined in the large comment above.
  void CutChunkFromParts(const TBOX& box, const TBOX& im_box, const FCOORD& rotation,
                                const FCOORD& rerotation, Image pix, ColPartition_LIST* part_list);


  // Starts with the bounding box of the image component and cuts it up
  // so that it doesn't intersect text where possible.
  // Strong fully contained horizontal text is marked as text on image,
  // and does not cause a division of the image.
  // For more detail see the large comment above on cutting polygonal images
  // from a rectangle.
  // rotation, rerotation, pix and im_box are defined in the large comment above.
  void DivideImageIntoParts(const TBOX& im_box, const FCOORD& rotation,
                                   const FCOORD& rerotation, Image pix,
                                   ColPartitionGridSearch* rectsearch, ColPartition_LIST* part_list);

  // The meat of joining fragmented images and consuming ColPartitions of
  // uncertain type.
  // *part_ptr is an input/output BRT_RECTIMAGE ColPartition that is to be
  // expanded to consume overlapping and nearby ColPartitions of uncertain type
  // and other BRT_RECTIMAGE partitions, but NOT to be expanded beyond
  // max_image_box. *part_ptr is NOT in the part_grid.
  // rectsearch is already constructed on the part_grid, and is used for
  // searching for overlapping and nearby ColPartitions.
  // ExpandImageIntoParts is called iteratively until it returns false. Each
  // time it absorbs the nearest non-contained candidate, and everything that
  // is fully contained within part_ptr's bounding box.
  // TODO(rays) what if it just eats everything inside max_image_box in one go?
  bool ExpandImageIntoParts(const TBOX& max_image_box, ColPartitionGridSearch* rectsearch,
                                   ColPartitionGrid* part_grid, ColPartition** part_ptr);

private:
  Tesseract* tesseract_;   // reference to the driving tesseract instance
};

} // namespace tesseract.

#endif // TESSERACT_TEXTORD_LINEFIND_H_<|MERGE_RESOLUTION|>--- conflicted
+++ resolved
@@ -37,12 +37,9 @@
 class ColPartitionGridSearch;
 class TESS_API Tesseract;
 
-<<<<<<< HEAD
-=======
 // globals
 extern INT_VAR_H(textord_tabfind_show_images);
 
->>>>>>> d63aa73e
 // The ImageFind class is a simple wrapper class that
 // exposes the FindImages function and some useful helper functions.
 class ImageFind {
