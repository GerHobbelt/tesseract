///////////////////////////////////////////////////////////////////////
// File:        linefind.cpp
// Description: Class to find vertical lines in an image and create
//              a corresponding list of empty blobs.
// Author:      Ray Smith
//
// (C) Copyright 2008, Google Inc.
// Licensed under the Apache License, Version 2.0 (the "License");
// you may not use this file except in compliance with the License.
// You may obtain a copy of the License at
// http://www.apache.org/licenses/LICENSE-2.0
// Unless required by applicable law or agreed to in writing, software
// distributed under the License is distributed on an "AS IS" BASIS,
// WITHOUT WARRANTIES OR CONDITIONS OF ANY KIND, either express or implied.
// See the License for the specific language governing permissions and
// limitations under the License.
//
///////////////////////////////////////////////////////////////////////

#ifdef HAVE_TESSERACT_CONFIG_H
#  include "config_auto.h"
#endif

#include "alignedblob.h"
#include "blobbox.h"
#include "crakedge.h" // for CRACKEDGE
#include "edgblob.h"
#include "linefind.h"
#include "tabvector.h"
#include "tesseractclass.h"


#include <algorithm>

#if defined(HAVE_MUPDF)
#include "mupdf/helpers/dir.h"
#include "mupdf/assertions.h"
#endif

namespace tesseract {

/// Denominator of resolution makes max pixel width to allow thin lines.
const float kThinLineFraction = 20;
/// Denominator of resolution makes min pixels to demand line lengths to be.
const float kMinLineLengthFraction = 4;
/// Spacing of cracks across the page to break up tall vertical lines.
const int kCrackSpacing = 100;
/// Grid size used by line finder. Not very critical.
const int kLineFindGridSize = 50;
// Min width of a line in pixels to be considered thick.
const int kMinThickLineWidth = 12;
// Max size of line residue. (The pixels that fail the long thin opening, and
// therefore don't make it to the candidate line mask, but are nevertheless
// part of the line.)
const int kMaxLineResidue = 6;
// Min length in inches of a line segment that exceeds kMinThickLineWidth in
// thickness. (Such lines shouldn't break by simple image degradation.)
const float kThickLengthMultiple = 0.75;
// Max fraction of line box area that can be occupied by non-line pixels.
const float kMaxNonLineDensity = 0.25;
// Max height of a music stave in inches.
const float kMaxStaveHeight = 1.0;
// Minimum fraction of pixels in a music rectangle connected to the staves.
const double kMinMusicPixelFraction = 0.75;
// Reduction factor from line width to dilate/erode brick kernel size
const float kClosingBrickToLineWidthFraction = 2.0;  // original: 3;
const float kOpenBrickToClosingBrickFraction = 1.5;

LineFinder::LineFinder(Tesseract* tess) :
  tesseract_(tess) {
  ASSERT0(tess != nullptr);
}

// Erases the unused blobs from the line_pix image, taking into account
// whether this was a horizontal or vertical line set.
static void RemoveUnusedLineSegments(bool horizontal_lines, BLOBNBOX_LIST *line_bblobs,
                                     Image line_pix) {
  int height = pixGetHeight(line_pix);
  BLOBNBOX_IT bbox_it(line_bblobs);
  for (bbox_it.mark_cycle_pt(); !bbox_it.cycled_list(); bbox_it.forward()) {
    BLOBNBOX *blob = bbox_it.data();
    if (blob->left_tab_type() != TT_VLINE) {
      const TBOX &box = blob->bounding_box();
      Box *pixbox = nullptr;
      if (horizontal_lines) {
        // Horizontal lines are in tess format and also have x and y flipped
        // (to use FindVerticalAlignment) so we have to flip x and y and then
        // convert to Leptonica by height - flipped x (ie the right edge).
        // See GetLineBoxes for more explanation.
        pixbox = boxCreate(box.bottom(), height - box.right(), box.height(), box.width());
      } else {
        // For vertical lines, just flip upside-down to convert to Leptonica.
        // The y position of the box in Leptonica terms is the distance from
        // the top of the image to the top of the box.
        pixbox = boxCreate(box.left(), height - box.top(), box.width(), box.height());
      }
      pixClearInRect(line_pix, pixbox);
      boxDestroy(&pixbox);
    }
  }
}

// Helper subtracts the line_pix image from the src_pix, and removes residue
// as well by removing components that touch the line, but are not in the
// non_line_pix mask. It is assumed that the non_line_pix mask has already
// been prepared to required accuracy.
static void SubtractLinesAndResidue(Image line_pix, Image non_line_pix,
                                    Image src_pix) {
  // First remove the lines themselves.
  pixSubtract(src_pix, src_pix, line_pix);
  // Subtract the non-lines from the image to get the residue.
  Image residue_pix = pixSubtract(nullptr, src_pix, non_line_pix);
  // Dilate the lines so they touch the residue.
  Image fat_line_pix = pixDilateBrick(nullptr, line_pix, 3, 3);
  // Seed fill the fat lines to get all the residue.
  pixSeedfillBinary(fat_line_pix, fat_line_pix, residue_pix, 8);
  // Subtract the residue from the original image.
  pixSubtract(src_pix, src_pix, fat_line_pix);
  fat_line_pix.destroy();
  residue_pix.destroy();
}

// Returns the maximum strokewidth in the given binary image by doubling
// the maximum of the distance function.
static int MaxStrokeWidth(Image pix) {
  Image dist_pix = pixDistanceFunction(pix, 4, 8, L_BOUNDARY_BG);
  int width = pixGetWidth(dist_pix);
  int height = pixGetHeight(dist_pix);
  int wpl = pixGetWpl(dist_pix);
  l_uint32 *data = pixGetData(dist_pix);
  // Find the maximum value in the distance image.
  int max_dist = 0;
  for (int y = 0; y < height; ++y) {
    for (int x = 0; x < width; ++x) {
      int pixel = GET_DATA_BYTE(data, x);
      if (pixel > max_dist) {
        max_dist = pixel;
      }
    }
    data += wpl;
  }
  dist_pix.destroy();
  return max_dist * 2;
}

// Returns the number of components in the intersection_pix touched by line_box.
static int NumTouchingIntersections(Box *line_box, Image intersection_pix) {
  if (intersection_pix == nullptr) {
    return 0;
  }
  Image rect_pix = pixClipRectangle(intersection_pix, line_box, nullptr);
  Boxa *boxa = pixConnComp(rect_pix, nullptr, 8);
  rect_pix.destroy();
  if (boxa == nullptr) {
    return false;
  }
  int result = boxaGetCount(boxa);
  boxaDestroy(&boxa);
  return result;
}

// Returns the number of black pixels found in the box made by adding the line
// width to both sides of the line bounding box. (Increasing the smallest
// dimension of the bounding box.)
static int CountPixelsAdjacentToLine(int line_width, Box *line_box, Image nonline_pix) {
  l_int32 x, y, box_width, box_height;
  boxGetGeometry(line_box, &x, &y, &box_width, &box_height);
  if (box_width > box_height) {
    // horizontal line.
    int bottom = std::min(pixGetHeight(nonline_pix), y + box_height + line_width);
    y = std::max(0, y - line_width);
    box_height = bottom - y;
  } else {
    // Vertical line.
    int right = std::min(pixGetWidth(nonline_pix), x + box_width + line_width);
    x = std::max(0, x - line_width);
    box_width = right - x;
  }
  Box *box = boxCreate(x, y, box_width, box_height);
  Image rect_pix = pixClipRectangle(nonline_pix, box, nullptr);
  boxDestroy(&box);
  l_int32 result;
  pixCountPixels(rect_pix, &result, nullptr);
  rect_pix.destroy();
  return result;
}

// Helper erases false-positive line segments from the input/output line_pix.
// 1. Since thick lines shouldn't really break up, we can eliminate some false
//    positives by marking segments that are at least kMinThickLineWidth
//    thickness, yet have a length less than min_thick_length.
// 2. Lines that don't have at least 2 intersections with other lines and have
//    a lot of neighbouring non-lines are probably not lines (perhaps arabic
//    or Hindi words, or underlines.)
// Bad line components are erased from line_pix.
// Returns the number of remaining connected components.
static int FilterFalsePositives(int resolution, Image nonline_pix, Image intersection_pix,
                                Image line_pix) {
  int min_thick_length = round(resolution * kThickLengthMultiple);
  Pixa *pixa = nullptr;
  Boxa *boxa = pixConnComp(line_pix, &pixa, 8);
  // Iterate over the boxes to remove false positives.
  int nboxes = boxaGetCount(boxa);
  int remaining_boxes = nboxes;
  for (int i = 0; i < nboxes; ++i) {
    Box *box = boxaGetBox(boxa, i, L_CLONE);
    l_int32 x, y, box_width, box_height;
    boxGetGeometry(box, &x, &y, &box_width, &box_height);
    Image comp_pix = pixaGetPix(pixa, i, L_CLONE);
    int max_width = MaxStrokeWidth(comp_pix);
    comp_pix.destroy();
    bool bad_line = false;
    // If the length is too short to stand-alone as a line, and the box width
    // is thick enough, and the stroke width is thick enough it is bad.
    if (box_width >= kMinThickLineWidth && box_height >= kMinThickLineWidth &&
        box_width < min_thick_length && box_height < min_thick_length &&
        max_width > kMinThickLineWidth) {
      // Too thick for the length.
      bad_line = true;
    }
    if (!bad_line && (NumTouchingIntersections(box, intersection_pix) < 2)) {
      // Test non-line density near the line.
      int nonline_count = CountPixelsAdjacentToLine(max_width, box, nonline_pix);
      if (nonline_count > box_height * box_width * kMaxNonLineDensity) {
        bad_line = true;
      }
    }
    if (bad_line) {
      // Not a good line.
      pixClearInRect(line_pix, box);
      --remaining_boxes;
    }
    boxDestroy(&box);
  }
  pixaDestroy(&pixa);
  boxaDestroy(&boxa);
  return remaining_boxes;
}

// Converts the Boxa array to a list of C_BLOB, getting rid of severely
// overlapping outlines and those that are children of a bigger one.
// The output is a list of C_BLOBs that are owned by the list.
// The C_OUTLINEs in the C_BLOBs contain no outline data - just empty
// bounding boxes. The Boxa is consumed and destroyed.
static void ConvertBoxaToBlobs(int image_width, int image_height, Boxa **boxes,
                               C_BLOB_LIST *blobs) {
  C_OUTLINE_LIST outlines;
  C_OUTLINE_IT ol_it = &outlines;
  // Iterate the boxes to convert to outlines.
  int nboxes = boxaGetCount(*boxes);
  for (int i = 0; i < nboxes; ++i) {
    l_int32 x, y, width, height;
    boxaGetBoxGeometry(*boxes, i, &x, &y, &width, &height);
    // Make a C_OUTLINE from the leptonica box. This is a bit of a hack,
    // as there is no outline, just a bounding box, but with some very
    // small changes to coutln.cpp, it works nicely.
    ICOORD top_left(x, y);
    ICOORD bot_right(x + width, y + height);
    CRACKEDGE startpt;
    startpt.pos = top_left;
    auto *outline = new C_OUTLINE(&startpt, top_left, bot_right, 0);
    ol_it.add_after_then_move(outline);
  }
  // Use outlines_to_blobs to convert the outlines to blobs and find
  // overlapping and contained objects. The output list of blobs in the block
  // has all the bad ones filtered out and deleted.
  BLOCK block;
  ICOORD page_tl(0, 0);
  ICOORD page_br(image_width, image_height);
  outlines_to_blobs(&block, page_tl, page_br, &outlines);
  // Transfer the created blobs to the output list.
  C_BLOB_IT blob_it(blobs);
  blob_it.add_list_after(block.blob_list());
  // The boxes aren't needed any more.
  boxaDestroy(boxes);
}

// Returns a list of boxes corresponding to the candidate line segments. Sets
// the line_crossings member of the boxes so we can later determine the number
// of intersections touched by a full line.
static void GetLineBoxes(bool horizontal_lines, Image pix_lines, Image pix_intersections,
                         C_BLOB_LIST *line_cblobs, BLOBNBOX_LIST *line_bblobs) {
  // Put a single pixel crack in every line at an arbitrary spacing,
  // so they break up and the bounding boxes can be used to get the
  // direction accurately enough without needing outlines.
  int wpl = pixGetWpl(pix_lines);
  int width = pixGetWidth(pix_lines);
  int height = pixGetHeight(pix_lines);
  l_uint32 *data = pixGetData(pix_lines);
  if (horizontal_lines) {
    for (int y = 0; y < height; ++y, data += wpl) {
      for (int x = kCrackSpacing; x < width; x += kCrackSpacing) {
        CLEAR_DATA_BIT(data, x);
      }
    }
  } else {
    for (int y = kCrackSpacing; y < height; y += kCrackSpacing) {
      memset(data + wpl * y, 0, wpl * sizeof(*data));
    }
  }
  // Get the individual connected components
  Boxa *boxa = pixConnComp(pix_lines, nullptr, 8);
  ConvertBoxaToBlobs(width, height, &boxa, line_cblobs);
  // Make the BLOBNBOXes from the C_BLOBs.
  C_BLOB_IT blob_it(line_cblobs);
  BLOBNBOX_IT bbox_it(line_bblobs);
  for (blob_it.mark_cycle_pt(); !blob_it.cycled_list(); blob_it.forward()) {
    C_BLOB *cblob = blob_it.data();
    auto *bblob = new BLOBNBOX(cblob);
    bbox_it.add_to_end(bblob);
    // Determine whether the line segment touches two intersections.
    const TBOX &bbox = bblob->bounding_box();
    Box *box = boxCreate(bbox.left(), bbox.bottom(), bbox.width(), bbox.height());
    bblob->set_line_crossings(NumTouchingIntersections(box, pix_intersections));
    boxDestroy(&box);
    // Transform the bounding box prior to finding lines. To save writing
    // two line finders, flip x and y for horizontal lines and re-use the
    // tab-stop detection code. For vertical lines we still have to flip the
    // y-coordinates to switch from leptonica coords to tesseract coords.
    if (horizontal_lines) {
      // Note that we have Leptonica coords stored in a Tesseract box, so that
      // bbox.bottom(), being the MIN y coord, is actually the top, so to get
      // back to Leptonica coords in RemoveUnusedLineSegments, we have to
      // use height - box.right() as the top, which looks very odd.
      TBOX new_box(height - bbox.top(), bbox.left(), height - bbox.bottom(), bbox.right());
      bblob->set_bounding_box(new_box);
    } else {
      TBOX new_box(bbox.left(), height - bbox.top(), bbox.right(), height - bbox.bottom());
      bblob->set_bounding_box(new_box);
    }
  }
}

// Finds vertical lines in the given list of BLOBNBOXes. bleft and tright
// are the bounds of the image on which the input line_bblobs were found.
// The input line_bblobs list is const really.
// The output vertical_x and vertical_y are the total of all the vectors.
// The output list of TabVector makes no reference to the input BLOBNBOXes.
void LineFinder::FindLineVectors(const ICOORD &bleft, const ICOORD &tright,
                            BLOBNBOX_LIST *line_bblobs, int *vertical_x, int *vertical_y,
                            TabVector_LIST *vectors, bool vertical_search) {
  BLOBNBOX_IT bbox_it(line_bblobs);
  int b_count = 0;
  // Put all the blobs into the grid to find the lines, and move the blobs
  // to the output lists.
  AlignedBlob blob_grid(tesseract_, kLineFindGridSize, bleft, tright);
  for (bbox_it.mark_cycle_pt(); !bbox_it.cycled_list(); bbox_it.forward()) {
    BLOBNBOX *bblob = bbox_it.data();
    bblob->set_left_tab_type(TT_MAYBE_ALIGNED);
    bblob->set_left_rule(bleft.x());
    bblob->set_right_rule(tright.x());
    bblob->set_left_crossing_rule(bleft.x());
    bblob->set_right_crossing_rule(tright.x());
    blob_grid.InsertBBox(false, true, bblob);
    ++b_count;
  }
  if (b_count == 0) {
    return;
  }

  // Search the entire grid, looking for vertical line vectors.
  BlobGridSearch lsearch(&blob_grid);
  BLOBNBOX *bbox;
  TabVector_IT vector_it(vectors);
  *vertical_x = 0;
  *vertical_y = 1;
  lsearch.StartFullSearch();
  while ((bbox = lsearch.NextFullSearch()) != nullptr) {
    if (bbox->left_tab_type() == TT_MAYBE_ALIGNED) {
      const TBOX &box = bbox->bounding_box();
      if (AlignedBlob::WithinTestRegion(2, box.left(), box.bottom())) {
        tprintDebug("Finding line vector starting at bbox ({},{})\n", box.left(), box.bottom());
      }
      AlignedBlobParams align_params(*vertical_x, *vertical_y, box.width());
      if (!vertical_search)
        align_params.max_v_gap *= 3;
      TabVector *vector =
          blob_grid.FindVerticalAlignment(align_params, bbox, vertical_x, vertical_y);
      if (vector != nullptr) {
        vector->Freeze();
        vector_it.add_to_end(vector);
      }
    }
  }
}

// Returns a Pix music mask if music is detected.
// Any vertical line that has at least 5 intersections in sufficient density
// is taken to be a bar. Bars are used as a seed and the entire touching
// component is added to the output music mask and subtracted from the lines.
// Returns nullptr and does minimal work if no music is found.
static Image FilterMusic(int resolution, Image pix_closed, Image pix_vline, Image pix_hline,
                        bool &v_empty, bool &h_empty) {
  float max_stave_height = resolution * kMaxStaveHeight;
  Image intersection_pix = pix_vline & pix_hline;
  Boxa *boxa = pixConnComp(pix_vline, nullptr, 8);
  // Iterate over the boxes to find music bars.
  int nboxes = boxaGetCount(boxa);
  Image music_mask = nullptr;
  for (int i = 0; i < nboxes; ++i) {
    Box *box = boxaGetBox(boxa, i, L_CLONE);
    l_int32 x, y, box_width, box_height;
    boxGetGeometry(box, &x, &y, &box_width, &box_height);
    int joins = NumTouchingIntersections(box, intersection_pix);
    // Test for the join density being at least 5 per max_stave_height,
    // i.e. (joins-1)/box_height >= (5-1)/max_stave_height.
    //
    // TODO: adjust comparison now that I've turned this into a float expresion instead of int [GHo]
    if (joins >= 5 && (joins - 1) * max_stave_height >= 4 * box_height) {
      // This is a music bar. Add to the mask.
      if (music_mask == nullptr) {
        music_mask = pixCreate(pixGetWidth(pix_vline), pixGetHeight(pix_vline), 1);
      }
      pixSetInRect(music_mask, box);
    }
    boxDestroy(&box);
  }
  boxaDestroy(&boxa);
  intersection_pix.destroy();
  if (music_mask != nullptr) {
    // The mask currently contains just the bars. Use the mask as a seed
    // and the pix_closed as the mask for a seedfill to get all the
    // intersecting staves.
    pixSeedfillBinary(music_mask, music_mask, pix_closed, 8);
    // Filter out false positives. CCs in the music_mask should be the vast
    // majority of the pixels in their bounding boxes, as we expect just a
    // tiny amount of text, a few phrase marks, and crescendo etc left.
    Boxa *boxa = pixConnComp(music_mask, nullptr, 8);
    // Iterate over the boxes to find music components.
    int nboxes = boxaGetCount(boxa);
    for (int i = 0; i < nboxes; ++i) {
      Box *box = boxaGetBox(boxa, i, L_CLONE);
      Image rect_pix = pixClipRectangle(music_mask, box, nullptr);
      l_int32 music_pixels;
      pixCountPixels(rect_pix, &music_pixels, nullptr);
      rect_pix.destroy();
      rect_pix = pixClipRectangle(pix_closed, box, nullptr);
      l_int32 all_pixels;
      pixCountPixels(rect_pix, &all_pixels, nullptr);
      rect_pix.destroy();
      if (music_pixels < kMinMusicPixelFraction * all_pixels) {
        // False positive. Delete from the music mask.
        pixClearInRect(music_mask, box);
      }
      boxDestroy(&box);
    }
    boxaDestroy(&boxa);
    if (music_mask.isZero()) {
      music_mask.destroy();
    } else {
      pixSubtract(pix_vline, pix_vline, music_mask);
      pixSubtract(pix_hline, pix_hline, music_mask);
      // We may have deleted all the lines
      v_empty = pix_vline.isZero();
      h_empty = pix_hline.isZero();
    }
  }
  return music_mask;
}

// Most of the heavy lifting of line finding. Given src_pix and its separate
// resolution, returns image masks:
// pix_vline           candidate vertical lines.
// pix_non_vline       pixels that didn't look like vertical lines.
// pix_hline           candidate horizontal lines.
// pix_non_hline       pixels that didn't look like horizontal lines.
// pix_intersections   pixels where vertical and horizontal lines meet.
// pix_music_mask      candidate music staves.
// This function promises to initialize all the output (2nd level) pointers,
// but any of the returns that are empty will be nullptr on output.
// None of the input (1st level) pointers may be nullptr except
// pix_music_mask, which will disable music detection.
void LineFinder::GetLineMasks(int resolution, Image src_pix, Image *pix_vline, Image *pix_non_vline,
                         Image *pix_hline, Image *pix_non_hline, Image *pix_intersections,
                         Image *pix_music_mask) {
  Image pix_closed = nullptr;
  Image pix_hollow = nullptr;

  float max_line_width = resolution / kThinLineFraction;
  float min_line_length = resolution / kMinLineLengthFraction;
  float brick_base_size = max_line_width / kClosingBrickToLineWidthFraction;
  int closing_brick = round(brick_base_size);
  int open_brick = round(brick_base_size / kOpenBrickToClosingBrickFraction);
  int h_v_line_brick_size = round(min_line_length);
  if (tesseract_->debug_line_finding) {
    tprintDebug("Image resolution = {}, max line width = {} (<={}/{}), min length = {} (<={}/{}), brick hole base size = {}, closing-brick hole size = {}, opening-brick hole size = {}, h+v line brick size = {}\n", resolution,
        max_line_width, resolution, kThinLineFraction,
        min_line_length, resolution, kMinLineLengthFraction,
        brick_base_size,
        closing_brick, open_brick, h_v_line_brick_size);
  }

<<<<<<< HEAD
  if (tesseract_->debug_line_finding || verbose_process) {
    tprintDebug("PROCESS:"
    " Close up small holes (size <= {}px) in the image, making it less likely that false alarms are found"
    " in thickened text (as it will become more solid) and also smoothing over"
    " some line breaks and nicks in the edges of the lines.\n",
    closing_brick);
  }
  pix_closed = pixCloseBrick(nullptr, src_pix, closing_brick, closing_brick);
  if (tesseract_->debug_line_finding) {
    tesseract_->AddPixDebugPage(pix_closed, fmt::format("get line masks : closed brick : closing up small holes (size <= {}px)", closing_brick));
  }
  if (tesseract_->debug_line_finding || verbose_process) {
    tprintDebug("PROCESS:"
      " Open up the image with a big box to detect solid areas, which can then be"
      " subtracted. This is very generous and will leave in even quite wide"
      " lines. (max_line_width = {})\n",
      max_line_width);
  }
  Image pix_solid = pixOpenBrick(nullptr, pix_closed, open_brick, open_brick);
  if (tesseract_->debug_line_finding) {
    tesseract_->AddPixDebugPage(pix_solid, fmt::format("get line masks : open brick : opening up with a big box to detect solid areas (open_brick size = {})", open_brick));
  }
  pix_hollow = pixSubtract(nullptr, pix_closed, pix_solid);
=======
// only use opencl if compiled w/ OpenCL and selected device is opencl
#ifdef USE_OPENCL
  if (OpenclDevice::selectedDeviceIsOpenCL()) {
    // OpenCL pixGetLines Operation
    int clStatus =
        OpenclDevice::initMorphCLAllocations(pixGetWpl(src_pix), pixGetHeight(src_pix), src_pix);
    bool getpixclosed = pix_music_mask != nullptr;
    OpenclDevice::pixGetLinesCL(nullptr, src_pix, pix_vline, pix_hline, &pix_closed, getpixclosed,
                                closing_brick, closing_brick, max_line_width, max_line_width,
                                min_line_length, min_line_length);
  } else {
#endif
    if (tesseract_->debug_line_finding || verbose_process) {
      tprintInfo("PROCESS:"
      " Close up small holes (size <= {}px) in the image, making it less likely that false alarms are found"
      " in thickened text (as it will become more solid) and also smoothing over"
      " some line breaks and nicks in the edges of the lines.\n",
      closing_brick);
    }
    pix_closed = pixCloseBrick(nullptr, src_pix, closing_brick, closing_brick);
    if (tesseract_->debug_line_finding) {
      tesseract_->AddPixDebugPage(pix_closed, fmt::format("get line masks : closed brick : closing up small holes (size <= {}px)", closing_brick));
    }
    if (tesseract_->debug_line_finding || verbose_process) {
      tprintInfo("PROCESS:"
        " Open up the image with a big box to detect solid areas, which can then be"
        " subtracted. This is very generous and will leave in even quite wide"
        " lines. (max_line_width = {})\n",
        max_line_width);
    }
    Image pix_solid = pixOpenBrick(nullptr, pix_closed, open_brick, open_brick);
    if (tesseract_->debug_line_finding) {
      tesseract_->AddPixDebugPage(pix_solid, fmt::format("get line masks : open brick : opening up with a big box to detect solid areas (open_brick size = {})", open_brick));
    }
    pix_hollow = pixSubtract(nullptr, pix_closed, pix_solid);
>>>>>>> 85e2abc6

  pix_solid.destroy();

	if (verbose_process) {
	  tprintInfo("PROCESS:"
		" Now open up in both directions independently to find lines of at least"
		" 1 inch/kMinLineLengthFraction({}) in length. (h_v_line_brick_size = {})\n", 
		kMinLineLengthFraction, h_v_line_brick_size);
	}
	if (tesseract_->debug_line_finding) {
      tesseract_->AddPixDebugPage(pix_hollow, "get line masks : subtract -> hollow (pre)");
    }
    *pix_vline = pixOpenBrick(nullptr, pix_hollow, 1, h_v_line_brick_size);
    *pix_hline = pixOpenBrick(nullptr, pix_hollow, h_v_line_brick_size, 1);

    pix_hollow.destroy();

  // Lines are sufficiently rare, that it is worth checking for a zero image.
  bool v_empty = pix_vline->isZero();
  bool h_empty = pix_hline->isZero();
  if (pix_music_mask != nullptr) {
    if (!v_empty && !h_empty) {
      *pix_music_mask = FilterMusic(resolution, pix_closed, *pix_vline, *pix_hline, v_empty, h_empty);
    } else {
      *pix_music_mask = nullptr;
    }
  }
  pix_closed.destroy();
  Image pix_nonlines = nullptr;
  *pix_intersections = nullptr;
  Image extra_non_hlines = nullptr;
  if (!v_empty) {
    // Subtract both line candidates from the source to get definite non-lines.
    pix_nonlines = pixSubtract(nullptr, src_pix, *pix_vline);
    if (!h_empty) {
      pixSubtract(pix_nonlines, pix_nonlines, *pix_hline);
      // Intersections are a useful indicator for likelihood of being a line.
      *pix_intersections = *pix_vline & *pix_hline;
      // Candidate vlines are not hlines (apart from the intersections)
      // and vice versa.
      extra_non_hlines = pixSubtract(nullptr, *pix_vline, *pix_intersections);
    }
    *pix_non_vline = pixErodeBrick(nullptr, pix_nonlines, kMaxLineResidue, 1);
    pixSeedfillBinary(*pix_non_vline, *pix_non_vline, pix_nonlines, 8);
    if (!h_empty) {
      // Candidate hlines are not vlines.
      *pix_non_vline |= *pix_hline;
      pixSubtract(*pix_non_vline, *pix_non_vline, *pix_intersections);
    }
    if (!FilterFalsePositives(resolution, *pix_non_vline, *pix_intersections, *pix_vline)) {
      pix_vline->destroy(); // No candidates left.
    }
  } else {
    // No vertical lines.
    pix_vline->destroy();
    *pix_non_vline = nullptr;
    if (!h_empty) {
      pix_nonlines = pixSubtract(nullptr, src_pix, *pix_hline);
    }
  }
  if (h_empty) {
    pix_hline->destroy();
    *pix_non_hline = nullptr;
    if (v_empty) {
      return;
    }
  } else {
    *pix_non_hline = pixErodeBrick(nullptr, pix_nonlines, 1, kMaxLineResidue);
    pixSeedfillBinary(*pix_non_hline, *pix_non_hline, pix_nonlines, 8);
    if (extra_non_hlines != nullptr) {
      *pix_non_hline |= extra_non_hlines;
      extra_non_hlines.destroy();
    }
    if (!FilterFalsePositives(resolution, *pix_non_hline, *pix_intersections, *pix_hline)) {
      pix_hline->destroy(); // No candidates left.
    }
  }
  if (tesseract_->debug_line_finding) {
    if (*pix_vline != nullptr) {
      tesseract_->AddPixDebugPage(*pix_vline, "line finding results : vline");
    }
    if (*pix_hline != nullptr) {
      tesseract_->AddPixDebugPage(*pix_hline, "line finding results : hline");
    }
    if (pix_nonlines != nullptr) {
      tesseract_->AddPixDebugPage(pix_nonlines, "line finding results : non-lines");
    }
    if (*pix_non_vline != nullptr) {
      tesseract_->AddPixDebugPage(*pix_non_vline, "line finding results : non-vline");
    }
    if (*pix_non_hline != nullptr) {
      tesseract_->AddPixDebugPage(*pix_non_vline, "line finding results : non-hline");
    }
    if (*pix_intersections != nullptr) {
      tesseract_->AddPixDebugPage(*pix_intersections, "line finding results : intersections");
    }
    if (pix_music_mask != nullptr && *pix_music_mask != nullptr) {
      tesseract_->AddPixDebugPage(*pix_music_mask, "line finding results : music mask");
    }
  }
  pix_nonlines.destroy();
}

// Finds vertical line objects in pix_vline and removes them from src_pix.
// Uses the given resolution to determine size thresholds instead of any
// that may be present in the pix.
// The output vertical_x and vertical_y contain a sum of the output vectors,
// thereby giving the mean vertical direction.
// The output vectors are owned by the list and Frozen (cannot refit) by
// having no boxes, as there is no need to refit or merge separator lines.
// If no good lines are found, pix_vline is destroyed.
// None of the input pointers may be nullptr, and if *pix_vline is nullptr then
// the function does nothing.
void LineFinder::FindAndRemoveVLines(Image pix_intersections, int *vertical_x,
                                int *vertical_y, Image *pix_vline, Image pix_non_vline,
                                Image src_pix, TabVector_LIST *vectors) {
  if (pix_vline == nullptr || *pix_vline == nullptr) {
    return;
  }
  C_BLOB_LIST line_cblobs;
  BLOBNBOX_LIST line_bblobs;
  GetLineBoxes(false, *pix_vline, pix_intersections, &line_cblobs, &line_bblobs);
  int width = pixGetWidth(src_pix);
  int height = pixGetHeight(src_pix);
  ICOORD bleft(0, 0);
  ICOORD tright(width, height);
  FindLineVectors(bleft, tright, &line_bblobs, vertical_x, vertical_y, vectors, true);
  if (!vectors->empty()) {
    RemoveUnusedLineSegments(false, &line_bblobs, *pix_vline);
    SubtractLinesAndResidue(*pix_vline, pix_non_vline, src_pix);
    ICOORD vertical;
    vertical.set_with_shrink(*vertical_x, *vertical_y);
    TabVector::MergeSimilarTabVectors(vertical, vectors, nullptr);
  } else {
    pix_vline->destroy();
  }
}

// Finds horizontal line objects in pix_hline and removes them from src_pix.
// Uses the given resolution to determine size thresholds instead of any
// that may be present in the pix.
// The output vertical_x and vertical_y contain a sum of the output vectors,
// thereby giving the mean vertical direction.
// The output vectors are owned by the list and Frozen (cannot refit) by
// having no boxes, as there is no need to refit or merge separator lines.
// If no good lines are found, pix_hline is destroyed.
// None of the input pointers may be nullptr, and if *pix_hline is nullptr then
// the function does nothing.
void LineFinder::FindAndRemoveHLines(Image pix_intersections, int vertical_x,
                                int vertical_y, Image *pix_hline, Image pix_non_hline,
                                Image src_pix, TabVector_LIST *vectors) {
  if (pix_hline == nullptr || *pix_hline == nullptr) {
    return;
  }
  C_BLOB_LIST line_cblobs;
  BLOBNBOX_LIST line_bblobs;
  GetLineBoxes(true, *pix_hline, pix_intersections, &line_cblobs, &line_bblobs);
  int width = pixGetWidth(src_pix);
  int height = pixGetHeight(src_pix);
  ICOORD bleft(0, 0);
  ICOORD tright(height, width);
  FindLineVectors(bleft, tright, &line_bblobs, &vertical_x, &vertical_y, vectors, false);
  if (!vectors->empty()) {
    RemoveUnusedLineSegments(true, &line_bblobs, *pix_hline);
    SubtractLinesAndResidue(*pix_hline, pix_non_hline, src_pix);
    ICOORD vertical;
    vertical.set_with_shrink(vertical_x, vertical_y);
    TabVector::MergeSimilarTabVectors(vertical, vectors, nullptr);
    // Iterate the vectors to flip them. x and y were flipped for horizontal
    // lines, so FindLineVectors can work just with the vertical case.
    // See GetLineBoxes for more on the flip.
    TabVector_IT h_it(vectors);
    for (h_it.mark_cycle_pt(); !h_it.cycled_list(); h_it.forward()) {
      h_it.data()->XYFlip();
    }
  } else {
    pix_hline->destroy();
  }
}

// Finds vertical and horizontal line objects in the given pix.
// Uses the given resolution to determine size thresholds instead of any
// that may be present in the pix.
// The output vertical_x and vertical_y contain a sum of the output vectors,
// thereby giving the mean vertical direction.
// If pix_music_mask != nullptr, and music is detected, a mask of the staves
// and anything that is connected (bars, notes etc.) will be returned in
// pix_music_mask, the mask subtracted from pix, and the lines will not
// appear in v_lines or h_lines.
// The output vectors are owned by the list and Frozen (cannot refit) by
// having no boxes, as there is no need to refit or merge separator lines.
// The detected lines are removed from the pix.
void LineFinder::FindAndRemoveLines(int resolution, Image pix, int *vertical_x,
                                    int *vertical_y, Image *pix_music_mask, TabVector_LIST *v_lines,
                                    TabVector_LIST *h_lines) {
  if (pix == nullptr || vertical_x == nullptr || vertical_y == nullptr) {
    tprintError("Error in parameters for LineFinder::FindAndRemoveLines\n");
    return;
  }
  Image pix_vline = nullptr;
  Image pix_non_vline = nullptr;
  Image pix_hline = nullptr;
  Image pix_non_hline = nullptr;
  Image pix_intersections = nullptr;
  //Pixa *pixa_display = debug ? pixaCreate(0) : nullptr;

  GetLineMasks(resolution, pix, &pix_vline, &pix_non_vline, &pix_hline, &pix_non_hline,
               &pix_intersections, pix_music_mask);

  if (tesseract_->debug_line_finding) {
#if !GRAPHICS_DISABLED
    if (!tesseract_->debug_do_not_use_scrollview_app && (pix_vline != nullptr || pix_hline != nullptr)) {
      int width = pixGetWidth(pix);
      int height = pixGetHeight(pix);
      ScrollViewReference win = ScrollViewManager::MakeScrollView(tesseract_, "LinesMask", 0, 0, width, height, width, height);

      if (pix_vline != nullptr) {
        win->Draw(pix_vline, 0, 0, "find & remove H/V lines : vline mask");
      }

      if (pix_hline != nullptr) {
        win->Draw(pix_hline, 0, 0, "find & remove H/V lines : hline mask");
      }

      win->Update();
    }
#endif

    if (pix_vline != nullptr) {
      tesseract_->AddPixDebugPage(pix_vline, "find & remove H/V lines : vline mask");
    }
    if (pix_hline != nullptr) {
      tesseract_->AddPixDebugPage(pix_hline, "find & remove H/V lines : hline mask");
    }
  }

  // Find lines, convert to TabVector_LIST and remove those that are used.
  FindAndRemoveVLines(pix_intersections, vertical_x, vertical_y, &pix_vline,
                      pix_non_vline, pix, v_lines);
  pix_intersections.destroy();
  if (pix_hline != nullptr) {
    // Recompute intersections and re-filter false positive h-lines.
    if (pix_vline != nullptr) {
      pix_intersections = pix_vline & pix_hline;
    }
    if (!FilterFalsePositives(resolution, pix_non_hline, pix_intersections, pix_hline)) {
      pix_hline.destroy();
    }
  }

  FindAndRemoveHLines(pix_intersections, *vertical_x, *vertical_y, &pix_hline,
                      pix_non_hline, pix, h_lines);
  if (tesseract_->debug_line_finding) {
#if !GRAPHICS_DISABLED
    if (!tesseract_->debug_do_not_use_scrollview_app && (pix_vline != nullptr || pix_hline != nullptr)) {
      int width = pixGetWidth(pix);
      int height = pixGetHeight(pix);
      ScrollViewReference win = ScrollViewManager::MakeScrollView(tesseract_, "LinesMask", 0, 0, width, height, width, height);

      if (pix_vline != nullptr) {
        win->Draw(pix_vline, 0, 0, "find & remove H/V lines : vline");
      }

      if (pix_hline != nullptr) {
        win->Draw(pix_hline, 0, 0, "find & remove H/V lines : hline");
      }

      win->Update();
    }
#endif

    if (pix_vline != nullptr) {
      tesseract_->AddPixDebugPage(pix_vline, "find & remove H/V lines : vline");
    }
    if (pix_hline != nullptr) {
      tesseract_->AddPixDebugPage(pix_hline, "find & remove H/V lines : hline");
    }
  }
  pix_intersections.destroy();
  if (pix_vline != nullptr && pix_hline != nullptr) {
    // Remove joins (intersections) where lines cross, and the residue.
    // Recalculate the intersections, since some lines have been deleted.
    pix_intersections = pix_vline & pix_hline;
    // Fatten up the intersections and seed-fill to get the intersection
    // residue.
    Image pix_join_residue = pixDilateBrick(nullptr, pix_intersections, 5, 5);
    pixSeedfillBinary(pix_join_residue, pix_join_residue, pix, 8);
    // Now remove the intersection residue.
    pixSubtract(pix, pix, pix_join_residue);
    pix_join_residue.destroy();
  }
  // Remove any detected music.
  if (pix_music_mask != nullptr && *pix_music_mask != nullptr) {
    if (tesseract_->debug_line_finding) {
      tesseract_->AddPixDebugPage(*pix_music_mask, "find & remove H/V lines : music mask");
    }
    pixSubtract(pix, pix, *pix_music_mask);
  }
  if (tesseract_->debug_line_finding) {
    tesseract_->AddPixDebugPage(pix, "find & remove H/V lines : pix -> result");
  }

  pix_vline.destroy();
  pix_non_vline.destroy();
  pix_hline.destroy();
  pix_non_hline.destroy();
  pix_intersections.destroy();
}

} // namespace tesseract.<|MERGE_RESOLUTION|>--- conflicted
+++ resolved
@@ -490,9 +490,8 @@
         closing_brick, open_brick, h_v_line_brick_size);
   }
 
-<<<<<<< HEAD
   if (tesseract_->debug_line_finding || verbose_process) {
-    tprintDebug("PROCESS:"
+      tprintInfo("PROCESS:"
     " Close up small holes (size <= {}px) in the image, making it less likely that false alarms are found"
     " in thickened text (as it will become more solid) and also smoothing over"
     " some line breaks and nicks in the edges of the lines.\n",
@@ -503,7 +502,7 @@
     tesseract_->AddPixDebugPage(pix_closed, fmt::format("get line masks : closed brick : closing up small holes (size <= {}px)", closing_brick));
   }
   if (tesseract_->debug_line_finding || verbose_process) {
-    tprintDebug("PROCESS:"
+      tprintInfo("PROCESS:"
       " Open up the image with a big box to detect solid areas, which can then be"
       " subtracted. This is very generous and will leave in even quite wide"
       " lines. (max_line_width = {})\n",
@@ -514,43 +513,6 @@
     tesseract_->AddPixDebugPage(pix_solid, fmt::format("get line masks : open brick : opening up with a big box to detect solid areas (open_brick size = {})", open_brick));
   }
   pix_hollow = pixSubtract(nullptr, pix_closed, pix_solid);
-=======
-// only use opencl if compiled w/ OpenCL and selected device is opencl
-#ifdef USE_OPENCL
-  if (OpenclDevice::selectedDeviceIsOpenCL()) {
-    // OpenCL pixGetLines Operation
-    int clStatus =
-        OpenclDevice::initMorphCLAllocations(pixGetWpl(src_pix), pixGetHeight(src_pix), src_pix);
-    bool getpixclosed = pix_music_mask != nullptr;
-    OpenclDevice::pixGetLinesCL(nullptr, src_pix, pix_vline, pix_hline, &pix_closed, getpixclosed,
-                                closing_brick, closing_brick, max_line_width, max_line_width,
-                                min_line_length, min_line_length);
-  } else {
-#endif
-    if (tesseract_->debug_line_finding || verbose_process) {
-      tprintInfo("PROCESS:"
-      " Close up small holes (size <= {}px) in the image, making it less likely that false alarms are found"
-      " in thickened text (as it will become more solid) and also smoothing over"
-      " some line breaks and nicks in the edges of the lines.\n",
-      closing_brick);
-    }
-    pix_closed = pixCloseBrick(nullptr, src_pix, closing_brick, closing_brick);
-    if (tesseract_->debug_line_finding) {
-      tesseract_->AddPixDebugPage(pix_closed, fmt::format("get line masks : closed brick : closing up small holes (size <= {}px)", closing_brick));
-    }
-    if (tesseract_->debug_line_finding || verbose_process) {
-      tprintInfo("PROCESS:"
-        " Open up the image with a big box to detect solid areas, which can then be"
-        " subtracted. This is very generous and will leave in even quite wide"
-        " lines. (max_line_width = {})\n",
-        max_line_width);
-    }
-    Image pix_solid = pixOpenBrick(nullptr, pix_closed, open_brick, open_brick);
-    if (tesseract_->debug_line_finding) {
-      tesseract_->AddPixDebugPage(pix_solid, fmt::format("get line masks : open brick : opening up with a big box to detect solid areas (open_brick size = {})", open_brick));
-    }
-    pix_hollow = pixSubtract(nullptr, pix_closed, pix_solid);
->>>>>>> 85e2abc6
 
   pix_solid.destroy();
 
