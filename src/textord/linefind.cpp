///////////////////////////////////////////////////////////////////////
// File:        linefind.cpp
// Description: Class to find vertical lines in an image and create
//              a corresponding list of empty blobs.
// Author:      Ray Smith
//
// (C) Copyright 2008, Google Inc.
// Licensed under the Apache License, Version 2.0 (the "License");
// you may not use this file except in compliance with the License.
// You may obtain a copy of the License at
// http://www.apache.org/licenses/LICENSE-2.0
// Unless required by applicable law or agreed to in writing, software
// distributed under the License is distributed on an "AS IS" BASIS,
// WITHOUT WARRANTIES OR CONDITIONS OF ANY KIND, either express or implied.
// See the License for the specific language governing permissions and
// limitations under the License.
//
///////////////////////////////////////////////////////////////////////

#ifdef HAVE_TESSERACT_CONFIG_H
#  include "config_auto.h"
#endif

#include "alignedblob.h"
#include "blobbox.h"
#include "crakedge.h" // for CRACKEDGE
#include "edgblob.h"
#include "linefind.h"
#include "tabvector.h"
<<<<<<< HEAD
#include "tesseractclass.h"

#if defined(USE_OPENCL)
#  include "openclwrapper.h" // for OpenclDevice
#endif
=======
>>>>>>> 0cd53996

#include <algorithm>

#if defined(HAVE_MUPDF)
#include "mupdf/helpers/dir.h"
#include "mupdf/assertions.h"
#endif

namespace tesseract {

/// Denominator of resolution makes max pixel width to allow thin lines.
const float kThinLineFraction = 20;
/// Denominator of resolution makes min pixels to demand line lengths to be.
const float kMinLineLengthFraction = 4;
/// Spacing of cracks across the page to break up tall vertical lines.
const int kCrackSpacing = 100;
/// Grid size used by line finder. Not very critical.
const int kLineFindGridSize = 50;
// Min width of a line in pixels to be considered thick.
const int kMinThickLineWidth = 12;
// Max size of line residue. (The pixels that fail the long thin opening, and
// therefore don't make it to the candidate line mask, but are nevertheless
// part of the line.)
const int kMaxLineResidue = 6;
// Min length in inches of a line segment that exceeds kMinThickLineWidth in
// thickness. (Such lines shouldn't break by simple image degradation.)
const float kThickLengthMultiple = 0.75;
// Max fraction of line box area that can be occupied by non-line pixels.
const float kMaxNonLineDensity = 0.25;
// Max height of a music stave in inches.
const float kMaxStaveHeight = 1.0;
// Minimum fraction of pixels in a music rectangle connected to the staves.
const double kMinMusicPixelFraction = 0.75;
// Reduction factor from line width to dilate/erode brick kernel size
const float kClosingBrickToLineWidthFraction = 2.0;  // original: 3;
const float kOpenBrickToClosingBrickFraction = 1.5;

LineFinder::LineFinder(Tesseract* tess) :
  tesseract_(tess) {
  ASSERT0(tess != nullptr);
}

// Erases the unused blobs from the line_pix image, taking into account
// whether this was a horizontal or vertical line set.
static void RemoveUnusedLineSegments(bool horizontal_lines, BLOBNBOX_LIST *line_bblobs,
                                     Image line_pix) {
  int height = pixGetHeight(line_pix);
  BLOBNBOX_IT bbox_it(line_bblobs);
  for (bbox_it.mark_cycle_pt(); !bbox_it.cycled_list(); bbox_it.forward()) {
    BLOBNBOX *blob = bbox_it.data();
    if (blob->left_tab_type() != TT_VLINE) {
      const TBOX &box = blob->bounding_box();
      Box *pixbox = nullptr;
      if (horizontal_lines) {
        // Horizontal lines are in tess format and also have x and y flipped
        // (to use FindVerticalAlignment) so we have to flip x and y and then
        // convert to Leptonica by height - flipped x (ie the right edge).
        // See GetLineBoxes for more explanation.
        pixbox = boxCreate(box.bottom(), height - box.right(), box.height(), box.width());
      } else {
        // For vertical lines, just flip upside-down to convert to Leptonica.
        // The y position of the box in Leptonica terms is the distance from
        // the top of the image to the top of the box.
        pixbox = boxCreate(box.left(), height - box.top(), box.width(), box.height());
      }
      pixClearInRect(line_pix, pixbox);
      boxDestroy(&pixbox);
    }
  }
}

// Helper subtracts the line_pix image from the src_pix, and removes residue
// as well by removing components that touch the line, but are not in the
// non_line_pix mask. It is assumed that the non_line_pix mask has already
// been prepared to required accuracy.
static void SubtractLinesAndResidue(Image line_pix, Image non_line_pix,
                                    Image src_pix) {
  // First remove the lines themselves.
  pixSubtract(src_pix, src_pix, line_pix);
  // Subtract the non-lines from the image to get the residue.
  Image residue_pix = pixSubtract(nullptr, src_pix, non_line_pix);
  // Dilate the lines so they touch the residue.
  Image fat_line_pix = pixDilateBrick(nullptr, line_pix, 3, 3);
  // Seed fill the fat lines to get all the residue.
  pixSeedfillBinary(fat_line_pix, fat_line_pix, residue_pix, 8);
  // Subtract the residue from the original image.
  pixSubtract(src_pix, src_pix, fat_line_pix);
  fat_line_pix.destroy();
  residue_pix.destroy();
}

// Returns the maximum strokewidth in the given binary image by doubling
// the maximum of the distance function.
static int MaxStrokeWidth(Image pix) {
  Image dist_pix = pixDistanceFunction(pix, 4, 8, L_BOUNDARY_BG);
  int width = pixGetWidth(dist_pix);
  int height = pixGetHeight(dist_pix);
  int wpl = pixGetWpl(dist_pix);
  l_uint32 *data = pixGetData(dist_pix);
  // Find the maximum value in the distance image.
  int max_dist = 0;
  for (int y = 0; y < height; ++y) {
    for (int x = 0; x < width; ++x) {
      int pixel = GET_DATA_BYTE(data, x);
      if (pixel > max_dist) {
        max_dist = pixel;
      }
    }
    data += wpl;
  }
  dist_pix.destroy();
  return max_dist * 2;
}

// Returns the number of components in the intersection_pix touched by line_box.
static int NumTouchingIntersections(Box *line_box, Image intersection_pix) {
  if (intersection_pix == nullptr) {
    return 0;
  }
  Image rect_pix = pixClipRectangle(intersection_pix, line_box, nullptr);
  Boxa *boxa = pixConnComp(rect_pix, nullptr, 8);
  rect_pix.destroy();
  if (boxa == nullptr) {
    return false;
  }
  int result = boxaGetCount(boxa);
  boxaDestroy(&boxa);
  return result;
}

// Returns the number of black pixels found in the box made by adding the line
// width to both sides of the line bounding box. (Increasing the smallest
// dimension of the bounding box.)
static int CountPixelsAdjacentToLine(int line_width, Box *line_box, Image nonline_pix) {
  l_int32 x, y, box_width, box_height;
  boxGetGeometry(line_box, &x, &y, &box_width, &box_height);
  if (box_width > box_height) {
    // horizontal line.
    int bottom = std::min(pixGetHeight(nonline_pix), y + box_height + line_width);
    y = std::max(0, y - line_width);
    box_height = bottom - y;
  } else {
    // Vertical line.
    int right = std::min(pixGetWidth(nonline_pix), x + box_width + line_width);
    x = std::max(0, x - line_width);
    box_width = right - x;
  }
  Box *box = boxCreate(x, y, box_width, box_height);
  Image rect_pix = pixClipRectangle(nonline_pix, box, nullptr);
  boxDestroy(&box);
  l_int32 result;
  pixCountPixels(rect_pix, &result, nullptr);
  rect_pix.destroy();
  return result;
}

// Helper erases false-positive line segments from the input/output line_pix.
// 1. Since thick lines shouldn't really break up, we can eliminate some false
//    positives by marking segments that are at least kMinThickLineWidth
//    thickness, yet have a length less than min_thick_length.
// 2. Lines that don't have at least 2 intersections with other lines and have
//    a lot of neighbouring non-lines are probably not lines (perhaps arabic
//    or Hindi words, or underlines.)
// Bad line components are erased from line_pix.
// Returns the number of remaining connected components.
static int FilterFalsePositives(int resolution, Image nonline_pix, Image intersection_pix,
                                Image line_pix) {
  int min_thick_length = round(resolution * kThickLengthMultiple);
  Pixa *pixa = nullptr;
  Boxa *boxa = pixConnComp(line_pix, &pixa, 8);
  // Iterate over the boxes to remove false positives.
  int nboxes = boxaGetCount(boxa);
  int remaining_boxes = nboxes;
  for (int i = 0; i < nboxes; ++i) {
    Box *box = boxaGetBox(boxa, i, L_CLONE);
    l_int32 x, y, box_width, box_height;
    boxGetGeometry(box, &x, &y, &box_width, &box_height);
    Image comp_pix = pixaGetPix(pixa, i, L_CLONE);
    int max_width = MaxStrokeWidth(comp_pix);
    comp_pix.destroy();
    bool bad_line = false;
    // If the length is too short to stand-alone as a line, and the box width
    // is thick enough, and the stroke width is thick enough it is bad.
    if (box_width >= kMinThickLineWidth && box_height >= kMinThickLineWidth &&
        box_width < min_thick_length && box_height < min_thick_length &&
        max_width > kMinThickLineWidth) {
      // Too thick for the length.
      bad_line = true;
    }
    if (!bad_line && (NumTouchingIntersections(box, intersection_pix) < 2)) {
      // Test non-line density near the line.
      int nonline_count = CountPixelsAdjacentToLine(max_width, box, nonline_pix);
      if (nonline_count > box_height * box_width * kMaxNonLineDensity) {
        bad_line = true;
      }
    }
    if (bad_line) {
      // Not a good line.
      pixClearInRect(line_pix, box);
      --remaining_boxes;
    }
    boxDestroy(&box);
  }
  pixaDestroy(&pixa);
  boxaDestroy(&boxa);
  return remaining_boxes;
}

// Converts the Boxa array to a list of C_BLOB, getting rid of severely
// overlapping outlines and those that are children of a bigger one.
// The output is a list of C_BLOBs that are owned by the list.
// The C_OUTLINEs in the C_BLOBs contain no outline data - just empty
// bounding boxes. The Boxa is consumed and destroyed.
static void ConvertBoxaToBlobs(int image_width, int image_height, Boxa **boxes,
                               C_BLOB_LIST *blobs) {
  C_OUTLINE_LIST outlines;
  C_OUTLINE_IT ol_it = &outlines;
  // Iterate the boxes to convert to outlines.
  int nboxes = boxaGetCount(*boxes);
  for (int i = 0; i < nboxes; ++i) {
    l_int32 x, y, width, height;
    boxaGetBoxGeometry(*boxes, i, &x, &y, &width, &height);
    // Make a C_OUTLINE from the leptonica box. This is a bit of a hack,
    // as there is no outline, just a bounding box, but with some very
    // small changes to coutln.cpp, it works nicely.
    ICOORD top_left(x, y);
    ICOORD bot_right(x + width, y + height);
    CRACKEDGE startpt;
    startpt.pos = top_left;
    auto *outline = new C_OUTLINE(&startpt, top_left, bot_right, 0);
    ol_it.add_after_then_move(outline);
  }
  // Use outlines_to_blobs to convert the outlines to blobs and find
  // overlapping and contained objects. The output list of blobs in the block
  // has all the bad ones filtered out and deleted.
  BLOCK block;
  ICOORD page_tl(0, 0);
  ICOORD page_br(image_width, image_height);
  outlines_to_blobs(&block, page_tl, page_br, &outlines);
  // Transfer the created blobs to the output list.
  C_BLOB_IT blob_it(blobs);
  blob_it.add_list_after(block.blob_list());
  // The boxes aren't needed any more.
  boxaDestroy(boxes);
}

// Returns a list of boxes corresponding to the candidate line segments. Sets
// the line_crossings member of the boxes so we can later determine the number
// of intersections touched by a full line.
static void GetLineBoxes(bool horizontal_lines, Image pix_lines, Image pix_intersections,
                         C_BLOB_LIST *line_cblobs, BLOBNBOX_LIST *line_bblobs) {
  // Put a single pixel crack in every line at an arbitrary spacing,
  // so they break up and the bounding boxes can be used to get the
  // direction accurately enough without needing outlines.
  int wpl = pixGetWpl(pix_lines);
  int width = pixGetWidth(pix_lines);
  int height = pixGetHeight(pix_lines);
  l_uint32 *data = pixGetData(pix_lines);
  if (horizontal_lines) {
    for (int y = 0; y < height; ++y, data += wpl) {
      for (int x = kCrackSpacing; x < width; x += kCrackSpacing) {
        CLEAR_DATA_BIT(data, x);
      }
    }
  } else {
    for (int y = kCrackSpacing; y < height; y += kCrackSpacing) {
      memset(data + wpl * y, 0, wpl * sizeof(*data));
    }
  }
  // Get the individual connected components
  Boxa *boxa = pixConnComp(pix_lines, nullptr, 8);
  ConvertBoxaToBlobs(width, height, &boxa, line_cblobs);
  // Make the BLOBNBOXes from the C_BLOBs.
  C_BLOB_IT blob_it(line_cblobs);
  BLOBNBOX_IT bbox_it(line_bblobs);
  for (blob_it.mark_cycle_pt(); !blob_it.cycled_list(); blob_it.forward()) {
    C_BLOB *cblob = blob_it.data();
    auto *bblob = new BLOBNBOX(cblob);
    bbox_it.add_to_end(bblob);
    // Determine whether the line segment touches two intersections.
    const TBOX &bbox = bblob->bounding_box();
    Box *box = boxCreate(bbox.left(), bbox.bottom(), bbox.width(), bbox.height());
    bblob->set_line_crossings(NumTouchingIntersections(box, pix_intersections));
    boxDestroy(&box);
    // Transform the bounding box prior to finding lines. To save writing
    // two line finders, flip x and y for horizontal lines and re-use the
    // tab-stop detection code. For vertical lines we still have to flip the
    // y-coordinates to switch from leptonica coords to tesseract coords.
    if (horizontal_lines) {
      // Note that we have Leptonica coords stored in a Tesseract box, so that
      // bbox.bottom(), being the MIN y coord, is actually the top, so to get
      // back to Leptonica coords in RemoveUnusedLineSegments, we have to
      // use height - box.right() as the top, which looks very odd.
      TBOX new_box(height - bbox.top(), bbox.left(), height - bbox.bottom(), bbox.right());
      bblob->set_bounding_box(new_box);
    } else {
      TBOX new_box(bbox.left(), height - bbox.top(), bbox.right(), height - bbox.bottom());
      bblob->set_bounding_box(new_box);
    }
  }
}

// Finds vertical lines in the given list of BLOBNBOXes. bleft and tright
// are the bounds of the image on which the input line_bblobs were found.
// The input line_bblobs list is const really.
// The output vertical_x and vertical_y are the total of all the vectors.
// The output list of TabVector makes no reference to the input BLOBNBOXes.
void LineFinder::FindLineVectors(const ICOORD &bleft, const ICOORD &tright,
                            BLOBNBOX_LIST *line_bblobs, int *vertical_x, int *vertical_y,
                            TabVector_LIST *vectors, bool vertical_search) {
  BLOBNBOX_IT bbox_it(line_bblobs);
  int b_count = 0;
  // Put all the blobs into the grid to find the lines, and move the blobs
  // to the output lists.
  AlignedBlob blob_grid(tesseract_, kLineFindGridSize, bleft, tright);
  for (bbox_it.mark_cycle_pt(); !bbox_it.cycled_list(); bbox_it.forward()) {
    BLOBNBOX *bblob = bbox_it.data();
    bblob->set_left_tab_type(TT_MAYBE_ALIGNED);
    bblob->set_left_rule(bleft.x());
    bblob->set_right_rule(tright.x());
    bblob->set_left_crossing_rule(bleft.x());
    bblob->set_right_crossing_rule(tright.x());
    blob_grid.InsertBBox(false, true, bblob);
    ++b_count;
  }
  if (b_count == 0) {
    return;
  }

  // Search the entire grid, looking for vertical line vectors.
  BlobGridSearch lsearch(&blob_grid);
  BLOBNBOX *bbox;
  TabVector_IT vector_it(vectors);
  *vertical_x = 0;
  *vertical_y = 1;
  lsearch.StartFullSearch();
  while ((bbox = lsearch.NextFullSearch()) != nullptr) {
    if (bbox->left_tab_type() == TT_MAYBE_ALIGNED) {
      const TBOX &box = bbox->bounding_box();
      if (AlignedBlob::WithinTestRegion(2, box.left(), box.bottom())) {
        tprintDebug("Finding line vector starting at bbox ({},{})\n", box.left(), box.bottom());
      }
      AlignedBlobParams align_params(*vertical_x, *vertical_y, box.width());
      if (!vertical_search)
        align_params.max_v_gap *= 3;
      TabVector *vector =
          blob_grid.FindVerticalAlignment(align_params, bbox, vertical_x, vertical_y);
      if (vector != nullptr) {
        vector->Freeze();
        vector_it.add_to_end(vector);
      }
    }
  }
}

// Returns a Pix music mask if music is detected.
// Any vertical line that has at least 5 intersections in sufficient density
// is taken to be a bar. Bars are used as a seed and the entire touching
// component is added to the output music mask and subtracted from the lines.
// Returns nullptr and does minimal work if no music is found.
static Image FilterMusic(int resolution, Image pix_closed, Image pix_vline, Image pix_hline,
                        bool &v_empty, bool &h_empty) {
  float max_stave_height = resolution * kMaxStaveHeight;
  Image intersection_pix = pix_vline & pix_hline;
  Boxa *boxa = pixConnComp(pix_vline, nullptr, 8);
  // Iterate over the boxes to find music bars.
  int nboxes = boxaGetCount(boxa);
  Image music_mask = nullptr;
  for (int i = 0; i < nboxes; ++i) {
    Box *box = boxaGetBox(boxa, i, L_CLONE);
    l_int32 x, y, box_width, box_height;
    boxGetGeometry(box, &x, &y, &box_width, &box_height);
    int joins = NumTouchingIntersections(box, intersection_pix);
    // Test for the join density being at least 5 per max_stave_height,
    // i.e. (joins-1)/box_height >= (5-1)/max_stave_height.
    //
    // TODO: adjust comparison now that I've turned this into a float expresion instead of int [GHo]
    if (joins >= 5 && (joins - 1) * max_stave_height >= 4 * box_height) {
      // This is a music bar. Add to the mask.
      if (music_mask == nullptr) {
        music_mask = pixCreate(pixGetWidth(pix_vline), pixGetHeight(pix_vline), 1);
      }
      pixSetInRect(music_mask, box);
    }
    boxDestroy(&box);
  }
  boxaDestroy(&boxa);
  intersection_pix.destroy();
  if (music_mask != nullptr) {
    // The mask currently contains just the bars. Use the mask as a seed
    // and the pix_closed as the mask for a seedfill to get all the
    // intersecting staves.
    pixSeedfillBinary(music_mask, music_mask, pix_closed, 8);
    // Filter out false positives. CCs in the music_mask should be the vast
    // majority of the pixels in their bounding boxes, as we expect just a
    // tiny amount of text, a few phrase marks, and crescendo etc left.
    Boxa *boxa = pixConnComp(music_mask, nullptr, 8);
    // Iterate over the boxes to find music components.
    int nboxes = boxaGetCount(boxa);
    for (int i = 0; i < nboxes; ++i) {
      Box *box = boxaGetBox(boxa, i, L_CLONE);
      Image rect_pix = pixClipRectangle(music_mask, box, nullptr);
      l_int32 music_pixels;
      pixCountPixels(rect_pix, &music_pixels, nullptr);
      rect_pix.destroy();
      rect_pix = pixClipRectangle(pix_closed, box, nullptr);
      l_int32 all_pixels;
      pixCountPixels(rect_pix, &all_pixels, nullptr);
      rect_pix.destroy();
      if (music_pixels < kMinMusicPixelFraction * all_pixels) {
        // False positive. Delete from the music mask.
        pixClearInRect(music_mask, box);
      }
      boxDestroy(&box);
    }
    boxaDestroy(&boxa);
    if (music_mask.isZero()) {
      music_mask.destroy();
    } else {
      pixSubtract(pix_vline, pix_vline, music_mask);
      pixSubtract(pix_hline, pix_hline, music_mask);
      // We may have deleted all the lines
      v_empty = pix_vline.isZero();
      h_empty = pix_hline.isZero();
    }
  }
  return music_mask;
}

// Most of the heavy lifting of line finding. Given src_pix and its separate
// resolution, returns image masks:
// pix_vline           candidate vertical lines.
// pix_non_vline       pixels that didn't look like vertical lines.
// pix_hline           candidate horizontal lines.
// pix_non_hline       pixels that didn't look like horizontal lines.
// pix_intersections   pixels where vertical and horizontal lines meet.
// pix_music_mask      candidate music staves.
// This function promises to initialize all the output (2nd level) pointers,
// but any of the returns that are empty will be nullptr on output.
// None of the input (1st level) pointers may be nullptr except
// pix_music_mask, which will disable music detection.
void LineFinder::GetLineMasks(int resolution, Image src_pix, Image *pix_vline, Image *pix_non_vline,
                         Image *pix_hline, Image *pix_non_hline, Image *pix_intersections,
                         Image *pix_music_mask) {
  Image pix_closed = nullptr;
  Image pix_hollow = nullptr;

  float max_line_width = resolution / kThinLineFraction;
  float min_line_length = resolution / kMinLineLengthFraction;
  float brick_base_size = max_line_width / kClosingBrickToLineWidthFraction;
  int closing_brick = round(brick_base_size);
  int open_brick = round(brick_base_size / kOpenBrickToClosingBrickFraction);
  int h_v_line_brick_size = round(min_line_length);
  if (tesseract_->debug_line_finding) {
    tprintDebug("Image resolution = {}, max line width = {} (<={}/{}), min length = {} (<={}/{}), brick hole base size = {}, closing-brick hole size = {}, opening-brick hole size = {}, h+v line brick size = {}\n", resolution,
        max_line_width, resolution, kThinLineFraction,
        min_line_length, resolution, kMinLineLengthFraction,
        brick_base_size,
        closing_brick, open_brick, h_v_line_brick_size);
  }

<<<<<<< HEAD
// only use opencl if compiled w/ OpenCL and selected device is opencl
#ifdef USE_OPENCL
  if (OpenclDevice::selectedDeviceIsOpenCL()) {
    // OpenCL pixGetLines Operation
    int clStatus =
        OpenclDevice::initMorphCLAllocations(pixGetWpl(src_pix), pixGetHeight(src_pix), src_pix);
    bool getpixclosed = pix_music_mask != nullptr;
    OpenclDevice::pixGetLinesCL(nullptr, src_pix, pix_vline, pix_hline, &pix_closed, getpixclosed,
                                closing_brick, closing_brick, max_line_width, max_line_width,
                                min_line_length, min_line_length);
  } else {
#endif
    if (tesseract_->debug_line_finding || verbose_process) {
      tprintDebug("PROCESS:"
      " Close up small holes (size <= {}px) in the image, making it less likely that false alarms are found"
      " in thickened text (as it will become more solid) and also smoothing over"
      " some line breaks and nicks in the edges of the lines.\n",
      closing_brick);
    }
    pix_closed = pixCloseBrick(nullptr, src_pix, closing_brick, closing_brick);
    if (tesseract_->debug_line_finding) {
      tesseract_->AddPixDebugPage(pix_closed, fmt::format("get line masks : closed brick : closing up small holes (size <= {}px)", closing_brick));
    }
    if (tesseract_->debug_line_finding || verbose_process) {
      tprintDebug("PROCESS:"
        " Open up the image with a big box to detect solid areas, which can then be"
        " subtracted. This is very generous and will leave in even quite wide"
        " lines. (max_line_width = {})\n",
        max_line_width);
    }
    Image pix_solid = pixOpenBrick(nullptr, pix_closed, open_brick, open_brick);
    if (tesseract_->debug_line_finding) {
      tesseract_->AddPixDebugPage(pix_solid, fmt::format("get line masks : open brick : opening up with a big box to detect solid areas (open_brick size = {})", open_brick));
    }
    pix_hollow = pixSubtract(nullptr, pix_closed, pix_solid);

    pix_solid.destroy();

	if (verbose_process) {
	  tprintDebug("PROCESS:"
		" Now open up in both directions independently to find lines of at least"
		" 1 inch/kMinLineLengthFraction({}) in length. (h_v_line_brick_size = {})\n", 
		kMinLineLengthFraction, h_v_line_brick_size);
	}
	if (tesseract_->debug_line_finding) {
      tesseract_->AddPixDebugPage(pix_hollow, "get line masks : subtract -> hollow (pre)");
    }
    *pix_vline = pixOpenBrick(nullptr, pix_hollow, 1, h_v_line_brick_size);
    *pix_hline = pixOpenBrick(nullptr, pix_hollow, h_v_line_brick_size, 1);
=======
  // Close up small holes, making it less likely that false alarms are found
  // in thickened text (as it will become more solid) and also smoothing over
  // some line breaks and nicks in the edges of the lines.
  pix_closed = pixCloseBrick(nullptr, src_pix, closing_brick, closing_brick);
  if (pixa_display != nullptr) {
    pixaAddPix(pixa_display, pix_closed, L_CLONE);
  }
  // Open up with a big box to detect solid areas, which can then be
  // subtracted. This is very generous and will leave in even quite wide
  // lines.
  Image pix_solid = pixOpenBrick(nullptr, pix_closed, max_line_width, max_line_width);
  if (pixa_display != nullptr) {
    pixaAddPix(pixa_display, pix_solid, L_CLONE);
  }
  pix_hollow = pixSubtract(nullptr, pix_closed, pix_solid);

  pix_solid.destroy();
>>>>>>> 0cd53996

  // Now open up in both directions independently to find lines of at least
  // 1 inch/kMinLineLengthFraction in length.
  if (pixa_display != nullptr) {
    pixaAddPix(pixa_display, pix_hollow, L_CLONE);
  }
  *pix_vline = pixOpenBrick(nullptr, pix_hollow, 1, min_line_length);
  *pix_hline = pixOpenBrick(nullptr, pix_hollow, min_line_length, 1);

  pix_hollow.destroy();

  // Lines are sufficiently rare, that it is worth checking for a zero image.
  bool v_empty = pix_vline->isZero();
  bool h_empty = pix_hline->isZero();
  if (pix_music_mask != nullptr) {
    if (!v_empty && !h_empty) {
      *pix_music_mask = FilterMusic(resolution, pix_closed, *pix_vline, *pix_hline, v_empty, h_empty);
    } else {
      *pix_music_mask = nullptr;
    }
  }
  pix_closed.destroy();
  Image pix_nonlines = nullptr;
  *pix_intersections = nullptr;
  Image extra_non_hlines = nullptr;
  if (!v_empty) {
    // Subtract both line candidates from the source to get definite non-lines.
    pix_nonlines = pixSubtract(nullptr, src_pix, *pix_vline);
    if (!h_empty) {
      pixSubtract(pix_nonlines, pix_nonlines, *pix_hline);
      // Intersections are a useful indicator for likelihood of being a line.
      *pix_intersections = *pix_vline & *pix_hline;
      // Candidate vlines are not hlines (apart from the intersections)
      // and vice versa.
      extra_non_hlines = pixSubtract(nullptr, *pix_vline, *pix_intersections);
    }
    *pix_non_vline = pixErodeBrick(nullptr, pix_nonlines, kMaxLineResidue, 1);
    pixSeedfillBinary(*pix_non_vline, *pix_non_vline, pix_nonlines, 8);
    if (!h_empty) {
      // Candidate hlines are not vlines.
      *pix_non_vline |= *pix_hline;
      pixSubtract(*pix_non_vline, *pix_non_vline, *pix_intersections);
    }
    if (!FilterFalsePositives(resolution, *pix_non_vline, *pix_intersections, *pix_vline)) {
      pix_vline->destroy(); // No candidates left.
    }
  } else {
    // No vertical lines.
    pix_vline->destroy();
    *pix_non_vline = nullptr;
    if (!h_empty) {
      pix_nonlines = pixSubtract(nullptr, src_pix, *pix_hline);
    }
  }
  if (h_empty) {
    pix_hline->destroy();
    *pix_non_hline = nullptr;
    if (v_empty) {
      return;
    }
  } else {
    *pix_non_hline = pixErodeBrick(nullptr, pix_nonlines, 1, kMaxLineResidue);
    pixSeedfillBinary(*pix_non_hline, *pix_non_hline, pix_nonlines, 8);
    if (extra_non_hlines != nullptr) {
      *pix_non_hline |= extra_non_hlines;
      extra_non_hlines.destroy();
    }
    if (!FilterFalsePositives(resolution, *pix_non_hline, *pix_intersections, *pix_hline)) {
      pix_hline->destroy(); // No candidates left.
    }
  }
  if (tesseract_->debug_line_finding) {
    if (*pix_vline != nullptr) {
      tesseract_->AddPixDebugPage(*pix_vline, "line finding results : vline");
    }
    if (*pix_hline != nullptr) {
      tesseract_->AddPixDebugPage(*pix_hline, "line finding results : hline");
    }
    if (pix_nonlines != nullptr) {
      tesseract_->AddPixDebugPage(pix_nonlines, "line finding results : non-lines");
    }
    if (*pix_non_vline != nullptr) {
      tesseract_->AddPixDebugPage(*pix_non_vline, "line finding results : non-vline");
    }
    if (*pix_non_hline != nullptr) {
      tesseract_->AddPixDebugPage(*pix_non_vline, "line finding results : non-hline");
    }
    if (*pix_intersections != nullptr) {
      tesseract_->AddPixDebugPage(*pix_intersections, "line finding results : intersections");
    }
    if (pix_music_mask != nullptr && *pix_music_mask != nullptr) {
      tesseract_->AddPixDebugPage(*pix_music_mask, "line finding results : music mask");
    }
  }
  pix_nonlines.destroy();
}

// Finds vertical line objects in pix_vline and removes them from src_pix.
// Uses the given resolution to determine size thresholds instead of any
// that may be present in the pix.
// The output vertical_x and vertical_y contain a sum of the output vectors,
// thereby giving the mean vertical direction.
// The output vectors are owned by the list and Frozen (cannot refit) by
// having no boxes, as there is no need to refit or merge separator lines.
// If no good lines are found, pix_vline is destroyed.
// None of the input pointers may be nullptr, and if *pix_vline is nullptr then
// the function does nothing.
void LineFinder::FindAndRemoveVLines(Image pix_intersections, int *vertical_x,
                                int *vertical_y, Image *pix_vline, Image pix_non_vline,
                                Image src_pix, TabVector_LIST *vectors) {
  if (pix_vline == nullptr || *pix_vline == nullptr) {
    return;
  }
  C_BLOB_LIST line_cblobs;
  BLOBNBOX_LIST line_bblobs;
  GetLineBoxes(false, *pix_vline, pix_intersections, &line_cblobs, &line_bblobs);
  int width = pixGetWidth(src_pix);
  int height = pixGetHeight(src_pix);
  ICOORD bleft(0, 0);
  ICOORD tright(width, height);
  FindLineVectors(bleft, tright, &line_bblobs, vertical_x, vertical_y, vectors, true);
  if (!vectors->empty()) {
    RemoveUnusedLineSegments(false, &line_bblobs, *pix_vline);
    SubtractLinesAndResidue(*pix_vline, pix_non_vline, src_pix);
    ICOORD vertical;
    vertical.set_with_shrink(*vertical_x, *vertical_y);
    TabVector::MergeSimilarTabVectors(vertical, vectors, nullptr);
  } else {
    pix_vline->destroy();
  }
}

// Finds horizontal line objects in pix_hline and removes them from src_pix.
// Uses the given resolution to determine size thresholds instead of any
// that may be present in the pix.
// The output vertical_x and vertical_y contain a sum of the output vectors,
// thereby giving the mean vertical direction.
// The output vectors are owned by the list and Frozen (cannot refit) by
// having no boxes, as there is no need to refit or merge separator lines.
// If no good lines are found, pix_hline is destroyed.
// None of the input pointers may be nullptr, and if *pix_hline is nullptr then
// the function does nothing.
void LineFinder::FindAndRemoveHLines(Image pix_intersections, int vertical_x,
                                int vertical_y, Image *pix_hline, Image pix_non_hline,
                                Image src_pix, TabVector_LIST *vectors) {
  if (pix_hline == nullptr || *pix_hline == nullptr) {
    return;
  }
  C_BLOB_LIST line_cblobs;
  BLOBNBOX_LIST line_bblobs;
  GetLineBoxes(true, *pix_hline, pix_intersections, &line_cblobs, &line_bblobs);
  int width = pixGetWidth(src_pix);
  int height = pixGetHeight(src_pix);
  ICOORD bleft(0, 0);
  ICOORD tright(height, width);
  FindLineVectors(bleft, tright, &line_bblobs, &vertical_x, &vertical_y, vectors, false);
  if (!vectors->empty()) {
    RemoveUnusedLineSegments(true, &line_bblobs, *pix_hline);
    SubtractLinesAndResidue(*pix_hline, pix_non_hline, src_pix);
    ICOORD vertical;
    vertical.set_with_shrink(vertical_x, vertical_y);
    TabVector::MergeSimilarTabVectors(vertical, vectors, nullptr);
    // Iterate the vectors to flip them. x and y were flipped for horizontal
    // lines, so FindLineVectors can work just with the vertical case.
    // See GetLineBoxes for more on the flip.
    TabVector_IT h_it(vectors);
    for (h_it.mark_cycle_pt(); !h_it.cycled_list(); h_it.forward()) {
      h_it.data()->XYFlip();
    }
  } else {
    pix_hline->destroy();
  }
}

// Finds vertical and horizontal line objects in the given pix.
// Uses the given resolution to determine size thresholds instead of any
// that may be present in the pix.
// The output vertical_x and vertical_y contain a sum of the output vectors,
// thereby giving the mean vertical direction.
// If pix_music_mask != nullptr, and music is detected, a mask of the staves
// and anything that is connected (bars, notes etc.) will be returned in
// pix_music_mask, the mask subtracted from pix, and the lines will not
// appear in v_lines or h_lines.
// The output vectors are owned by the list and Frozen (cannot refit) by
// having no boxes, as there is no need to refit or merge separator lines.
// The detected lines are removed from the pix.
void LineFinder::FindAndRemoveLines(int resolution, Image pix, int *vertical_x,
                                    int *vertical_y, Image *pix_music_mask, TabVector_LIST *v_lines,
                                    TabVector_LIST *h_lines) {
  if (pix == nullptr || vertical_x == nullptr || vertical_y == nullptr) {
    tprintError("Error in parameters for LineFinder::FindAndRemoveLines\n");
    return;
  }
  Image pix_vline = nullptr;
  Image pix_non_vline = nullptr;
  Image pix_hline = nullptr;
  Image pix_non_hline = nullptr;
  Image pix_intersections = nullptr;
  //Pixa *pixa_display = debug ? pixaCreate(0) : nullptr;

  GetLineMasks(resolution, pix, &pix_vline, &pix_non_vline, &pix_hline, &pix_non_hline,
               &pix_intersections, pix_music_mask);

  if (tesseract_->debug_line_finding) {
#if !GRAPHICS_DISABLED
    if (!tesseract_->debug_do_not_use_scrollview_app && (pix_vline != nullptr || pix_hline != nullptr)) {
      int width = pixGetWidth(pix);
      int height = pixGetHeight(pix);
      ScrollViewReference win = ScrollViewManager::MakeScrollView(tesseract_, "LinesMask", 0, 0, width, height, width, height);

      if (pix_vline != nullptr) {
        win->Draw(pix_vline, 0, 0, "find & remove H/V lines : vline mask");
      }

      if (pix_hline != nullptr) {
        win->Draw(pix_hline, 0, 0, "find & remove H/V lines : hline mask");
      }

      win->Update();
    }
#endif

    if (pix_vline != nullptr) {
      tesseract_->AddPixDebugPage(pix_vline, "find & remove H/V lines : vline mask");
    }
    if (pix_hline != nullptr) {
      tesseract_->AddPixDebugPage(pix_hline, "find & remove H/V lines : hline mask");
    }
  }

  // Find lines, convert to TabVector_LIST and remove those that are used.
  FindAndRemoveVLines(pix_intersections, vertical_x, vertical_y, &pix_vline,
                      pix_non_vline, pix, v_lines);
  pix_intersections.destroy();
  if (pix_hline != nullptr) {
    // Recompute intersections and re-filter false positive h-lines.
    if (pix_vline != nullptr) {
      pix_intersections = pix_vline & pix_hline;
    }
    if (!FilterFalsePositives(resolution, pix_non_hline, pix_intersections, pix_hline)) {
      pix_hline.destroy();
    }
  }

  FindAndRemoveHLines(pix_intersections, *vertical_x, *vertical_y, &pix_hline,
                      pix_non_hline, pix, h_lines);
  if (tesseract_->debug_line_finding) {
#if !GRAPHICS_DISABLED
    if (!tesseract_->debug_do_not_use_scrollview_app && (pix_vline != nullptr || pix_hline != nullptr)) {
      int width = pixGetWidth(pix);
      int height = pixGetHeight(pix);
      ScrollViewReference win = ScrollViewManager::MakeScrollView(tesseract_, "LinesMask", 0, 0, width, height, width, height);

      if (pix_vline != nullptr) {
        win->Draw(pix_vline, 0, 0, "find & remove H/V lines : vline");
      }

      if (pix_hline != nullptr) {
        win->Draw(pix_hline, 0, 0, "find & remove H/V lines : hline");
      }

      win->Update();
    }
#endif

    if (pix_vline != nullptr) {
      tesseract_->AddPixDebugPage(pix_vline, "find & remove H/V lines : vline");
    }
    if (pix_hline != nullptr) {
      tesseract_->AddPixDebugPage(pix_hline, "find & remove H/V lines : hline");
    }
  }
  pix_intersections.destroy();
  if (pix_vline != nullptr && pix_hline != nullptr) {
    // Remove joins (intersections) where lines cross, and the residue.
    // Recalculate the intersections, since some lines have been deleted.
    pix_intersections = pix_vline & pix_hline;
    // Fatten up the intersections and seed-fill to get the intersection
    // residue.
    Image pix_join_residue = pixDilateBrick(nullptr, pix_intersections, 5, 5);
    pixSeedfillBinary(pix_join_residue, pix_join_residue, pix, 8);
    // Now remove the intersection residue.
    pixSubtract(pix, pix, pix_join_residue);
    pix_join_residue.destroy();
  }
  // Remove any detected music.
  if (pix_music_mask != nullptr && *pix_music_mask != nullptr) {
    if (tesseract_->debug_line_finding) {
      tesseract_->AddPixDebugPage(*pix_music_mask, "find & remove H/V lines : music mask");
    }
    pixSubtract(pix, pix, *pix_music_mask);
  }
  if (tesseract_->debug_line_finding) {
    tesseract_->AddPixDebugPage(pix, "find & remove H/V lines : pix -> result");
  }

  pix_vline.destroy();
  pix_non_vline.destroy();
  pix_hline.destroy();
  pix_non_hline.destroy();
  pix_intersections.destroy();
}

} // namespace tesseract.<|MERGE_RESOLUTION|>--- conflicted
+++ resolved
@@ -27,14 +27,8 @@
 #include "edgblob.h"
 #include "linefind.h"
 #include "tabvector.h"
-<<<<<<< HEAD
 #include "tesseractclass.h"
 
-#if defined(USE_OPENCL)
-#  include "openclwrapper.h" // for OpenclDevice
-#endif
-=======
->>>>>>> 0cd53996
 
 #include <algorithm>
 
@@ -496,44 +490,31 @@
         closing_brick, open_brick, h_v_line_brick_size);
   }
 
-<<<<<<< HEAD
-// only use opencl if compiled w/ OpenCL and selected device is opencl
-#ifdef USE_OPENCL
-  if (OpenclDevice::selectedDeviceIsOpenCL()) {
-    // OpenCL pixGetLines Operation
-    int clStatus =
-        OpenclDevice::initMorphCLAllocations(pixGetWpl(src_pix), pixGetHeight(src_pix), src_pix);
-    bool getpixclosed = pix_music_mask != nullptr;
-    OpenclDevice::pixGetLinesCL(nullptr, src_pix, pix_vline, pix_hline, &pix_closed, getpixclosed,
-                                closing_brick, closing_brick, max_line_width, max_line_width,
-                                min_line_length, min_line_length);
-  } else {
-#endif
-    if (tesseract_->debug_line_finding || verbose_process) {
-      tprintDebug("PROCESS:"
-      " Close up small holes (size <= {}px) in the image, making it less likely that false alarms are found"
-      " in thickened text (as it will become more solid) and also smoothing over"
-      " some line breaks and nicks in the edges of the lines.\n",
-      closing_brick);
-    }
-    pix_closed = pixCloseBrick(nullptr, src_pix, closing_brick, closing_brick);
-    if (tesseract_->debug_line_finding) {
-      tesseract_->AddPixDebugPage(pix_closed, fmt::format("get line masks : closed brick : closing up small holes (size <= {}px)", closing_brick));
-    }
-    if (tesseract_->debug_line_finding || verbose_process) {
-      tprintDebug("PROCESS:"
-        " Open up the image with a big box to detect solid areas, which can then be"
-        " subtracted. This is very generous and will leave in even quite wide"
-        " lines. (max_line_width = {})\n",
-        max_line_width);
-    }
-    Image pix_solid = pixOpenBrick(nullptr, pix_closed, open_brick, open_brick);
-    if (tesseract_->debug_line_finding) {
-      tesseract_->AddPixDebugPage(pix_solid, fmt::format("get line masks : open brick : opening up with a big box to detect solid areas (open_brick size = {})", open_brick));
-    }
-    pix_hollow = pixSubtract(nullptr, pix_closed, pix_solid);
-
-    pix_solid.destroy();
+  if (tesseract_->debug_line_finding || verbose_process) {
+    tprintDebug("PROCESS:"
+    " Close up small holes (size <= {}px) in the image, making it less likely that false alarms are found"
+    " in thickened text (as it will become more solid) and also smoothing over"
+    " some line breaks and nicks in the edges of the lines.\n",
+    closing_brick);
+  }
+  pix_closed = pixCloseBrick(nullptr, src_pix, closing_brick, closing_brick);
+  if (tesseract_->debug_line_finding) {
+    tesseract_->AddPixDebugPage(pix_closed, fmt::format("get line masks : closed brick : closing up small holes (size <= {}px)", closing_brick));
+  }
+  if (tesseract_->debug_line_finding || verbose_process) {
+    tprintDebug("PROCESS:"
+      " Open up the image with a big box to detect solid areas, which can then be"
+      " subtracted. This is very generous and will leave in even quite wide"
+      " lines. (max_line_width = {})\n",
+      max_line_width);
+  }
+  Image pix_solid = pixOpenBrick(nullptr, pix_closed, open_brick, open_brick);
+  if (tesseract_->debug_line_finding) {
+    tesseract_->AddPixDebugPage(pix_solid, fmt::format("get line masks : open brick : opening up with a big box to detect solid areas (open_brick size = {})", open_brick));
+  }
+  pix_hollow = pixSubtract(nullptr, pix_closed, pix_solid);
+
+  pix_solid.destroy();
 
 	if (verbose_process) {
 	  tprintDebug("PROCESS:"
@@ -546,35 +527,8 @@
     }
     *pix_vline = pixOpenBrick(nullptr, pix_hollow, 1, h_v_line_brick_size);
     *pix_hline = pixOpenBrick(nullptr, pix_hollow, h_v_line_brick_size, 1);
-=======
-  // Close up small holes, making it less likely that false alarms are found
-  // in thickened text (as it will become more solid) and also smoothing over
-  // some line breaks and nicks in the edges of the lines.
-  pix_closed = pixCloseBrick(nullptr, src_pix, closing_brick, closing_brick);
-  if (pixa_display != nullptr) {
-    pixaAddPix(pixa_display, pix_closed, L_CLONE);
-  }
-  // Open up with a big box to detect solid areas, which can then be
-  // subtracted. This is very generous and will leave in even quite wide
-  // lines.
-  Image pix_solid = pixOpenBrick(nullptr, pix_closed, max_line_width, max_line_width);
-  if (pixa_display != nullptr) {
-    pixaAddPix(pixa_display, pix_solid, L_CLONE);
-  }
-  pix_hollow = pixSubtract(nullptr, pix_closed, pix_solid);
-
-  pix_solid.destroy();
->>>>>>> 0cd53996
-
-  // Now open up in both directions independently to find lines of at least
-  // 1 inch/kMinLineLengthFraction in length.
-  if (pixa_display != nullptr) {
-    pixaAddPix(pixa_display, pix_hollow, L_CLONE);
-  }
-  *pix_vline = pixOpenBrick(nullptr, pix_hollow, 1, min_line_length);
-  *pix_hline = pixOpenBrick(nullptr, pix_hollow, min_line_length, 1);
-
-  pix_hollow.destroy();
+
+    pix_hollow.destroy();
 
   // Lines are sufficiently rare, that it is worth checking for a zero image.
   bool v_empty = pix_vline->isZero();
