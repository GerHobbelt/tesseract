--- conflicted
+++ resolved
@@ -722,11 +722,7 @@
 // The output vectors are owned by the list and Frozen (cannot refit) by
 // having no boxes, as there is no need to refit or merge separator lines.
 // The detected lines are removed from the pix.
-<<<<<<< HEAD
 void LineFinder::FindAndRemoveLines(int resolution, Image pix, int *vertical_x,
-=======
-void LineFinder::FindAndRemoveLines(int resolution, bool debug, bool debug_sv, Image pix, int *vertical_x,
->>>>>>> fe7771a3
                                     int *vertical_y, Image *pix_music_mask, TabVector_LIST *v_lines,
                                     TabVector_LIST *h_lines) {
   if (pix == nullptr || vertical_x == nullptr || vertical_y == nullptr) {
@@ -741,10 +737,7 @@
   //Pixa *pixa_display = debug ? pixaCreate(0) : nullptr;
 
   GetLineMasks(resolution, pix, &pix_vline, &pix_non_vline, &pix_hline, &pix_non_hline,
-<<<<<<< HEAD
                &pix_intersections, pix_music_mask);
-=======
-               &pix_intersections, pix_music_mask, pixa_display);
 
 #ifndef GRAPHICS_DISABLED
   if (debug_sv && (pix_vline != nullptr || pix_hline != nullptr))  {
@@ -767,7 +760,6 @@
   }
 #endif
 
->>>>>>> fe7771a3
   // Find lines, convert to TabVector_LIST and remove those that are used.
   FindAndRemoveVLines(pix_intersections, vertical_x, vertical_y, &pix_vline,
                       pix_non_vline, pix, v_lines);
@@ -784,16 +776,7 @@
 
   FindAndRemoveHLines(pix_intersections, *vertical_x, *vertical_y, &pix_hline,
                       pix_non_hline, pix, h_lines);
-<<<<<<< HEAD
   if (tesseract_->debug_line_finding) {
-    if (pix_vline != nullptr) {
-      tesseract_->AddPixDebugPage(pix_vline, "find & remove H/V lines : vline");
-    }
-    if (pix_hline != nullptr) {
-      tesseract_->AddPixDebugPage(pix_hline, "find & remove H/V lines : hline");
-    }
-=======
-
 #ifndef GRAPHICS_DISABLED
   if (debug_sv && (pix_vline != nullptr || pix_hline != nullptr))  {
     int width = pixGetWidth(pix);
@@ -815,12 +798,12 @@
   }
 #endif
 
-  if (pixa_display != nullptr && pix_vline != nullptr) {
-    pixaAddPix(pixa_display, pix_vline, L_CLONE);
-  }
-  if (pixa_display != nullptr && pix_hline != nullptr) {
-    pixaAddPix(pixa_display, pix_hline, L_CLONE);
->>>>>>> fe7771a3
+    if (pix_vline != nullptr) {
+      tesseract_->AddPixDebugPage(pix_vline, "find & remove H/V lines : vline");
+    }
+    if (pix_hline != nullptr) {
+      tesseract_->AddPixDebugPage(pix_hline, "find & remove H/V lines : hline");
+    }
   }
   pix_intersections.destroy();
   if (pix_vline != nullptr && pix_hline != nullptr) {
