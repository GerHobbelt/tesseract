/**********************************************************************
 * File:        wordseg.cpp  (Formerly wspace.c)
 * Description: Code to segment the blobs into words.
 * Author:      Ray Smith
 *
 * (C) Copyright 1992, Hewlett-Packard Ltd.
 ** Licensed under the Apache License, Version 2.0 (the "License");
 ** you may not use this file except in compliance with the License.
 ** You may obtain a copy of the License at
 ** http://www.apache.org/licenses/LICENSE-2.0
 ** Unless required by applicable law or agreed to in writing, software
 ** distributed under the License is distributed on an "AS IS" BASIS,
 ** WITHOUT WARRANTIES OR CONDITIONS OF ANY KIND, either express or implied.
 ** See the License for the specific language governing permissions and
 ** limitations under the License.
 *
 **********************************************************************/

// Include automatically generated configuration file if running autoconf.
#ifdef HAVE_CONFIG_H
#  include "config_auto.h"
#endif

#include "wordseg.h"

#include "blobbox.h"
#include "cjkpitch.h"
#include "drawtord.h"
#include "fpchop.h"
#include "makerow.h"
#include "pitsync1.h"
#include "statistc.h"
#include "textord.h"
#include "topitch.h"
#include "tovars.h"

namespace tesseract {

BOOL_VAR(textord_fp_chopping, true, "Do fixed pitch chopping");
BOOL_VAR(textord_force_make_prop_words, false, "Force proportional word segmentation on all rows");
BOOL_VAR(textord_chopper_test, false, "Chopper is being tested.");

#define BLOCK_STATS_CLUSTERS 10

/**
 * @name make_single_word
 *
 * For each row, arrange the blobs into one word. There is no fixed
 * pitch detection.
 */

void make_single_word(bool one_blob, TO_ROW_LIST *rows, ROW_LIST *real_rows) {
  TO_ROW_IT to_row_it(rows);
  ROW_IT row_it(real_rows);
  for (to_row_it.mark_cycle_pt(); !to_row_it.cycled_list(); to_row_it.forward()) {
    TO_ROW *row = to_row_it.data();
    // The blobs have to come out of the BLOBNBOX into the C_BLOB_LIST ready
    // to create the word.
    C_BLOB_LIST cblobs;
    C_BLOB_IT cblob_it(&cblobs);
    BLOBNBOX_IT box_it(row->blob_list());
    for (; !box_it.empty(); box_it.forward()) {
      BLOBNBOX *bblob = box_it.extract();
      if (bblob->joined_to_prev() || (one_blob && !cblob_it.empty())) {
        if (bblob->cblob() != nullptr) {
          C_OUTLINE_IT cout_it(cblob_it.data()->out_list());
          cout_it.move_to_last();
          cout_it.add_list_after(bblob->cblob()->out_list());
          delete bblob->cblob();
        }
      } else {
        if (bblob->cblob() != nullptr)
          cblob_it.add_after_then_move(bblob->cblob());
      }
      delete bblob;
    }
    // Convert the TO_ROW to a ROW.
    ROW *real_row =
        new ROW(row, static_cast<int16_t>(row->kern_size), static_cast<int16_t>(row->space_size));
    WERD_IT word_it(real_row->word_list());
    WERD *word = new WERD(&cblobs, 0, nullptr);
    word->set_flag(W_BOL, true);
    word->set_flag(W_EOL, true);
    word->set_flag(W_DONT_CHOP, one_blob);
    word_it.add_after_then_move(word);
    row_it.add_after_then_move(real_row);
  }
}

/**
 * make_words
 *
 * Arrange the blobs into words.
 */
void make_words(tesseract::Textord *textord,
                ICOORD page_tr,               // top right
                float gradient,               // page skew
                BLOCK_LIST *blocks,           // block list
                TO_BLOCK_LIST *port_blocks) { // output list
  TO_BLOCK_IT block_it;                       // iterator
  TO_BLOCK *block;                            // current block

  if (textord->use_cjk_fp_model()) {
    compute_fixed_pitch_cjk(page_tr, port_blocks);
  } else {
    compute_fixed_pitch(page_tr, port_blocks, gradient, FCOORD(0.0f, -1.0f),
                        !bool(textord_test_landscape));
  }
  textord->to_spacing(page_tr, port_blocks);
  block_it.set_to_list(port_blocks);
  for (block_it.mark_cycle_pt(); !block_it.cycled_list(); block_it.forward()) {
    block = block_it.data();
    make_real_words(textord, block, FCOORD(1.0f, 0.0f));
  }
}

/**
 * @name set_row_spaces
 *
 * Set the min_space and max_nonspace members of the row so that
 * the blobs can be arranged into words.
 */

void set_row_spaces( // find space sizes
    TO_BLOCK *block, // block to do
    FCOORD rotation, // for drawing
    bool testing_on  // correct orientation
) {
  TO_ROW *row; // current row
  TO_ROW_IT row_it = block->get_rows();

  if (row_it.empty())
    return; // empty block
  for (row_it.mark_cycle_pt(); !row_it.cycled_list(); row_it.forward()) {
    row = row_it.data();
    if (row->fixed_pitch == 0) {
      row->min_space = static_cast<int32_t>(
          ceil(row->pr_space - (row->pr_space - row->pr_nonsp) * textord_words_definite_spread));
      row->max_nonspace = static_cast<int32_t>(
          floor(row->pr_nonsp + (row->pr_space - row->pr_nonsp) * textord_words_definite_spread));
      if (testing_on && textord_show_initial_words) {
<<<<<<< HEAD
        tprintf("Assigning defaults %d non, %d space to row at %g\n",
          row->max_nonspace, row->min_space, row->intercept ());
=======
        tprintf("Assigning defaults %d non, %d space to row at %g\n", row->max_nonspace,
                row->min_space, row->intercept());
>>>>>>> 87b0a4de
      }
      row->space_threshold = (row->max_nonspace + row->min_space) / 2;
      row->space_size = row->pr_space;
      row->kern_size = row->pr_nonsp;
    }
#ifndef GRAPHICS_DISABLED
    if (textord_show_initial_words && testing_on) {
      plot_word_decisions(to_win, static_cast<int16_t>(row->fixed_pitch), row);
    }
#endif
  }
}

/**
 * @name row_words
 *
 * Compute the max nonspace and min space for the row.
 */

int32_t row_words(    // compute space size
    TO_BLOCK *block,  // block it came from
    TO_ROW *row,      // row to operate on
    int32_t maxwidth, // max expected space size
    FCOORD rotation,  // for drawing
    bool testing_on   // for debug
) {
  bool testing_row;      // contains testpt
  bool prev_valid;       // if decent size
  int32_t prev_x;        // end of prev blob
  int32_t cluster_count; // no of clusters
  int32_t gap_index;     // which cluster
  int32_t smooth_factor; // for smoothing stats
  BLOBNBOX *blob;        // current blob
  float lower, upper;    // clustering parameters
  float gaps[3];         // gap clusers
  ICOORD testpt;
  TBOX blob_box; // bounding box
                 // iterator
  BLOBNBOX_IT blob_it = row->blob_list();
  STATS gap_stats(0, maxwidth);
  STATS cluster_stats[4]; // clusters

  testpt = ICOORD(textord_test_x, textord_test_y);
  smooth_factor = static_cast<int32_t>(block->xheight * textord_wordstats_smooth_factor + 1.5);
  //      if (testing_on)
  //              tprintf("Row smooth factor=%d\n",smooth_factor);
  prev_valid = false;
  prev_x = -INT32_MAX;
  testing_row = false;
  for (blob_it.mark_cycle_pt(); !blob_it.cycled_list(); blob_it.forward()) {
    blob = blob_it.data();
    blob_box = blob->bounding_box();
    if (blob_box.contains(testpt))
      testing_row = true;
    gap_stats.add(blob_box.width(), 1);
  }
  gap_stats.clear();
  for (blob_it.mark_cycle_pt(); !blob_it.cycled_list(); blob_it.forward()) {
    blob = blob_it.data();
    if (!blob->joined_to_prev()) {
      blob_box = blob->bounding_box();
      if (prev_valid && blob_box.left() - prev_x < maxwidth) {
        gap_stats.add(blob_box.left() - prev_x, 1);
      }
      prev_valid = true;
      prev_x = blob_box.right();
    }
  }
  if (gap_stats.get_total() == 0) {
    row->min_space = 0; // no evidence
    row->max_nonspace = 0;
    return 0;
  }
  gap_stats.smooth(smooth_factor);
  lower = row->xheight * textord_words_initial_lower;
  upper = row->xheight * textord_words_initial_upper;
  cluster_count = gap_stats.cluster(lower, upper, textord_spacesize_ratioprop, 3, cluster_stats);
  while (cluster_count < 2 && ceil(lower) < floor(upper)) {
    // shrink gap
    upper = (upper * 3 + lower) / 4;
    lower = (lower * 3 + upper) / 4;
    cluster_count = gap_stats.cluster(lower, upper, textord_spacesize_ratioprop, 3, cluster_stats);
  }
  if (cluster_count < 2) {
    row->min_space = 0; // no evidence
    row->max_nonspace = 0;
    return 0;
  }
  for (gap_index = 0; gap_index < cluster_count; gap_index++)
    gaps[gap_index] = cluster_stats[gap_index + 1].ile(0.5);
  // get medians
  if (cluster_count > 2) {
    if (testing_on && textord_show_initial_words) {
<<<<<<< HEAD
      tprintf("Row at %g has 3 sizes of gap:%g,%g,%g\n",
        row->intercept (),
        cluster_stats[1].ile (0.5),
        cluster_stats[2].ile (0.5), cluster_stats[3].ile (0.5));
=======
      tprintf("Row at %g has 3 sizes of gap:%g,%g,%g\n", row->intercept(),
              cluster_stats[1].ile(0.5), cluster_stats[2].ile(0.5), cluster_stats[3].ile(0.5));
>>>>>>> 87b0a4de
    }
    lower = gaps[0];
    if (gaps[1] > lower) {
      upper = gaps[1]; // prefer most frequent
      if (upper < block->xheight * textord_words_min_minspace && gaps[2] > gaps[1]) {
        upper = gaps[2];
      }
    } else if (gaps[2] > lower && gaps[2] >= block->xheight * textord_words_min_minspace)
      upper = gaps[2];
    else if (lower >= block->xheight * textord_words_min_minspace) {
      upper = lower; // not nice
      lower = gaps[1];
      if (testing_on && textord_show_initial_words) {
        tprintf("Had to switch most common from lower to upper!!\n");
        gap_stats.print();
      }
    } else {
      row->min_space = 0; // no evidence
      row->max_nonspace = 0;
      return 0;
    }
  } else {
    if (gaps[1] < gaps[0]) {
      if (testing_on && textord_show_initial_words) {
        tprintf("Had to switch most common from lower to upper!!\n");
        gap_stats.print();
      }
      lower = gaps[1];
      upper = gaps[0];
    } else {
      upper = gaps[1];
      lower = gaps[0];
    }
  }
  if (upper < block->xheight * textord_words_min_minspace) {
    row->min_space = 0; // no evidence
    row->max_nonspace = 0;
    return 0;
  }
  if (upper * 3 < block->min_space * 2 + block->max_nonspace ||
      lower * 3 > block->min_space * 2 + block->max_nonspace) {
    if (testing_on && textord_show_initial_words) {
<<<<<<< HEAD
      tprintf("Disagreement between block and row at %g!!\n",
        row->intercept ());
=======
      tprintf("Disagreement between block and row at %g!!\n", row->intercept());
>>>>>>> 87b0a4de
      tprintf("Lower=%g, upper=%g, Stats:\n", lower, upper);
      gap_stats.print();
    }
  }
  row->min_space =
      static_cast<int32_t>(ceil(upper - (upper - lower) * textord_words_definite_spread));
  row->max_nonspace =
      static_cast<int32_t>(floor(lower + (upper - lower) * textord_words_definite_spread));
  row->space_threshold = (row->max_nonspace + row->min_space) / 2;
  row->space_size = upper;
  row->kern_size = lower;
  if (testing_on && textord_show_initial_words) {
    if (testing_row) {
      tprintf("GAP STATS\n");
      gap_stats.print();
      tprintf("SPACE stats\n");
      cluster_stats[2].print_summary();
      tprintf("NONSPACE stats\n");
      cluster_stats[1].print_summary();
    }
<<<<<<< HEAD
    tprintf("Row at %g has minspace=%d(%g), max_non=%d(%g)\n",
      row->intercept (), row->min_space, upper,
      row->max_nonspace, lower);
=======
    tprintf("Row at %g has minspace=%d(%g), max_non=%d(%g)\n", row->intercept(), row->min_space,
            upper, row->max_nonspace, lower);
>>>>>>> 87b0a4de
  }
  return cluster_stats[2].get_total();
}

/**
 * @name row_words2
 *
 * Compute the max nonspace and min space for the row.
 */

int32_t row_words2(   // compute space size
    TO_BLOCK *block,  // block it came from
    TO_ROW *row,      // row to operate on
    int32_t maxwidth, // max expected space size
    FCOORD rotation,  // for drawing
    bool testing_on   // for debug
) {
  bool prev_valid;       // if decent size
  bool this_valid;       // current blob big enough
  int32_t prev_x;        // end of prev blob
  int32_t min_width;     // min interesting width
  int32_t valid_count;   // good gaps
  int32_t total_count;   // total gaps
  int32_t cluster_count; // no of clusters
  int32_t prev_count;    // previous cluster_count
  int32_t gap_index;     // which cluster
  int32_t smooth_factor; // for smoothing stats
  BLOBNBOX *blob;        // current blob
  float lower, upper;    // clustering parameters
  ICOORD testpt;
  TBOX blob_box; // bounding box
                 // iterator
  BLOBNBOX_IT blob_it = row->blob_list();
  STATS gap_stats(0, maxwidth);
  // gap sizes
  float gaps[BLOCK_STATS_CLUSTERS];
  STATS cluster_stats[BLOCK_STATS_CLUSTERS + 1];
  // clusters

  testpt = ICOORD(textord_test_x, textord_test_y);
  smooth_factor = static_cast<int32_t>(block->xheight * textord_wordstats_smooth_factor + 1.5);
  //      if (testing_on)
  //              tprintf("Row smooth factor=%d\n",smooth_factor);
  prev_valid = false;
  prev_x = -INT16_MAX;
  const bool testing_row = false;
  // min blob size
  min_width = static_cast<int32_t>(block->pr_space);
  total_count = 0;
  for (blob_it.mark_cycle_pt(); !blob_it.cycled_list(); blob_it.forward()) {
    blob = blob_it.data();
    if (!blob->joined_to_prev()) {
      blob_box = blob->bounding_box();
      this_valid = blob_box.width() >= min_width;
      if (this_valid && prev_valid && blob_box.left() - prev_x < maxwidth) {
        gap_stats.add(blob_box.left() - prev_x, 1);
      }
      total_count++; // count possibles
      prev_x = blob_box.right();
      prev_valid = this_valid;
    }
  }
  valid_count = gap_stats.get_total();
  if (valid_count < total_count * textord_words_minlarge) {
    gap_stats.clear();
    prev_x = -INT16_MAX;
    for (blob_it.mark_cycle_pt(); !blob_it.cycled_list(); blob_it.forward()) {
      blob = blob_it.data();
      if (!blob->joined_to_prev()) {
        blob_box = blob->bounding_box();
        if (blob_box.left() - prev_x < maxwidth) {
          gap_stats.add(blob_box.left() - prev_x, 1);
        }
        prev_x = blob_box.right();
      }
    }
  }
  if (gap_stats.get_total() == 0) {
    row->min_space = 0; // no evidence
    row->max_nonspace = 0;
    return 0;
  }

  cluster_count = 0;
  lower = block->xheight * words_initial_lower;
  upper = block->xheight * words_initial_upper;
  gap_stats.smooth(smooth_factor);
  do {
    prev_count = cluster_count;
    cluster_count = gap_stats.cluster(lower, upper, textord_spacesize_ratioprop,
                                      BLOCK_STATS_CLUSTERS, cluster_stats);
  } while (cluster_count > prev_count && cluster_count < BLOCK_STATS_CLUSTERS);
  if (cluster_count < 1) {
    row->min_space = 0;
    row->max_nonspace = 0;
    return 0;
  }
  for (gap_index = 0; gap_index < cluster_count; gap_index++)
    gaps[gap_index] = cluster_stats[gap_index + 1].ile(0.5);
  // get medians
  if (testing_on) {
    tprintf("cluster_count=%d:", cluster_count);
    for (gap_index = 0; gap_index < cluster_count; gap_index++)
<<<<<<< HEAD
      tprintf(" %g(%d)", gaps[gap_index],
        cluster_stats[gap_index + 1].get_total ());
=======
      tprintf(" %g(%d)", gaps[gap_index], cluster_stats[gap_index + 1].get_total());
>>>>>>> 87b0a4de
    tprintf("\n");
  }

  // Try to find proportional non-space and space for row.
  for (gap_index = 0; gap_index < cluster_count && gaps[gap_index] > block->max_nonspace;
       gap_index++)
    ;
  if (gap_index < cluster_count)
    lower = gaps[gap_index]; // most frequent below
  else {
    if (testing_on)
<<<<<<< HEAD
      tprintf("No cluster below block threshold!, using default=%g\n",
        block->pr_nonsp);
=======
      tprintf("No cluster below block threshold!, using default=%g\n", block->pr_nonsp);
>>>>>>> 87b0a4de
    lower = block->pr_nonsp;
  }
  for (gap_index = 0; gap_index < cluster_count && gaps[gap_index] <= block->max_nonspace;
       gap_index++)
    ;
  if (gap_index < cluster_count)
    upper = gaps[gap_index]; // most frequent above
  else {
    if (testing_on)
<<<<<<< HEAD
      tprintf("No cluster above block threshold!, using default=%g\n",
        block->pr_space);
=======
      tprintf("No cluster above block threshold!, using default=%g\n", block->pr_space);
>>>>>>> 87b0a4de
    upper = block->pr_space;
  }
  row->min_space =
      static_cast<int32_t>(ceil(upper - (upper - lower) * textord_words_definite_spread));
  row->max_nonspace =
      static_cast<int32_t>(floor(lower + (upper - lower) * textord_words_definite_spread));
  row->space_threshold = (row->max_nonspace + row->min_space) / 2;
  row->space_size = upper;
  row->kern_size = lower;
  if (testing_on) {
    if (testing_row) {
      tprintf("GAP STATS\n");
      gap_stats.print();
      tprintf("SPACE stats\n");
      cluster_stats[2].print_summary();
      tprintf("NONSPACE stats\n");
      cluster_stats[1].print_summary();
    }
<<<<<<< HEAD
    tprintf("Row at %g has minspace=%d(%g), max_non=%d(%g)\n",
      row->intercept (), row->min_space, upper,
      row->max_nonspace, lower);
=======
    tprintf("Row at %g has minspace=%d(%g), max_non=%d(%g)\n", row->intercept(), row->min_space,
            upper, row->max_nonspace, lower);
>>>>>>> 87b0a4de
  }
  return 1;
}

/**
 * @name make_real_words
 *
 * Convert a TO_BLOCK to a BLOCK.
 */

void make_real_words(tesseract::Textord *textord,
                     TO_BLOCK *block, // block to do
                     FCOORD rotation  // for drawing
) {
  TO_ROW *row; // current row
  TO_ROW_IT row_it = block->get_rows();
  ROW *real_row = nullptr; // output row
  ROW_IT real_row_it = block->block->row_list();

  if (row_it.empty())
    return; // empty block
  for (row_it.mark_cycle_pt(); !row_it.cycled_list(); row_it.forward()) {
    row = row_it.data();
    if (row->blob_list()->empty() && !row->rep_words.empty()) {
      real_row = make_rep_words(row, block);
    } else if (!row->blob_list()->empty()) {
      // In a fixed pitch document, some lines may be detected as fixed pitch
      // while others don't, and will go through different path.
      // For non-space delimited language like CJK, fixed pitch chop always
      // leave the entire line as one word.  We can force consistent chopping
      // with force_make_prop_words flag.
      POLY_BLOCK *pb = block->block->pdblk.poly_block();
      if (textord_chopper_test) {
        real_row = textord->make_blob_words(row, rotation);
      } else if (textord_force_make_prop_words || (pb != nullptr && !pb->IsText()) ||
                 row->pitch_decision == PITCH_DEF_PROP || row->pitch_decision == PITCH_CORR_PROP) {
        real_row = textord->make_prop_words(row, rotation);
      } else if (row->pitch_decision == PITCH_DEF_FIXED ||
                 row->pitch_decision == PITCH_CORR_FIXED) {
        real_row = fixed_pitch_words(row, rotation);
      } else {
        ASSERT_HOST(false);
      }
    }
    if (real_row != nullptr) {
      // put row in block
      real_row_it.add_after_then_move(real_row);
    }
  }
  block->block->set_stats(block->fixed_pitch == 0, static_cast<int16_t>(block->kern_size),
                          static_cast<int16_t>(block->space_size),
                          static_cast<int16_t>(block->fixed_pitch));
  block->block->check_pitch();
}

/**
 * @name make_rep_words
 *
 * Fabricate a real row from only the repeated blob words.
 * Get the xheight from the block as it may be more meaningful.
 */

ROW *make_rep_words( // make a row
    TO_ROW *row,     // row to convert
    TO_BLOCK *block  // block it lives in
) {
  ROW *real_row; // output row
  TBOX word_box; // bounding box
                 // iterator
  WERD_IT word_it = &row->rep_words;

  if (word_it.empty())
    return nullptr;
  word_box = word_it.data()->bounding_box();
  for (word_it.mark_cycle_pt(); !word_it.cycled_list(); word_it.forward())
    word_box += word_it.data()->bounding_box();
  row->xheight = block->xheight;
  real_row =
      new ROW(row, static_cast<int16_t>(block->kern_size), static_cast<int16_t>(block->space_size));
  word_it.set_to_list(real_row->word_list());
  // put words in row
  word_it.add_list_after(&row->rep_words);
  real_row->recalc_bounding_box();
  return real_row;
}

/**
 * @name make_real_word
 *
 * Construct a WERD from a given number of adjacent entries in a
 * list of BLOBNBOXs.
 */

WERD *make_real_word(BLOBNBOX_IT *box_it, // iterator
                     int32_t blobcount,   // no of blobs to use
                     bool bol,            // start of line
                     uint8_t blanks       // no of blanks
) {
  C_OUTLINE_IT cout_it;
  C_BLOB_LIST cblobs;
  C_BLOB_IT cblob_it = &cblobs;
  WERD *word;        // new word
  BLOBNBOX *bblob;   // current blob
  int32_t blobindex; // in row

  for (blobindex = 0; blobindex < blobcount; blobindex++) {
    bblob = box_it->extract();
    if (bblob->joined_to_prev()) {
      if (bblob->cblob() != nullptr) {
        cout_it.set_to_list(cblob_it.data()->out_list());
        cout_it.move_to_last();
        cout_it.add_list_after(bblob->cblob()->out_list());
        delete bblob->cblob();
      }
    } else {
      if (bblob->cblob() != nullptr)
        cblob_it.add_after_then_move(bblob->cblob());
    }
    delete bblob;
    box_it->forward(); // next one
  }

  if (blanks < 1)
    blanks = 1;

  word = new WERD(&cblobs, blanks, nullptr);

  if (bol)
    word->set_flag(W_BOL, true);
  if (box_it->at_first())
    word->set_flag(W_EOL, true); // at end of line

  return word;
}

} // namespace tesseract<|MERGE_RESOLUTION|>--- conflicted
+++ resolved
@@ -139,13 +139,8 @@
       row->max_nonspace = static_cast<int32_t>(
           floor(row->pr_nonsp + (row->pr_space - row->pr_nonsp) * textord_words_definite_spread));
       if (testing_on && textord_show_initial_words) {
-<<<<<<< HEAD
-        tprintf("Assigning defaults %d non, %d space to row at %g\n",
-          row->max_nonspace, row->min_space, row->intercept ());
-=======
         tprintf("Assigning defaults %d non, %d space to row at %g\n", row->max_nonspace,
                 row->min_space, row->intercept());
->>>>>>> 87b0a4de
       }
       row->space_threshold = (row->max_nonspace + row->min_space) / 2;
       row->space_size = row->pr_space;
@@ -239,15 +234,8 @@
   // get medians
   if (cluster_count > 2) {
     if (testing_on && textord_show_initial_words) {
-<<<<<<< HEAD
-      tprintf("Row at %g has 3 sizes of gap:%g,%g,%g\n",
-        row->intercept (),
-        cluster_stats[1].ile (0.5),
-        cluster_stats[2].ile (0.5), cluster_stats[3].ile (0.5));
-=======
       tprintf("Row at %g has 3 sizes of gap:%g,%g,%g\n", row->intercept(),
               cluster_stats[1].ile(0.5), cluster_stats[2].ile(0.5), cluster_stats[3].ile(0.5));
->>>>>>> 87b0a4de
     }
     lower = gaps[0];
     if (gaps[1] > lower) {
@@ -290,12 +278,7 @@
   if (upper * 3 < block->min_space * 2 + block->max_nonspace ||
       lower * 3 > block->min_space * 2 + block->max_nonspace) {
     if (testing_on && textord_show_initial_words) {
-<<<<<<< HEAD
-      tprintf("Disagreement between block and row at %g!!\n",
-        row->intercept ());
-=======
       tprintf("Disagreement between block and row at %g!!\n", row->intercept());
->>>>>>> 87b0a4de
       tprintf("Lower=%g, upper=%g, Stats:\n", lower, upper);
       gap_stats.print();
     }
@@ -316,14 +299,8 @@
       tprintf("NONSPACE stats\n");
       cluster_stats[1].print_summary();
     }
-<<<<<<< HEAD
-    tprintf("Row at %g has minspace=%d(%g), max_non=%d(%g)\n",
-      row->intercept (), row->min_space, upper,
-      row->max_nonspace, lower);
-=======
     tprintf("Row at %g has minspace=%d(%g), max_non=%d(%g)\n", row->intercept(), row->min_space,
             upper, row->max_nonspace, lower);
->>>>>>> 87b0a4de
   }
   return cluster_stats[2].get_total();
 }
@@ -427,12 +404,7 @@
   if (testing_on) {
     tprintf("cluster_count=%d:", cluster_count);
     for (gap_index = 0; gap_index < cluster_count; gap_index++)
-<<<<<<< HEAD
-      tprintf(" %g(%d)", gaps[gap_index],
-        cluster_stats[gap_index + 1].get_total ());
-=======
       tprintf(" %g(%d)", gaps[gap_index], cluster_stats[gap_index + 1].get_total());
->>>>>>> 87b0a4de
     tprintf("\n");
   }
 
@@ -444,12 +416,7 @@
     lower = gaps[gap_index]; // most frequent below
   else {
     if (testing_on)
-<<<<<<< HEAD
-      tprintf("No cluster below block threshold!, using default=%g\n",
-        block->pr_nonsp);
-=======
       tprintf("No cluster below block threshold!, using default=%g\n", block->pr_nonsp);
->>>>>>> 87b0a4de
     lower = block->pr_nonsp;
   }
   for (gap_index = 0; gap_index < cluster_count && gaps[gap_index] <= block->max_nonspace;
@@ -459,12 +426,7 @@
     upper = gaps[gap_index]; // most frequent above
   else {
     if (testing_on)
-<<<<<<< HEAD
-      tprintf("No cluster above block threshold!, using default=%g\n",
-        block->pr_space);
-=======
       tprintf("No cluster above block threshold!, using default=%g\n", block->pr_space);
->>>>>>> 87b0a4de
     upper = block->pr_space;
   }
   row->min_space =
@@ -483,14 +445,8 @@
       tprintf("NONSPACE stats\n");
       cluster_stats[1].print_summary();
     }
-<<<<<<< HEAD
-    tprintf("Row at %g has minspace=%d(%g), max_non=%d(%g)\n",
-      row->intercept (), row->min_space, upper,
-      row->max_nonspace, lower);
-=======
     tprintf("Row at %g has minspace=%d(%g), max_non=%d(%g)\n", row->intercept(), row->min_space,
             upper, row->max_nonspace, lower);
->>>>>>> 87b0a4de
   }
   return 1;
 }
