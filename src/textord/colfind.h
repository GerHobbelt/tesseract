///////////////////////////////////////////////////////////////////////
// File:        colfind.h
// Description: Class to find columns in the grid of BLOBNBOXes.
// Author:      Ray Smith
//
// (C) Copyright 2008, Google Inc.
// Licensed under the Apache License, Version 2.0 (the "License");
// you may not use this file except in compliance with the License.
// You may obtain a copy of the License at
// http://www.apache.org/licenses/LICENSE-2.0
// Unless required by applicable law or agreed to in writing, software
// distributed under the License is distributed on an "AS IS" BASIS,
// WITHOUT WARRANTIES OR CONDITIONS OF ANY KIND, either express or implied.
// See the License for the specific language governing permissions and
// limitations under the License.
//
///////////////////////////////////////////////////////////////////////

#ifndef TESSERACT_TEXTORD_COLFIND_H_
#define TESSERACT_TEXTORD_COLFIND_H_

#include "colpartitiongrid.h"
#include "colpartitionset.h"
#include "debugpixa.h"
#include "imagefind.h"
#include "ocrblock.h"
#include "tabfind.h"
#include "textlineprojection.h"
#include "params.h"

struct BLOCK_LIST;
struct Boxa;
struct Pixa;
class DENORM;
class ScrollView;
class STATS;
class TO_BLOCK;

namespace tesseract {

class ColPartitionSet;
class ColPartitionSet_LIST;
class ColSegment_LIST;
class ColumnGroup_LIST;
class LineSpacing;
class StrokeWidth;
class TempColumn_LIST;
class EquationDetectBase;
class TESS_API Tesseract;
<<<<<<< HEAD
=======

// globals
#if !GRAPHICS_DISABLED
extern BOOL_VAR_H(textord_tabfind_show_initial_partitions);
extern BOOL_VAR_H(textord_tabfind_show_reject_blobs);
extern INT_VAR_H(textord_tabfind_show_partitions);
extern BOOL_VAR_H(textord_tabfind_show_columns);
extern BOOL_VAR_H(textord_tabfind_show_blocks);
#endif
extern BOOL_VAR_H(textord_tabfind_find_tables);
>>>>>>> d63aa73e

// The ColumnFinder class finds columns in the grid.
class TESS_API ColumnFinder : public TabFind {
public:
  // Gridsize is an estimate of the text size in the image. A suitable value
  // is in TO_BLOCK::line_size after find_components has been used to make
  // the blobs.
  // bleft and tright are the bounds of the image (rectangle) being processed.
  // vlines is a (possibly empty) list of TabVector and vertical_x and y are
  // the sum logical vertical vector produced by LineFinder::FindVerticalLines.
  // If cjk_script is true, then broken CJK characters are fixed during
  // layout analysis to assist in detecting horizontal vs vertically written
  // textlines.
  ColumnFinder(Tesseract *tess, int gridsize, const ICOORD &bleft, const ICOORD &tright, int resolution,
               bool cjk_script, double aligned_gap_fraction, TabVector_LIST *vlines,
               TabVector_LIST *hlines, int vertical_x, int vertical_y);
  ~ColumnFinder() override;

  // Accessors for testing
  const DENORM *denorm() const {
    return denorm_;
  }
  const TextlineProjection *projection() const {
    return &projection_;
  }
  void set_cjk_script(bool is_cjk) {
    cjk_script_ = is_cjk;
  }

  // ======================================================================
  // The main function of ColumnFinder is broken into pieces to facilitate
  // optional insertion of orientation and script detection in an efficient
  // way. The calling sequence IS MANDATORY however, whether or not
  // OSD is being used:
  // 1. Construction.
  // 2. SetupAndFilterNoise.
  // 3. IsVerticallyAlignedText.
  // 4. CorrectOrientation.
  // 5. FindBlocks.
  // 6. Destruction. Use of a single column finder for multiple images does not
  //    make sense.
  // Throughout these steps, the ColPartitions are owned by part_grid_, which
  // means that it must be kept correct. Exception: big_parts_ owns its
  // own ColPartitions.
  // The BLOBNBOXes are owned by the input TO_BLOCK for the whole time, except
  // for a phase in FindBlocks before TransformToBlocks, when they become
  // owned by the ColPartitions. The owner() ColPartition of a BLOBNBOX
  // indicates more of a betrothal for the majority of layout analysis, ie
  // which ColPartition will take ownership when the blobs are release from
  // the input TO_BLOCK. Exception: image_bblobs_ owns the fake blobs that
  // are part of the image regions, as they are not on any TO_BLOCK list.
  // TODO(rays) break up column finder further into smaller classes, as
  // there is a lot more to it than column finding now.
  // ======================================================================

  // Performs initial processing on the blobs in the input_block:
  // Setup the part_grid, stroke_width_, nontext_map_.
  // Obvious noise blobs are filtered out and used to mark the nontext_map_.
  // Initial stroke-width analysis is used to get local text alignment
  // direction, so the textline projection_ map can be setup.
  // On return, IsVerticallyAlignedText may be called (now optionally) to
  // determine the gross textline alignment of the page.
  void SetupAndFilterNoise(PageSegMode pageseg_mode, Image photo_mask_pix, TO_BLOCK *input_block);

  // Tests for vertical alignment of text (returning true if so), and generates
  // a list of blobs (in osd_blobs) for orientation and script detection.
  // block is the single block for the whole page or rectangle to be OCRed.
  // Note that the vertical alignment may be due to text whose writing direction
  // is vertical, like say Japanese, or due to text whose writing direction is
  // horizontal but whose text appears vertically aligned because the image is
  // not the right way up.
  // find_vertical_text_ratio should be textord_tabfind_vertical_text_ratio.
  bool IsVerticallyAlignedText(double find_vertical_text_ratio, TO_BLOCK *block,
                               BLOBNBOX_CLIST *osd_blobs);

  // Rotates the blobs and the TabVectors so that the gross writing direction
  // (text lines) are horizontal and lines are read down the page.
  // Applied rotation stored in rotation_.
  // A second rotation is calculated for application during recognition to
  // make the rotated blobs upright for recognition.
  // Subsequent rotation stored in text_rotation_.
  //
  // Arguments:
  //   vertical_text_lines is true if the text lines are vertical.
  //   recognition_rotation [0..3] is the number of anti-clockwise 90 degree
  //   rotations from osd required for the text to be upright and readable.
  void CorrectOrientation(TO_BLOCK *block, bool vertical_text_lines, int recognition_rotation);

  // Finds blocks of text, image, rule line, table etc, returning them in the
  // blocks and to_blocks
  // (Each TO_BLOCK points to the basic BLOCK and adds more information.)
  // Image blocks are generated by a combination of photo_mask_pix (which may
  // NOT be nullptr) and the rejected text found during preliminary textline
  // finding.
  // The input_block is the result of a call to find_components, and contains
  // the blobs found in the image or rectangle to be OCRed. These blobs will be
  // removed and placed in the output blocks, while unused ones will be deleted.
  // If single_column is true, the input is treated as single column, but
  // it is still divided into blocks of equal line spacing/text size.
  // scaled_color is scaled down by scaled_factor from the input color image,
  // and may be nullptr if the input was not color.
  // grey_pix is optional, but if present must match the photo_mask_pix in size,
  // and must be a *real* grey image instead of binary_pix * 255.
  // thresholds_pix is expected to be present iff grey_pix is present and
  // can be an integer factor reduction of the grey_pix. It represents the
  // thresholds that were used to create the binary_pix from the grey_pix.
  // Small blobs that confuse the segmentation into lines are placed into
  // diacritic_blobs, with the intention that they be put into the most
  // appropriate word after the rest of layout analysis.
  // Returns -1 if the user hits the 'd' key in the blocks window while running
  // in debug mode, which requests a retry with more debug info.
  int FindBlocks(PageSegMode pageseg_mode, Image scaled_color, int scaled_factor, TO_BLOCK *block,
                 Image photo_mask_pix, Image thresholds_pix, Image grey_pix,
                 BLOCK_LIST *blocks, BLOBNBOX_LIST *diacritic_blobs, TO_BLOCK_LIST *to_blocks);

  // Get the rotation required to deskew, and its inverse rotation.
  void GetDeskewVectors(FCOORD *deskew, FCOORD *reskew);

  // Set the equation detection pointer.
  void SetEquationDetect(EquationDetectBase *detect);

private:
  void DisplayGrid();
  // Displays the blob and block bounding boxes in a window called Blocks.
  void DisplayBlocks(BLOCK_LIST *blocks);
  // Displays the column edges at each grid y coordinate defined by
  // best_columns_.
  void DisplayColumnBounds(PartSetVector *sets);
  
  void DisplayColumnBounds2(PartSetVector *sets);

  void DisplayColumnBounds3(PartSetVector *sets);

  ////// Functions involved in determining the columns used on the page. /////

  // Sets up column_sets_ (the determined column layout at each horizontal
  // slice). Returns false if the page is empty.
  bool MakeColumns(bool single_column);
  // Attempt to improve the column_candidates by expanding the columns
  // and adding new partitions from the partition sets in src_sets.
  // Src_sets may be equal to column_candidates, in which case it will
  // use them as a source to improve themselves.
  void ImproveColumnCandidates(PartSetVector *src_sets, PartSetVector *column_sets);
  // Prints debug information on the column candidates.
  void PrintColumnCandidates(const char *title);
  // Finds the optimal set of columns that cover the entire image with as
  // few changes in column partition as possible.
  // Returns true if any part of the page is multi-column.
  bool AssignColumns(const PartSetVector &part_sets);
  // Finds the biggest range in part_sets_ that has no assigned column, but
  // column assignment is possible.
  bool BiggestUnassignedRange(int set_count, const bool *any_columns_possible, int *start,
                              int *end);
  // Finds the modal compatible column_set_ index within the given range.
  int RangeModalColumnSet(int **column_set_costs, const int *assigned_costs, int start, int end);
  // Given that there are many column_set_id compatible columns in the range,
  // shrinks the range to the longest contiguous run of compatibility, allowing
  // gaps where no columns are possible, but not where competing columns are
  // possible.
  void ShrinkRangeToLongestRun(int **column_set_costs, const int *assigned_costs,
                               const bool *any_columns_possible, int column_set_id, int *best_start,
                               int *best_end);
  // Moves start in the direction of step, up to, but not including end while
  // the only incompatible regions are no more than kMaxIncompatibleColumnCount
  // in size, and the compatible regions beyond are bigger.
  void ExtendRangePastSmallGaps(int **column_set_costs, const int *assigned_costs,
                                const bool *any_columns_possible, int column_set_id, int step,
                                int end, int *start);
  // Assigns the given column_set_id to the part_sets_ in the given range.
  void AssignColumnToRange(int column_set_id, int start, int end, int **column_set_costs,
                           int *assigned_costs);

  // Computes the mean_column_gap_.
  void ComputeMeanColumnGap(bool any_multi_column);

  //////// Functions that manipulate ColPartitions in the part_grid_ /////
  //////// to split, merge, find margins, and find types.  //////////////

  // Hoovers up all un-owned blobs and deletes them.
  // The rest get released from the block so the ColPartitions can pass
  // ownership to the output blocks.
  void ReleaseBlobsAndCleanupUnused(TO_BLOCK *block);
  // Splits partitions that cross columns where they have nothing in the gap.
  void GridSplitPartitions();
  // Merges partitions where there is vertical overlap, within a single column,
  // and the horizontal gap is small enough.
  void GridMergePartitions();
  // Inserts remaining noise blobs into the most applicable partition if any.
  // If there is no applicable partition, then the blobs are deleted.
  void InsertRemainingNoise(TO_BLOCK *block);
  // Remove partitions that come from horizontal lines that look like
  // underlines, but are not part of a table.
  void GridRemoveUnderlinePartitions();
  // Add horizontal line separators as partitions.
  void GridInsertHLinePartitions();
  // Add vertical line separators as partitions.
  void GridInsertVLinePartitions();
  // For every ColPartition in the grid, sets its type based on position
  // in the columns.
  void SetPartitionTypes();
  // Only images remain with multiple types in a run of partners.
  // Sets the type of all in the group to the maximum of the group.
  void SmoothPartnerRuns();

  //////// Functions that make the final output blocks             ///////

  // Helper functions for TransformToBlocks.
  // Add the part to the temp list in the correct order.
  void AddToTempPartList(ColPartition *part, ColPartition_CLIST *temp_list);
  // Add everything from the temp list to the work_set assuming correct order.
  void EmptyTempPartList(ColPartition_CLIST *temp_list, WorkingPartSet_LIST *work_set);

  // Transform the grid of partitions to the output blocks.
  void TransformToBlocks(BLOCK_LIST *blocks, TO_BLOCK_LIST *to_blocks);

  // Reflect the blob boxes (but not the outlines) in the y-axis so that
  // the blocks get created in the correct RTL order. Rotates the blobs
  // in the input_block and the bblobs list.
  // The reflection is undone in RotateAndReskewBlocks by
  // reflecting the blocks themselves, and then recomputing the blob bounding
  //  boxes.
  void ReflectForRtl(TO_BLOCK *input_block, BLOBNBOX_LIST *bblobs);

  // Undo the deskew that was done in FindTabVectors, as recognition is done
  // without correcting blobs or blob outlines for skew.
  // Reskew the completed blocks to put them back to the original rotated coords
  // that were created by CorrectOrientation.
  // If the input_is_rtl, then reflect the blocks in the y-axis to undo the
  // reflection that was done before FindTabVectors.
  // Blocks that were identified as vertical text (relative to the rotated
  // coordinates) are further rotated so the text lines are horizontal.
  // blob polygonal outlines are rotated to match the position of the blocks
  // that they are in, and their bounding boxes are recalculated to be accurate.
  // Record appropriate inverse transformations and required
  // classifier transformation in the blocks.
  void RotateAndReskewBlocks(bool input_is_rtl, TO_BLOCK_LIST *to_blocks);

  // Computes the rotations for the block (to make textlines horizontal) and
  // for the blobs (for classification) and sets the appropriate members
  // of the given block.
  // Returns the rotation that needs to be applied to the blobs to make
  // them sit in the rotated block.
  FCOORD ComputeBlockAndClassifyRotation(BLOCK *block);

private:
  // If true then the page language is cjk, so it is safe to perform
  // FixBrokenCJK.
  bool cjk_script_;
  // The minimum gutter width to apply for finding columns.
  // Modified when vertical text is detected to prevent detection of
  // vertical text lines as columns.
  int min_gutter_width_;
  // The mean gap between columns over the page.
  int mean_column_gap_;
  // Config param saved at construction time. Modifies min_gutter_width_ with
  // vertical text to prevent detection of vertical text as columns.
  double tabfind_aligned_gap_fraction_;
  // The rotation vector needed to convert original coords to deskewed.
  FCOORD deskew_;
  // The rotation vector needed to convert deskewed back to original coords.
  FCOORD reskew_;
  // The rotation vector used to rotate vertically oriented pages.
  FCOORD rotation_;
  // The rotation vector needed to convert the rotated back to original coords.
  FCOORD rerotate_;
  // The additional rotation vector needed to rotate text for recognition.
  FCOORD text_rotation_;
  // The column_sets_ contain the ordered candidate ColPartitionSets that
  // define the possible divisions of the page into columns.
  PartSetVector column_sets_;
  // A simple array of pointers to the best assigned column division at
  // each grid y coordinate.
  ColPartitionSet **best_columns_;
  // The grid used for creating initial partitions with strokewidth.
  StrokeWidth *stroke_width_;
  // The grid used to hold ColPartitions after the columns have been determined.
  ColPartitionGrid part_grid_;
  // List of ColPartitions that are no longer needed after they have been
  // turned into regions, but are kept around because they are referenced
  // by the part_grid_.
  ColPartition_LIST good_parts_;
  // List of ColPartitions that are big and might be dropcap or vertically
  // joined.
  ColPartition_LIST big_parts_;
  // List of ColPartitions that have been declared noise.
  ColPartition_LIST noise_parts_;
  // The fake blobs that are made from the images.
  BLOBNBOX_LIST image_bblobs_;
  // Horizontal line separators.
  TabVector_LIST horizontal_lines_;
  // Image map of photo/noise areas on the page.
  Image nontext_map_;
  // Textline projection map.
  TextlineProjection projection_;
  // Sequence of DENORMS that indicate how to get back to the original image
  // coordinate space. The destructor must delete all the DENORMs in the chain.
  DENORM *denorm_;

  // The equation region detector pointer. Note: This pointer is passed in by
  // member function SetEquationDetect, and releasing it is NOT owned by this
  // class.
  EquationDetectBase *equation_detect_;

#if !GRAPHICS_DISABLED
  // Various debug windows that automatically go away on completion.
  ScrollViewReference input_blobs_win_;
  ScrollViewReference blocks_win_;
#endif
};

} // namespace tesseract.

#endif // TESSERACT_TEXTORD_COLFIND_H_<|MERGE_RESOLUTION|>--- conflicted
+++ resolved
@@ -47,8 +47,6 @@
 class TempColumn_LIST;
 class EquationDetectBase;
 class TESS_API Tesseract;
-<<<<<<< HEAD
-=======
 
 // globals
 #if !GRAPHICS_DISABLED
@@ -59,7 +57,6 @@
 extern BOOL_VAR_H(textord_tabfind_show_blocks);
 #endif
 extern BOOL_VAR_H(textord_tabfind_find_tables);
->>>>>>> d63aa73e
 
 // The ColumnFinder class finds columns in the grid.
 class TESS_API ColumnFinder : public TabFind {
