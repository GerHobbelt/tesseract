///////////////////////////////////////////////////////////////////////
// File:        networkscratch.h
// Description: Scratch space for Network layers that hides distinction
//              between float/int implementations.
// Author:      Ray Smith
//
// (C) Copyright 2014, Google Inc.
// Licensed under the Apache License, Version 2.0 (the "License");
// you may not use this file except in compliance with the License.
// You may obtain a copy of the License at
// http://www.apache.org/licenses/LICENSE-2.0
// Unless required by applicable law or agreed to in writing, software
// distributed under the License is distributed on an "AS IS" BASIS,
// WITHOUT WARRANTIES OR CONDITIONS OF ANY KIND, either express or implied.
// See the License for the specific language governing permissions and
// limitations under the License.
///////////////////////////////////////////////////////////////////////

#ifndef TESSERACT_LSTM_NETWORKSCRATCH_H_
#define TESSERACT_LSTM_NETWORKSCRATCH_H_

#include <mutex>
#include "matrix.h"
#include "networkio.h"

namespace tesseract {

// Generic scratch space for network layers. Provides NetworkIO that can store
// a complete set (over time) of intermediates, and vector<float>
// scratch space that auto-frees after use. The aim here is to provide a set
// of temporary buffers to network layers that can be reused between layers
// and don't have to be reallocated on each call.
class NetworkScratch {
public:
  NetworkScratch() : int_mode_(false) {}
  ~NetworkScratch() = default;

  // Sets the network representation. If the representation is integer, then
  // default (integer) NetworkIOs are separated from the always-float variety.
  // This saves memory by having separate int-specific and float-specific
  // stacks. If the network representation is float, then all NetworkIOs go
  // to the float stack.
  void set_int_mode(bool int_mode) {
    int_mode_ = int_mode;
  }

  // Class that acts like a NetworkIO (by having an implicit cast operator),
  // yet actually holds a pointer to NetworkIOs in the source NetworkScratch,
  // and knows how to unstack the borrowed pointers on destruction.
  class IO {
  public:
    // The NetworkIO should be sized after construction.
    IO(const NetworkIO &src, NetworkScratch *scratch)
        : int_mode_(scratch->int_mode_ && src.int_mode()), scratch_space_(scratch) {
      network_io_ =
          int_mode_ ? scratch_space_->int_stack_.Borrow() : scratch_space_->float_stack_.Borrow();
    }
    // Default constructor for arrays. Use one of the Resize functions
    // below to initialize and size.
    IO() : int_mode_(false), network_io_(nullptr), scratch_space_(nullptr) {}

    ~IO() {
      if (scratch_space_ == nullptr) {
        ASSERT_HOST(network_io_ == nullptr);
      } else if (int_mode_) {
        scratch_space_->int_stack_.Return(network_io_);
      } else {
        scratch_space_->float_stack_.Return(network_io_);
      }
    }
    // Resizes the array (and stride), avoiding realloc if possible, to the
    // size from various size specs:
    // Same time size, given number of features.
    void Resize(const NetworkIO &src, int num_features, NetworkScratch *scratch) {
      if (scratch_space_ == nullptr) {
        int_mode_ = scratch->int_mode_ && src.int_mode();
        scratch_space_ = scratch;
        network_io_ =
            int_mode_ ? scratch_space_->int_stack_.Borrow() : scratch_space_->float_stack_.Borrow();
      }
      network_io_->Resize(src, num_features);
    }
    // Resizes to a specific size as a temp buffer. No batches, no y-dim.
    void Resize2d(bool int_mode, int width, int num_features, NetworkScratch *scratch) {
      if (scratch_space_ == nullptr) {
        int_mode_ = scratch->int_mode_ && int_mode;
        scratch_space_ = scratch;
        network_io_ =
            int_mode_ ? scratch_space_->int_stack_.Borrow() : scratch_space_->float_stack_.Borrow();
      }
      network_io_->Resize2d(int_mode, width, num_features);
    }
    // Resize forcing a float representation with the width of src and the given
    // number of features.
    void ResizeFloat(const NetworkIO &src, int num_features, NetworkScratch *scratch) {
      if (scratch_space_ == nullptr) {
        int_mode_ = false;
        scratch_space_ = scratch;
        network_io_ = scratch_space_->float_stack_.Borrow();
      }
      network_io_->ResizeFloat(src, num_features);
    }

    // Returns a ref to a NetworkIO that enables *this to be treated as if
    // it were just a NetworkIO*.
    NetworkIO &operator*() {
      return *network_io_;
    }
    NetworkIO *operator->() {
      return network_io_;
    }
    operator NetworkIO *() {
      return network_io_;
    }

  private:
    // True if this is from the always-float stack, otherwise the default stack.
    bool int_mode_;
    // The NetworkIO that we have borrowed from the scratch_space_.
    NetworkIO *network_io_;
    // The source scratch_space_. Borrowed pointer, used to free the
    // NetworkIO. Don't delete!
    NetworkScratch *scratch_space_;
  }; // class IO.

  // Class that acts like a fixed array of float, yet actually uses space
  // from a vector<float> in the source NetworkScratch, and knows how
  // to unstack the borrowed vector on destruction.
  class FloatVec {
  public:
    // The array will have size elements in it, uninitialized.
    FloatVec(int size, NetworkScratch *scratch) : vec_(nullptr), scratch_space_(scratch) {
      Init(size, scratch);
    }
    // Default constructor is for arrays. Use Init to setup.
    FloatVec() : vec_(nullptr), data_(nullptr), scratch_space_(nullptr) {}
    ~FloatVec() {
      if (scratch_space_ != nullptr) {
        scratch_space_->vec_stack_.Return(vec_);
      }
    }

    void Init(int /*size*/, int reserve, NetworkScratch *scratch) {
      if (scratch_space_ != nullptr && vec_ != nullptr) {
        scratch_space_->vec_stack_.Return(vec_);
      }
      scratch_space_ = scratch;
      vec_ = scratch_space_->vec_stack_.Borrow();
<<<<<<< HEAD
      // TODO: optimize.
      vec_->resize(reserve);
      data_ = &(*vec_)[0];
=======
      vec_->reserve(reserve);
      vec_->resize(size);
      // use vector.at(0) to make sure we do not trigger UB on an empty vector
      data_ = &vec_->at(0);
>>>>>>> 4cc6b1d4
    }

    void Init(int size, NetworkScratch *scratch) {
      Init(size, size, scratch);
    }

    // Use the cast operator instead of operator[] so the FloatVec can be used
    // as a TFloat* argument to a function call.
    operator TFloat *() const {
      return data_;
    }
    TFloat *get() {
      return data_;
    }

  private:
    // Vector borrowed from the scratch space. Use Return to free it.
    std::vector<TFloat> *vec_;
    // Short-cut pointer to the underlying array.
    TFloat *data_;
    // The source scratch_space_. Borrowed pointer, used to free the
    // vector. Don't delete!
    NetworkScratch *scratch_space_;
  }; // class FloatVec

  // Class that acts like a 2-D array of TFloat, yet actually uses space
  // from the source NetworkScratch, and knows how to unstack the borrowed
  // array on destruction.
  class GradientStore {
  public:
    // Default constructor is for arrays. Use Init to setup.
    GradientStore() : array_(nullptr), scratch_space_(nullptr) {}
    ~GradientStore() {
      if (scratch_space_ != nullptr) {
        scratch_space_->array_stack_.Return(array_);
      }
    }

    void Init(int size1, int size2, NetworkScratch *scratch) {
      if (scratch_space_ != nullptr && array_ != nullptr) {
        scratch_space_->array_stack_.Return(array_);
      }
      scratch_space_ = scratch;
      array_ = scratch_space_->array_stack_.Borrow();
      array_->Resize(size1, size2, 0.0);
    }

    // Accessors to get to the underlying TransposedArray.
    TransposedArray *get() const {
      return array_;
    }
    const TransposedArray &operator*() const {
      return *array_;
    }

  private:
    // Array borrowed from the scratch space. Use Return to free it.
    TransposedArray *array_;
    // The source scratch_space_. Borrowed pointer, used to free the
    // vector. Don't delete!
    NetworkScratch *scratch_space_;
  }; // class GradientStore

  // Class that does the work of holding a stack of objects, a stack pointer
  // and a vector of in-use flags, so objects can be returned out of order.
  // It is safe to attempt to Borrow/Return in multiple threads.
  template <typename T>
  class Stack {
  public:
    Stack() = default;

    ~Stack() {
      for (auto data : stack_) {
        delete data;
      }
    }

    // Lends out the next free item, creating one if none available, sets
    // the used flags and increments the stack top.
    T *Borrow() {
      std::lock_guard<std::mutex> lock(mutex_);
      if (stack_top_ == stack_.size()) {
        stack_.push_back(new T);
        flags_.push_back(false);
      }
      flags_[stack_top_] = true;
      return stack_[stack_top_++];
    }
    // Takes back the given item, and marks it free. Item does not have to be
    // the most recently lent out, but free slots don't get re-used until the
    // blocking item is returned. The assumption is that there will only be
    // small, temporary variations from true stack use. (Determined by the order
    // of destructors within a local scope.)
    void Return(T *item) {
      std::lock_guard<std::mutex> lock(mutex_);
      // Linear search will do.
      int index = stack_top_;
      while (--index >= 0 && stack_[index] != item) {
      }
      if (index >= 0) {
        flags_[index] = false;
      }
      while (stack_top_ > 0 && !flags_[stack_top_ - 1]) {
        --stack_top_;
      }
    }

  private:
    std::vector<T *> stack_;
    std::vector<bool> flags_;
    unsigned stack_top_ = 0;
    std::mutex mutex_;
  }; // class Stack.

private:
  // If true, the network weights are int8_t, if false, float.
  bool int_mode_;
  // Stacks of NetworkIO and vector<float>. Once allocated, they are not
  // deleted until the NetworkScratch is deleted.
  Stack<NetworkIO> int_stack_;
  Stack<NetworkIO> float_stack_;
  Stack<std::vector<TFloat>> vec_stack_;
  Stack<TransposedArray> array_stack_;
};

} // namespace tesseract.

#endif // TESSERACT_LSTM_NETWORKSCRATCH_H_<|MERGE_RESOLUTION|>--- conflicted
+++ resolved
@@ -146,16 +146,10 @@
       }
       scratch_space_ = scratch;
       vec_ = scratch_space_->vec_stack_.Borrow();
-<<<<<<< HEAD
       // TODO: optimize.
       vec_->resize(reserve);
-      data_ = &(*vec_)[0];
-=======
-      vec_->reserve(reserve);
-      vec_->resize(size);
       // use vector.at(0) to make sure we do not trigger UB on an empty vector
       data_ = &vec_->at(0);
->>>>>>> 4cc6b1d4
     }
 
     void Init(int size, NetworkScratch *scratch) {
