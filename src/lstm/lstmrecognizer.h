///////////////////////////////////////////////////////////////////////
// File:        lstmrecognizer.h
// Description: Top-level line recognizer class for LSTM-based networks.
// Author:      Ray Smith
//
// (C) Copyright 2013, Google Inc.
// Licensed under the Apache License, Version 2.0 (the "License");
// you may not use this file except in compliance with the License.
// You may obtain a copy of the License at
// http://www.apache.org/licenses/LICENSE-2.0
// Unless required by applicable law or agreed to in writing, software
// distributed under the License is distributed on an "AS IS" BASIS,
// WITHOUT WARRANTIES OR CONDITIONS OF ANY KIND, either express or implied.
// See the License for the specific language governing permissions and
// limitations under the License.
///////////////////////////////////////////////////////////////////////

#ifndef TESSERACT_LSTM_LSTMRECOGNIZER_H_
#define TESSERACT_LSTM_LSTMRECOGNIZER_H_

#include "ccutil.h"
#include "helpers.h"
#include "matrix.h"
#include "network.h"
#include "networkscratch.h"
#include <tesseract/params.h>
#include "recodebeam.h"
#include "series.h"
#include "unicharcompress.h"
#include "genericvector.h"     // for PointerVector (ptr only)

class BLOB_CHOICE_IT;
struct Pix;
class ROW_RES;
class ScrollView;
class TBOX;
class WERD_RES;

namespace tesseract {

class Dict;
class ImageData;

// Enum indicating training mode control flags.
enum TrainingFlags {
  TF_INT_MODE = 1,
  TF_COMPRESS_UNICHARSET = 64,
};

// Top-level line recognizer class for LSTM-based networks.
// Note that a sub-class, LSTMTrainer is used for training.
class TESS_API LSTMRecognizer {
public:
  // Takes an OPTIONAL instance reference for internal diagnostics use.
  LSTMRecognizer(Tesseract *tess);
  LSTMRecognizer() = delete;
  //LSTMRecognizer(const std::string &language_data_path_prefix);
  ~LSTMRecognizer();

  void Clean();

  int NumOutputs() const {
    return network_->NumOutputs();
  }

  // Return the training iterations.
  int training_iteration() const {
    return training_iteration_;
  }

  // Return the sample iterations.
  int sample_iteration() const {
    return sample_iteration_;
  }

  // Return the learning rate.
  float learning_rate() const {
    return learning_rate_;
  }

  LossType OutputLossType() const {
    if (network_ == nullptr) {
      return LT_NONE;
    }
    StaticShape shape;
    shape = network_->OutputShape(shape);
    return shape.loss_type();
  }
  bool SimpleTextOutput() const {
    return OutputLossType() == LT_SOFTMAX;
  }
  bool IsIntMode() const {
    return (training_flags_ & TF_INT_MODE) != 0;
  }
  // True if recoder_ is active to re-encode text to a smaller space.
  bool IsRecoding() const {
    return (training_flags_ & TF_COMPRESS_UNICHARSET) != 0;
  }
  // Returns true if the network is a TensorFlow network.
  bool IsTensorFlow() const {
    return network_->type() == NT_TENSORFLOW;
  }
  // Returns a vector of layer ids that can be passed to other layer functions
  // to access a specific layer.
  std::vector<std::string> EnumerateLayers() const {
    ASSERT_HOST(network_ != nullptr && network_->type() == NT_SERIES);
    auto *series = static_cast<Series *>(network_);
    std::vector<std::string> layers;
    series->EnumerateLayers(nullptr, layers);
    return layers;
  }
  // Returns a specific layer from its id (from EnumerateLayers).
  Network *GetLayer(const std::string &id) const {
    ASSERT_HOST(network_ != nullptr && network_->type() == NT_SERIES);
    ASSERT_HOST(id.length() > 1 && id[0] == ':');
    auto *series = static_cast<Series *>(network_);
    return series->GetLayer(&id[1]);
  }
  // Returns the learning rate of the layer from its id.
  float GetLayerLearningRate(const std::string &id) const {
    ASSERT_HOST(network_ != nullptr && network_->type() == NT_SERIES);
    if (network_->TestFlag(NF_LAYER_SPECIFIC_LR)) {
      ASSERT_HOST(id.length() > 1 && id[0] == ':');
      auto *series = static_cast<Series *>(network_);
      return series->LayerLearningRate(&id[1]);
    } else {
      return learning_rate_;
    }
  }

  // Return the network string.
  const char *GetNetwork() const {
    return network_str_.c_str();
  }

  // Return the adam beta.
  float GetAdamBeta() const {
    return adam_beta_;
  }

  // Return the momentum.
  float GetMomentum() const {
    return momentum_;
  }

  // Multiplies the all the learning rate(s) by the given factor.
  void ScaleLearningRate(double factor) {
    ASSERT_HOST(network_ != nullptr && network_->type() == NT_SERIES);
    learning_rate_ *= factor;
    if (network_->TestFlag(NF_LAYER_SPECIFIC_LR)) {
      std::vector<std::string> layers = EnumerateLayers();
      for (auto &layer : layers) {
        ScaleLayerLearningRate(layer, factor);
      }
    }
  }
  // Multiplies the learning rate of the layer with id, by the given factor.
  void ScaleLayerLearningRate(const std::string &id, double factor) {
    ASSERT_HOST(network_ != nullptr && network_->type() == NT_SERIES);
    ASSERT_HOST(id.length() > 1 && id[0] == ':');
    auto *series = static_cast<Series *>(network_);
    series->ScaleLayerLearningRate(&id[1], factor);
  }

  // Set the all the learning rate(s) to the given value.
  void SetLearningRate(float learning_rate)
  {
    ASSERT_HOST(network_ != nullptr && network_->type() == NT_SERIES);
    learning_rate_ = learning_rate;
    if (network_->TestFlag(NF_LAYER_SPECIFIC_LR)) {
      for (auto &id : EnumerateLayers()) {
        SetLayerLearningRate(id, learning_rate);
      }
    }
  }
  // Set the learning rate of the layer with id, by the given value.
  void SetLayerLearningRate(const std::string &id, float learning_rate)
  {
    ASSERT_HOST(network_ != nullptr && network_->type() == NT_SERIES);
    ASSERT_HOST(id.length() > 1 && id[0] == ':');
    auto *series = static_cast<Series *>(network_);
    series->SetLayerLearningRate(&id[1], learning_rate);
  }

  // Converts the network to int if not already.
  void ConvertToInt() {
    if ((training_flags_ & TF_INT_MODE) == 0) {
      network_->ConvertToInt();
      training_flags_ |= TF_INT_MODE;
    }
  }

  // Provides access to the UNICHARSET that this classifier works with.
  const UNICHARSET &GetUnicharset() const {
    return ccutil_.unicharset_;
  }
  UNICHARSET &GetUnicharset() {
    return ccutil_.unicharset_;
  }
  // Provides access to the UnicharCompress that this classifier works with.
  const UnicharCompress &GetRecoder() const {
    return recoder_;
  }
  // Provides access to the Dict that this classifier works with.
  const Dict *GetDict() const {
    return dict_;
  }
  Dict *GetDict() {
    return dict_;
  }
  // Sets the sample iteration to the given value. The sample_iteration_
  // determines the seed for the random number generator. The training
  // iteration is incremented only by a successful training iteration.
  void SetIteration(int iteration) {
    sample_iteration_ = iteration;
  }
  // Accessors for textline image normalization.
  int NumInputs() const {
    return network_->NumInputs();
  }

  // Return the null char index.
  int null_char() const {
    return null_char_;
  }

  // Loads a model from mgr, including the dictionary only if lang is not empty.
  bool Load(const ParamsVectorSet &params, const std::string &lang, TessdataManager *mgr);

  // Writes to the given file. Returns false in case of error.
  // If mgr contains a unicharset and recoder, then they are not encoded to fp.
  bool Serialize(const TessdataManager *mgr, TFile *fp) const;
  // Reads from the given file. Returns false in case of error.
  // If mgr contains a unicharset and recoder, then they are taken from there,
  // otherwise, they are part of the serialization in fp.
  bool DeSerialize(const TessdataManager *mgr, TFile *fp);
  
  // Loads the charsets from mgr.
  bool LoadCharsets(const TessdataManager *mgr);
  // Loads the Recoder.
  bool LoadRecoder(TFile *fp);

  // Loads the dictionary if possible from the traineddata file.
  // Prints a warning message, and returns false but otherwise fails silently
  // and continues to work without it if loading fails.
  // Note that dictionary load is independent from DeSerialize, but dependent
  // on the unicharset matching. This enables training to deserialize a model
  // from checkpoint or restore without having to go back and reload the
  // dictionary.
  //
  // The dictionary will be reconfigured (reset) from the source_params
  // config set.
  bool LoadDictionary(const ParamsVectorSet &source_params, const std::string &lang, TessdataManager *mgr);

  // Recognizes the line image, contained within image_data, returning the
  // recognized tesseract WERD_RES for the words.
  // If invert_threshold > 0, tries inverted as well if the normal
  // interpretation doesn't produce a result which at least reaches
  // that threshold. The line_box is used for computing the
  // box_word in the output words. worst_dict_cert is the worst certainty that
  // will be used in a dictionary word.
  void RecognizeLine(const ImageData &image_data, float invert_threshold, double worst_dict_cert,
                     const TBOX &line_box, PointerVector<WERD_RES> *words, int lstm_choice_mode = 0,
                     int lstm_choice_amount = 5);

  // Helper computes min and mean best results in the output.
  void OutputStats(const NetworkIO &outputs, float *min_output, float *mean_output, float *sd);

  // Recognizes the image_data, returning the labels,
  // scores, and corresponding pairs of start, end x-coords in coords.
  // Returned in scale_factor is the reduction factor
  // between the image and the output coords, for computing bounding boxes.
  // If re_invert is true, the input is inverted back to its original
  // photometric interpretation if inversion is attempted but fails to
  // improve the results. This ensures that outputs contains the correct
  // forward outputs for the best photometric interpretation.
  // inputs is filled with the used inputs to the network.
  bool RecognizeLine(const ImageData &image_data, float invert_threshold, bool re_invert,
                     bool upside_down, const TBOX &line_box, float *scale_factor, NetworkIO *inputs, NetworkIO *outputs);

  // Converts an array of labels to utf-8, whether or not the labels are
  // augmented with character boundaries.
  std::string DecodeLabels(const std::vector<int> &labels);

  // Displays the forward results in a window with the characters and
  // boundaries as determined by the labels and label_coords.
  void DisplayForward(const NetworkIO &inputs, const std::vector<int> &labels,
                      const std::vector<int> &label_coords,
                      const TBOX &line_box, const char *window_name,
                      ScrollViewReference &window);
  // Converts the network output to a sequence of labels. Outputs labels, scores
  // and start xcoords of each char, and each null_char_, with an additional
  // final xcoord for the end of the output.
  // The conversion method is determined by internal state.
  void LabelsFromOutputs(const NetworkIO &outputs, std::vector<int> *labels,
                         std::vector<int> *xcoords);

  void SetDataPathPrefix(const std::string &language_data_path_prefix);
  void CopyDebugParameters(CCUtil *src, Dict *dict_src);

protected:
  // Sets the random seed from the sample_iteration_;
  void SetRandomSeed() {
    int64_t seed = static_cast<int64_t>(sample_iteration_) * 0x10000001;
    randomizer_.set_seed(seed);
    randomizer_.IntRand();
  }

  // Displays the labels and cuts at the corresponding xcoords.
  // Size of labels should match xcoords.
  void DisplayLSTMOutput(const std::vector<int> &labels, const std::vector<int> &xcoords,
                         int height, const TBOX &line_box, ScrollViewReference &window);

  // Prints debug output detailing the activation path that is implied by the
  // xcoords.
  void DebugActivationPath(const NetworkIO &outputs, const std::vector<int> &labels,
                           const std::vector<int> &xcoords);

  // Prints debug output detailing activations and 2nd choice over a range
  // of positions.
  void DebugActivationRange(const NetworkIO &outputs, const char *label, int best_choice,
                            int x_start, int x_end);

  // As LabelsViaCTC except that this function constructs the best path that
  // contains only legal sequences of subcodes for recoder_.
  void LabelsViaReEncode(const NetworkIO &output, std::vector<int> *labels,
                         std::vector<int> *xcoords);
  // Converts the network output to a sequence of labels, with scores, using
  // the simple character model (each position is a char, and the null_char_ is
  // mainly intended for tail padding.)
  void LabelsViaSimpleText(const NetworkIO &output, std::vector<int> *labels,
                           std::vector<int> *xcoords);

  // Returns a string corresponding to the label starting at start. Sets *end
  // to the next start and if non-null, *decoded to the unichar id.
  const char *DecodeLabel(const std::vector<int> &labels, unsigned start, unsigned *end, int *decoded);

  // Returns a string corresponding to a given single label id, falling back to
  // a default of ".." for part of a multi-label unichar-id.
  const char *DecodeSingleLabel(int label);

protected:
  // OPTIONAL reference to the active Tesseract instance where LSTM/Input
  // internal diagnostics should be sent to.
  Tesseract *tesseract_;
  // The network hierarchy.
  Network *network_;
  // The unicharset. Only the unicharset element is serialized.
  // Has to be a CCUtil, so Dict can point to it.
  CCUtil ccutil_;
  // For backward compatibility, recoder_ is serialized iff
  // training_flags_ & TF_COMPRESS_UNICHARSET.
  // Further encode/decode ccutil_.unicharset's ids to simplify the unicharset.
  UnicharCompress recoder_;

  // ==Training parameters that are serialized to provide a record of them.==
  std::string network_str_;
  // Flags used to determine the training method of the network.
  // See enum TrainingFlags above.
  int32_t training_flags_;
  // Number of actual backward training steps used.
  int32_t training_iteration_;
  // Index into training sample set. sample_iteration >= training_iteration_.
  int32_t sample_iteration_;
  // Index in softmax of null character. May take the value UNICHAR_BROKEN or
  // ccutil_.unicharset.size().
  int32_t null_char_;
  // Learning rate and momentum multipliers of deltas in backprop.
  float learning_rate_;
  float momentum_;
  // Smoothing factor for 2nd moment of gradients.
  float adam_beta_;

  // === NOT SERIALIZED.
  TRand randomizer_;
  NetworkScratch scratch_space_;
  // Language model (optional) to use with the beam search.
  Dict *dict_;
  // Beam search held between uses to optimize memory allocation/use.
  RecodeBeamSearch *search_;

  // == Debugging parameters.==
  int debug___ = 0;

public:
  void SetDebug(int v) {
	debug___ = std::max(0, v);
  }
<<<<<<< HEAD
  int HasDebug() const {
	  return debug___;
=======
  // because both the name and several spots where this is used suggest boolean behaviour.  warning C4800: Implicit conversion from 'int' to bool. Possible information loss
  bool HasDebug(int threshold = 0) const {
	  return debug_ > threshold;
  }
  int GetDebugLevel() const {
    return debug_;
>>>>>>> 8dc3cdd4
  }

protected:
#if !GRAPHICS_DISABLED
  // Recognition debug display window.
  ScrollViewReference debug_win_;
#endif
};

} // namespace tesseract.

#endif // TESSERACT_LSTM_LSTMRECOGNIZER_H_<|MERGE_RESOLUTION|>--- conflicted
+++ resolved
@@ -386,17 +386,12 @@
   void SetDebug(int v) {
 	debug___ = std::max(0, v);
   }
-<<<<<<< HEAD
-  int HasDebug() const {
-	  return debug___;
-=======
   // because both the name and several spots where this is used suggest boolean behaviour.  warning C4800: Implicit conversion from 'int' to bool. Possible information loss
   bool HasDebug(int threshold = 0) const {
-	  return debug_ > threshold;
+	  return debug___ > threshold;
   }
   int GetDebugLevel() const {
-    return debug_;
->>>>>>> 8dc3cdd4
+	  return debug___;
   }
 
 protected:
