///////////////////////////////////////////////////////////////////////
// File:        series.cpp
// Description: Runs networks in series on the same input.
// Author:      Ray Smith
//
// (C) Copyright 2013, Google Inc.
// Licensed under the Apache License, Version 2.0 (the "License");
// you may not use this file except in compliance with the License.
// You may obtain a copy of the License at
// http://www.apache.org/licenses/LICENSE-2.0
// Unless required by applicable law or agreed to in writing, software
// distributed under the License is distributed on an "AS IS" BASIS,
// WITHOUT WARRANTIES OR CONDITIONS OF ANY KIND, either express or implied.
// See the License for the specific language governing permissions and
// limitations under the License.
///////////////////////////////////////////////////////////////////////

#include <tesseract/preparation.h> // compiler config, etc.

#include "series.h"

#include "fullyconnected.h"
#include "networkscratch.h"
#include "scrollview.h"
<<<<<<< HEAD
#include <tesseract/tprintf.h>
=======
#include "tesserrstream.h"  // for tesserr
#include "tprintf.h"
>>>>>>> eed339b3

namespace tesseract {

// ni_ and no_ will be set by AddToStack.
Series::Series(const std::string &name) : Plumbing(name) {
  type_ = NT_SERIES;
}

// Returns the shape output from the network given an input shape (which may
// be partially unknown ie zero).
StaticShape Series::OutputShape(const StaticShape &input_shape) const {
  StaticShape result(input_shape);
  int stack_size = stack_.size();
  for (int i = 0; i < stack_size; ++i) {
    result = stack_[i]->OutputShape(result);
  }
  return result;
}

// Sets up the network for training. Initializes weights using weights of
// scale `range` picked according to the random number generator `randomizer`.
// Note that series has its own implementation just for debug purposes.
int Series::InitWeights(float range, TRand *randomizer) {
  num_weights_ = 0;
  tprintDebug("Num outputs,weights in Series:\n");
  for (auto &i : stack_) {
    int weights = i->InitWeights(range, randomizer);
    tprintDebug("  {}:{}, {}\n", i->spec().c_str(), i->NumOutputs(), weights);
    num_weights_ += weights;
  }
  tprintDebug("Total weights = {}\n", num_weights_);
  return num_weights_;
}

// Recursively searches the network for softmaxes with old_no outputs,
// and remaps their outputs according to code_map. See network.h for details.
int Series::RemapOutputs(int old_no, const std::vector<int> &code_map) {
  num_weights_ = 0;
  tprintDebug("Num (Extended) outputs,weights in Series:\n");
  for (auto &i : stack_) {
    int weights = i->RemapOutputs(old_no, code_map);
    tprintDebug("  {}:{}, {}\n", i->spec().c_str(), i->NumOutputs(), weights);
    num_weights_ += weights;
  }
  tprintDebug("Total weights = {}\n", num_weights_);
  no_ = stack_.back()->NumOutputs();
  return num_weights_;
}

// Sets needs_to_backprop_ to needs_backprop and returns true if
// needs_backprop || any weights in this network so the next layer forward
// can be told to produce backprop for this layer if needed.
bool Series::SetupNeedsBackprop(bool needs_backprop) {
  needs_to_backprop_ = needs_backprop;
  for (auto &i : stack_) {
    needs_backprop = i->SetupNeedsBackprop(needs_backprop);
  }
  return needs_backprop;
}

// Returns an integer reduction factor that the network applies to the
// time sequence. Assumes that any 2-d is already eliminated. Used for
// scaling bounding boxes of truth data.
// WARNING: if GlobalMinimax is used to vary the scale, this will return
// the last used scale factor. Call it before any forward, and it will return
// the minimum scale factor of the paths through the GlobalMinimax.
int Series::XScaleFactor() const {
  int factor = 1;
  for (auto i : stack_) {
    factor *= i->XScaleFactor();
  }
  return factor;
}

// Provides the (minimum) x scale factor to the network (of interest only to
// input units) so they can determine how to scale bounding boxes.
void Series::CacheXScaleFactor(int factor) {
  stack_[0]->CacheXScaleFactor(factor);
}

// Runs forward propagation of activations on the input line.
// See NetworkCpp for a detailed discussion of the arguments.
void Series::Forward(bool debug, const NetworkIO &input, const TransposedArray *input_transpose,
                     NetworkScratch *scratch, NetworkIO *output) {
  int stack_size = stack_.size();
  ASSERT_HOST(stack_size > 1);
  // Revolving intermediate buffers.
  NetworkScratch::IO buffer1(input, scratch);
  NetworkScratch::IO buffer2(input, scratch);
  // Run each network in turn, giving the output of n as the input to n + 1,
  // with the final network providing the real output.
  stack_[0]->Forward(debug, input, input_transpose, scratch, buffer1);
  for (int i = 1; i < stack_size; i += 2) {
    stack_[i]->Forward(debug, *buffer1, nullptr, scratch, i + 1 < stack_size ? buffer2 : output);
    if (i + 1 == stack_size) {
      return;
    }
    stack_[i + 1]->Forward(debug, *buffer2, nullptr, scratch,
                           i + 2 < stack_size ? buffer1 : output);
  }
}

// Runs backward propagation of errors on the deltas line.
// See NetworkCpp for a detailed discussion of the arguments.
bool Series::Backward(bool debug, const NetworkIO &fwd_deltas, NetworkScratch *scratch,
                      NetworkIO *back_deltas) {
  if (!IsTraining()) {
    return false;
  }
  int stack_size = stack_.size();
  ASSERT_HOST(stack_size > 1);
  // Revolving intermediate buffers.
  NetworkScratch::IO buffer1(fwd_deltas, scratch);
  NetworkScratch::IO buffer2(fwd_deltas, scratch);
  // Run each network in reverse order, giving the back_deltas output of n as
  // the fwd_deltas input to n-1, with the 0 network providing the real output.
  if (!stack_.back()->IsTraining() ||
      !stack_.back()->Backward(debug, fwd_deltas, scratch, buffer1)) {
    return false;
  }
  for (int i = stack_size - 2; i >= 0; i -= 2) {
    if (!stack_[i]->IsTraining() ||
        !stack_[i]->Backward(debug, *buffer1, scratch, i > 0 ? buffer2 : back_deltas)) {
      return false;
    }
    if (i == 0) {
      return needs_to_backprop_;
    }
    if (!stack_[i - 1]->IsTraining() ||
        !stack_[i - 1]->Backward(debug, *buffer2, scratch, i > 1 ? buffer1 : back_deltas)) {
      return false;
    }
  }
  return needs_to_backprop_;
}

// Splits the series after the given index, returning the two parts and
// deletes itself. The first part, up to network with index last_start, goes
// into start, and the rest goes into end.
void Series::SplitAt(unsigned last_start, Series **start, Series **end) {
  *start = nullptr;
  *end = nullptr;
  if (last_start >= stack_.size()) {
<<<<<<< HEAD
    tprintError("Invalid split index {} must be in range [0,{}]!\n", last_start, stack_.size() - 1);
=======
    tesserr << "Invalid split index " << last_start
            << " must be in range [0," << stack_.size() - 1 << "]!\n";
>>>>>>> eed339b3
    return;
  }
  auto *master_series = new Series("MasterSeries");
  auto *boosted_series = new Series("BoostedSeries");
  for (unsigned s = 0; s <= last_start; ++s) {
    if (s + 1 == stack_.size() && stack_[s]->type() == NT_SOFTMAX) {
      // Change the softmax to a tanh.
      auto *fc = static_cast<FullyConnected *>(stack_[s]);
      fc->ChangeType(NT_TANH);
    }
    master_series->AddToStack(stack_[s]);
    stack_[s] = nullptr;
  }
  for (unsigned s = last_start + 1; s < stack_.size(); ++s) {
    boosted_series->AddToStack(stack_[s]);
    stack_[s] = nullptr;
  }
  *start = master_series;
  *end = boosted_series;
  delete this;
}

// Appends the elements of the src series to this, removing from src and
// deleting it.
void Series::AppendSeries(Network *src) {
  ASSERT_HOST(src->type() == NT_SERIES);
  auto *src_series = static_cast<Series *>(src);
  for (auto &s : src_series->stack_) {
    AddToStack(s);
    s = nullptr;
  }
  delete src;
}

} // namespace tesseract.<|MERGE_RESOLUTION|>--- conflicted
+++ resolved
@@ -22,12 +22,8 @@
 #include "fullyconnected.h"
 #include "networkscratch.h"
 #include "scrollview.h"
-<<<<<<< HEAD
+#include "tesserrstream.h"  // for tesserr
 #include <tesseract/tprintf.h>
-=======
-#include "tesserrstream.h"  // for tesserr
-#include "tprintf.h"
->>>>>>> eed339b3
 
 namespace tesseract {
 
@@ -171,12 +167,7 @@
   *start = nullptr;
   *end = nullptr;
   if (last_start >= stack_.size()) {
-<<<<<<< HEAD
     tprintError("Invalid split index {} must be in range [0,{}]!\n", last_start, stack_.size() - 1);
-=======
-    tesserr << "Invalid split index " << last_start
-            << " must be in range [0," << stack_.size() - 1 << "]!\n";
->>>>>>> eed339b3
     return;
   }
   auto *master_series = new Series("MasterSeries");
