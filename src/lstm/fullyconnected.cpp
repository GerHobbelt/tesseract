///////////////////////////////////////////////////////////////////////
// File:        fullyconnected.cpp
// Description: Simple feed-forward layer with various non-linearities.
// Author:      Ray Smith
//
// (C) Copyright 2014, Google Inc.
// Licensed under the Apache License, Version 2.0 (the "License");
// you may not use this file except in compliance with the License.
// You may obtain a copy of the License at
// http://www.apache.org/licenses/LICENSE-2.0
// Unless required by applicable law or agreed to in writing, software
// distributed under the License is distributed on an "AS IS" BASIS,
// WITHOUT WARRANTIES OR CONDITIONS OF ANY KIND, either express or implied.
// See the License for the specific language governing permissions and
// limitations under the License.
///////////////////////////////////////////////////////////////////////

#ifdef HAVE_TESSERACT_CONFIG_H
#  include "config_auto.h"
#endif

#include "fullyconnected.h"

// 21843 ms
#undef _OPENMP

#ifdef _OPENMP
#  include <omp.h>
#endif
#include <cstdio>
#include <cstdlib>

#include "functions.h"
#include "networkscratch.h"

// Number of threads to use for parallel calculation of Forward and Backward.
#define THREADPOOL
#if defined(THREADPOOL)
#include <atomic> // for std::atomic
#include <thread_pool.hpp>
// no thread pool // 22540 ms
//const int kNumThreads = 2; // 30602 ms
//const int kNumThreads = 4; // 26940 ms
//const int kNumThreads = 4; // 21829 ms
//const int kNumThreads = 4; // 23965 ms
//const int kNumThreads = 8; // 26253 ms
//const int kNumThreads = 8; // 22506 ms
//const int kNumThreads = 8; // 22121 ms
//const int kNumThreads = 16; // 25916 ms
//const int kNumThreads = 16; // 21497 ms
//const int kNumThreads = 16; // 21668 ms
//const int kNumThreads = 24; // 21497 ms
//const int kNumThreads = 24; // 20761 ms
//const int kNumThreads = 24; // 20938 ms
static const unsigned kNumThreads = 24; // 20640 ms
//const int kNumThreads = 48; // 22425 ms
static thread_pool pool(kNumThreads);
#elif defined(_OPENMP)
static const int kNumThreads = 4;
#else
static const int kNumThreads = 1;
#endif

namespace tesseract {

FullyConnected::FullyConnected(const std::string &name, int ni, int no,
                               NetworkType type)
    : Network(type, name, ni, no),
      external_source_(nullptr),
      int_mode_(false) {}

// Returns the shape output from the network given an input shape (which may
// be partially unknown ie zero).
StaticShape FullyConnected::OutputShape(const StaticShape &input_shape) const {
  LossType loss_type = LT_NONE;
  if (type_ == NT_SOFTMAX) {
    loss_type = LT_CTC;
  } else if (type_ == NT_SOFTMAX_NO_CTC) {
    loss_type = LT_SOFTMAX;
  } else if (type_ == NT_LOGISTIC) {
    loss_type = LT_LOGISTIC;
  }
  StaticShape result(input_shape);
  result.set_depth(no_);
  result.set_loss_type(loss_type);
  return result;
}

// Suspends/Enables training by setting the training_ flag.
void FullyConnected::SetEnableTraining(TrainingState state) {
  if (state == TS_RE_ENABLE) {
    // Enable only from temp disabled.
    if (training_ == TS_TEMP_DISABLE) {
      training_ = TS_ENABLED;
    }
  } else if (state == TS_TEMP_DISABLE) {
    // Temp disable only from enabled.
    if (training_ == TS_ENABLED) {
      training_ = state;
    }
  } else {
    if (state == TS_ENABLED && training_ != TS_ENABLED) {
      weights_.InitBackward();
    }
    training_ = state;
  }
}

// Sets up the network for training. Initializes weights using weights of
// scale `range` picked according to the random number generator `randomizer`.
int FullyConnected::InitWeights(float range, TRand *randomizer) {
  Network::SetRandomizer(randomizer);
  num_weights_ = weights_.InitWeightsFloat(no_, ni_ + 1, TestFlag(NF_ADAM),
                                           range, randomizer);
  return num_weights_;
}

// Recursively searches the network for softmaxes with old_no outputs,
// and remaps their outputs according to code_map. See network.h for details.

int FullyConnected::RemapOutputs(int old_no, const std::vector<int> &code_map) {
  if (type_ == NT_SOFTMAX && no_ == old_no) {
    num_weights_ = weights_.RemapOutputs(code_map);
    no_ = code_map.size();
  }
  return num_weights_;
}

// Converts a float network to an int network.
void FullyConnected::ConvertToInt() {
  weights_.ConvertToInt();
}

// Provides debug output on the weights.
void FullyConnected::DebugWeights() {
  weights_.Debug2D(name_.c_str());
}

// Writes to the given file. Returns false in case of error.
bool FullyConnected::Serialize(TFile *fp) const {
  if (!Network::Serialize(fp)) {
    return false;
  }
  if (!weights_.Serialize(IsTraining(), fp)) {
    return false;
  }
  return true;
}

// Reads from the given file. Returns false in case of error.
bool FullyConnected::DeSerialize(TFile *fp) {
  return weights_.DeSerialize(IsTraining(), fp);
}

// Runs forward propagation of activations on the input line.
// See NetworkCpp for a detailed discussion of the arguments.
void FullyConnected::Forward(bool debug, const NetworkIO &input,
                             const TransposedArray *input_transpose,
                             NetworkScratch *scratch, NetworkIO *output) {
  int width = input.Width();
  if (type_ == NT_SOFTMAX) {
    output->ResizeFloat(input, no_);
  } else {
    output->Resize(input, no_);
  }
  SetupForward(input, input_transpose);
<<<<<<< HEAD
#if defined(THREADPOOL)
  std::vector<NetworkScratch::FloatVec> temp_lines(kNumThreads);
  std::vector<NetworkScratch::FloatVec> curr_input(kNumThreads);
  int ro = no_;
  if (IntSimdMatrix::intSimdMatrix) {
    ro = IntSimdMatrix::intSimdMatrix->RoundOutputs(ro);
  }
  for (unsigned i = 0; i < kNumThreads; ++i) {
    temp_lines[i].Init(ro, scratch);
    curr_input[i].Init(ni_, scratch);
  }
  std::atomic<int> num_threads = 0;
  if (input.int_mode()) {
    pool.parallelize_loop(0, width,
      [this, &input, &output, &num_threads, &temp_lines](const int &start, const int &end) {
      // Thread-local pointer to temporary storage.
      int thread_id = num_threads++;
      TFloat *temp_line = temp_lines[thread_id];
      bool needsCopyTimeStepFrom = IsTraining() && type_ != NT_SOFTMAX;
      for (int t = start; t < end; t++) {
        ForwardTimeStep(input.i(t), t, temp_line);
        output->WriteTimeStep(t, temp_line);
        if (needsCopyTimeStepFrom) {
          acts_.CopyTimeStepFrom(t, *output, t);
        }
      }
    });
  } else if (IsTraining() && type_ != NT_SOFTMAX) {
    pool.parallelize_loop(0, width,
      [this, &input, &output, &num_threads, &temp_lines, &curr_input](const int &start, const int &end) {
      // Thread-local pointer to temporary storage.
      int thread_id = num_threads++;
      TFloat *temp_line = temp_lines[thread_id];
      for (int t = start; t < end; t++) {
        input.ReadTimeStep(t, curr_input[thread_id]);
        ForwardTimeStep(curr_input[thread_id], t, temp_line);
        output->WriteTimeStep(t, temp_line);
        acts_.CopyTimeStepFrom(t, *output, t);
      }
    });
  } else {
    pool.parallelize_loop(0, width,
      [this, &input, &output, &num_threads, &temp_lines, &curr_input](const int &start, const int &end) {
      // Thread-local pointer to temporary storage.
      int thread_id = num_threads++;
      TFloat *temp_line = temp_lines[thread_id];
      for (int t = start; t < end; t++) {
        input.ReadTimeStep(t, curr_input[thread_id]);
        ForwardTimeStep(curr_input[thread_id], t, temp_line);
        output->WriteTimeStep(t, temp_line);
      }
    });
  }
#else // THREADPOOL
  std::vector<NetworkScratch::FloatVec> temp_lines(kNumThreads);
  std::vector<NetworkScratch::FloatVec> curr_input(kNumThreads);
=======
  std::vector<NetworkScratch::FloatVec> local_scratch(2 * kNumThreads);
  auto *curr_input = &local_scratch[0];
  auto *temp_lines = &local_scratch[kNumThreads];
>>>>>>> 2b46261b
  int ro = no_;
  if (IntSimdMatrix::intSimdMatrix) {
    ro = IntSimdMatrix::intSimdMatrix->RoundOutputs(ro);
  }
  for (int i = 0; i < kNumThreads; ++i) {
    temp_lines[i].Init(ro, scratch);
    curr_input[i].Init(ni_, scratch);
  }
#ifdef _OPENMP
#  pragma omp parallel for num_threads(kNumThreads)
  for (int t = 0; t < width; ++t) {
    // Thread-local pointer to temporary storage.
    int thread_id = omp_get_thread_num();
    TFloat *temp_line = temp_lines[thread_id];
    if (input.int_mode()) {
      ForwardTimeStep(input.i(t), t, temp_line);
    } else {
      input.ReadTimeStep(t, curr_input[thread_id]);
      ForwardTimeStep(curr_input[thread_id], t, temp_line);
    }
    output->WriteTimeStep(t, temp_line);
    if (IsTraining() && type_ != NT_SOFTMAX) {
      acts_.CopyTimeStepFrom(t, *output, t);
    }
  }
<<<<<<< HEAD
#endif // THREADPOOL
=======
#else // _OPENMP
  const unsigned thread_id = 0;
  TFloat *temp_line = temp_lines[thread_id];
  for (int t = 0; t < width; ++t) {
    if (input.int_mode()) {
      ForwardTimeStep(input.i(t), t, temp_line);
    } else {
      input.ReadTimeStep(t, curr_input[thread_id]);
      ForwardTimeStep(curr_input[thread_id], t, temp_line);
    }
    output->WriteTimeStep(t, temp_line);
    if (IsTraining() && type_ != NT_SOFTMAX) {
      acts_.CopyTimeStepFrom(t, *output, t);
    }
  }
#endif // _OPENMP
>>>>>>> 2b46261b
  // Zero all the elements that are in the padding around images that allows
  // multiple different-sized images to exist in a single array.
  // acts_ is only used if this is not a softmax op.
  if (IsTraining() && type_ != NT_SOFTMAX) {
    acts_.ZeroInvalidElements();
  }
  output->ZeroInvalidElements();
#if DEBUG_DETAIL > 0
  tprintf("F Output:%s\n", name_.c_str());
  output->Print(10);
#endif
#ifndef GRAPHICS_DISABLED
  if (debug) {
    DisplayForward(*output);
  }
#endif
}

// Components of Forward so FullyConnected can be reused inside LSTM.
void FullyConnected::SetupForward(const NetworkIO &input,
                                  const TransposedArray *input_transpose) {
  // Softmax output is always float, so save the input type.
  int_mode_ = input.int_mode();
  if (IsTraining()) {
    acts_.Resize(input, no_);
    // Source_ is a transposed copy of input. It isn't needed if provided.
    external_source_ = input_transpose;
    if (external_source_ == nullptr) {
      source_t_.ResizeNoInit(ni_, input.Width());
    }
  }
}

void FullyConnected::ForwardTimeStep(int t, TFloat *output_line) {
  if (type_ == NT_TANH) {
    FuncInplace<GFunc>(no_, output_line);
  } else if (type_ == NT_LOGISTIC) {
    FuncInplace<FFunc>(no_, output_line);
  } else if (type_ == NT_POSCLIP) {
    FuncInplace<ClipFFunc>(no_, output_line);
  } else if (type_ == NT_SYMCLIP) {
    FuncInplace<ClipGFunc>(no_, output_line);
  } else if (type_ == NT_RELU) {
    FuncInplace<Relu>(no_, output_line);
  } else if (type_ == NT_SOFTMAX || type_ == NT_SOFTMAX_NO_CTC) {
    SoftmaxInPlace(no_, output_line);
  } else if (type_ != NT_LINEAR) {
    ASSERT_HOST(!"Invalid fully-connected type!");
  }
}

void FullyConnected::ForwardTimeStep(const TFloat *d_input, int t,
                                     TFloat *output_line) {
  // input is copied to source_ line-by-line for cache coherency.
  if (IsTraining() && external_source_ == nullptr) {
    source_t_.WriteStrided(t, d_input);
  }
  weights_.MatrixDotVector(d_input, output_line);
  ForwardTimeStep(t, output_line);
}

void FullyConnected::ForwardTimeStep(const int8_t *i_input, int t,
                                     TFloat *output_line) {
  // input is copied to source_ line-by-line for cache coherency.
  weights_.MatrixDotVector(i_input, output_line);
  ForwardTimeStep(t, output_line);
}

// Runs backward propagation of errors on the deltas line.
// See NetworkCpp for a detailed discussion of the arguments.
bool FullyConnected::Backward(bool debug, const NetworkIO &fwd_deltas,
                              NetworkScratch *scratch, NetworkIO *back_deltas) {
#ifndef GRAPHICS_DISABLED
  if (debug) {
    DisplayBackward(fwd_deltas);
  }
#endif
  back_deltas->Resize(fwd_deltas, ni_);
  std::vector<NetworkScratch::FloatVec> errors(kNumThreads);
  for (unsigned i = 0; i < kNumThreads; ++i) {
    errors[i].Init(no_, scratch);
  }
  int width = fwd_deltas.Width();
  NetworkScratch::GradientStore errors_t;
  errors_t.Init(no_, width, scratch);
#ifdef _OPENMP
  std::vector<NetworkScratch::FloatVec> temp_backprops;
  if (needs_to_backprop_) {
    temp_backprops.resize(kNumThreads);
    for (unsigned i = 0; i < kNumThreads; ++i) {
      temp_backprops[i].Init(ni_, scratch);
    }
  }
<<<<<<< HEAD
  int width = fwd_deltas.Width();
  NetworkScratch::GradientStore errors_t;
  errors_t.Init(no_, width, scratch);
#if defined(THREADPOOL)
  std::atomic<unsigned> num_threads = 0;
  if (needs_to_backprop_) {
    pool.parallelize_loop(0, width,
      [this, &back_deltas, &fwd_deltas, &temp_backprops, &errors, &errors_t, &num_threads](const unsigned &start, const unsigned &end) {
      // Thread-local pointer to temporary storage.
      unsigned thread_id = num_threads++;
      TFloat *curr_errors = errors[thread_id];
      TFloat *backprop = temp_backprops[thread_id];
      for (unsigned t = start; t < end; t++) {
        BackwardTimeStep(fwd_deltas, t, curr_errors, errors_t.get(), backprop);
        back_deltas->WriteTimeStep(t, backprop);
      }
    });
  } else {
    pool.parallelize_loop(0, width,
      [this, &fwd_deltas, &errors, &errors_t, &num_threads](const unsigned &start, const unsigned &end) {
      // Thread-local pointer to temporary storage.
      unsigned thread_id = num_threads++;
      TFloat *curr_errors = errors[thread_id];
      for (unsigned t = start; t < end; t++) {
        BackwardTimeStep(fwd_deltas, t, curr_errors, errors_t.get(), nullptr);
      }
    });
  }
#else
#ifdef _OPENMP
=======
>>>>>>> 2b46261b
#  pragma omp parallel for num_threads(kNumThreads)
  for (int t = 0; t < width; ++t) {
    int thread_id = omp_get_thread_num();
    TFloat *backprop = nullptr;
    if (needs_to_backprop_) {
      backprop = temp_backprops[thread_id];
    }
    TFloat *curr_errors = errors[thread_id];
    BackwardTimeStep(fwd_deltas, t, curr_errors, errors_t.get(), backprop);
    if (backprop != nullptr) {
      back_deltas->WriteTimeStep(t, backprop);
    }
  }
<<<<<<< HEAD
#endif // THREADPOOL
=======
#else // _OPENMP
  int thread_id = 0;
  TFloat *curr_errors = errors[thread_id];
  if (needs_to_backprop_) {
    std::vector<NetworkScratch::FloatVec> temp_backprops(kNumThreads);
    for (int i = 0; i < kNumThreads; ++i) {
      temp_backprops[i].Init(ni_, scratch);
    }
    TFloat *backprop = temp_backprops[thread_id];
    for (int t = 0; t < width; ++t) {
      BackwardTimeStep(fwd_deltas, t, curr_errors, errors_t.get(), backprop);
      back_deltas->WriteTimeStep(t, backprop);
    }
  } else {
    for (int t = 0; t < width; ++t) {
      BackwardTimeStep(fwd_deltas, t, curr_errors, errors_t.get(), nullptr);
    }
  }
#endif // _OPENMP
>>>>>>> 2b46261b
  FinishBackward(*errors_t.get());
  if (needs_to_backprop_) {
    back_deltas->ZeroInvalidElements();
#if DEBUG_DETAIL > 0
    tprintf("F Backprop:%s\n", name_.c_str());
    back_deltas->Print(10);
#endif
    return true;
  }
  return false; // No point going further back.
}

void FullyConnected::BackwardTimeStep(const NetworkIO &fwd_deltas, int t,
                                      TFloat *curr_errors,
                                      TransposedArray *errors_t,
                                      TFloat *backprop) {
  if (type_ == NT_TANH) {
    acts_.FuncMultiply<GPrime>(fwd_deltas, t, curr_errors);
  } else if (type_ == NT_LOGISTIC) {
    acts_.FuncMultiply<FPrime>(fwd_deltas, t, curr_errors);
  } else if (type_ == NT_POSCLIP) {
    acts_.FuncMultiply<ClipFPrime>(fwd_deltas, t, curr_errors);
  } else if (type_ == NT_SYMCLIP) {
    acts_.FuncMultiply<ClipGPrime>(fwd_deltas, t, curr_errors);
  } else if (type_ == NT_RELU) {
    acts_.FuncMultiply<ReluPrime>(fwd_deltas, t, curr_errors);
  } else if (type_ == NT_SOFTMAX || type_ == NT_SOFTMAX_NO_CTC ||
             type_ == NT_LINEAR) {
    fwd_deltas.ReadTimeStep(t, curr_errors); // fwd_deltas are the errors.
  } else {
    ASSERT_HOST(!"Invalid fully-connected type!");
  }
  // Generate backprop only if needed by the lower layer.
  if (backprop != nullptr) {
    weights_.VectorDotMatrix(curr_errors, backprop);
  }
  errors_t->WriteStrided(t, curr_errors);
}

void FullyConnected::FinishBackward(const TransposedArray &errors_t) {
  if (external_source_ == nullptr) {
    weights_.SumOuterTransposed(errors_t, source_t_, true);
  } else {
    weights_.SumOuterTransposed(errors_t, *external_source_, true);
  }
}

// Updates the weights using the given learning rate, momentum and adam_beta.
// num_samples is used in the adam computation iff use_adam_ is true.
void FullyConnected::Update(float learning_rate, float momentum,
                            float adam_beta, int num_samples) {
  weights_.Update(learning_rate, momentum, adam_beta, num_samples);
}

// Sums the products of weight updates in *this and other, splitting into
// positive (same direction) in *same and negative (different direction) in
// *changed.
void FullyConnected::CountAlternators(const Network &other, TFloat *same,
                                      TFloat *changed) const {
  ASSERT_HOST(other.type() == type_);
  const auto *fc = static_cast<const FullyConnected *>(&other);
  weights_.CountAlternators(fc->weights_, same, changed);
}

} // namespace tesseract.<|MERGE_RESOLUTION|>--- conflicted
+++ resolved
@@ -164,7 +164,6 @@
     output->Resize(input, no_);
   }
   SetupForward(input, input_transpose);
-<<<<<<< HEAD
 #if defined(THREADPOOL)
   std::vector<NetworkScratch::FloatVec> temp_lines(kNumThreads);
   std::vector<NetworkScratch::FloatVec> curr_input(kNumThreads);
@@ -219,13 +218,9 @@
     });
   }
 #else // THREADPOOL
-  std::vector<NetworkScratch::FloatVec> temp_lines(kNumThreads);
-  std::vector<NetworkScratch::FloatVec> curr_input(kNumThreads);
-=======
   std::vector<NetworkScratch::FloatVec> local_scratch(2 * kNumThreads);
   auto *curr_input = &local_scratch[0];
   auto *temp_lines = &local_scratch[kNumThreads];
->>>>>>> 2b46261b
   int ro = no_;
   if (IntSimdMatrix::intSimdMatrix) {
     ro = IntSimdMatrix::intSimdMatrix->RoundOutputs(ro);
@@ -251,9 +246,6 @@
       acts_.CopyTimeStepFrom(t, *output, t);
     }
   }
-<<<<<<< HEAD
-#endif // THREADPOOL
-=======
 #else // _OPENMP
   const unsigned thread_id = 0;
   TFloat *temp_line = temp_lines[thread_id];
@@ -270,7 +262,7 @@
     }
   }
 #endif // _OPENMP
->>>>>>> 2b46261b
+#endif // THREADPOOL
   // Zero all the elements that are in the padding around images that allows
   // multiple different-sized images to exist in a single array.
   // acts_ is only used if this is not a softmax op.
@@ -350,21 +342,9 @@
 #endif
   back_deltas->Resize(fwd_deltas, ni_);
   std::vector<NetworkScratch::FloatVec> errors(kNumThreads);
-  for (unsigned i = 0; i < kNumThreads; ++i) {
+  for (int i = 0; i < kNumThreads; ++i) {
     errors[i].Init(no_, scratch);
   }
-  int width = fwd_deltas.Width();
-  NetworkScratch::GradientStore errors_t;
-  errors_t.Init(no_, width, scratch);
-#ifdef _OPENMP
-  std::vector<NetworkScratch::FloatVec> temp_backprops;
-  if (needs_to_backprop_) {
-    temp_backprops.resize(kNumThreads);
-    for (unsigned i = 0; i < kNumThreads; ++i) {
-      temp_backprops[i].Init(ni_, scratch);
-    }
-  }
-<<<<<<< HEAD
   int width = fwd_deltas.Width();
   NetworkScratch::GradientStore errors_t;
   errors_t.Init(no_, width, scratch);
@@ -395,8 +375,13 @@
   }
 #else
 #ifdef _OPENMP
-=======
->>>>>>> 2b46261b
+  std::vector<NetworkScratch::FloatVec> temp_backprops;
+  if (needs_to_backprop_) {
+    temp_backprops.resize(kNumThreads);
+    for (int i = 0; i < kNumThreads; ++i) {
+      temp_backprops[i].Init(ni_, scratch);
+    }
+  }
 #  pragma omp parallel for num_threads(kNumThreads)
   for (int t = 0; t < width; ++t) {
     int thread_id = omp_get_thread_num();
@@ -410,9 +395,6 @@
       back_deltas->WriteTimeStep(t, backprop);
     }
   }
-<<<<<<< HEAD
-#endif // THREADPOOL
-=======
 #else // _OPENMP
   int thread_id = 0;
   TFloat *curr_errors = errors[thread_id];
@@ -432,7 +414,7 @@
     }
   }
 #endif // _OPENMP
->>>>>>> 2b46261b
+#endif // THREADPOOL
   FinishBackward(*errors_t.get());
   if (needs_to_backprop_) {
     back_deltas->ZeroInvalidElements();
