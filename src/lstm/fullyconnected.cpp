--- conflicted
+++ resolved
@@ -164,15 +164,10 @@
     output->Resize(input, no_);
   }
   SetupForward(input, input_transpose);
-<<<<<<< HEAD
 #if defined(THREADPOOL)
-  std::vector<NetworkScratch::FloatVec> temp_lines(kNumThreads);
-  std::vector<NetworkScratch::FloatVec> curr_input(kNumThreads);
-=======
   std::vector<NetworkScratch::FloatVec> local_scratch(2 * kNumThreads);
   auto *curr_input = &local_scratch[0];
   auto *temp_lines = &local_scratch[kNumThreads];
->>>>>>> aeee846f
   int ro = no_;
   if (IntSimdMatrix::intSimdMatrix) {
     ro = IntSimdMatrix::intSimdMatrix->RoundOutputs(ro);
@@ -268,10 +263,7 @@
     }
   }
 #endif // _OPENMP
-<<<<<<< HEAD
 #endif // THREADPOOL
-=======
->>>>>>> aeee846f
   // Zero all the elements that are in the padding around images that allows
   // multiple different-sized images to exist in a single array.
   // acts_ is only used if this is not a softmax op.
@@ -357,7 +349,6 @@
   int width = fwd_deltas.Width();
   NetworkScratch::GradientStore errors_t;
   errors_t.Init(no_, width, scratch);
-<<<<<<< HEAD
 #if defined(THREADPOOL)
   std::atomic<unsigned> num_threads = 0;
   if (needs_to_backprop_) {
@@ -385,8 +376,6 @@
     });
   }
 #else
-=======
->>>>>>> aeee846f
 #ifdef _OPENMP
   std::vector<NetworkScratch::FloatVec> temp_backprops;
   if (needs_to_backprop_) {
@@ -427,10 +416,7 @@
     }
   }
 #endif // _OPENMP
-<<<<<<< HEAD
 #endif // THREADPOOL
-=======
->>>>>>> aeee846f
   FinishBackward(*errors_t.get());
   if (needs_to_backprop_) {
     back_deltas->ZeroInvalidElements();
