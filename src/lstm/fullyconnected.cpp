///////////////////////////////////////////////////////////////////////
// File:        fullyconnected.cpp
// Description: Simple feed-forward layer with various non-linearities.
// Author:      Ray Smith
//
// (C) Copyright 2014, Google Inc.
// Licensed under the Apache License, Version 2.0 (the "License");
// you may not use this file except in compliance with the License.
// You may obtain a copy of the License at
// http://www.apache.org/licenses/LICENSE-2.0
// Unless required by applicable law or agreed to in writing, software
// distributed under the License is distributed on an "AS IS" BASIS,
// WITHOUT WARRANTIES OR CONDITIONS OF ANY KIND, either express or implied.
// See the License for the specific language governing permissions and
// limitations under the License.
///////////////////////////////////////////////////////////////////////

#ifdef HAVE_TESSERACT_CONFIG_H
#  include "config_auto.h"
#endif

#include "fullyconnected.h"

// 21843 ms
#undef _OPENMP

#ifdef _OPENMP
#  include <omp.h>
#endif
#include <cstdio>
#include <cstdlib>

#include "functions.h"
#include "networkscratch.h"

// Number of threads to use for parallel calculation of Forward and Backward.
<<<<<<< HEAD
#ifdef _OPENMP
static const int kNumThreads = 4;
=======
#define THREADPOOL
#if defined(THREADPOOL)
#include <atomic> // for std::atomic
#include <thread_pool.hpp>
// no thread pool // 22540 ms
//const int kNumThreads = 2; // 30602 ms
//const int kNumThreads = 4; // 26940 ms
//const int kNumThreads = 4; // 21829 ms
//const int kNumThreads = 4; // 23965 ms
//const int kNumThreads = 8; // 26253 ms
//const int kNumThreads = 8; // 22506 ms
//const int kNumThreads = 8; // 22121 ms
//const int kNumThreads = 16; // 25916 ms
//const int kNumThreads = 16; // 21497 ms
//const int kNumThreads = 16; // 21668 ms
//const int kNumThreads = 24; // 21497 ms
//const int kNumThreads = 24; // 20761 ms
//const int kNumThreads = 24; // 20938 ms
const unsigned kNumThreads = 24; // 20640 ms
//const int kNumThreads = 48; // 22425 ms
static thread_pool pool(kNumThreads);
#elif defined(_OPENMP)
const int kNumThreads = 4;
>>>>>>> f7b07b95
#else
static const int kNumThreads = 1;
#endif

namespace tesseract {

FullyConnected::FullyConnected(const std::string &name, int ni, int no, NetworkType type)
    : Network(type, name, ni, no), external_source_(nullptr), int_mode_(false) {}

// Returns the shape output from the network given an input shape (which may
// be partially unknown ie zero).
StaticShape FullyConnected::OutputShape(const StaticShape &input_shape) const {
  LossType loss_type = LT_NONE;
  if (type_ == NT_SOFTMAX) {
    loss_type = LT_CTC;
  } else if (type_ == NT_SOFTMAX_NO_CTC) {
    loss_type = LT_SOFTMAX;
  } else if (type_ == NT_LOGISTIC) {
    loss_type = LT_LOGISTIC;
  }
  StaticShape result(input_shape);
  result.set_depth(no_);
  result.set_loss_type(loss_type);
  return result;
}

// Suspends/Enables training by setting the training_ flag.
void FullyConnected::SetEnableTraining(TrainingState state) {
  if (state == TS_RE_ENABLE) {
    // Enable only from temp disabled.
    if (training_ == TS_TEMP_DISABLE) {
      training_ = TS_ENABLED;
    }
  } else if (state == TS_TEMP_DISABLE) {
    // Temp disable only from enabled.
    if (training_ == TS_ENABLED) {
      training_ = state;
    }
  } else {
    if (state == TS_ENABLED && training_ != TS_ENABLED) {
      weights_.InitBackward();
    }
    training_ = state;
  }
}

// Sets up the network for training. Initializes weights using weights of
// scale `range` picked according to the random number generator `randomizer`.
int FullyConnected::InitWeights(float range, TRand *randomizer) {
  Network::SetRandomizer(randomizer);
  num_weights_ = weights_.InitWeightsFloat(no_, ni_ + 1, TestFlag(NF_ADAM), range, randomizer);
  return num_weights_;
}

// Recursively searches the network for softmaxes with old_no outputs,
// and remaps their outputs according to code_map. See network.h for details.

int FullyConnected::RemapOutputs(int old_no, const std::vector<int> &code_map) {
  if (type_ == NT_SOFTMAX && no_ == old_no) {
    num_weights_ = weights_.RemapOutputs(code_map);
    no_ = code_map.size();
  }
  return num_weights_;
}

// Converts a float network to an int network.
void FullyConnected::ConvertToInt() {
  weights_.ConvertToInt();
}

// Provides debug output on the weights.
void FullyConnected::DebugWeights() {
  weights_.Debug2D(name_.c_str());
}

// Writes to the given file. Returns false in case of error.
bool FullyConnected::Serialize(TFile *fp) const {
  if (!Network::Serialize(fp)) {
    return false;
  }
  if (!weights_.Serialize(IsTraining(), fp)) {
    return false;
  }
  return true;
}

// Reads from the given file. Returns false in case of error.
bool FullyConnected::DeSerialize(TFile *fp) {
  return weights_.DeSerialize(IsTraining(), fp);
}

// Runs forward propagation of activations on the input line.
// See NetworkCpp for a detailed discussion of the arguments.
void FullyConnected::Forward(bool debug, const NetworkIO &input,
                             const TransposedArray *input_transpose, NetworkScratch *scratch,
                             NetworkIO *output) {
  int width = input.Width();
  if (type_ == NT_SOFTMAX) {
    output->ResizeFloat(input, no_);
  } else {
    output->Resize(input, no_);
  }
  SetupForward(input, input_transpose);
#if defined(THREADPOOL)
  std::vector<NetworkScratch::FloatVec> temp_lines(kNumThreads);
  std::vector<NetworkScratch::FloatVec> curr_input(kNumThreads);
  int ro = no_;
  if (IntSimdMatrix::intSimdMatrix) {
    ro = IntSimdMatrix::intSimdMatrix->RoundOutputs(ro);
  }
  for (unsigned i = 0; i < kNumThreads; ++i) {
    temp_lines[i].Init(ro, scratch);
    curr_input[i].Init(ni_, scratch);
  }
  std::atomic<int> num_threads = 0;
  if (input.int_mode()) {
    pool.parallelize_loop(0, width,
      [this, &input, &output, &num_threads, &temp_lines](const int &start, const int &end) {
      // Thread-local pointer to temporary storage.
      int thread_id = num_threads++;
      TFloat *temp_line = temp_lines[thread_id];
      bool needsCopyTimeStepFrom = IsTraining() && type_ != NT_SOFTMAX;
      for (int t = start; t < end; t++) {
        ForwardTimeStep(input.i(t), t, temp_line);
        output->WriteTimeStep(t, temp_line);
        if (needsCopyTimeStepFrom) {
          acts_.CopyTimeStepFrom(t, *output, t);
        }
      }
    });
  } else if (IsTraining() && type_ != NT_SOFTMAX) {
    pool.parallelize_loop(0, width,
      [this, &input, &output, &num_threads, &temp_lines, &curr_input](const int &start, const int &end) {
      // Thread-local pointer to temporary storage.
      int thread_id = num_threads++;
      TFloat *temp_line = temp_lines[thread_id];
      for (int t = start; t < end; t++) {
        input.ReadTimeStep(t, curr_input[thread_id]);
        ForwardTimeStep(curr_input[thread_id], t, temp_line);
        output->WriteTimeStep(t, temp_line);
        acts_.CopyTimeStepFrom(t, *output, t);
      }
    });
  } else {
    pool.parallelize_loop(0, width,
      [this, &input, &output, &num_threads, &temp_lines, &curr_input](const int &start, const int &end) {
      // Thread-local pointer to temporary storage.
      int thread_id = num_threads++;
      TFloat *temp_line = temp_lines[thread_id];
      for (int t = start; t < end; t++) {
        input.ReadTimeStep(t, curr_input[thread_id]);
        ForwardTimeStep(curr_input[thread_id], t, temp_line);
        output->WriteTimeStep(t, temp_line);
      }
    });
  }
#else // THREADPOOL
  std::vector<NetworkScratch::FloatVec> temp_lines(kNumThreads);
  std::vector<NetworkScratch::FloatVec> curr_input(kNumThreads);
  int ro = no_;
  if (IntSimdMatrix::intSimdMatrix) {
    ro = IntSimdMatrix::intSimdMatrix->RoundOutputs(ro);
  }
  for (int i = 0; i < kNumThreads; ++i) {
    temp_lines[i].Init(ro, scratch);
    curr_input[i].Init(ni_, scratch);
  }
#ifdef _OPENMP
#  pragma omp parallel for num_threads(kNumThreads)
  for (int t = 0; t < width; ++t) {
    // Thread-local pointer to temporary storage.
    int thread_id = omp_get_thread_num();
#else
  for (int t = 0; t < width; ++t) {
    // Thread-local pointer to temporary storage.
    int thread_id = 0;
#endif
    TFloat *temp_line = temp_lines[thread_id];
    if (input.int_mode()) {
      ForwardTimeStep(input.i(t), t, temp_line);
    } else {
      input.ReadTimeStep(t, curr_input[thread_id]);
      ForwardTimeStep(curr_input[thread_id], t, temp_line);
    }
    output->WriteTimeStep(t, temp_line);
    if (IsTraining() && type_ != NT_SOFTMAX) {
      acts_.CopyTimeStepFrom(t, *output, t);
    }
  }
#endif // THREADPOOL
  // Zero all the elements that are in the padding around images that allows
  // multiple different-sized images to exist in a single array.
  // acts_ is only used if this is not a softmax op.
  if (IsTraining() && type_ != NT_SOFTMAX) {
    acts_.ZeroInvalidElements();
  }
  output->ZeroInvalidElements();
#if DEBUG_DETAIL > 0
  tprintf("F Output:%s\n", name_.c_str());
  output->Print(10);
#endif
#ifndef GRAPHICS_DISABLED
  if (debug) {
    DisplayForward(*output);
  }
#endif
}

// Components of Forward so FullyConnected can be reused inside LSTM.
void FullyConnected::SetupForward(const NetworkIO &input, const TransposedArray *input_transpose) {
  // Softmax output is always float, so save the input type.
  int_mode_ = input.int_mode();
  if (IsTraining()) {
    acts_.Resize(input, no_);
    // Source_ is a transposed copy of input. It isn't needed if provided.
    external_source_ = input_transpose;
    if (external_source_ == nullptr) {
      source_t_.ResizeNoInit(ni_, input.Width());
    }
  }
}

void FullyConnected::ForwardTimeStep(int t, TFloat *output_line) {
  if (type_ == NT_TANH) {
    FuncInplace<GFunc>(no_, output_line);
  } else if (type_ == NT_LOGISTIC) {
    FuncInplace<FFunc>(no_, output_line);
  } else if (type_ == NT_POSCLIP) {
    FuncInplace<ClipFFunc>(no_, output_line);
  } else if (type_ == NT_SYMCLIP) {
    FuncInplace<ClipGFunc>(no_, output_line);
  } else if (type_ == NT_RELU) {
    FuncInplace<Relu>(no_, output_line);
  } else if (type_ == NT_SOFTMAX || type_ == NT_SOFTMAX_NO_CTC) {
    SoftmaxInPlace(no_, output_line);
  } else if (type_ != NT_LINEAR) {
    ASSERT_HOST("Invalid fully-connected type!" == nullptr);
  }
}

void FullyConnected::ForwardTimeStep(const TFloat *d_input, int t, TFloat *output_line) {
  // input is copied to source_ line-by-line for cache coherency.
  if (IsTraining() && external_source_ == nullptr) {
    source_t_.WriteStrided(t, d_input);
  }
  weights_.MatrixDotVector(d_input, output_line);
  ForwardTimeStep(t, output_line);
}

void FullyConnected::ForwardTimeStep(const int8_t *i_input, int t, TFloat *output_line) {
  // input is copied to source_ line-by-line for cache coherency.
  weights_.MatrixDotVector(i_input, output_line);
  ForwardTimeStep(t, output_line);
}

// Runs backward propagation of errors on the deltas line.
// See NetworkCpp for a detailed discussion of the arguments.
bool FullyConnected::Backward(bool debug, const NetworkIO &fwd_deltas, NetworkScratch *scratch,
                              NetworkIO *back_deltas) {
#ifndef GRAPHICS_DISABLED
  if (debug) {
    DisplayBackward(fwd_deltas);
  }
#endif
  back_deltas->Resize(fwd_deltas, ni_);
  std::vector<NetworkScratch::FloatVec> errors(kNumThreads);
  for (unsigned i = 0; i < kNumThreads; ++i) {
    errors[i].Init(no_, scratch);
  }
  std::vector<NetworkScratch::FloatVec> temp_backprops;
  if (needs_to_backprop_) {
    temp_backprops.resize(kNumThreads);
    for (unsigned i = 0; i < kNumThreads; ++i) {
      temp_backprops[i].Init(ni_, scratch);
    }
  }
  int width = fwd_deltas.Width();
  NetworkScratch::GradientStore errors_t;
  errors_t.Init(no_, width, scratch);
#if defined(THREADPOOL)
  std::atomic<unsigned> num_threads = 0;
  if (needs_to_backprop_) {
    pool.parallelize_loop(0, width,
      [this, &back_deltas, &fwd_deltas, &temp_backprops, &errors, &errors_t, &num_threads](const unsigned &start, const unsigned &end) {
      // Thread-local pointer to temporary storage.
      unsigned thread_id = num_threads++;
      TFloat *curr_errors = errors[thread_id];
      TFloat *backprop = temp_backprops[thread_id];
      for (unsigned t = start; t < end; t++) {
        BackwardTimeStep(fwd_deltas, t, curr_errors, errors_t.get(), backprop);
        back_deltas->WriteTimeStep(t, backprop);
      }
    });
  } else {
    pool.parallelize_loop(0, width,
      [this, &fwd_deltas, &errors, &errors_t, &num_threads](const unsigned &start, const unsigned &end) {
      // Thread-local pointer to temporary storage.
      unsigned thread_id = num_threads++;
      TFloat *curr_errors = errors[thread_id];
      for (unsigned t = start; t < end; t++) {
        BackwardTimeStep(fwd_deltas, t, curr_errors, errors_t.get(), nullptr);
      }
    });
  }
#else
#ifdef _OPENMP
#  pragma omp parallel for num_threads(kNumThreads)
  for (int t = 0; t < width; ++t) {
    int thread_id = omp_get_thread_num();
#else
  for (int t = 0; t < width; ++t) {
    int thread_id = 0;
#endif
    TFloat *backprop = nullptr;
    if (needs_to_backprop_) {
      backprop = temp_backprops[thread_id];
    }
    TFloat *curr_errors = errors[thread_id];
    BackwardTimeStep(fwd_deltas, t, curr_errors, errors_t.get(), backprop);
    if (backprop != nullptr) {
      back_deltas->WriteTimeStep(t, backprop);
    }
  }
#endif // THREADPOOL
  FinishBackward(*errors_t.get());
  if (needs_to_backprop_) {
    back_deltas->ZeroInvalidElements();
#if DEBUG_DETAIL > 0
    tprintf("F Backprop:%s\n", name_.c_str());
    back_deltas->Print(10);
#endif
    return true;
  }
  return false; // No point going further back.
}

void FullyConnected::BackwardTimeStep(const NetworkIO &fwd_deltas, int t, TFloat *curr_errors,
                                      TransposedArray *errors_t, TFloat *backprop) {
  if (type_ == NT_TANH) {
    acts_.FuncMultiply<GPrime>(fwd_deltas, t, curr_errors);
  } else if (type_ == NT_LOGISTIC) {
    acts_.FuncMultiply<FPrime>(fwd_deltas, t, curr_errors);
  } else if (type_ == NT_POSCLIP) {
    acts_.FuncMultiply<ClipFPrime>(fwd_deltas, t, curr_errors);
  } else if (type_ == NT_SYMCLIP) {
    acts_.FuncMultiply<ClipGPrime>(fwd_deltas, t, curr_errors);
  } else if (type_ == NT_RELU) {
    acts_.FuncMultiply<ReluPrime>(fwd_deltas, t, curr_errors);
  } else if (type_ == NT_SOFTMAX || type_ == NT_SOFTMAX_NO_CTC || type_ == NT_LINEAR) {
    fwd_deltas.ReadTimeStep(t, curr_errors); // fwd_deltas are the errors.
  } else {
    ASSERT_HOST("Invalid fully-connected type!" == nullptr);
  }
  // Generate backprop only if needed by the lower layer.
  if (backprop != nullptr) {
    weights_.VectorDotMatrix(curr_errors, backprop);
  }
  errors_t->WriteStrided(t, curr_errors);
}

void FullyConnected::FinishBackward(const TransposedArray &errors_t) {
  if (external_source_ == nullptr) {
    weights_.SumOuterTransposed(errors_t, source_t_, true);
  } else {
    weights_.SumOuterTransposed(errors_t, *external_source_, true);
  }
}

// Updates the weights using the given learning rate, momentum and adam_beta.
// num_samples is used in the adam computation iff use_adam_ is true.
void FullyConnected::Update(float learning_rate, float momentum, float adam_beta, int num_samples) {
  weights_.Update(learning_rate, momentum, adam_beta, num_samples);
}

// Sums the products of weight updates in *this and other, splitting into
// positive (same direction) in *same and negative (different direction) in
// *changed.
void FullyConnected::CountAlternators(const Network &other, TFloat *same, TFloat *changed) const {
  ASSERT_HOST(other.type() == type_);
  const auto *fc = static_cast<const FullyConnected *>(&other);
  weights_.CountAlternators(fc->weights_, same, changed);
}

} // namespace tesseract.<|MERGE_RESOLUTION|>--- conflicted
+++ resolved
@@ -34,10 +34,6 @@
 #include "networkscratch.h"
 
 // Number of threads to use for parallel calculation of Forward and Backward.
-<<<<<<< HEAD
-#ifdef _OPENMP
-static const int kNumThreads = 4;
-=======
 #define THREADPOOL
 #if defined(THREADPOOL)
 #include <atomic> // for std::atomic
@@ -56,12 +52,11 @@
 //const int kNumThreads = 24; // 21497 ms
 //const int kNumThreads = 24; // 20761 ms
 //const int kNumThreads = 24; // 20938 ms
-const unsigned kNumThreads = 24; // 20640 ms
+static const unsigned kNumThreads = 24; // 20640 ms
 //const int kNumThreads = 48; // 22425 ms
 static thread_pool pool(kNumThreads);
 #elif defined(_OPENMP)
-const int kNumThreads = 4;
->>>>>>> f7b07b95
+static const int kNumThreads = 4;
 #else
 static const int kNumThreads = 1;
 #endif
