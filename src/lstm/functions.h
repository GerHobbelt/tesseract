///////////////////////////////////////////////////////////////////////
// File:        functions.h
// Description: Collection of function-objects used by the network layers.
// Author:      Ray Smith
//
// (C) Copyright 2014, Google Inc.
// Licensed under the Apache License, Version 2.0 (the "License");
// you may not use this file except in compliance with the License.
// You may obtain a copy of the License at
// http://www.apache.org/licenses/LICENSE-2.0
// Unless required by applicable law or agreed to in writing, software
// distributed under the License is distributed on an "AS IS" BASIS,
// WITHOUT WARRANTIES OR CONDITIONS OF ANY KIND, either express or implied.
// See the License for the specific language governing permissions and
// limitations under the License.
///////////////////////////////////////////////////////////////////////

#ifndef TESSERACT_LSTM_FUNCTIONS_H_
#define TESSERACT_LSTM_FUNCTIONS_H_

#include "helpers.h"
<<<<<<< HEAD
#include "tfloat.h"
=======
#include "tesstypes.h"
>>>>>>> e538cd71

// Setting this to 1 or more causes massive dumps of debug data: weights,
// updates, internal calculations etc, and reduces the number of test iterations
// to a small number, so outputs can be diffed.
#define DEBUG_DETAIL 0
#if DEBUG_DETAIL > 0
#  undef _OPENMP // Disable open mp to get the outputs in sync.
#endif

namespace tesseract {

// Size of static tables.
constexpr int kTableSize = 4096;
// Scale factor for float arg to int index.
constexpr TFloat kScaleFactor = 256.0;

// Generated lookup tables.
extern const TFloat TanhTable[];
extern const TFloat LogisticTable[];

// Non-linearity (sigmoid) functions with cache tables and clipping.
inline TFloat Tanh(TFloat x) {
  if (x < 0.0) {
    return -Tanh(-x);
  }
  x *= kScaleFactor;
  auto index = static_cast<unsigned>(x);
  if (index >= (kTableSize - 1)) {
    return 1.0;
  }
  TFloat tanh_i0 = TanhTable[index];
  TFloat tanh_i1 = TanhTable[index + 1];
  // Linear interpolation.
  return tanh_i0 + (tanh_i1 - tanh_i0) * (x - index);
}

inline TFloat Logistic(TFloat x) {
  if (x < 0.0) {
    return 1.0 - Logistic(-x);
  }
  x *= kScaleFactor;
  auto index = static_cast<unsigned>(x);
  if (index >= (kTableSize - 1)) {
    return 1.0;
  }
  TFloat l0 = LogisticTable[index];
  TFloat l1 = LogisticTable[index + 1];
  // Linear interpolation.
  return l0 + (l1 - l0) * (x - index);
}

// Non-linearity (sigmoid) functions and their derivatives.
struct FFunc {
  inline TFloat operator()(TFloat x) const {
    return Logistic(x);
  }
};
struct FPrime {
  inline TFloat operator()(TFloat y) const {
    return y * (1.0 - y);
  }
};
struct ClipFFunc {
  inline TFloat operator()(TFloat x) const {
    if (x <= 0.0) {
      return 0.0;
    }
    if (x >= 1.0) {
      return 1.0;
    }
    return x;
  }
};
struct ClipFPrime {
  inline TFloat operator()(TFloat y) const {
    return 0.0 < y && y < 1.0 ? 1.0 : 0.0;
  }
};
struct Relu {
  inline TFloat operator()(TFloat x) const {
    if (x <= 0.0) {
      return 0.0;
    }
    return x;
  }
};
struct ReluPrime {
  inline TFloat operator()(TFloat y) const {
    return 0.0 < y ? 1.0 : 0.0;
  }
};
struct GFunc {
  inline TFloat operator()(TFloat x) const {
    return Tanh(x);
  }
};
struct GPrime {
  inline TFloat operator()(TFloat y) const {
    return 1.0 - y * y;
  }
};
struct ClipGFunc {
  inline TFloat operator()(TFloat x) const {
    if (x <= -1.0) {
      return -1.0;
    }
    if (x >= 1.0) {
      return 1.0;
    }
    return x;
  }
};
struct ClipGPrime {
  inline TFloat operator()(TFloat y) const {
    return -1.0 < y && y < 1.0 ? 1.0 : 0.0;
  }
};
struct HFunc {
  inline TFloat operator()(TFloat x) const {
    return Tanh(x);
  }
};
struct HPrime {
  inline TFloat operator()(TFloat y) const {
    TFloat u = Tanh(y);
    return 1 - u * u;
  }
};
struct UnityFunc {
  inline TFloat operator()(TFloat /*x*/) const {
    return 1.0;
  }
};
struct IdentityFunc {
  inline TFloat operator()(TFloat x) const {
    return x;
  }
};

// Applies Func in-place to inout, of size n.
template <class Func>
inline void FuncInplace(int n, TFloat *inout) {
  Func f;
  for (int i = 0; i < n; ++i) {
    inout[i] = f(inout[i]);
  }
}
// Applies Func to u and multiplies the result by v component-wise,
// putting the product in out, all of size n.
template <class Func>
inline void FuncMultiply(const TFloat *u, const TFloat *v, int n, TFloat *out) {
  Func f;
  for (int i = 0; i < n; ++i) {
    out[i] = f(u[i]) * v[i];
  }
}
// Applies the Softmax function in-place to inout, of size n.
template <typename T>
inline void SoftmaxInPlace(int n, T *inout) {
  if (n <= 0) {
    return;
  }
  // A limit on the negative range input to exp to guarantee non-zero output.
  const T kMaxSoftmaxActivation = 86.0f;

  T max_output = inout[0];
  for (int i = 1; i < n; i++) {
    T output = inout[i];
    if (output > max_output) {
      max_output = output;
    }
  }
  T prob_total = 0.0;
  for (int i = 0; i < n; i++) {
    T prob = inout[i] - max_output;
    prob = exp(ClipToRange(prob, -kMaxSoftmaxActivation, static_cast<T>(0)));
    prob_total += prob;
    inout[i] = prob;
  }
  if (prob_total > 0.0) {
    for (int i = 0; i < n; i++) {
      inout[i] /= prob_total;
    }
  }
}

// Copies n values of the given src vector to dest.
inline void CopyVector(int n, const TFloat *src, TFloat *dest) {
  memcpy(dest, src, n * sizeof(dest[0]));
}

// Adds n values of the given src vector to dest.
inline void AccumulateVector(int n, const TFloat *src, TFloat *dest) {
  for (int i = 0; i < n; ++i) {
    dest[i] += src[i];
  }
}

// Multiplies n values of inout in-place element-wise by the given src vector.
inline void MultiplyVectorsInPlace(int n, const TFloat *src, TFloat *inout) {
  for (int i = 0; i < n; ++i) {
    inout[i] *= src[i];
  }
}

// Multiplies n values of u by v, element-wise, accumulating to out.
inline void MultiplyAccumulate(int n, const TFloat *u, const TFloat *v, TFloat *out) {
  for (int i = 0; i < n; i++) {
    out[i] += u[i] * v[i];
  }
}

// Sums the given 5 n-vectors putting the result into sum.
inline void SumVectors(int n, const TFloat *v1, const TFloat *v2, const TFloat *v3,
                       const TFloat *v4, const TFloat *v5, TFloat *sum) {
  for (int i = 0; i < n; ++i) {
    sum[i] = v1[i] + v2[i] + v3[i] + v4[i] + v5[i];
  }
}

// Sets the given n-vector vec to 0.
template <typename T>
inline void ZeroVector(int n, T *vec) {
  memset(vec, 0, n * sizeof(*vec));
}

// Clips the given vector vec, of size n to [lower, upper].
template <typename T>
inline void ClipVector(int n, T lower, T upper, T *vec) {
  for (int i = 0; i < n; ++i) {
    vec[i] = ClipToRange(vec[i], lower, upper);
  }
}

// Converts the given n-vector to a binary encoding of the maximum value,
// encoded as vector of nf binary values.
inline void CodeInBinary(int n, int nf, TFloat *vec) {
  if (nf <= 0 || n < nf) {
    return;
  }
  int index = 0;
  TFloat best_score = vec[0];
  for (int i = 1; i < n; ++i) {
    if (vec[i] > best_score) {
      best_score = vec[i];
      index = i;
    }
  }
  int mask = 1;
  for (int i = 0; i < nf; ++i, mask *= 2) {
    vec[i] = (index & mask) ? 1.0 : 0.0;
  }
}

} // namespace tesseract.

#endif // TESSERACT_LSTM_FUNCTIONS_H_<|MERGE_RESOLUTION|>--- conflicted
+++ resolved
@@ -19,11 +19,7 @@
 #define TESSERACT_LSTM_FUNCTIONS_H_
 
 #include "helpers.h"
-<<<<<<< HEAD
-#include "tfloat.h"
-=======
 #include "tesstypes.h"
->>>>>>> e538cd71
 
 // Setting this to 1 or more causes massive dumps of debug data: weights,
 // updates, internal calculations etc, and reduces the number of test iterations
