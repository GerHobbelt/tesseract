--- conflicted
+++ resolved
@@ -547,13 +547,8 @@
                                                std::vector<int> *ends,
                                                std::vector<int> *char_bounds_,
                                                int maxWidth) {
-<<<<<<< HEAD
-  char_bounds_->push_back((*starts)[0]);
-  for (unsigned i = 0; i < ends->size(); ++i) {
-=======
   char_bounds_->push_back((*starts)[0]);    // fix introduced in commit b29668135e26669486430add7f4cddb9d4934366; in many cases starts[0] != 0
   for (unsigned int i = 0; i < ends->size(); ++i) {
->>>>>>> c0f3d5a4
     int middle = ((*starts)[i + 1] - (*ends)[i]) / 2;
     char_bounds_->push_back((*ends)[i] + middle);
   }
@@ -616,27 +611,14 @@
   ExtractBestPaths(&best_nodes, &second_nodes);
   if (HasDebug()) {
     DebugPath(unicharset, best_nodes);
-<<<<<<< HEAD
-    ExtractPathAsUnicharIds(second_nodes, &unichar_ids, &certs, &ratings,
-                            &xcoords, &unichar_codes);
-    tprintf("\nSecond choice path:\n");
-    DebugUnicharPath(unicharset, second_nodes, unichar_ids, certs, ratings,
-                     xcoords);
-=======
-    ExtractPathAsUnicharIds(second_nodes, &unichar_ids, &certs, &ratings, &xcoords);
+    ExtractPathAsUnicharIds(second_nodes, &unichar_ids, &certs, &ratings, &xcoords, &unichar_codes);
     tprintDebug("\nSecond choice path:\n");
     DebugUnicharPath(unicharset, second_nodes, unichar_ids, certs, ratings, xcoords);
->>>>>>> c0f3d5a4
   }
   // If lstm choice mode is required in granularity level 2, it stores the x
   // Coordinates of every chosen character, to match the alternative choices to
   // it.
-<<<<<<< HEAD
-  ExtractPathAsUnicharIds(best_nodes, &unichar_ids, &certs, &ratings, &xcoords,
-                          &character_boundaries_, &unichar_codes);
-=======
-  ExtractPathAsUnicharIds(best_nodes, &unichar_ids, &certs, &ratings, &xcoords, &character_boundaries_);
->>>>>>> c0f3d5a4
+  ExtractPathAsUnicharIds(best_nodes, &unichar_ids, &certs, &ratings, &xcoords, &character_boundaries_, &unichar_codes);
   int num_ids = unichar_ids.size();
   if (HasDebug()) {
     DebugUnicharPath(unicharset, best_nodes, unichar_ids, certs, ratings, xcoords);
@@ -977,12 +959,8 @@
       unichar_ids->push_back(unichar_id);
       codes->push_back(best_nodes[t]->code);
       xcoords->push_back(t);
-<<<<<<< HEAD
       t++;
       while (t < width && best_nodes[t]->duplicate) {
-=======
-      do {
->>>>>>> c0f3d5a4
         double cert = best_nodes[t]->certainty;
         // Special-case NO-PERM space to forget the certainty of the previous
         // nulls. See long comment in ContinueContext.
@@ -991,13 +969,8 @@
           certainty = cert;
         }
         rating -= cert;
-<<<<<<< HEAD
         t++;
       }
-=======
-		t++;
-      } while (t < width && best_nodes[t]->duplicate);
->>>>>>> c0f3d5a4
       ends.push_back(t);
       certs->push_back(certainty);
       ratings->push_back(rating);
@@ -1127,12 +1100,8 @@
 void RecodeBeamSearch::DecodeStep(const float *outputs, int t,
                                   double dict_ratio, double cert_offset,
                                   double worst_dict_cert,
-<<<<<<< HEAD
-                                  const UNICHARSET *charset, bool debug) {
+                                  const UNICHARSET *charset) {
   current_timestep_ = t;
-=======
-                                  const UNICHARSET *charset) {
->>>>>>> c0f3d5a4
   if (t == static_cast<int>(beam_.size())) {
     beam_.push_back(new RecodeBeam);
   }
