--- conflicted
+++ resolved
@@ -194,13 +194,8 @@
                                                std::vector<int> *ends,
                                                std::vector<int> *char_bounds_,
                                                int maxWidth) {
-<<<<<<< HEAD
   char_bounds_->push_back((*starts)[0]);
-  for (unsigned i = 0; i < ends->size(); ++i) {
-=======
-  char_bounds_->push_back(0);
   for (unsigned int i = 0; i < ends->size(); ++i) {
->>>>>>> 6b59aa9e
     int middle = ((*starts)[i + 1] - (*ends)[i]) / 2;
     char_bounds_->push_back((*ends)[i] + middle);
   }
