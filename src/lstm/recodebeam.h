--- conflicted
+++ resolved
@@ -457,9 +457,8 @@
   // The encoded (class label) of the null/reject character.
   int null_char_;
 
-<<<<<<< HEAD
   // JDWORIG START
-  // save topn characters and ratings for all timesteps
+  // save top_n characters and ratings for all timesteps
   // for later use in diplopia detection
   std::vector<std::vector<TopPair>> save_topn_;
   // used to save timestep# in heap nodes
@@ -476,7 +475,6 @@
 
   // JDWORIG END
 
-=======
   // == Debugging parameters.==
   int debug_ = 0;
 
@@ -487,7 +485,6 @@
 	int HasDebug() const {
 		return debug_;
 	}
->>>>>>> c0f3d5a4
 };
 
 } // namespace tesseract.
