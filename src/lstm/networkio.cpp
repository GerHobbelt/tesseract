///////////////////////////////////////////////////////////////////////
// File:        networkio.cpp
// Description: Network input/output data, allowing float/int implementations.
// Author:      Ray Smith
//
// (C) Copyright 2014, Google Inc.
// Licensed under the Apache License, Version 2.0 (the "License");
// you may not use this file except in compliance with the License.
// You may obtain a copy of the License at
// http://www.apache.org/licenses/LICENSE-2.0
// Unless required by applicable law or agreed to in writing, software
// distributed under the License is distributed on an "AS IS" BASIS,
// WITHOUT WARRANTIES OR CONDITIONS OF ANY KIND, either express or implied.
// See the License for the specific language governing permissions and
// limitations under the License.
///////////////////////////////////////////////////////////////////////

#include <tesseract/preparation.h> // compiler config, etc.

#include "networkio.h"

#include <cfloat> // for FLT_MAX
#include <cmath>

#include <leptonica/allheaders.h>

#include "functions.h"
#include "statistc.h"
#include "recodebeam.h"
#include "global_params.h"
#include <tesseract/tprintf.h>

namespace tesseract {

#if 0
// Minimum value to output for certainty.
static const float kMinCertainty = -20.0f;
// Probability corresponding to kMinCertainty.
static const float kMinProb = std::exp(RecodeBeamSearch::kMinCertainty);
#endif

// Resizes to a specific size as a 2-d temp buffer. No batches, no y-dim.
void NetworkIO::Resize2d(bool int_mode, int width, int num_features) {
  stride_map_ = StrideMap();
  int_mode_ = int_mode;
  if (int_mode_) {
    i_.ResizeNoInit(width, num_features, GetPadding(num_features));
  } else {
    f_.ResizeNoInit(width, num_features);
  }
}

// Resizes to a specific stride_map.
void NetworkIO::ResizeToMap(bool int_mode, const StrideMap &stride_map, int num_features) {
  // If this method crashes with this == nullptr,
  // it most likely got here through an uninitialized scratch element,
  // ie call NetworkScratch::IO::Resizexxx() not NetworkIO::Resizexxx()!!
  stride_map_ = stride_map;
  int_mode_ = int_mode;
  if (int_mode_) {
    i_.ResizeNoInit(stride_map.Width(), num_features, GetPadding(num_features));
  } else {
    f_.ResizeNoInit(stride_map.Width(), num_features);
  }
  ZeroInvalidElements();
}

// Shrinks image size by x_scale,y_scale, and use given number of features.
void NetworkIO::ResizeScaled(const NetworkIO &src, int x_scale, int y_scale, int num_features) {
  StrideMap stride_map = src.stride_map_;
  stride_map.ScaleXY(x_scale, y_scale);
  ResizeToMap(src.int_mode_, stride_map, num_features);
}

// Resizes to just 1 x-coord, whatever the input.
void NetworkIO::ResizeXTo1(const NetworkIO &src, int num_features) {
  StrideMap stride_map = src.stride_map_;
  stride_map.ReduceWidthTo1();
  ResizeToMap(src.int_mode_, stride_map, num_features);
}

// Initialize all the array to zero.
void NetworkIO::Zero() {
  int width = Width();
  // Zero out the everything. Column-by-column in case it is aligned.
  for (int t = 0; t < width; ++t) {
    ZeroTimeStep(t);
  }
}

// Initializes to zero all elements of the array that do not correspond to
// valid image positions. (If a batch of different-sized images are packed
// together, then there will be padding pixels.)
void NetworkIO::ZeroInvalidElements() {
  int num_features = NumFeatures();
  int full_width = stride_map_.Size(FD_WIDTH);
  int full_height = stride_map_.Size(FD_HEIGHT);
  StrideMap::Index b_index(stride_map_);
  do {
    int end_x = b_index.MaxIndexOfDim(FD_WIDTH) + 1;
    if (end_x < full_width) {
      // The width is small, so fill for every valid y.
      StrideMap::Index y_index(b_index);
      int fill_size = num_features * (full_width - end_x);
      do {
        StrideMap::Index z_index(y_index);
        z_index.AddOffset(end_x, FD_WIDTH);
        if (int_mode_) {
          ZeroVector(fill_size, i_[z_index.t()]);
        } else {
          ZeroVector(fill_size, f_[z_index.t()]);
        }
      } while (y_index.AddOffset(1, FD_HEIGHT));
    }
    int end_y = b_index.MaxIndexOfDim(FD_HEIGHT) + 1;
    if (end_y < full_height) {
      // The height is small, so fill in the space in one go.
      StrideMap::Index y_index(b_index);
      y_index.AddOffset(end_y, FD_HEIGHT);
      int fill_size = num_features * full_width * (full_height - end_y);
      if (int_mode_) {
        ZeroVector(fill_size, i_[y_index.t()]);
      } else {
        ZeroVector(fill_size, f_[y_index.t()]);
      }
    }
  } while (b_index.AddOffset(1, FD_BATCH));
}

// Helper computes a black point and white point to contrast-enhance an image.
// The computation is based on the assumption that the image is of a single line
// of text, so a horizontal line through the middle of the image passes through
// at least some of it, so local minima and maxima are a good proxy for black
// and white pixel samples.
static void ComputeBlackWhite(Image pix, float *black, float *white) {
  int width = pixGetWidth(pix);
  int height = pixGetHeight(pix);
  STATS mins(0, 255), maxes(0, 255);
  if (width >= 3) {
    int y = height / 2;
    l_uint32 *line = pixGetData(pix) + pixGetWpl(pix) * y;
    int prev = GET_DATA_BYTE(line, 0);
    int curr = GET_DATA_BYTE(line, 1);
    for (int x = 1; x + 1 < width; ++x) {
      int next = GET_DATA_BYTE(line, x + 1);
      if ((curr < prev && curr <= next) || (curr <= prev && curr < next)) {
        // Local minimum.
        mins.add(curr, 1);
      }
      if ((curr > prev && curr >= next) || (curr >= prev && curr > next)) {
        // Local maximum.
        maxes.add(curr, 1);
      }
      prev = curr;
      curr = next;
    }
  }
  if (mins.get_total() == 0) {
    mins.add(0, 1);
  }
  if (maxes.get_total() == 0) {
    maxes.add(255, 1);
  }
  *black = mins.ile(0.25);
  *white = maxes.ile(0.75);
}

// Sets up the array from the given image, using the currently set int_mode_.
// If the image width doesn't match the shape, the image is truncated or padded
// with noise to match.
void NetworkIO::FromPix(const StaticShape &shape, const Image pix, TRand *randomizer) {
  std::vector<Image> pixes(1, pix);
  FromPixes(shape, pixes, randomizer);
}

// Sets up the array from the given set of images, using the currently set
// int_mode_. If the image width doesn't match the shape, the images are
// truncated or padded with noise to match.
void NetworkIO::FromPixes(const StaticShape &shape, const std::vector<Image> &pixes,
                          TRand *randomizer) {
  int target_height = shape.height();
  int target_width = shape.width();
  std::vector<std::pair<int, int>> h_w_pairs;
  for (auto &&pix : pixes) {
    Image var_pix = pix;
    int width = pixGetWidth(var_pix);
    if (target_width != 0) {
      width = target_width;
    }
    int height = pixGetHeight(var_pix);
    if (target_height != 0) {
      height = target_height;
    }
    h_w_pairs.emplace_back(height, width);
  }
  stride_map_.SetStride(h_w_pairs);
  ResizeToMap(int_mode(), stride_map_, shape.depth());
  // Iterate over the images again to copy the data.
  for (size_t b = 0; b < pixes.size(); ++b) {
    Image pix = pixes[b];
    float black = 0.0f, white = 255.0f;
    if (shape.depth() != 3) {
      ComputeBlackWhite(pix, &black, &white);
    }
    float contrast = (white - black) / 2.0f;
    if (contrast <= 0.0f) {
      contrast = 1.0f;
    }
	if (debug_misc) {
      tprintDebug("LSTM NetworkIO::FromPixes: pix[{}]: black:{}, white:{}, contrast:{}, depth:{}, target_width:{}, target_height:{}, width:{}, height:{}\n", b, black, white, contrast, shape.depth(), target_width, target_height, pixGetWidth(pix), pixGetHeight(pix));
	}
    if (shape.height() == 1) {
      Copy1DGreyImage(b, pix, black, contrast, randomizer);
    } else {
      Copy2DImage(b, pix, black, contrast, randomizer);
    }
  }
}

// Copies the given pix to *this at the given batch index, stretching and
// clipping the pixel values so that [black, black + 2*contrast] maps to the
// dynamic range of *this, ie [-1,1] for a float and (-127,127) for int.
// This is a 2-d operation in the sense that the output depth is the number
// of input channels, the height is the height of the image, and the width
// is the width of the image, or truncated/padded with noise if the width
// is a fixed size.
void NetworkIO::Copy2DImage(int batch, Image pix, float black, float contrast, TRand *randomizer) {
  int width = pixGetWidth(pix);
  int height = pixGetHeight(pix);
  int wpl = pixGetWpl(pix);
  StrideMap::Index index(stride_map_);
  index.AddOffset(batch, FD_BATCH);
  int t = index.t();
  int target_height = stride_map_.Size(FD_HEIGHT);
  int target_width = stride_map_.Size(FD_WIDTH);
  int num_features = NumFeatures();
  bool color = num_features == 3;
<<<<<<< HEAD
  float inv_contrast = 1.0 / contrast;
=======
  float inv_contrast = 1 / contrast;
>>>>>>> ab1b3234
  if (width > target_width) {
    width = target_width;
  }
  uint32_t *line = pixGetData(pix);
  for (int y = 0; y < target_height; ++y, line += wpl) {
    int x = 0;
    if (y < height) {
      for (x = 0; x < width; ++x, ++t) {
        if (color) {
          int f = 0;
          for (int c = COLOR_RED; c <= COLOR_BLUE; ++c) {
            int pixel = GET_DATA_BYTE(line + x, c);
            SetPixel(t, f++, pixel, black, inv_contrast);
          }
        } else {
          int pixel = GET_DATA_BYTE(line, x);
          SetPixel(t, 0, pixel, black, inv_contrast);
        }
      }
    }
    for (; x < target_width; ++x) {
      Randomize(t++, 0, num_features, randomizer);
    }
  }
}

// Copies the given pix to *this at the given batch index, as Copy2DImage
// above, except that the output depth is the height of the input image, the
// output height is 1, and the output width as for Copy2DImage.
// The image is thus treated as a 1-d set of vertical pixel strips.
void NetworkIO::Copy1DGreyImage(int batch, Image pix, float black, float contrast,
                                TRand *randomizer) {
  int width = pixGetWidth(pix);
  int height = pixGetHeight(pix);
  ASSERT_HOST(height == NumFeatures());
  int wpl = pixGetWpl(pix);
  StrideMap::Index index(stride_map_);
  index.AddOffset(batch, FD_BATCH);
  int t = index.t();
  int target_width = stride_map_.Size(FD_WIDTH);
<<<<<<< HEAD
  float inv_contrast = 1.0 / contrast;
=======
  float inv_contrast = 1 / contrast;
>>>>>>> ab1b3234
  if (width > target_width) {
    width = target_width;
  }
  int x;
  for (x = 0; x < width; ++x, ++t) {
    for (int y = 0; y < height; ++y) {
      uint32_t *line = pixGetData(pix) + wpl * y;
      int pixel = GET_DATA_BYTE(line, x);
      SetPixel(t, y, pixel, black, inv_contrast);
    }
  }
  for (; x < target_width; ++x) {
    Randomize(t++, 0, height, randomizer);
  }
}

// Helper stores the pixel value in i_ or f_ according to int_mode_.
// t: is the index from the StrideMap corresponding to the current
//   [batch,y,x] position
// f: is the index into the depth/channel
// pixel: the value of the pixel from the image (in one channel)
// black: the pixel value to map to the lowest of the range of *this
// contrast: the range of pixel values to stretch to half the range of *this.
// inv_contrast: one over the contrast, to save a divide
void NetworkIO::SetPixel(int t, int f, int pixel, float black, float inv_contrast) {
  float float_pixel = (pixel - black) * inv_contrast - 1.0f;
  if (int_mode_) {
    i_[t][f] = ClipToRange<int>(IntCastRounded((INT8_MAX + 1) * float_pixel), -INT8_MAX, INT8_MAX);
  } else {
    f_[t][f] = float_pixel;
  }
}

// Converts the array to a Pix. Must be pixDestroyed after use.
Image NetworkIO::ToPix() const {
  // Count the width of the image, and find the max multiplication factor.
  int im_width = stride_map_.Size(FD_WIDTH);
  int im_height = stride_map_.Size(FD_HEIGHT);
  int num_features = NumFeatures();
  int feature_factor = 1;
  if (num_features == 3) {
    // Special hack for color.
    num_features = 1;
    feature_factor = 3;
  }
  Image pix = pixCreate(im_width, im_height * num_features, 32);
  StrideMap::Index index(stride_map_);
  do {
    int im_x = index.index(FD_WIDTH);
    int top_im_y = index.index(FD_HEIGHT);
    int im_y = top_im_y;
    int t = index.t();
    if (int_mode_) {
      const int8_t *features = i_[t];
      for (int y = 0; y < num_features; ++y, im_y += im_height) {
        int pixel = features[y * feature_factor];
        // 1 or 2 features use greyscale.
        int red = ClipToRange<int>(pixel + 128, 0, 255);
        int green = red, blue = red;
        if (feature_factor == 3) {
          // With 3 features assume RGB color.
          green = ClipToRange<int>(features[y * feature_factor + 1] + 128, 0, 255);
          blue = ClipToRange<int>(features[y * feature_factor + 2] + 128, 0, 255);
        } else if (num_features > 3) {
          // More than 3 features use false yellow/blue color, assuming a signed
          // input in the range [-1,1].
          red = abs(pixel) * 2;
          if (pixel >= 0) {
            green = red;
            blue = 0;
          } else {
            blue = red;
            green = red = 0;
          }
        }
        pixSetPixel(pix, im_x, im_y,
                    (red << L_RED_SHIFT) | (green << L_GREEN_SHIFT) | (blue << L_BLUE_SHIFT));
      }
    } else {
      const float *features = f_[t];
      for (int y = 0; y < num_features; ++y, im_y += im_height) {
        float pixel = features[y * feature_factor];
        // 1 or 2 features use greyscale.
        int red = ClipToRange<int>(IntCastRounded((pixel + 1.0f) * 127.5f), 0, 255);
        int green = red, blue = red;
        if (feature_factor == 3) {
          // With 3 features assume RGB color.
          pixel = features[y * feature_factor + 1];
          green = ClipToRange<int>(IntCastRounded((pixel + 1.0f) * 127.5f), 0, 255);
          pixel = features[y * feature_factor + 2];
          blue = ClipToRange<int>(IntCastRounded((pixel + 1.0f) * 127.5f), 0, 255);
        } else if (num_features > 3) {
          // More than 3 features use false yellow/blue color, assuming a signed
          // input in the range [-1,1].
          red = ClipToRange<int>(IntCastRounded(std::fabs(pixel) * 255), 0, 255);
          if (pixel >= 0) {
            green = red;
            blue = 0;
          } else {
            blue = red;
            green = red = 0;
          }
        }
        pixSetPixel(pix, im_x, im_y,
                    (red << L_RED_SHIFT) | (green << L_GREEN_SHIFT) | (blue << L_BLUE_SHIFT));
      }
    }
  } while (index.Increment());
  return pix;
}

// Prints the first and last num timesteps of the array for each feature.
void NetworkIO::Print(int num) const {
  int num_features = NumFeatures();
  for (int y = 0; y < num_features; ++y) {
    for (int t = 0; t < Width(); ++t) {
      if (num == 0 || t < num || t + num >= Width()) {
        if (int_mode_) {
          tprintDebug(" {}", static_cast<float>(i_[t][y]) / INT8_MAX);
        } else {
          tprintDebug(" {}", f_[t][y]);
        }
      }
    }
    tprintDebug("\n");
  }
}

// Copies a single time step from src.
void NetworkIO::CopyTimeStepFrom(int dest_t, const NetworkIO &src, int src_t) {
  ASSERT_HOST(int_mode_ == src.int_mode_);
  if (int_mode_) {
    memcpy(i_[dest_t], src.i_[src_t], i_.dim2() * sizeof(i_[0][0]));
  } else {
    memcpy(f_[dest_t], src.f_[src_t], f_.dim2() * sizeof(f_[0][0]));
  }
}

// Copies a part of single time step from src.
void NetworkIO::CopyTimeStepGeneral(int dest_t, int dest_offset, int num_features,
                                    const NetworkIO &src, int src_t, int src_offset) {
  ASSERT_HOST(int_mode_ == src.int_mode_);
  if (int_mode_) {
    memcpy(i_[dest_t] + dest_offset, src.i_[src_t] + src_offset, num_features * sizeof(i_[0][0]));
  } else {
    memcpy(f_[dest_t] + dest_offset, src.f_[src_t] + src_offset, num_features * sizeof(f_[0][0]));
  }
}

// Sets the given range to random values.
void NetworkIO::Randomize(int t, int offset, int num_features, TRand *randomizer) {
  if (int_mode_) {
    int8_t *line = i_[t] + offset;
    for (int i = 0; i < num_features; ++i) {
      line[i] = IntCastRounded(randomizer->SignedRand(INT8_MAX));
    }
  } else {
    // float mode.
    float *line = f_[t] + offset;
    for (int i = 0; i < num_features; ++i) {
      line[i] = randomizer->SignedRand(1.0);
    }
  }
}

// Helper returns the label and score of the best choice over a range.
int NetworkIO::BestChoiceOverRange(int t_start, int t_end, int not_this, int null_ch, float *rating,
                                   float *certainty) const {
  if (t_end <= t_start) {
    return -1;
  }
  int max_char = -1;
  float min_score = 0.0f;
  for (int c = 0; c < NumFeatures(); ++c) {
    if (c == not_this || c == null_ch) {
      continue;
    }
    ScoresOverRange(t_start, t_end, c, null_ch, rating, certainty);
    if (max_char < 0 || *rating < min_score) {
      min_score = *rating;
      max_char = c;
    }
  }
  ScoresOverRange(t_start, t_end, max_char, null_ch, rating, certainty);
  return max_char;
}

// Helper returns the rating and certainty of the choice over a range in output.
void NetworkIO::ScoresOverRange(int t_start, int t_end, int choice, int null_ch, float *rating,
                                float *certainty) const {
  ASSERT_HOST(!int_mode_);
  *rating = 0.0f;
  *certainty = 0.0f;
  if (t_end <= t_start || t_end <= 0) {
    return;
  }
  float ratings[3] = {0.0f, 0.0f, 0.0f};
  float certs[3] = {0.0f, 0.0f, 0.0f};
  for (int t = t_start; t < t_end; ++t) {
    const float *line = f_[t];
    float score = ProbToCertainty(line[choice]);
    float zero = ProbToCertainty(line[null_ch]);
    if (t == t_start) {
      ratings[2] = FLT_MAX;
      ratings[1] = -score;
      certs[1] = score;
    } else {
      for (int i = 2; i >= 1; --i) {
        if (ratings[i] > ratings[i - 1]) {
          ratings[i] = ratings[i - 1];
          certs[i] = certs[i - 1];
        }
      }
      ratings[2] -= zero;
      if (zero < certs[2]) {
        certs[2] = zero;
      }
      ratings[1] -= score;
      if (score < certs[1]) {
        certs[1] = score;
      }
    }
    ratings[0] -= zero;
    if (zero < certs[0]) {
      certs[0] = zero;
    }
  }
  int best_i = ratings[2] < ratings[1] ? 2 : 1;
  *rating = ratings[best_i] + t_end - t_start;
  *certainty = certs[best_i];
}

// Returns the index (label) of the best value at the given timestep,
// excluding not_this and not_that, and if not null, sets the score to the
// log of the corresponding value.
int NetworkIO::BestLabel(int t, int not_this, int not_that, float *score) const {
  ASSERT_HOST(!int_mode_);
  int best_index = -1;
  float best_score = -FLT_MAX;
  const float *line = f_[t];
  for (int i = 0; i < f_.dim2(); ++i) {
    if (line[i] > best_score && i != not_this && i != not_that) {
      best_score = line[i];
      best_index = i;
    }
  }
  if (score != nullptr) {
    *score = ProbToCertainty(best_score);
  }
  return best_index;
}

// Returns the best start position out of [start, end) (into which all labels
// must fit) to obtain the highest cumulative score for the given labels.
int NetworkIO::PositionOfBestMatch(const std::vector<int> &labels, int start, int end) const {
  int length = labels.size();
  int last_start = end - length;
  int best_start = -1;
  TFloat best_score = 0;
  for (int s = start; s <= last_start; ++s) {
    TFloat score = ScoreOfLabels(labels, s);
    if (score > best_score || best_start < 0) {
      best_score = score;
      best_start = s;
    }
  }
  return best_start;
}

// Returns the cumulative score of the given labels starting at start, and
// using one label per time-step.
TFloat NetworkIO::ScoreOfLabels(const std::vector<int> &labels, int start) const {
  int length = labels.size();
  TFloat score = 0.0;
  for (int i = 0; i < length; ++i) {
    score += f_(start + i, labels[i]);
  }
  return score;
}

// Helper function sets all the outputs for a single timestep, such that
// label has value ok_score, and the other labels share 1 - ok_score.
void NetworkIO::SetActivations(int t, int label, float ok_score) {
  ASSERT_HOST(!int_mode_);
  int num_classes = NumFeatures();
  float bad_score = (1.0f - ok_score) / (num_classes - 1);
  float *targets = f_[t];
  for (int i = 0; i < num_classes; ++i) {
    targets[i] = bad_score;
  }
  targets[label] = ok_score;
}

// Modifies the values, only if needed, so that the given label is
// the winner at the given time step t.
void NetworkIO::EnsureBestLabel(int t, int label) {
  ASSERT_HOST(!int_mode_);
  if (BestLabel(t, nullptr) != label) {
    // Output value needs enhancing. Third all the other elements and add the
    // remainder to best_label.
    int num_classes = NumFeatures();
    float *targets = f_[t];
    for (int c = 0; c < num_classes; ++c) {
      if (c == label) {
        targets[c] += (1.0 - targets[c]) * (2 / 3.0);
      } else {
        targets[c] /= 3.0;
      }
    }
  }
}

// Helper function converts prob to certainty taking the minimum into account.
/* static */
float NetworkIO::ProbToCertainty(float prob) {
	// Probability corresponding to kMinCertainty.
#if 01
	static const float kMinProb = std::exp(RecodeBeamSearch::kMinCertainty);
	return prob > kMinProb ? std::log(prob) : RecodeBeamSearch::kMinCertainty;
#else
	const float min_prob = 10 * std::numeric_limits<float>::min();
	const float min_cert = std::logf(min_prob);
	return prob > min_prob ? std::log(prob) : min_cert;
#endif
}

// Returns true if there is any bad value that is suspiciously like a GT
// error. Assuming that *this is the difference(gradient) between target
// and forward output, returns true if there is a large negative value
// (correcting a very confident output) for which there is no corresponding
// positive value in an adjacent timestep for the same feature index. This
// allows the box-truthed samples to make fine adjustments to position while
// stopping other disagreements of confident output with ground truth.
bool NetworkIO::AnySuspiciousTruth(float confidence_thr) const {
  int num_features = NumFeatures();
  for (int t = 0; t < Width(); ++t) {
    const float *features = f_[t];
    for (int y = 0; y < num_features; ++y) {
      float grad = features[y];
      if (grad < -confidence_thr) {
        // Correcting strong output. Check for movement.
        if ((t == 0 || f_[t - 1][y] < confidence_thr / 2) &&
            (t + 1 == Width() || f_[t + 1][y] < confidence_thr / 2)) {
          return true; // No strong positive on either side.
        }
      }
    }
  }
  return false;
}

// Reads a single timestep to floats in the range [-1, 1].
void NetworkIO::ReadTimeStep(int t, TFloat *output) const {
  if (int_mode_) {
    const int8_t *line = i_[t];
    for (int i = 0; i < i_.dim2(); ++i) {
      output[i] = static_cast<TFloat>(line[i]) / INT8_MAX;
    }
  } else {
    const float *line = f_[t];
    for (int i = 0; i < f_.dim2(); ++i) {
      output[i] = static_cast<TFloat>(line[i]);
    }
  }
}

// Adds a single timestep to floats.
void NetworkIO::AddTimeStep(int t, TFloat *inout) const {
  int num_features = NumFeatures();
  if (int_mode_) {
    const int8_t *line = i_[t];
    for (int i = 0; i < num_features; ++i) {
      inout[i] += static_cast<TFloat>(line[i]) / INT8_MAX;
    }
  } else {
    const float *line = f_[t];
    for (int i = 0; i < num_features; ++i) {
      inout[i] += line[i];
    }
  }
}

// Adds part of a single timestep to floats.
void NetworkIO::AddTimeStepPart(int t, int offset, int num_features, float *inout) const {
  if (int_mode_) {
    const int8_t *line = i_[t] + offset;
    for (int i = 0; i < num_features; ++i) {
      inout[i] += static_cast<float>(line[i]) / INT8_MAX;
    }
  } else {
    const float *line = f_[t] + offset;
    for (int i = 0; i < num_features; ++i) {
      inout[i] += line[i];
    }
  }
}

// Writes a single timestep from floats in the range [-1, 1].
void NetworkIO::WriteTimeStep(int t, const TFloat *input) {
  WriteTimeStepPart(t, 0, NumFeatures(), input);
}

// Writes a single timestep from floats in the range [-1, 1] writing only
// num_features elements of input to (*this)[t], starting at offset.
void NetworkIO::WriteTimeStepPart(int t, int offset, int num_features, const TFloat *input) {
  if (int_mode_) {
    int8_t *line = i_[t] + offset;
    for (int i = 0; i < num_features; ++i) {
      line[i] = ClipToRange<int>(IntCastRounded(input[i] * INT8_MAX), -INT8_MAX, INT8_MAX);
    }
  } else {
    float *line = f_[t] + offset;
    for (int i = 0; i < num_features; ++i) {
      line[i] = static_cast<float>(input[i]);
    }
  }
}

// Maxpools a single time step from src.
void NetworkIO::MaxpoolTimeStep(int dest_t, const NetworkIO &src, int src_t, int *max_line) {
  ASSERT_HOST(int_mode_ == src.int_mode_);
  if (int_mode_) {
    int dim = i_.dim2();
    int8_t *dest_line = i_[dest_t];
    const int8_t *src_line = src.i_[src_t];
    for (int i = 0; i < dim; ++i) {
      if (dest_line[i] < src_line[i]) {
        dest_line[i] = src_line[i];
        max_line[i] = src_t;
      }
    }
  } else {
    int dim = f_.dim2();
    float *dest_line = f_[dest_t];
    const float *src_line = src.f_[src_t];
    for (int i = 0; i < dim; ++i) {
      if (dest_line[i] < src_line[i]) {
        dest_line[i] = src_line[i];
        max_line[i] = src_t;
      }
    }
  }
}

// Runs maxpool backward, using maxes to index timesteps in *this.
void NetworkIO::MaxpoolBackward(const NetworkIO &fwd, const GENERIC_2D_ARRAY<int> &maxes) {
  ASSERT_HOST(!int_mode_);
  Zero();
  StrideMap::Index index(fwd.stride_map_);
  do {
    int t = index.t();
    const int *max_line = maxes[t];
    const float *fwd_line = fwd.f_[t];
    int num_features = fwd.f_.dim2();
    for (int i = 0; i < num_features; ++i) {
      f_[max_line[i]][i] = fwd_line[i];
    }
  } while (index.Increment());
}

// Returns the min over time of the maxes over features of the outputs.
float NetworkIO::MinOfMaxes() const {
  float min_max = 0.0f;
  int width = Width();
  int num_features = NumFeatures();
  for (int t = 0; t < width; ++t) {
    float max_value = -FLT_MAX;
    if (int_mode_) {
      const int8_t *column = i_[t];
      for (int i = 0; i < num_features; ++i) {
        if (column[i] > max_value) {
          max_value = column[i];
        }
      }
    } else {
      const float *column = f_[t];
      for (int i = 0; i < num_features; ++i) {
        if (column[i] > max_value) {
          max_value = column[i];
        }
      }
    }
    if (t == 0 || max_value < min_max) {
      min_max = max_value;
    }
  }
  return min_max;
}

// Computes combined results for a combiner that chooses between an existing
// input and itself, with an additional output to indicate the choice.
void NetworkIO::CombineOutputs(const NetworkIO &base_output, const NetworkIO &combiner_output) {
  int no = base_output.NumFeatures();
  ASSERT_HOST(combiner_output.NumFeatures() == no + 1);
  Resize(base_output, no);
  int width = Width();
  if (int_mode_) {
    // Number of outputs from base and final result.
    for (int t = 0; t < width; ++t) {
      int8_t *out_line = i_[t];
      const int8_t *base_line = base_output.i_[t];
      const int8_t *comb_line = combiner_output.i_[t];
      float base_weight = static_cast<float>(comb_line[no]) / INT8_MAX;
      float boost_weight = 1.0f - base_weight;
      for (int i = 0; i < no; ++i) {
        out_line[i] = IntCastRounded(base_line[i] * base_weight + comb_line[i] * boost_weight);
      }
    }
  } else {
    for (int t = 0; t < width; ++t) {
      float *out_line = f_[t];
      const float *base_line = base_output.f_[t];
      const float *comb_line = combiner_output.f_[t];
      float base_weight = comb_line[no];
      float boost_weight = 1.0f - base_weight;
      for (int i = 0; i < no; ++i) {
        out_line[i] = base_line[i] * base_weight + comb_line[i] * boost_weight;
      }
    }
  }
}

// Computes deltas for a combiner that chooses between 2 sets of inputs.
void NetworkIO::ComputeCombinerDeltas(const NetworkIO &fwd_deltas, const NetworkIO &base_output) {
  ASSERT_HOST(!int_mode_);
  // Compute the deltas for the combiner.
  int width = Width();
  int no = NumFeatures() - 1;
  ASSERT_HOST(fwd_deltas.NumFeatures() == no);
  ASSERT_HOST(base_output.NumFeatures() == no);
  // Number of outputs from base and final result.
  for (int t = 0; t < width; ++t) {
    const float *delta_line = fwd_deltas.f_[t];
    const float *base_line = base_output.f_[t];
    float *comb_line = f_[t];
    float base_weight = comb_line[no];
    float boost_weight = 1.0f - base_weight;
    float max_base_delta = 0.0;
    for (int i = 0; i < no; ++i) {
      // What did the combiner actually produce?
      float output = base_line[i] * base_weight + comb_line[i] * boost_weight;
      // Reconstruct the target from the delta.
      float comb_target = delta_line[i] + output;
      comb_line[i] = comb_target - comb_line[i];
      float base_delta = std::fabs(comb_target - base_line[i]);
      if (base_delta > max_base_delta) {
        max_base_delta = base_delta;
      }
    }
    if (max_base_delta >= 0.5) {
      // The base network got it wrong. The combiner should output the right
      // answer and 0 for the base network.
      comb_line[no] = 0.0 - base_weight;
    } else {
      // The base network was right. The combiner should flag that.
      for (int i = 0; i < no; ++i) {
        // All other targets are 0.
        if (comb_line[i] > 0.0) {
          comb_line[i] -= 1.0;
        }
      }
      comb_line[no] = 1.0 - base_weight;
    }
  }
}

// Copies the array checking that the types match.
void NetworkIO::CopyAll(const NetworkIO &src) {
  ASSERT_HOST(src.int_mode_ == int_mode_);
  f_ = src.f_;
}

// Checks that both are floats and adds the src array to *this.
void NetworkIO::AddAllToFloat(const NetworkIO &src) {
  ASSERT_HOST(!int_mode_);
  ASSERT_HOST(!src.int_mode_);
  f_ += src.f_;
}

// Subtracts the array from a float array. src must also be float.
void NetworkIO::SubtractAllFromFloat(const NetworkIO &src) {
  ASSERT_HOST(!int_mode_);
  ASSERT_HOST(!src.int_mode_);
  f_ -= src.f_;
}

// Copies src to *this, with maxabs normalization to match scale.
void NetworkIO::CopyWithNormalization(const NetworkIO &src, const NetworkIO &scale) {
  ASSERT_HOST(!int_mode_);
  ASSERT_HOST(!src.int_mode_);
  ASSERT_HOST(!scale.int_mode_);
  float src_max = src.f_.MaxAbs();
  ASSERT_HOST(std::isfinite(src_max));
  float scale_max = scale.f_.MaxAbs();
  ASSERT_HOST(std::isfinite(scale_max));
  if (src_max > 0.0f) {
    float factor = scale_max / src_max;
    for (int t = 0; t < src.Width(); ++t) {
      const float *src_ptr = src.f_[t];
      float *dest_ptr = f_[t];
      for (int i = 0; i < src.f_.dim2(); ++i) {
        dest_ptr[i] = src_ptr[i] * factor;
      }
    }
  } else {
    f_.Clear();
  }
}

// Copies src to *this with independent reversal of the y dimension.
void NetworkIO::CopyWithYReversal(const NetworkIO &src) {
  int num_features = src.NumFeatures();
  Resize(src, num_features);
  StrideMap::Index b_index(src.stride_map_);
  do {
    int width = b_index.MaxIndexOfDim(FD_WIDTH) + 1;
    StrideMap::Index fwd_index(b_index);
    StrideMap::Index rev_index(b_index);
    rev_index.AddOffset(rev_index.MaxIndexOfDim(FD_HEIGHT), FD_HEIGHT);
    do {
      int fwd_t = fwd_index.t();
      int rev_t = rev_index.t();
      for (int x = 0; x < width; ++x) {
        CopyTimeStepFrom(rev_t++, src, fwd_t++);
      }
    } while (fwd_index.AddOffset(1, FD_HEIGHT) && rev_index.AddOffset(-1, FD_HEIGHT));
  } while (b_index.AddOffset(1, FD_BATCH));
}

// Copies src to *this with independent reversal of the x dimension.
void NetworkIO::CopyWithXReversal(const NetworkIO &src) {
  int num_features = src.NumFeatures();
  Resize(src, num_features);
  StrideMap::Index b_index(src.stride_map_);
  do {
    StrideMap::Index y_index(b_index);
    do {
      StrideMap::Index fwd_index(y_index);
      StrideMap::Index rev_index(y_index);
      rev_index.AddOffset(rev_index.MaxIndexOfDim(FD_WIDTH), FD_WIDTH);
      do {
        CopyTimeStepFrom(rev_index.t(), src, fwd_index.t());
      } while (fwd_index.AddOffset(1, FD_WIDTH) && rev_index.AddOffset(-1, FD_WIDTH));
    } while (y_index.AddOffset(1, FD_HEIGHT));
  } while (b_index.AddOffset(1, FD_BATCH));
}

// Copies src to *this with independent transpose of the x and y dimensions.
void NetworkIO::CopyWithXYTranspose(const NetworkIO &src) {
  int num_features = src.NumFeatures();
  stride_map_ = src.stride_map_;
  stride_map_.TransposeXY();
  ResizeToMap(src.int_mode(), stride_map_, num_features);
  StrideMap::Index src_b_index(src.stride_map_);
  StrideMap::Index dest_b_index(stride_map_);
  do {
    StrideMap::Index src_y_index(src_b_index);
    StrideMap::Index dest_x_index(dest_b_index);
    do {
      StrideMap::Index src_x_index(src_y_index);
      StrideMap::Index dest_y_index(dest_x_index);
      do {
        CopyTimeStepFrom(dest_y_index.t(), src, src_x_index.t());
      } while (src_x_index.AddOffset(1, FD_WIDTH) && dest_y_index.AddOffset(1, FD_HEIGHT));
    } while (src_y_index.AddOffset(1, FD_HEIGHT) && dest_x_index.AddOffset(1, FD_WIDTH));
  } while (src_b_index.AddOffset(1, FD_BATCH) && dest_b_index.AddOffset(1, FD_BATCH));
}

// Copies src to *this, at the given feature_offset, returning the total
// feature offset after the copy. Multiple calls will stack outputs from
// multiple sources in feature space.
int NetworkIO::CopyPacking(const NetworkIO &src, int feature_offset) {
  ASSERT_HOST(int_mode_ == src.int_mode_);
  int width = src.Width();
  ASSERT_HOST(width <= Width());
  int num_features = src.NumFeatures();
  ASSERT_HOST(num_features + feature_offset <= NumFeatures());
  if (int_mode_) {
    for (int t = 0; t < width; ++t) {
      memcpy(i_[t] + feature_offset, src.i_[t], num_features * sizeof(i_[t][0]));
    }
    for (int t = width; t < i_.dim1(); ++t) {
      memset(i_[t], 0, num_features * sizeof(i_[t][0]));
    }
  } else {
    for (int t = 0; t < width; ++t) {
      memcpy(f_[t] + feature_offset, src.f_[t], num_features * sizeof(f_[t][0]));
    }
    for (int t = width; t < f_.dim1(); ++t) {
      memset(f_[t], 0, num_features * sizeof(f_[t][0]));
    }
  }
  return num_features + feature_offset;
}

// Opposite of CopyPacking, fills *this with a part of src, starting at
// feature_offset, and picking num_features.
void NetworkIO::CopyUnpacking(const NetworkIO &src, int feature_offset, int num_features) {
  Resize(src, num_features);
  int width = src.Width();
  ASSERT_HOST(num_features + feature_offset <= src.NumFeatures());
  if (int_mode_) {
    for (int t = 0; t < width; ++t) {
      memcpy(i_[t], src.i_[t] + feature_offset, num_features * sizeof(i_[t][0]));
    }
  } else {
    for (int t = 0; t < width; ++t) {
      memcpy(f_[t], src.f_[t] + feature_offset, num_features * sizeof(f_[t][0]));
    }
  }
}

// Transposes the float part of *this into dest.
void NetworkIO::Transpose(TransposedArray *dest) const {
  int width = Width();
  dest->ResizeNoInit(NumFeatures(), width);
  for (int t = 0; t < width; ++t) {
    dest->WriteStrided(t, f_[t]);
  }
}

// Clips the content of a single time-step to +/-range.
void NetworkIO::ClipVector(int t, float range) {
  ASSERT_HOST(!int_mode_);
  float *v = f_[t];
  int dim = f_.dim2();
  for (int i = 0; i < dim; ++i) {
    v[i] = ClipToRange<float>(v[i], -range, range);
  }
}

// Returns the padding required for the given number of features in order
// for the SIMD operations to be safe.
/* static */
int NetworkIO::GetPadding(int num_features) {
  int padding = 0;
  if (IntSimdMatrix::intSimdMatrix) {
    padding = IntSimdMatrix::intSimdMatrix->RoundInputs(num_features) - num_features;
  }
  return padding;
}

} // namespace tesseract.<|MERGE_RESOLUTION|>--- conflicted
+++ resolved
@@ -235,11 +235,7 @@
   int target_width = stride_map_.Size(FD_WIDTH);
   int num_features = NumFeatures();
   bool color = num_features == 3;
-<<<<<<< HEAD
-  float inv_contrast = 1.0 / contrast;
-=======
-  float inv_contrast = 1 / contrast;
->>>>>>> ab1b3234
+  float inv_contrast = 1.0f / contrast;
   if (width > target_width) {
     width = target_width;
   }
@@ -280,11 +276,7 @@
   index.AddOffset(batch, FD_BATCH);
   int t = index.t();
   int target_width = stride_map_.Size(FD_WIDTH);
-<<<<<<< HEAD
-  float inv_contrast = 1.0 / contrast;
-=======
-  float inv_contrast = 1 / contrast;
->>>>>>> ab1b3234
+  float inv_contrast = 1.0f / contrast;
   if (width > target_width) {
     width = target_width;
   }
