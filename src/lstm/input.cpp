///////////////////////////////////////////////////////////////////////
// File:        input.cpp
// Description: Input layer class for neural network implementations.
// Author:      Ray Smith
//
// (C) Copyright 2014, Google Inc.
// Licensed under the Apache License, Version 2.0 (the "License");
// you may not use this file except in compliance with the License.
// You may obtain a copy of the License at
// http://www.apache.org/licenses/LICENSE-2.0
// Unless required by applicable law or agreed to in writing, software
// distributed under the License is distributed on an "AS IS" BASIS,
// WITHOUT WARRANTIES OR CONDITIONS OF ANY KIND, either express or implied.
// See the License for the specific language governing permissions and
// limitations under the License.
///////////////////////////////////////////////////////////////////////

#include <tesseract/preparation.h> // compiler config, etc.

#include "input.h"

#include <leptonica/allheaders.h>
#include "imagedata.h"
#include "pageres.h"
#include "scrollview.h"
#include "tesseractclass.h"
#include "global_params.h"

namespace tesseract {

// Max height for variable height inputs before scaling anyway.
const int kMaxInputHeight = 48;

Input::Input(const std::string &name, int ni, int no)
    : Network(NT_INPUT, name, ni, no), cached_x_scale_(1) {}
Input::Input(const std::string &name, const StaticShape &shape)
    : Network(NT_INPUT, name, shape.height(), shape.depth()), shape_(shape), cached_x_scale_(1) {
  if (shape.height() == 1) {
    ni_ = shape.depth();
  }
}

// Writes to the given file. Returns false in case of error.
bool Input::Serialize(TFile *fp) const {
  return Network::Serialize(fp) && shape_.Serialize(fp);
}

// Reads from the given file. Returns false in case of error.
bool Input::DeSerialize(TFile *fp) {
  return shape_.DeSerialize(fp);
}

// Returns an integer reduction factor that the network applies to the
// time sequence. Assumes that any 2-d is already eliminated. Used for
// scaling bounding boxes of truth data.
int Input::XScaleFactor() const {
  return 1;
}

// Provides the (minimum) x scale factor to the network (of interest only to
// input units) so they can determine how to scale bounding boxes.
void Input::CacheXScaleFactor(int factor) {
  cached_x_scale_ = factor;
}

// Runs forward propagation of activations on the input line.
// See Network for a detailed discussion of the arguments.
void Input::Forward(bool debug, const NetworkIO &input, const TransposedArray *input_transpose,
                    NetworkScratch *scratch, NetworkIO *output) {
  *output = input;
}

// Runs backward propagation of errors on the deltas line.
// See NetworkCpp for a detailed discussion of the arguments.
bool Input::Backward(bool debug, const NetworkIO &fwd_deltas, NetworkScratch *scratch,
                     NetworkIO *back_deltas) {
  tprintError("Input::Backward should not be called!!\n");
  return false;
}

// Creates and returns a Pix of appropriate size for the network from the
// image_data. If non-null, *image_scale returns the image scale factor used.
// Returns nullptr on error.
/* static */
Image Input::PrepareLSTMInputs(const ImageData &image_data, const Network *network, int min_width,
                              TRand *randomizer, float *image_scale) {
  // Note that NumInputs() is defined as input image height.
  int target_height = network->NumInputs();
  int width = 0, height = 0;
  Image pix = image_data.PreScale(target_height, kMaxInputHeight, image_scale, &width, &height, nullptr);
  if (pix == nullptr) {
    tprintError("Bad pix from ImageData!\n");
    return nullptr;
  }
  if (width < min_width || height < min_width) {
    tprintError("Image too small to scale!! ({}x{} vs minimum width of {})\n", width, height, min_width);
    return nullptr;
  }
  return pix;
}

// Converts the given pix to a NetworkIO of height and depth appropriate to the
// given StaticShape:
// If depth == 3, convert to 24 bit color, otherwise normalized grey.
// Scale to target height, if the shape's height is > 1, or its depth if the
// height == 1. If height == 0 then no scaling.
// NOTE: It isn't safe for multiple threads to call this on the same pix.
/* static */
void Input::PreparePixInput(Tesseract *tess, const StaticShape &shape, const Image pix, TRand *randomizer,
                            NetworkIO *input, const TBOX &line_box, float scale_factor) {
  bool color = shape.depth() == 3;
  Image var_pix = pix;
  int depth = pixGetDepth(var_pix);
  Image normed_pix = nullptr;
  // On input to BaseAPI, an image is forced to be 1, 8 or 24 bit, without
  // colormap, so we just have to deal with depth conversion here.
  if (color) {
    // Force RGB.
    if (depth == 32) {
<<<<<<< HEAD
      normed_pix = var_pix.clone();
    }
    else {
=======
      normed_pix = var_pix; //.clone();
    } else {
>>>>>>> 064818b3
      normed_pix = pixConvertTo32(var_pix);
    }
  }
  else {
    // Convert non-8-bit images to 8 bit.
    if (depth == 8) {
<<<<<<< HEAD
      normed_pix = var_pix.clone();
    }
    else {
=======
      normed_pix = var_pix; //.clone();
    } else {
>>>>>>> 064818b3
      normed_pix = pixConvertTo8(var_pix, false);
    }
  }
  int height = pixGetHeight(normed_pix);
  int target_height = shape.height();
  if (target_height == 1) {
    target_height = shape.depth();
  }
  if (target_height != 0 && target_height != height) {
    // Get the scaled image.
    float im_factor = static_cast<float>(target_height) / height;
    Image scaled_pix = pixScale(normed_pix, im_factor, im_factor);
    normed_pix = scaled_pix;
  }
  if (tess != nullptr && (verbose_process || tess->tessedit_dump_pageseg_images))
  {
      tess->AddPixCompedOverOrigDebugPage(normed_pix, fmt::format("LSTM normed input image: prepare to recognize one line of text. (height:{}, target_height:{}, scale_factor:{}, position box:{})", height, target_height, scale_factor, line_box.print_to_str()));
  }
  input->FromPix(shape, normed_pix, randomizer);
}

} // namespace tesseract.<|MERGE_RESOLUTION|>--- conflicted
+++ resolved
@@ -117,28 +117,18 @@
   if (color) {
     // Force RGB.
     if (depth == 32) {
-<<<<<<< HEAD
-      normed_pix = var_pix.clone();
+      normed_pix = var_pix; //.clone();
     }
     else {
-=======
-      normed_pix = var_pix; //.clone();
-    } else {
->>>>>>> 064818b3
       normed_pix = pixConvertTo32(var_pix);
     }
   }
   else {
     // Convert non-8-bit images to 8 bit.
     if (depth == 8) {
-<<<<<<< HEAD
-      normed_pix = var_pix.clone();
+      normed_pix = var_pix; //.clone();
     }
     else {
-=======
-      normed_pix = var_pix; //.clone();
-    } else {
->>>>>>> 064818b3
       normed_pix = pixConvertTo8(var_pix, false);
     }
   }
