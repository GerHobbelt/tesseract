--- conflicted
+++ resolved
@@ -104,11 +104,7 @@
 // height == 1. If height == 0 then no scaling.
 // NOTE: It isn't safe for multiple threads to call this on the same pix.
 /* static */
-<<<<<<< HEAD
-void Input::PreparePixInput(const StaticShape& shape, const Image pix, TRand* randomizer,
-=======
 void Input::PreparePixInput(Tesseract *tess, const StaticShape &shape, const Image pix, TRand *randomizer,
->>>>>>> fabff2c5
                             NetworkIO *input, const TBOX &line_box, float scale_factor) {
   bool color = shape.depth() == 3;
   Image var_pix = pix;
@@ -146,17 +142,10 @@
     normed_pix.destroy();
     normed_pix = scaled_pix;
   }
-<<<<<<< HEAD
-#if 01
-  if (true /* debug */) {
-    tess->AddPixCompedOverOrigDebugPage(normed_pix, fmt::format("LSTM: prepare to recognize one line of text. (height:{}, target_height:{}, scale_factor:{}, bbox:{})", height, target_height, scale_factor, line_box.print_to_str()));
-=======
   if (tess != nullptr && (verbose_process || tess->tessedit_dump_pageseg_images))
   {
       tess->AddPixCompedOverOrigDebugPage(normed_pix, fmt::format("LSTM: prepare to recognize one line of text. (height:{}, target_height:{}, scale_factor:{}, position box:{})", height, target_height, scale_factor, line_box.print_to_str()));
->>>>>>> fabff2c5
   }
-#endif
   input->FromPix(shape, normed_pix, randomizer);
   normed_pix.destroy();
 }
