--- conflicted
+++ resolved
@@ -82,34 +82,11 @@
 }
 
 static bool DeSerialize(TFile *fp, GENERIC_2D_ARRAY<TFloat> &tfloat_array) {
-<<<<<<< HEAD
   return tfloat_array.DeSerialize<double>(fp);
 }
 
 static bool Serialize(TFile *fp, const GENERIC_2D_ARRAY<TFloat> &tfloat_array) {
   return tfloat_array.Serialize<double>(fp);
-=======
-#ifdef FAST_FLOAT
-  GENERIC_2D_ARRAY<double> double_array;
-  if (!double_array.DeSerialize(fp)) {
-    return false;
-  }
-  DoubleToTFloat(double_array, tfloat_array);
-  return true;
-#else
-  return tfloat_array.DeSerialize(fp);
-#endif
-}
-
-static bool Serialize(TFile *fp, const GENERIC_2D_ARRAY<TFloat> &tfloat_array) {
-#ifdef FAST_FLOAT
-  GENERIC_2D_ARRAY<double> double_array;
-  TFloatToDouble(tfloat_array, double_array);
-  return double_array.Serialize(fp);
-#else
-  return tfloat_array.Serialize(fp);
-#endif
->>>>>>> e09520b8
 }
 
 
