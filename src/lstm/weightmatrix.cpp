///////////////////////////////////////////////////////////////////////
// File:        weightmatrix.cpp
// Description: Hides distinction between float/int implementations.
// Author:      Ray Smith
//
// (C) Copyright 2014, Google Inc.
// Licensed under the Apache License, Version 2.0 (the "License");
// you may not use this file except in compliance with the License.
// You may obtain a copy of the License at
// http://www.apache.org/licenses/LICENSE-2.0
// Unless required by applicable law or agreed to in writing, software
// distributed under the License is distributed on an "AS IS" BASIS,
// WITHOUT WARRANTIES OR CONDITIONS OF ANY KIND, either express or implied.
// See the License for the specific language governing permissions and
// limitations under the License.
///////////////////////////////////////////////////////////////////////

#include "weightmatrix.h"

#include <cassert> // for assert
#include "intsimdmatrix.h"
#include "simddetect.h" // for DotProduct
#include "statistc.h"
#include "tprintf.h"    // forTFloat
<<<<<<< HEAD
#include "tfloat.h"
=======
>>>>>>> d5455bb7

namespace tesseract {

#if defined(ANDROID)
static inline TFloat log2(TFloat n) {
  return log(n) / log(2.0);
}
#endif // ANDROID

// Number of iterations after which the correction effectively becomes unity.
const int kAdamCorrectionIterations = 200000;
// Epsilon in Adam to prevent division by zero.
const TFloat kAdamEpsilon = 1e-8;

// Utility functions convert between double and float arrays.
<<<<<<< HEAD
=======
#ifdef FAST_FLOAT
>>>>>>> d5455bb7
static void DoubleToFloat(const GENERIC_2D_ARRAY<double> &src, GENERIC_2D_ARRAY<float> &dst) {
  const auto dim1 = src.dim1();
  const auto dim2 = src.dim2();
  dst.ResizeNoInit(dim1, dim2);
  for (int i = 0; i < dim1; ++i) {
    const auto *src_i = src[i];
    auto *dst_i = dst[i];
    for (int j = 0; j < dim2; ++j) {
      dst_i[j] = static_cast<float>(src_i[j]);
    }
  }
}
<<<<<<< HEAD
=======
#endif
>>>>>>> d5455bb7

static void FloatToDouble(const GENERIC_2D_ARRAY<float> &src, GENERIC_2D_ARRAY<double> &dst) {
  const auto dim1 = src.dim1();
  const auto dim2 = src.dim2();
  dst.ResizeNoInit(dim1, dim2);
  for (int i = 0; i < dim1; ++i) {
    const auto *src_i = src[i];
    auto *dst_i = dst[i];
    for (int j = 0; j < dim2; ++j) {
      dst_i[j] = static_cast<double>(src_i[j]);
    }
  }
}

static bool DeSerialize(TFile *fp, GENERIC_2D_ARRAY<TFloat> &tfloat_array) {
<<<<<<< HEAD
  return tfloat_array.DeSerialize<double>(fp);
}

static bool Serialize(TFile *fp, const GENERIC_2D_ARRAY<TFloat> &tfloat_array) {
  return tfloat_array.Serialize<double>(fp);
}

=======
#ifdef FAST_FLOAT
  GENERIC_2D_ARRAY<double> double_array;
  if (!double_array.DeSerialize(fp)) {
    return false;
  }
  DoubleToFloat(double_array, tfloat_array);
  return true;
#else
  return tfloat_array.DeSerialize(fp);
#endif
}

static bool Serialize(TFile *fp, const GENERIC_2D_ARRAY<TFloat> &tfloat_array) {
#ifdef FAST_FLOAT
  GENERIC_2D_ARRAY<double> double_array;
  FloatToDouble(tfloat_array, double_array);
  return double_array.Serialize(fp);
#else
  return tfloat_array.Serialize(fp);
#endif
}
>>>>>>> d5455bb7

// Computes matrix.vector v = Wu.
// u is of size W.dim2() - add_bias_fwd and the output v is of size
// W.dim1() - skip_bias_back.
// If add_bias_fwd, u is imagined to have an extra element at the end with value
// 1, to implement the bias, weight.
// If skip_bias_back, we are actually performing the backwards product on a
// transposed matrix, so we need to drop the v output corresponding to the last
// element in dim1.
static inline void MatrixDotVectorInternal(const GENERIC_2D_ARRAY<TFloat> &w, bool add_bias_fwd,
                                           bool skip_bias_back, const TFloat *u, TFloat *v) {
  int num_results = w.dim1() - skip_bias_back;
  int extent = w.dim2() - add_bias_fwd;
  for (int i = 0; i < num_results; ++i) {
    const TFloat *wi = w[i];
    TFloat total = DotProduct(wi, u, extent);
    if (add_bias_fwd) {
      total += wi[extent]; // The bias value.
    }
    v[i] = total;
  }
}

// Copies the whole input transposed, converted to TFloat, into *this.
void TransposedArray::Transpose(const GENERIC_2D_ARRAY<TFloat> &input) {
  int width = input.dim1();
  int num_features = input.dim2();
  ResizeNoInit(num_features, width);
  for (int t = 0; t < width; ++t) {
    WriteStrided(t, input[t]);
  }
}

// Destructor.
// It is defined here, so the compiler can create a single vtable
// instead of weak vtables in every compilation unit.
TransposedArray::~TransposedArray() = default;

// Sets up the network for training. Initializes weights using weights of
// scale `range` picked according to the random number generator `randomizer`.
int WeightMatrix::InitWeightsFloat(int no, int ni, bool use_adam, float weight_range,
                                   TRand *randomizer) {
  int_mode_ = false;
  wf_.Resize(no, ni, 0.0);
  if (randomizer != nullptr) {
    for (int i = 0; i < no; ++i) {
      for (int j = 0; j < ni; ++j) {
        wf_[i][j] = randomizer->SignedRand(weight_range);
      }
    }
  }
  use_adam_ = use_adam;
  InitBackward();
  return ni * no;
}

// Changes the number of outputs to the size of the given code_map, copying
// the old weight matrix entries for each output from code_map[output] where
// non-negative, and uses the mean (over all outputs) of the existing weights
// for all outputs with negative code_map entries. Returns the new number of
// weights.
int WeightMatrix::RemapOutputs(const std::vector<int> &code_map) {
  GENERIC_2D_ARRAY<TFloat> old_wf(wf_);
  int old_no = wf_.dim1();
  int new_no = code_map.size();
  int ni = wf_.dim2();
  std::vector<TFloat> means(ni, 0.0);
  for (int c = 0; c < old_no; ++c) {
    const TFloat *weights = wf_[c];
    for (int i = 0; i < ni; ++i) {
      means[i] += weights[i];
    }
  }
  for (TFloat &mean : means) {
    mean /= old_no;
  }
  wf_.Resize(new_no, ni, 0.0);
  InitBackward();
  for (int dest = 0; dest < new_no; ++dest) {
    int src = code_map[dest];
    const TFloat *src_data = src >= 0 ? old_wf[src] : means.data();
    memcpy(wf_[dest], src_data, ni * sizeof(*src_data));
  }
  return ni * new_no;
}

// Converts a float network to an int network. Each set of input weights that
// corresponds to a single output weight is converted independently:
// Compute the max absolute value of the weight set.
// Scale so the max absolute value becomes INT8_MAX.
// Round to integer.
// Store a multiplicative scale factor (as a TFloat) that will reproduce
// the original value, subject to rounding errors.
void WeightMatrix::ConvertToInt() {
  wi_.ResizeNoInit(wf_.dim1(), wf_.dim2());
  scales_.reserve(wi_.dim1());
  int dim2 = wi_.dim2();
  for (int t = 0; t < wi_.dim1(); ++t) {
    TFloat *f_line = wf_[t];
    int8_t *i_line = wi_[t];
    TFloat max_abs = 0.0;
    for (int f = 0; f < dim2; ++f) {
      TFloat abs_val = fabs(f_line[f]);
      if (abs_val > max_abs) {
        max_abs = abs_val;
      }
    }
    TFloat scale = max_abs / INT8_MAX;
    scales_.push_back(scale / INT8_MAX);
    if (scale == 0.0) {
      scale = 1.0;
    }
    for (int f = 0; f < dim2; ++f) {
      i_line[f] = IntCastRounded(f_line[f] / scale);
    }
  }
  wf_.Resize(1, 1, 0.0);
  int_mode_ = true;
  if (IntSimdMatrix::intSimdMatrix) {
    int32_t rounded_num_out;
    IntSimdMatrix::intSimdMatrix->Init(wi_, shaped_w_, rounded_num_out);
    scales_.resize(rounded_num_out);
  }
}

// Allocates any needed memory for running Backward, and zeroes the deltas,
// thus eliminating any existing momentum.
void WeightMatrix::InitBackward() {
  int no = int_mode_ ? wi_.dim1() : wf_.dim1();
  int ni = int_mode_ ? wi_.dim2() : wf_.dim2();
  dw_.Resize(no, ni, 0.0);
  updates_.Resize(no, ni, 0.0);
  wf_t_.Transpose(wf_);
  if (use_adam_) {
    dw_sq_sum_.Resize(no, ni, 0.0);
  }
}

// Flag on mode to indicate that this weightmatrix uses int8_t.
const int kInt8Flag = 1;
// Flag on mode to indicate that this weightmatrix uses adam.
const int kAdamFlag = 4;
// Flag on mode to indicate that this weightmatrix uses TFloat. Set
// independently of kInt8Flag as even in int mode the scales can
// be float or TFloat.
const int kDoubleFlag = 128;

// Writes to the given file. Returns false in case of error.
bool WeightMatrix::Serialize(bool training, TFile *fp) const {
  // For backward compatibility, add kDoubleFlag to mode to indicate the doubles
  // format, without errs, so we can detect and read old format weight matrices.
  uint8_t mode = (int_mode_ ? kInt8Flag : 0) | (use_adam_ ? kAdamFlag : 0) | kDoubleFlag;
  if (!fp->Serialize(&mode)) {
    return false;
  }
  if (int_mode_) {
    if (!wi_.Serialize<int8_t>(fp)) {
      return false;
    }
    uint32_t size = scales_.size();
    if (!fp->Serialize(&size)) {
      return false;
    }
<<<<<<< HEAD
    if (!fp->Serialize<TFloat, double>(&scales[0], size)) {
      return false;
=======
    for (auto scale : scales_) {
      // The scales stored in memory have an extra factor applied to them
      // to allow faster operation. We have to remove that factor here
      // before writing to disc.
      double value = scale * INT8_MAX;
      if (!fp->Serialize(&value)) {
        return false;
      }
>>>>>>> d5455bb7
    }
  } else {
    if (!tesseract::Serialize(fp, wf_)) {
      return false;
    }
    if (training) {
      if (!tesseract::Serialize(fp, updates_)) {
        return false;
      }
      if (use_adam_ && !tesseract::Serialize(fp, dw_sq_sum_)) {
        return false;
      }
    }
  }
  return true;
}

// Reads from the given file. Returns false in case of error.

bool WeightMatrix::DeSerialize(bool training, TFile *fp) {
  uint8_t mode;
  if (!fp->DeSerialize(&mode)) {
    return false;
  }
  int_mode_ = (mode & kInt8Flag) != 0;
  use_adam_ = (mode & kAdamFlag) != 0;
  if ((mode & kDoubleFlag) == 0) {
    return DeSerializeOld(training, fp);
  }
  if (int_mode_) {
    if (!wi_.DeSerialize<int8_t>(fp)) {
      return false;
    }
    uint32_t size;
    if (!fp->DeSerialize(&size)) {
      return false;
    }
#ifdef FAST_FLOAT
    scales_.reserve(size);
    for (auto n = size; n > 0; n--) {
      double val;
      if (!fp->DeSerialize(&val)) {
        return false;
      }
      scales_.push_back(val / INT8_MAX);
    }
#else
    scales_.resize(size);
    if (!fp->DeSerialize<TFloat, double>(&scales_[0], size)) {
      return false;
    }
    for (auto &scale : scales_) {
      scale /= INT8_MAX;
    }
#endif
    if (IntSimdMatrix::intSimdMatrix) {
      int32_t rounded_num_out;
      IntSimdMatrix::intSimdMatrix->Init(wi_, shaped_w_, rounded_num_out);
      scales_.resize(rounded_num_out);
    }
  } else {
    if (!tesseract::DeSerialize(fp, wf_)) {
      return false;
    }
    if (training) {
      InitBackward();
      if (!tesseract::DeSerialize(fp, updates_)) {
        return false;
      }
      if (use_adam_) {
        if (!tesseract::DeSerialize(fp, dw_sq_sum_)) {
          return false;
        }
      }
    }
  }
  return true;
}

// As DeSerialize, but reads an old (float) format WeightMatrix for
// backward compatibility.
bool WeightMatrix::DeSerializeOld(bool training, TFile *fp) {
<<<<<<< HEAD
=======
#ifdef FAST_FLOAT
  // Not implemented.
  ASSERT_HOST(!"not implemented");
  return false;
#else
>>>>>>> d5455bb7
  if (int_mode_) {
    if (!wi_.DeSerialize<int8_t>(fp)) {
      return false;
    }
    if (!fp->DeSerialize<TFloat, float>(scales_)) {
      return false;
    }
  } else {
<<<<<<< HEAD
    if (!wf_.DeSerialize<float>(fp)) {
      return false;
    }
  }
  if (training) {
    InitBackward();
    if (!updates_.DeSerialize<float>(fp)) {
      return false;
    }
=======
    GENERIC_2D_ARRAY<float> float_array;
    if (!float_array.DeSerialize(fp)) {
      return false;
    }
    FloatToDouble(float_array, wf_);
  }
  if (training) {
    InitBackward();
    GENERIC_2D_ARRAY<float> float_array;
    if (!float_array.DeSerialize(fp)) {
      return false;
    }
    FloatToDouble(float_array, updates_);
>>>>>>> d5455bb7
    // Errs was only used in int training, which is now dead.
	GENERIC_2D_ARRAY<float> float_array;
	if (!float_array.DeSerialize<float>(fp)) {
      return false;
    }
  }
  return true;
#endif
}

// Computes matrix.vector v = Wu.
// u is of size W.dim2() - 1 and the output v is of size W.dim1().
// u is imagined to have an extra element at the end with value 1, to
// implement the bias, but it doesn't actually have it.
// Asserts that the call matches what we have.
void WeightMatrix::MatrixDotVector(const TFloat *u, TFloat *v) const {
  assert(!int_mode_);
  MatrixDotVectorInternal(wf_, true, false, u, v);
}

void WeightMatrix::MatrixDotVector(const int8_t *u, TFloat *v) const {
  assert(int_mode_);
  if (IntSimdMatrix::intSimdMatrix) {
    IntSimdMatrix::intSimdMatrix->matrixDotVectorFunction(wi_.dim1(), wi_.dim2(), &shaped_w_[0],
                                                          &scales_[0], u, v);
  } else {
    IntSimdMatrix::MatrixDotVector(wi_, scales_, u, v);
  }
}

// MatrixDotVector for peep weights, MultiplyAccumulate adds the
// component-wise products of *this[0] and v to inout.
void WeightMatrix::MultiplyAccumulate(const TFloat *v, TFloat *inout) {
  assert(!int_mode_);
  assert(wf_.dim1() == 1);
  int n = wf_.dim2();
  const TFloat *u = wf_[0];
  for (int i = 0; i < n; ++i) {
    inout[i] += u[i] * v[i];
  }
}

// Computes vector.matrix v = uW.
// u is of size W.dim1() and the output v is of size W.dim2() - 1.
// The last result is discarded, as v is assumed to have an imaginary
// last value of 1, as with MatrixDotVector.
void WeightMatrix::VectorDotMatrix(const TFloat *u, TFloat *v) const {
  assert(!int_mode_);
  MatrixDotVectorInternal(wf_t_, false, true, u, v);
}

// Fills dw_[i][j] with the dot product u[i][] . v[j][], using elements from
// u and v. In terms of the neural network, u is the gradients and v is the
// inputs.
// Note that (matching MatrixDotVector) v[last][] is missing, presumed 1.0.
// Runs parallel if requested. Note that u and v must be transposed.
void WeightMatrix::SumOuterTransposed(const TransposedArray &u, const TransposedArray &v,
                                      bool in_parallel) {
  assert(!int_mode_);
  int num_outputs = dw_.dim1();
  assert(u.dim1() == num_outputs);
  assert(u.dim2() == v.dim2());
  int num_inputs = dw_.dim2() - 1;
  int num_samples = u.dim2();
  // v is missing the last element in dim1.
  assert(v.dim1() == num_inputs);
#ifdef _OPENMP
#  pragma omp parallel for num_threads(4) if (in_parallel)
#endif
  for (int i = 0; i < num_outputs; ++i) {
    TFloat *dwi = dw_[i];
    const TFloat *ui = u[i];
    for (int j = 0; j < num_inputs; ++j) {
      dwi[j] = DotProduct(ui, v[j], num_samples);
    }
    // The last element of v is missing, presumed 1.0f.
    TFloat total = 0.0;
    for (int k = 0; k < num_samples; ++k) {
      total += ui[k];
    }
    dwi[num_inputs] = total;
  }
}

// Updates the weights using the given learning rate and momentum.
// num_samples is the quotient to be used in the adam computation iff
// use_adam_ is true.
void WeightMatrix::Update(float learning_rate, float momentum, float adam_beta, int num_samples) {
  assert(!int_mode_);
  if (use_adam_ && momentum > 0.0f && num_samples > 0 && num_samples < kAdamCorrectionIterations) {
    learning_rate *= sqrt(1.0f - pow(adam_beta, num_samples));
    learning_rate /= 1.0f - pow(momentum, num_samples);
  }
  if (use_adam_ && num_samples > 0 && momentum > 0.0f) {
    dw_sq_sum_.SumSquares(dw_, adam_beta);
    dw_ *= learning_rate * (1.0f - momentum);
    updates_ *= momentum;
    updates_ += dw_;
    wf_.AdamUpdate(updates_, dw_sq_sum_, learning_rate * kAdamEpsilon);
  } else {
    dw_ *= learning_rate;
    updates_ += dw_;
    if (momentum > 0.0f) {
      wf_ += updates_;
    }
    if (momentum >= 0.0f) {
      updates_ *= momentum;
    }
  }
  wf_t_.Transpose(wf_);
}

// Adds the dw_ in other to the dw_ is *this.
void WeightMatrix::AddDeltas(const WeightMatrix &other) {
  assert(dw_.dim1() == other.dw_.dim1());
  assert(dw_.dim2() == other.dw_.dim2());
  dw_ += other.dw_;
}

// Sums the products of weight updates in *this and other, splitting into
// positive (same direction) in *same and negative (different direction) in
// *changed.
void WeightMatrix::CountAlternators(const WeightMatrix &other, TFloat *same,
                                    TFloat *changed) const {
  int num_outputs = updates_.dim1();
  int num_inputs = updates_.dim2();
  assert(num_outputs == other.updates_.dim1());
  assert(num_inputs == other.updates_.dim2());
  for (int i = 0; i < num_outputs; ++i) {
    const TFloat *this_i = updates_[i];
    const TFloat *other_i = other.updates_[i];
    for (int j = 0; j < num_inputs; ++j) {
      TFloat product = this_i[j] * other_i[j];
      if (product < 0.0) {
        *changed -= product;
      } else {
        *same += product;
      }
    }
  }
}

// Helper computes an integer histogram bucket for a weight and adds it
// to the histogram.
const int kHistogramBuckets = 16;
static void HistogramWeight(TFloat weight, STATS *histogram) {
  int bucket = kHistogramBuckets - 1;
  if (weight != 0.0) {
    TFloat logval = -log2(fabs(weight));
    bucket = ClipToRange(IntCastRounded(logval), 0, kHistogramBuckets - 1);
  }
  histogram->add(bucket, 1);
}

void WeightMatrix::Debug2D(const char *msg) {
  STATS histogram(0, kHistogramBuckets);
  if (int_mode_) {
    for (int i = 0; i < wi_.dim1(); ++i) {
      for (int j = 0; j < wi_.dim2(); ++j) {
        HistogramWeight(wi_[i][j] * scales_[i], &histogram);
      }
    }
  } else {
    for (int i = 0; i < wf_.dim1(); ++i) {
      for (int j = 0; j < wf_.dim2(); ++j) {
        HistogramWeight(wf_[i][j], &histogram);
      }
    }
  }
  tprintf("%s\n", msg);
  histogram.print();
}

} // namespace tesseract.<|MERGE_RESOLUTION|>--- conflicted
+++ resolved
@@ -22,10 +22,7 @@
 #include "simddetect.h" // for DotProduct
 #include "statistc.h"
 #include "tprintf.h"    // forTFloat
-<<<<<<< HEAD
 #include "tfloat.h"
-=======
->>>>>>> d5455bb7
 
 namespace tesseract {
 
@@ -41,10 +38,7 @@
 const TFloat kAdamEpsilon = 1e-8;
 
 // Utility functions convert between double and float arrays.
-<<<<<<< HEAD
-=======
 #ifdef FAST_FLOAT
->>>>>>> d5455bb7
 static void DoubleToFloat(const GENERIC_2D_ARRAY<double> &src, GENERIC_2D_ARRAY<float> &dst) {
   const auto dim1 = src.dim1();
   const auto dim2 = src.dim2();
@@ -57,10 +51,7 @@
     }
   }
 }
-<<<<<<< HEAD
-=======
 #endif
->>>>>>> d5455bb7
 
 static void FloatToDouble(const GENERIC_2D_ARRAY<float> &src, GENERIC_2D_ARRAY<double> &dst) {
   const auto dim1 = src.dim1();
@@ -76,7 +67,6 @@
 }
 
 static bool DeSerialize(TFile *fp, GENERIC_2D_ARRAY<TFloat> &tfloat_array) {
-<<<<<<< HEAD
   return tfloat_array.DeSerialize<double>(fp);
 }
 
@@ -84,29 +74,6 @@
   return tfloat_array.Serialize<double>(fp);
 }
 
-=======
-#ifdef FAST_FLOAT
-  GENERIC_2D_ARRAY<double> double_array;
-  if (!double_array.DeSerialize(fp)) {
-    return false;
-  }
-  DoubleToFloat(double_array, tfloat_array);
-  return true;
-#else
-  return tfloat_array.DeSerialize(fp);
-#endif
-}
-
-static bool Serialize(TFile *fp, const GENERIC_2D_ARRAY<TFloat> &tfloat_array) {
-#ifdef FAST_FLOAT
-  GENERIC_2D_ARRAY<double> double_array;
-  FloatToDouble(tfloat_array, double_array);
-  return double_array.Serialize(fp);
-#else
-  return tfloat_array.Serialize(fp);
-#endif
-}
->>>>>>> d5455bb7
 
 // Computes matrix.vector v = Wu.
 // u is of size W.dim2() - add_bias_fwd and the output v is of size
@@ -270,19 +237,14 @@
     if (!fp->Serialize(&size)) {
       return false;
     }
-<<<<<<< HEAD
-    if (!fp->Serialize<TFloat, double>(&scales[0], size)) {
-      return false;
-=======
     for (auto scale : scales_) {
       // The scales stored in memory have an extra factor applied to them
       // to allow faster operation. We have to remove that factor here
       // before writing to disc.
       double value = scale * INT8_MAX;
-      if (!fp->Serialize(&value)) {
+      if (!fp->Serialize<double>(&value)) {
         return false;
       }
->>>>>>> d5455bb7
     }
   } else {
     if (!tesseract::Serialize(fp, wf_)) {
@@ -320,16 +282,6 @@
     if (!fp->DeSerialize(&size)) {
       return false;
     }
-#ifdef FAST_FLOAT
-    scales_.reserve(size);
-    for (auto n = size; n > 0; n--) {
-      double val;
-      if (!fp->DeSerialize(&val)) {
-        return false;
-      }
-      scales_.push_back(val / INT8_MAX);
-    }
-#else
     scales_.resize(size);
     if (!fp->DeSerialize<TFloat, double>(&scales_[0], size)) {
       return false;
@@ -337,7 +289,6 @@
     for (auto &scale : scales_) {
       scale /= INT8_MAX;
     }
-#endif
     if (IntSimdMatrix::intSimdMatrix) {
       int32_t rounded_num_out;
       IntSimdMatrix::intSimdMatrix->Init(wi_, shaped_w_, rounded_num_out);
@@ -365,14 +316,6 @@
 // As DeSerialize, but reads an old (float) format WeightMatrix for
 // backward compatibility.
 bool WeightMatrix::DeSerializeOld(bool training, TFile *fp) {
-<<<<<<< HEAD
-=======
-#ifdef FAST_FLOAT
-  // Not implemented.
-  ASSERT_HOST(!"not implemented");
-  return false;
-#else
->>>>>>> d5455bb7
   if (int_mode_) {
     if (!wi_.DeSerialize<int8_t>(fp)) {
       return false;
@@ -381,7 +324,6 @@
       return false;
     }
   } else {
-<<<<<<< HEAD
     if (!wf_.DeSerialize<float>(fp)) {
       return false;
     }
@@ -391,21 +333,6 @@
     if (!updates_.DeSerialize<float>(fp)) {
       return false;
     }
-=======
-    GENERIC_2D_ARRAY<float> float_array;
-    if (!float_array.DeSerialize(fp)) {
-      return false;
-    }
-    FloatToDouble(float_array, wf_);
-  }
-  if (training) {
-    InitBackward();
-    GENERIC_2D_ARRAY<float> float_array;
-    if (!float_array.DeSerialize(fp)) {
-      return false;
-    }
-    FloatToDouble(float_array, updates_);
->>>>>>> d5455bb7
     // Errs was only used in int training, which is now dead.
 	GENERIC_2D_ARRAY<float> float_array;
 	if (!float_array.DeSerialize<float>(fp)) {
@@ -413,7 +340,6 @@
     }
   }
   return true;
-#endif
 }
 
 // Computes matrix.vector v = Wu.
