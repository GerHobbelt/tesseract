--- conflicted
+++ resolved
@@ -35,8 +35,6 @@
 const int kAdamCorrectionIterations = 200000;
 // Epsilon in Adam to prevent division by zero.
 const TFloat kAdamEpsilon = 1e-8;
-<<<<<<< HEAD
-=======
 
 // Utility functions convert between double and float arrays.
 #ifdef FAST_FLOAT
@@ -89,7 +87,6 @@
   return tfloat_array.Serialize(fp);
 #endif
 }
->>>>>>> b77cd22f
 
 // Computes matrix.vector v = Wu.
 // u is of size W.dim2() - add_bias_fwd and the output v is of size
@@ -552,23 +549,4 @@
   histogram.print();
 }
 
-<<<<<<< HEAD
-// Utility function converts an array of float to the corresponding array
-// of TFloat.
-/* static */
-void WeightMatrix::FloatToDouble(const GENERIC_2D_ARRAY<float> &wf, GENERIC_2D_ARRAY<TFloat> *wd) {
-  int dim1 = wf.dim1();
-  int dim2 = wf.dim2();
-  wd->ResizeNoInit(dim1, dim2);
-  for (int i = 0; i < dim1; ++i) {
-    const float *wfi = wf[i];
-    TFloat *wdi = (*wd)[i];
-    for (int j = 0; j < dim2; ++j) {
-      wdi[j] = static_cast<TFloat>(wfi[j]);
-    }
-  }
-}
-
-=======
->>>>>>> b77cd22f
 } // namespace tesseract.