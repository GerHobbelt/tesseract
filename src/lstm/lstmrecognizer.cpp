--- conflicted
+++ resolved
@@ -234,13 +234,9 @@
   if (dict_->FinishLoad()) {
     return true; // Success.
   }
-<<<<<<< HEAD
-  tprintf("ERROR: Failed to load any lstm-specific dictionaries for lang %s!!\n", lang.c_str());
-=======
   if (log_level <= 0) {
-    tprintf("Failed to load any lstm-specific dictionaries for lang %s!!\n", lang.c_str());
-  }
->>>>>>> 8b639084
+    tprintf("ERROR: Failed to load any lstm-specific dictionaries for lang %s!!\n", lang.c_str());
+  }
   delete dict_;
   dict_ = nullptr;
   return false;
