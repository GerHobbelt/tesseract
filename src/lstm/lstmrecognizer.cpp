///////////////////////////////////////////////////////////////////////
// File:        lstmrecognizer.cpp
// Description: Top-level line recognizer class for LSTM-based networks.
// Author:      Ray Smith
//
// (C) Copyright 2013, Google Inc.
// Licensed under the Apache License, Version 2.0 (the "License");
// you may not use this file except in compliance with the License.
// You may obtain a copy of the License at
// http://www.apache.org/licenses/LICENSE-2.0
// Unless required by applicable law or agreed to in writing, software
// distributed under the License is distributed on an "AS IS" BASIS,
// WITHOUT WARRANTIES OR CONDITIONS OF ANY KIND, either express or implied.
// See the License for the specific language governing permissions and
// limitations under the License.
///////////////////////////////////////////////////////////////////////

// Include automatically generated configuration file if running autoconf.
#ifdef HAVE_TESSERACT_CONFIG_H
#  include "config_auto.h"
#endif

#include "lstmrecognizer.h"

#include <leptonica/allheaders.h>
#include "dict.h"
#include "genericheap.h"
#include "helpers.h"
#include "imagedata.h"
#include "input.h"
#include "lstm.h"
#include "normalis.h"
#include "pageres.h"
#include "ratngs.h"
#include "recodebeam.h"
#include "scrollview.h"
#include "statistc.h"
#include <tesseract/tprintf.h>
#include "tlog.h"

#include <unordered_set>
#include <vector>

namespace tesseract {

// Default ratio between dict and non-dict words.
static const double kDictRatio = 1.25;
// Default certainty offset to give the dictionary a chance.
static const double kCertOffset = -0.085;

//LSTMRecognizer::LSTMRecognizer(const std::string &language_data_path_prefix)
//    : LSTMRecognizer::LSTMRecognizer() {
//  ccutil_.language_data_path_prefix = language_data_path_prefix;
//}

LSTMRecognizer::LSTMRecognizer(Tesseract *tess)
    : network_(nullptr)
    , training_flags_(0)
    , training_iteration_(0)
    , sample_iteration_(0)
    , null_char_(UNICHAR_BROKEN)
    , learning_rate_(0.0f)
    , momentum_(0.0f)
    , adam_beta_(0.0f)
    , dict_(nullptr)
    , search_(nullptr)
<<<<<<< HEAD
#if !GRAPHICS_DISABLED
    , debug_win_(nullptr)
#endif
=======
    , debug_win_(nullptr)
    , tesseract_(tess)
>>>>>>> fabff2c5
{}

LSTMRecognizer::~LSTMRecognizer() {
  if (network_ != nullptr) {
    network_->Clean();
  }

  delete network_;
  delete dict_;
  delete search_;
}

void LSTMRecognizer::Clean() {
  network_->Clean();

  delete network_;
  network_ = nullptr;
  delete dict_;
  dict_ = nullptr;
  delete search_;
  search_ = nullptr;
}

// Loads a model from mgr, including the dictionary only if lang is not empty.
bool LSTMRecognizer::Load(const ParamsVectorSet &params, const std::string &lang,
                          TessdataManager *mgr) {
  TFile fp;
  if (!mgr->GetComponent(TESSDATA_LSTM, &fp)) {
    return false;
  }
  if (!DeSerialize(mgr, &fp)) {
    return false;
  }
  if (lang.empty()) {
    return true;
  }
  // Allow it to run without a dictionary.
  LoadDictionary(params, lang, mgr);
  return true;
}

// Writes to the given file. Returns false in case of error.
bool LSTMRecognizer::Serialize(const TessdataManager *mgr, TFile *fp) const {
  bool include_charsets = mgr == nullptr || !mgr->IsComponentAvailable(TESSDATA_LSTM_RECODER) ||
                          !mgr->IsComponentAvailable(TESSDATA_LSTM_UNICHARSET);
  if (!network_->Serialize(fp)) {
    return false;
  }
  if (include_charsets && !GetUnicharset().save_to_file(fp)) {
    return false;
  }
  if (!fp->Serialize(network_str_)) {
    return false;
  }
  if (!fp->Serialize(&training_flags_)) {
    return false;
  }
  if (!fp->Serialize(&training_iteration_)) {
    return false;
  }
  if (!fp->Serialize(&sample_iteration_)) {
    return false;
  }
  if (!fp->Serialize(&null_char_)) {
    return false;
  }
  if (!fp->Serialize(&adam_beta_)) {
    return false;
  }
  if (!fp->Serialize(&learning_rate_)) {
    return false;
  }
  if (!fp->Serialize(&momentum_)) {
    return false;
  }
  if (include_charsets && IsRecoding() && !recoder_.Serialize(fp)) {
    return false;
  }
  return true;
}

// Reads from the given file. Returns false in case of error.
bool LSTMRecognizer::DeSerialize(const TessdataManager *mgr, TFile *fp) {
  delete network_;
  network_ = Network::CreateFromFile(fp);
  if (network_ == nullptr) {
    return false;
  }
  bool include_charsets = mgr == nullptr || !mgr->IsComponentAvailable(TESSDATA_LSTM_RECODER) ||
                          !mgr->IsComponentAvailable(TESSDATA_LSTM_UNICHARSET);
  if (include_charsets && !ccutil_.unicharset_.load_from_file(fp, false)) {
    return false;
  }
  if (!fp->DeSerialize(network_str_)) {
    return false;
  }
  if (!fp->DeSerialize(&training_flags_)) {
    return false;
  }
  if (!fp->DeSerialize(&training_iteration_)) {
    return false;
  }
  if (!fp->DeSerialize(&sample_iteration_)) {
    return false;
  }
  if (!fp->DeSerialize(&null_char_)) {
    return false;
  }
  if (!fp->DeSerialize(&adam_beta_)) {
    return false;
  }
  if (!fp->DeSerialize(&learning_rate_)) {
    return false;
  }
  if (!fp->DeSerialize(&momentum_)) {
    return false;
  }
  if (include_charsets && !LoadRecoder(fp)) {
    return false;
  }
  if (!include_charsets && !LoadCharsets(mgr)) {
    return false;
  }
  network_->SetRandomizer(&randomizer_);
  network_->CacheXScaleFactor(network_->XScaleFactor());
  return true;
}

// Loads the charsets from mgr.
bool LSTMRecognizer::LoadCharsets(const TessdataManager *mgr) {
  TFile fp;
  if (!mgr->GetComponent(TESSDATA_LSTM_UNICHARSET, &fp)) {
    return false;
  }
  if (!ccutil_.unicharset_.load_from_file(&fp, false)) {
    return false;
  }
  if (!mgr->GetComponent(TESSDATA_LSTM_RECODER, &fp)) {
    return false;
  }
  if (!LoadRecoder(&fp)) {
    return false;
  }
  return true;
}

// Loads the Recoder.
bool LSTMRecognizer::LoadRecoder(TFile *fp) {
  if (IsRecoding()) {
    if (!recoder_.DeSerialize(fp)) {
      return false;
    }
    RecodedCharID code;
    recoder_.EncodeUnichar(UNICHAR_SPACE, &code);
    if (code(0) != UNICHAR_SPACE) {
      tprintError("Space was garbled in recoding!!\n");
      return false;
    }
  } else {
    recoder_.SetupPassThrough(GetUnicharset());
    training_flags_ |= TF_COMPRESS_UNICHARSET;
  }
  return true;
}

// Loads the dictionary if possible from the traineddata file.
// Prints a warning message, and returns false but otherwise fails silently
// and continues to work without it if loading fails.
// Note that dictionary load is independent from DeSerialize, but dependent
// on the unicharset matching. This enables training to deserialize a model
// from checkpoint or restore without having to go back and reload the
// dictionary.
// Some parameters have to be passed in (from langdata/config/api via Tesseract)
bool LSTMRecognizer::LoadDictionary(const ParamsVectorSet &params, const std::string &lang,
                                    TessdataManager *mgr) {
  delete dict_;
  dict_ = new Dict(&ccutil_);
  dict_->user_words_file.ResetToDefault(params);
  dict_->user_words_suffix.ResetToDefault(params);
  dict_->user_patterns_file.ResetToDefault(params);
  dict_->user_patterns_suffix.ResetToDefault(params);
  dict_->SetupForLoad(Dict::GlobalDawgCache());
  dict_->LoadLSTM(lang, mgr);
  if (dict_->FinishLoad()) {
    return true; // Success.
  }
  tprintError("Failed to load any lstm-specific dictionaries for lang {}!!\n", lang);
  delete dict_;
  dict_ = nullptr;
  return false;
}

// Recognizes the line image, contained within image_data, returning the
// ratings matrix and matching box_word for each WERD_RES in the output.
void LSTMRecognizer::RecognizeLine(const ImageData &image_data,
                                   float invert_threshold,
                                   double worst_dict_cert, const TBOX &line_box,
                                   PointerVector<WERD_RES> *words, int lstm_choice_mode,
                                   int lstm_choice_amount) {
  NetworkIO outputs;
  float scale_factor = 0.0;
  NetworkIO inputs;
  if (!RecognizeLine(image_data, invert_threshold, false, false, line_box, &scale_factor, &inputs, &outputs)) {
    return;
  }
  if (search_ == nullptr) {
    search_ = new RecodeBeamSearch(recoder_, null_char_, SimpleTextOutput(), dict_);
	search_->SetDebug(HasDebug() - 1);
  }
  search_->excludedUnichars.clear();
  search_->Decode(outputs, kDictRatio, kCertOffset, worst_dict_cert, &GetUnicharset(), lstm_choice_mode);
  search_->ExtractBestPathAsWords(line_box, scale_factor, &GetUnicharset(), words);
  if (lstm_choice_mode) {
    search_->extractSymbolChoices(&GetUnicharset());
    for (int i = 0; i < lstm_choice_amount; ++i) {
      search_->DecodeSecondaryBeams(outputs, kDictRatio, kCertOffset, worst_dict_cert, &GetUnicharset());
      search_->extractSymbolChoices(&GetUnicharset());
    }
    search_->segmentTimestepsByCharacters();
    unsigned char_it = 0;
    for (size_t i = 0; i < words->size(); ++i) {
      for (int j = 0; j < words->at(i)->end; ++j) {
        if (char_it < search_->ctc_choices.size()) {
          words->at(i)->CTC_symbol_choices.push_back(search_->ctc_choices[char_it]);
        }
        if (char_it < search_->segmentedTimesteps.size()) {
          words->at(i)->segmented_timesteps.push_back(search_->segmentedTimesteps[char_it]);
        }
        ++char_it;
      }
      words->at(i)->timesteps =
          search_->combineSegmentedTimesteps(&words->at(i)->segmented_timesteps);
    }
    search_->segmentedTimesteps.clear();
    search_->ctc_choices.clear();
    search_->excludedUnichars.clear();
  }
}

// Helper computes min and mean best results in the output.
void LSTMRecognizer::OutputStats(const NetworkIO &outputs, float *min_output, float *mean_output, float *sd) {
  const int kOutputScale = INT8_MAX;
  STATS stats(0, kOutputScale);
  for (int t = 0; t < outputs.Width(); ++t) {
    int best_label = outputs.BestLabel(t, nullptr);
    if (best_label != null_char_) {
      float best_output = outputs.f(t)[best_label];
      stats.add(static_cast<int>(kOutputScale * best_output), 1);
    }
  }
  // If the output is all nulls it could be that the photometric interpretation
  // is wrong, so make it look bad, so the other way can win, even if not great.
  if (stats.get_total() == 0) {
    *min_output = 0.0f;
    *mean_output = 0.0f;
    *sd = 1.0f;
  } else {
    *min_output = static_cast<float>(stats.min_bucket()) / kOutputScale;
    *mean_output = stats.mean() / kOutputScale;
    *sd = stats.sd() / kOutputScale;
  }
}

// Recognizes the image_data, returning the labels,
// scores, and corresponding pairs of start, end x-coords in coords.
bool LSTMRecognizer::RecognizeLine(const ImageData &image_data,
                                   float invert_threshold,
                                   bool re_invert, bool upside_down, 
                                   const TBOX &line_box, 
                                   float *scale_factor,
                                   NetworkIO *inputs, NetworkIO *outputs) {
  // This ensures consistent recognition results.
  SetRandomSeed();
  int min_width = network_->XScaleFactor();
  Image pix = Input::PrepareLSTMInputs(image_data, network_, min_width, &randomizer_, scale_factor);
  if (pix == nullptr) {
    tprintError("Line cannot be recognized!!\n");
    return false;
  }
  // Maximum width of image to train on.
  const int kMaxImageWidth = 128 * pixGetHeight(pix);
  if (network_->IsTraining() && pixGetWidth(pix) > kMaxImageWidth) {
    tprintError("Image too large to learn!! Size = {}x{}\n", pixGetWidth(pix), pixGetHeight(pix));
    pix.destroy();
    return false;
  }
  if (upside_down) {
    pixRotate180(pix, pix);
  }
  // Reduction factor from image to coords.
  *scale_factor = min_width / *scale_factor;
  inputs->set_int_mode(IsIntMode());
  if (HasDebug()) {
    tprintDebug("Scale_factor:{}, upside_down:{}, invert_threshold:{}, int_mode:{}\n",
        *scale_factor, upside_down, invert_threshold, inputs->int_mode());
  }
  SetRandomSeed();
  Input::PreparePixInput(tesseract_, network_->InputShape(), pix, &randomizer_, inputs, line_box, *scale_factor);
  network_->Forward(HasDebug(), *inputs, nullptr, &scratch_space_, outputs);
  // Check for auto inversion.
  if (invert_threshold > 0.0f) {
    float pos_min, pos_mean, pos_sd;
    OutputStats(*outputs, &pos_min, &pos_mean, &pos_sd);
    if (HasDebug()) {
      tprintDebug("OutputStats: pos_min:{}, pos_mean:{}, pos_sd:{}, invert_threshold:{}{}\n",
          pos_min, pos_mean, pos_sd, invert_threshold, (pos_mean < invert_threshold ? " --> Run the image clip again *inverted* and see if it is any better." : " --> OK, do *NOT* retry the same image clip as inverted image because the stats say it's above par (pos_mean >= invert_threshold)"));
    }
    if (pos_mean < invert_threshold) {
      // Run again inverted and see if it is any better.
      NetworkIO inv_inputs, inv_outputs;
      inv_inputs.set_int_mode(IsIntMode());
      SetRandomSeed();
      Image inv_pix = pixClone(pix);
      pixInvert(inv_pix, pix);
      Input::PreparePixInput(tesseract_, network_->InputShape(), inv_pix, &randomizer_, &inv_inputs, line_box, *scale_factor);
      network_->Forward(HasDebug(), inv_inputs, nullptr, &scratch_space_, &inv_outputs);
      float inv_min, inv_mean, inv_sd;
      OutputStats(inv_outputs, &inv_min, &inv_mean, &inv_sd);
      if (HasDebug() || 1) {
        tprintDebug("Inverting image OutputStats: {} :: old min={}, old mean={}, old sd={}, inv min={}, inv mean={}, inv sd={}\n",
            (inv_mean > pos_mean ? "Inverted did better. Use inverted data" : "Inverting was not an improvement, so undo and run again, so the outputs matches the best forward result"),
            pos_min, pos_mean, pos_sd, inv_min, inv_mean, inv_sd);
      }
      if (inv_mean > pos_mean) {
        // Inverted did better. Use inverted data.
        *outputs = std::move(inv_outputs);
        *inputs = std::move(inv_inputs);
      } else if (re_invert) {
        // Inverting was not an improvement, so undo and run again, so the
        // outputs match the best forward result.
        SetRandomSeed();
        network_->Forward(HasDebug(), *inputs, nullptr, &scratch_space_, outputs);
      }
      inv_pix.destroy();
    }
  }

  pix.destroy();
  if (HasDebug()) {
    std::vector<int> labels, coords;
    LabelsFromOutputs(*outputs, &labels, &coords);
#if !GRAPHICS_DISABLED
    DisplayForward(*inputs, labels, coords, line_box, "LSTMForward", debug_win_);
#endif
    DebugActivationPath(*outputs, labels, coords);
  }
  return true;
}

// Converts an array of labels to utf-8, whether or not the labels are
// augmented with character boundaries.
std::string LSTMRecognizer::DecodeLabels(const std::vector<int> &labels) {
  std::string result;
  unsigned end = 1;
  for (unsigned start = 0; start < labels.size(); start = end) {
    if (labels[start] == null_char_) {
      end = start + 1;
    } else {
      result += DecodeLabel(labels, start, &end, nullptr);
    }
  }
  return result;
}

#if !GRAPHICS_DISABLED

// Displays the forward results in a window with the characters and
// boundaries as determined by the labels and label_coords.
void LSTMRecognizer::DisplayForward(const NetworkIO &inputs, const std::vector<int> &labels,
                                    const std::vector<int> &label_coords,
                                    const TBOX &line_box, const char *window_name,
                                    ScrollViewReference &window) {
  Image input_pix = inputs.ToPix();
  Network::ClearWindow(false, window_name, pixGetWidth(input_pix), pixGetHeight(input_pix), window);
  int line_height = Network::DisplayImage(input_pix, "LSTMRecognizer::DisplayForward", window);
  DisplayLSTMOutput(labels, label_coords, line_height, line_box, window);
}

// Displays the labels and cuts at the corresponding xcoords.
// Size of labels should match xcoords.
void LSTMRecognizer::DisplayLSTMOutput(const std::vector<int> &labels,
                                       const std::vector<int> &xcoords,
                                       int height, const TBOX &line_box, 
                                       ScrollViewReference &window) {
  int x_scale = network_->XScaleFactor();
  window->TextAttributes("Arial", height / 4, false, false, false);
  int x_offset = line_box.left();
  int y_offset = line_box.bottom();
  window->SetXYOffset(x_offset, y_offset);
  unsigned int end = 1;
  for (unsigned int start = 0; start < labels.size(); start = end) {
    int xpos = xcoords[start] * x_scale;
    if (labels[start] == null_char_) {
      end = start + 1;
      window->Pen(Diagnostics::RED);
    } else {
      window->Pen(Diagnostics::GREEN);
      const char *str = DecodeLabel(labels, start, &end, nullptr);
      if (*str == '\\') {
        str = "\\\\";
      }
      xpos = xcoords[(start + end) / 2] * x_scale;
      window->Text(xpos, height, str);
    }
    window->Line(xpos, 0, xpos, height * 3 / 2);
  }
  window->SetXYOffset(0, 0);
  window->UpdateWindow();
}

#endif // !GRAPHICS_DISABLED

// Prints debug output detailing the activation path that is implied by the
// label_coords.
void LSTMRecognizer::DebugActivationPath(const NetworkIO &outputs, const std::vector<int> &labels,
                                         const std::vector<int> &xcoords) {
  if (xcoords[0] > 0) {
    DebugActivationRange(outputs, "<null>", null_char_, 0, xcoords[0]);
  }
  unsigned end = 1;
  for (unsigned start = 0; start < labels.size(); start = end) {
    if (labels[start] == null_char_) {
      end = start + 1;
      DebugActivationRange(outputs, "<null>", null_char_, xcoords[start], xcoords[end]);
      continue;
    } else {
      int decoded;
      const char *label = DecodeLabel(labels, start, &end, &decoded);
      DebugActivationRange(outputs, label, labels[start], xcoords[start], xcoords[start + 1]);
      for (unsigned i = start + 1; i < end; ++i) {
        DebugActivationRange(outputs, DecodeSingleLabel(labels[i]), labels[i], xcoords[i],
                             xcoords[i + 1]);
      }
    }
  }
}

// Prints debug output detailing activations and 2nd choice over a range
// of positions.
void LSTMRecognizer::DebugActivationRange(const NetworkIO &outputs, const char *label,
                                          int best_choice, int x_start, int x_end) {
  tprintDebug("{}={} On [{}, {}), scores=", label, best_choice, x_start, x_end);
  double max_score = 0.0;
  double mean_score = 0.0;
  const int width = x_end - x_start;
  for (int x = x_start; x < x_end; ++x) {
    const float *line = outputs.f(x);
    const double score = line[best_choice] * 100.0;
    if (score > max_score) {
      max_score = score;
    }
    mean_score += score / width;
    int best_c = 0;
    double best_score = 0.0;
    for (int c = 0; c < outputs.NumFeatures(); ++c) {
      if (c != best_choice && line[c] > best_score) {
        best_c = c;
        best_score = line[c];
      }
    }
    tprintDebug(" {}({}={}={})", score, DecodeSingleLabel(best_c), best_c, best_score * 100.0);
  }
  tprintDebug(", Mean={}, max={}\n", mean_score, max_score);
}

// Helper returns true if the null_char is the winner at t, and it beats the
// null_threshold, or the next choice is space, in which case we will use the
// null anyway.
#if 0 // TODO: unused, remove if still unused after 2020.
static bool NullIsBest(const NetworkIO& output, float null_thr,
                       int null_char, int t) {
  if (output.f(t)[null_char] >= null_thr) return true;
  if (output.BestLabel(t, null_char, null_char, nullptr) != UNICHAR_SPACE)
    return false;
  return output.f(t)[null_char] > output.f(t)[UNICHAR_SPACE];
}
#endif

// Converts the network output to a sequence of labels. Outputs labels, scores
// and start xcoords of each char, and each null_char_, with an additional
// final xcoord for the end of the output.
// The conversion method is determined by internal state.
void LSTMRecognizer::LabelsFromOutputs(const NetworkIO &outputs, std::vector<int> *labels,
                                       std::vector<int> *xcoords) {
  if (SimpleTextOutput()) {
    LabelsViaSimpleText(outputs, labels, xcoords);
  } else {
    LabelsViaReEncode(outputs, labels, xcoords);
  }
}

// As LabelsViaCTC except that this function constructs the best path that
// contains only legal sequences of subcodes for CJK.
void LSTMRecognizer::LabelsViaReEncode(const NetworkIO &output, std::vector<int> *labels,
                                       std::vector<int> *xcoords) {
  if (search_ == nullptr) {
    search_ = new RecodeBeamSearch(recoder_, null_char_, SimpleTextOutput(), dict_);
	search_->SetDebug(HasDebug() - 1);
  }
  search_->Decode(output, 1.0, 0.0, RecodeBeamSearch::kMinCertainty, nullptr /* unicharset */, 2 /* 0 */);
  search_->ExtractBestPathAsLabels(labels, xcoords);
}

// Converts the network output to a sequence of labels, with scores, using
// the simple character model (each position is a char, and the null_char_ is
// mainly intended for tail padding.)
void LSTMRecognizer::LabelsViaSimpleText(const NetworkIO &output, std::vector<int> *labels,
                                         std::vector<int> *xcoords) {
  labels->clear();
  xcoords->clear();
  const int width = output.Width();
  for (int t = 0; t < width; ++t) {
    float score = 0.0f;
    const int label = output.BestLabel(t, &score);
    if (label != null_char_) {
      labels->push_back(label);
      xcoords->push_back(t);
    }
  }
  xcoords->push_back(width);
}

// Returns a string corresponding to the label starting at start. Sets *end
// to the next start and if non-null, *decoded to the unichar id.
const char *LSTMRecognizer::DecodeLabel(const std::vector<int> &labels, unsigned start, unsigned *end,
                                        int *decoded) {
  *end = start + 1;
  if (IsRecoding()) {
    // Decode labels via recoder_.
    RecodedCharID code;
    if (labels[start] == null_char_) {
      if (decoded != nullptr) {
        code.Set(0, null_char_);
        *decoded = recoder_.DecodeUnichar(code);
      }
      return "<null>";
    }
    unsigned index = start;
    while (index < labels.size() && code.length() < RecodedCharID::kMaxCodeLen) {
      code.Set(code.length(), labels[index++]);
      while (index < labels.size() && labels[index] == null_char_) {
        ++index;
      }
      int uni_id = recoder_.DecodeUnichar(code);
      // If the next label isn't a valid first code, then we need to continue
      // extending even if we have a valid uni_id from this prefix.
      if (uni_id != INVALID_UNICHAR_ID &&
          (index == labels.size() || code.length() == RecodedCharID::kMaxCodeLen ||
           recoder_.IsValidFirstCode(labels[index]))) {
        *end = index;
        if (decoded != nullptr) {
          *decoded = uni_id;
        }
        if (uni_id == UNICHAR_SPACE) {
          return " ";
        }
        return GetUnicharset().get_normed_unichar(uni_id);
      }
    }
    return "<Undecodable>";
  } else {
    if (decoded != nullptr) {
      *decoded = labels[start];
    }
    if (labels[start] == null_char_) {
      return "<null>";
    }
    if (labels[start] == UNICHAR_SPACE) {
      return " ";
    }
    return GetUnicharset().get_normed_unichar(labels[start]);
  }
}

// Returns a string corresponding to a given single label id, falling back to
// a default of ".." for part of a multi-label unichar-id.
const char *LSTMRecognizer::DecodeSingleLabel(int label) {
  if (label == null_char_) {
    return "<null>";
  }
  if (IsRecoding()) {
    // Decode label via recoder_.
    RecodedCharID code;
    code.Set(0, label);
    label = recoder_.DecodeUnichar(code);
    if (label == INVALID_UNICHAR_ID) {
      return ".."; // Part of a bigger code.
    }
  }
  if (label == UNICHAR_SPACE) {
    return " ";
  }
  return GetUnicharset().get_normed_unichar(label);
}


void LSTMRecognizer::SetDataPathPrefix(const std::string &language_data_path_prefix) {
  ccutil_.language_data_path_prefix_ = language_data_path_prefix;
}

void LSTMRecognizer::CopyDebugParameters(CCUtil *src, Dict *dict_src) {
  if (src != nullptr && &ccutil_ != src) {
    ccutil_.ambigs_debug_level = src->ambigs_debug_level.value();
    ccutil_.use_ambigs_for_adaption = src->use_ambigs_for_adaption.value();
  }

  if (dict_ != nullptr && dict_ != dict_src) {
      dict_->user_words_file = dict_src->user_words_file.value();
      dict_->user_words_suffix = dict_src->user_words_suffix.value();
      dict_->user_patterns_file = dict_src->user_patterns_file.value();
      dict_->user_patterns_suffix = dict_src->user_patterns_suffix.value();
      dict_->load_system_dawg = dict_src->load_system_dawg.value();
      dict_->load_freq_dawg = dict_src->load_freq_dawg.value();
      dict_->load_unambig_dawg = dict_src->load_unambig_dawg.value();
      dict_->load_punc_dawg = dict_src->load_punc_dawg.value();
      dict_->load_number_dawg = dict_src->load_number_dawg.value();
      dict_->load_bigram_dawg = dict_src->load_bigram_dawg.value();
      dict_->xheight_penalty_subscripts = dict_src->xheight_penalty_subscripts.value();
      dict_->xheight_penalty_inconsistent = dict_src->xheight_penalty_inconsistent.value();
      dict_->segment_penalty_dict_frequent_word = dict_src->segment_penalty_dict_frequent_word.value();
      dict_->segment_penalty_dict_case_ok = dict_src->segment_penalty_dict_case_ok.value();
      dict_->segment_penalty_dict_case_bad = dict_src->segment_penalty_dict_case_bad.value();
      dict_->segment_penalty_dict_nonword = dict_src->segment_penalty_dict_nonword.value();
      dict_->segment_penalty_garbage = dict_src->segment_penalty_garbage.value();
      dict_->output_ambig_words_file = dict_src->output_ambig_words_file.value();
      dict_->dawg_debug_level = dict_src->dawg_debug_level.value();
      dict_->hyphen_debug_level = dict_src->hyphen_debug_level.value();
      dict_->use_only_first_uft8_step = dict_src->use_only_first_uft8_step.value();
      dict_->certainty_scale = dict_src->certainty_scale.value();
      dict_->stopper_nondict_certainty_base = dict_src->stopper_nondict_certainty_base.value();
      dict_->stopper_phase2_certainty_rejection_offset = dict_src->stopper_phase2_certainty_rejection_offset.value();
      dict_->stopper_smallword_size = dict_src->stopper_smallword_size.value();
      dict_->stopper_certainty_per_char = dict_src->stopper_certainty_per_char.value();
      dict_->stopper_allowable_character_badness = dict_src->stopper_allowable_character_badness.value();
      dict_->stopper_debug_level = dict_src->stopper_debug_level.value();
      dict_->stopper_no_acceptable_choices = dict_src->stopper_no_acceptable_choices.value();
      dict_->tessedit_truncate_wordchoice_log = dict_src->tessedit_truncate_wordchoice_log.value();
      dict_->word_to_debug = dict_src->word_to_debug.value();
      dict_->segment_nonalphabetic_script = dict_src->segment_nonalphabetic_script.value();
      dict_->save_doc_words = dict_src->save_doc_words.value();
      dict_->doc_dict_pending_threshold = dict_src->doc_dict_pending_threshold.value();
      dict_->doc_dict_certainty_threshold = dict_src->doc_dict_certainty_threshold.value();
      dict_->max_permuter_attempts = dict_src->max_permuter_attempts.value();
  }
}

} // namespace tesseract.<|MERGE_RESOLUTION|>--- conflicted
+++ resolved
@@ -64,14 +64,10 @@
     , adam_beta_(0.0f)
     , dict_(nullptr)
     , search_(nullptr)
-<<<<<<< HEAD
 #if !GRAPHICS_DISABLED
     , debug_win_(nullptr)
 #endif
-=======
-    , debug_win_(nullptr)
     , tesseract_(tess)
->>>>>>> fabff2c5
 {}
 
 LSTMRecognizer::~LSTMRecognizer() {
