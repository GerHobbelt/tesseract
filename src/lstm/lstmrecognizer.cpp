///////////////////////////////////////////////////////////////////////
// File:        lstmrecognizer.cpp
// Description: Top-level line recognizer class for LSTM-based networks.
// Author:      Ray Smith
//
// (C) Copyright 2013, Google Inc.
// Licensed under the Apache License, Version 2.0 (the "License");
// you may not use this file except in compliance with the License.
// You may obtain a copy of the License at
// http://www.apache.org/licenses/LICENSE-2.0
// Unless required by applicable law or agreed to in writing, software
// distributed under the License is distributed on an "AS IS" BASIS,
// WITHOUT WARRANTIES OR CONDITIONS OF ANY KIND, either express or implied.
// See the License for the specific language governing permissions and
// limitations under the License.
///////////////////////////////////////////////////////////////////////

// Include automatically generated configuration file if running autoconf.
#include <tesseract/preparation.h> // compiler config, etc.

#include "lstmrecognizer.h"

#include <leptonica/allheaders.h>
#include "dict.h"
#include "genericheap.h"
#include "helpers.h"
#include "imagedata.h"
#include "input.h"
#include "lstm.h"
#include "normalis.h"
#include "pageres.h"
#include "ratngs.h"
#include "recodebeam.h"
#include "scrollview.h"
#include "statistc.h"
#include <tesseract/tprintf.h>
#include "tlog.h"

#include <unordered_set>
#include <vector>

namespace tesseract {

// Default ratio between dict and non-dict words.
const double kDictRatio = 2.25;
// Default certainty offset to give the dictionary a chance.
const double kCertOffset = -0.085;

//LSTMRecognizer::LSTMRecognizer(const std::string &language_data_path_prefix)
//    : LSTMRecognizer::LSTMRecognizer() {
//  ccutil_.language_data_path_prefix = language_data_path_prefix;
//}

LSTMRecognizer::LSTMRecognizer(Tesseract &tess)
    : network_(nullptr)
    , training_flags_(0)
    , training_iteration_(0)
    , sample_iteration_(0)
    , null_char_(UNICHAR_BROKEN)
    , learning_rate_(0.0f)
    , momentum_(0.0f)
    , adam_beta_(0.0f)
    , dict_(nullptr)
    , search_(nullptr)
    , debug_win_(nullptr)
    , tesseract_(tess)
{}

LSTMRecognizer::~LSTMRecognizer() {
  if (network_ != nullptr) {
    network_->Clean();
  }

  delete network_;
  delete dict_;
  delete search_;
}

void LSTMRecognizer::Clean() {
  network_->Clean();

  delete network_;
  network_ = nullptr;
  delete dict_;
  dict_ = nullptr;
  delete search_;
  search_ = nullptr;
}

// Loads a model from mgr, including the dictionary only if lang is not null.
bool LSTMRecognizer::Load(const std::string &lang,
                          TessdataManager *mgr) {
  TFile fp;
  if (!mgr->GetComponent(TESSDATA_LSTM, &fp)) {
    return false;
  }
  if (!DeSerialize(mgr, &fp)) {
    return false;
  }
  if (lang.empty()) {
    return true;
  }
  // Allow it to run without a dictionary.
  LoadDictionary(lang, mgr);
  return true;
}

// Writes to the given file. Returns false in case of error.
bool LSTMRecognizer::Serialize(const TessdataManager *mgr, TFile *fp) const {
  bool include_charsets = mgr == nullptr || !mgr->IsComponentAvailable(TESSDATA_LSTM_RECODER) ||
                          !mgr->IsComponentAvailable(TESSDATA_LSTM_UNICHARSET);
  if (!network_->Serialize(fp)) {
    return false;
  }
  if (include_charsets && !GetUnicharset().save_to_file(fp)) {
    return false;
  }
  if (!fp->Serialize(network_str_)) {
    return false;
  }
  if (!fp->Serialize(&training_flags_)) {
    return false;
  }
  if (!fp->Serialize(&training_iteration_)) {
    return false;
  }
  if (!fp->Serialize(&sample_iteration_)) {
    return false;
  }
  if (!fp->Serialize(&null_char_)) {
    return false;
  }
  if (!fp->Serialize(&adam_beta_)) {
    return false;
  }
  if (!fp->Serialize(&learning_rate_)) {
    return false;
  }
  if (!fp->Serialize(&momentum_)) {
    return false;
  }
  if (include_charsets && IsRecoding() && !recoder_.Serialize(fp)) {
    return false;
  }
  return true;
}

// Reads from the given file. Returns false in case of error.
bool LSTMRecognizer::DeSerialize(const TessdataManager *mgr, TFile *fp) {
  delete network_;
  network_ = Network::CreateFromFile(fp);
  if (network_ == nullptr) {
    return false;
  }
  bool include_charsets = mgr == nullptr || !mgr->IsComponentAvailable(TESSDATA_LSTM_RECODER) ||
                          !mgr->IsComponentAvailable(TESSDATA_LSTM_UNICHARSET);
  if (include_charsets && !GetUnicharset().load_from_file(fp, false)) {
    return false;
  }
  if (!fp->DeSerialize(network_str_)) {
    return false;
  }
  if (!fp->DeSerialize(&training_flags_)) {
    return false;
  }
  if (!fp->DeSerialize(&training_iteration_)) {
    return false;
  }
  if (!fp->DeSerialize(&sample_iteration_)) {
    return false;
  }
  if (!fp->DeSerialize(&null_char_)) {
    return false;
  }
  if (!fp->DeSerialize(&adam_beta_)) {
    return false;
  }
  if (!fp->DeSerialize(&learning_rate_)) {
    return false;
  }
  if (!fp->DeSerialize(&momentum_)) {
    return false;
  }
  if (include_charsets && !LoadRecoder(fp)) {
    return false;
  }
  if (!include_charsets && !LoadCharsets(mgr)) {
    return false;
  }
  network_->SetRandomizer(&randomizer_);
  network_->CacheXScaleFactor(network_->XScaleFactor());
  return true;
}

// Loads the charsets from mgr.
bool LSTMRecognizer::LoadCharsets(const TessdataManager *mgr) {
  TFile fp;
  if (!mgr->GetComponent(TESSDATA_LSTM_UNICHARSET, &fp)) {
    return false;
  }
  if (!GetUnicharset().load_from_file(&fp, false)) {
    return false;
  }
  if (!mgr->GetComponent(TESSDATA_LSTM_RECODER, &fp)) {
    return false;
  }
  if (!LoadRecoder(&fp)) {
    return false;
  }
  return true;
}

// Loads the Recoder.
bool LSTMRecognizer::LoadRecoder(TFile *fp) {
  if (IsRecoding()) {
    if (!recoder_.DeSerialize(fp)) {
      return false;
    }
    RecodedCharID code;
    recoder_.EncodeUnichar(UNICHAR_SPACE, &code);
    if (code(0) != UNICHAR_SPACE) {
      tprintError("Space was garbled in recoding!!\n");
      return false;
    }
  } else {
    recoder_.SetupPassThrough(GetUnicharset());
    training_flags_ |= TF_COMPRESS_UNICHARSET;
  }
  return true;
}

// Loads the dictionary if possible from the traineddata file.
// Prints a warning message, and returns false but otherwise fails silently
// and continues to work without it if loading fails.
// Note that dictionary load is independent from DeSerialize, but dependent
// on the unicharset matching. This enables training to deserialize a model
// from checkpoint or restore without having to go back and reload the
// dictionary.
// Some parameters have to be passed in (from langdata/config/api via Tesseract)
bool LSTMRecognizer::LoadDictionary(const std::string &lang,
                                    TessdataManager *mgr) {
  delete dict_;
  dict_ = new Dict(&tesseract_);
<<<<<<< HEAD
=======
  ParamsVectors *params = tesseract_.params();
>>>>>>> 10d29669
  dict_->user_words_file.ResetFrom(params);
  dict_->user_words_suffix.ResetFrom(params);
  dict_->user_patterns_file.ResetFrom(params);
  dict_->user_patterns_suffix.ResetFrom(params);
  dict_->SetupForLoad(Dict::GlobalDawgCache());
  dict_->LoadLSTM(lang, mgr);
  if (dict_->FinishLoad()) {
    return true; // Success.
  }
  tprintError("Failed to load any LSTM-specific dictionaries for lang {}!!\n", lang);
  delete dict_;
  dict_ = nullptr;
  return false;
}

// Recognizes the line image, contained within image_data, returning the
// ratings matrix and matching box_word for each WERD_RES in the output.
void LSTMRecognizer::RecognizeLine(const ImageData &image_data,
                                   float invert_threshold,
                                   double worst_dict_cert, const TBOX &line_box,
                                   PointerVector<WERD_RES> *words, int lstm_choice_mode,
                                   int lstm_choice_amount) {
  NetworkIO outputs;
  float scale_factor = 0.0;
  NetworkIO inputs;
  if (!RecognizeLine(image_data, invert_threshold, false, false, line_box, &scale_factor, &inputs, &outputs)) {
    return;
  }
  if (search_ == nullptr) {
    search_ = new RecodeBeamSearch(recoder_, null_char_, SimpleTextOutput(), dict_);
	search_->SetDebug(GetDebugLevel() - 1);
  }
  search_->excludedUnichars.clear();
  search_->Decode(outputs, kDictRatio, kCertOffset, worst_dict_cert, &GetUnicharset(), lstm_choice_mode);
  search_->ExtractBestPathAsWords(line_box, scale_factor, &GetUnicharset(), words, lstm_choice_mode);
  if (lstm_choice_mode) {
    search_->extractSymbolChoices(&GetUnicharset());
    for (int i = 0; i < lstm_choice_amount; ++i) {
      search_->DecodeSecondaryBeams(outputs, kDictRatio, kCertOffset, worst_dict_cert, &GetUnicharset(), lstm_choice_mode);
      search_->extractSymbolChoices(&GetUnicharset());
    }
    search_->segmentTimestepsByCharacters();
    unsigned char_it = 0;
    for (size_t i = 0; i < words->size(); ++i) {
      for (int j = 0; j < words->at(i)->end; ++j) {
        if (char_it < search_->ctc_choices.size()) {
          words->at(i)->CTC_symbol_choices.push_back(search_->ctc_choices[char_it]);
        }
        if (char_it < search_->segmentedTimesteps.size()) {
          words->at(i)->segmented_timesteps.push_back(search_->segmentedTimesteps[char_it]);
        }
        ++char_it;
      }
      words->at(i)->timesteps =
          search_->combineSegmentedTimesteps(&words->at(i)->segmented_timesteps);
    }
    search_->segmentedTimesteps.clear();
    search_->ctc_choices.clear();
    search_->excludedUnichars.clear();
  }
}

// Helper computes min and mean best results in the output.
void LSTMRecognizer::OutputStats(const NetworkIO &outputs, float *min_output, float *mean_output, float *sd) {
  const int kOutputScale = INT8_MAX;
  STATS stats(0, kOutputScale);
  for (int t = 0; t < outputs.Width(); ++t) {
    int best_label = outputs.BestLabel(t, nullptr);
    if (best_label != null_char_) {
      float best_output = outputs.f(t)[best_label];
      stats.add(static_cast<int>(kOutputScale * best_output), 1);
    }
  }
  // If the output is all nulls it could be that the photometric interpretation
  // is wrong, so make it look bad, so the other way can win, even if not great.
  if (stats.get_total() == 0) {
    *min_output = 0.0f;
    *mean_output = 0.0f;
    *sd = 1.0f;
  } else {
    *min_output = static_cast<float>(stats.min_bucket()) / kOutputScale;
    *mean_output = stats.mean() / kOutputScale;
    *sd = stats.sd() / kOutputScale;
  }
}

// Recognizes the image_data, returning the labels,
// scores, and corresponding pairs of start, end x-coords in coords.
bool LSTMRecognizer::RecognizeLine(const ImageData &image_data,
                                   float invert_threshold,
                                   bool re_invert, bool upside_down, 
                                   const TBOX &line_box, 
                                   float *scale_factor,
                                   NetworkIO *inputs, NetworkIO *outputs) {
  // This ensures consistent recognition results.
  SetRandomSeed();
  int min_width = network_->XScaleFactor();
  Image pix = Input::PrepareLSTMInputs(image_data, network_, min_width, &randomizer_, scale_factor);
  if (pix == nullptr) {
    tprintError("Line cannot be recognized!!\n");
    return false;
  }
  // Maximum width of image to train on.
  const int kMaxImageWidth = 128 * pixGetHeight(pix);
  if (network_->IsTraining() && pixGetWidth(pix) > kMaxImageWidth) {
    tprintError("Image too large to learn!! Size = {}x{}\n", pixGetWidth(pix), pixGetHeight(pix));
    return false;
  }
  if (upside_down) {
    pixRotate180(pix, pix);
  }
  // Reduction factor from image to coords.
  *scale_factor = min_width / *scale_factor;
  inputs->set_int_mode(IsIntMode());
  if (HasDebug()) {
    tprintDebug("Scale_factor:{}, upside_down:{}, invert_threshold:{}, int_mode:{}\n",
        *scale_factor, upside_down, invert_threshold, inputs->int_mode());
  }
  SetRandomSeed();
  Input::PreparePixInput(tesseract_, network_->InputShape(), pix, &randomizer_, inputs, line_box, *scale_factor);
  // warning C4800: Implicit conversion from 'int' to bool. Possible information loss
  network_->Forward(HasDebug(), *inputs, nullptr, &scratch_space_, outputs);
  // Check for auto inversion.
  if (invert_threshold > 0.0f) {
    float pos_min, pos_mean, pos_sd;
    OutputStats(*outputs, &pos_min, &pos_mean, &pos_sd);
    if (HasDebug()) {
      tprintDebug("OutputStats: pos_min:{}, pos_mean:{}, pos_sd:{}, invert_threshold:{}{}\n",
          pos_min, pos_mean, pos_sd, invert_threshold, (pos_mean < invert_threshold ? " --> Run the image clip again *inverted* and see if it is any better." : " --> OK, do *NOT* retry the same image clip as inverted image because the stats say it's above par (pos_mean >= invert_threshold)"));
    }
    if (pos_mean < invert_threshold) {
      // Run again inverted and see if it is any better.
      NetworkIO inv_inputs, inv_outputs;
      inv_inputs.set_int_mode(IsIntMode());
      SetRandomSeed();
      Image inv_pix = pixClone(pix);
      pixInvert(inv_pix, pix);
      Input::PreparePixInput(tesseract_, network_->InputShape(), inv_pix, &randomizer_, &inv_inputs, line_box, *scale_factor);
      network_->Forward(HasDebug(), inv_inputs, nullptr, &scratch_space_, &inv_outputs);
      float inv_min, inv_mean, inv_sd;
      OutputStats(inv_outputs, &inv_min, &inv_mean, &inv_sd);
      if (HasDebug()) {
        tprintDebug("Inverting image OutputStats: {} :: old min={}, old mean={}, old sd={}, inv min={}, inv mean={}, inv sd={}\n",
            (inv_mean > pos_mean ? "Inverted did better. Use inverted data" : "Inverting was not an improvement, so undo and run again, so the outputs matches the best forward result"),
            pos_min, pos_mean, pos_sd, inv_min, inv_mean, inv_sd);
      }
      if (inv_mean > pos_mean) {
        // Inverted did better. Use inverted data.
        *outputs = std::move(inv_outputs);
        *inputs = std::move(inv_inputs);
      } else if (re_invert) {
        // Inverting was not an improvement, so undo and run again, so the
        // outputs match the best forward result.
        SetRandomSeed();
        network_->Forward(HasDebug(), *inputs, nullptr, &scratch_space_, outputs);
      }
    }
  }

  if (HasDebug()) {
    std::vector<int> labels, coords;
    LabelsFromOutputs(*outputs, &labels, &coords);
#if !GRAPHICS_DISABLED
    DisplayForward(*inputs, labels, coords, line_box, "LSTMForward", debug_win_);
#endif
    DebugActivationPath(*outputs, labels, coords);
  }
  return true;
}

// Converts an array of labels to utf-8, whether or not the labels are
// augmented with character boundaries.
std::string LSTMRecognizer::DecodeLabels(const std::vector<int> &labels) {
  std::string result;
  unsigned end = 1;
  for (unsigned start = 0; start < labels.size(); start = end) {
    if (labels[start] == null_char_) {
      end = start + 1;
    } else {
      result += DecodeLabel(labels, start, &end, nullptr);
    }
  }
  return result;
}

#if !GRAPHICS_DISABLED

// Displays the forward results in a window with the characters and
// boundaries as determined by the labels and label_coords.
void LSTMRecognizer::DisplayForward(const NetworkIO &inputs, const std::vector<int> &labels,
                                    const std::vector<int> &label_coords,
                                    const TBOX &line_box, const char *window_name,
                                    ScrollViewReference &window) {
  Image input_pix = inputs.ToPix();
  Network::ClearWindow(false, window_name, pixGetWidth(input_pix), pixGetHeight(input_pix), window);
  int line_height = Network::DisplayImage(input_pix, "LSTMRecognizer::DisplayForward", window);
  DisplayLSTMOutput(labels, label_coords, line_height, line_box, window);
}

// Displays the labels and cuts at the corresponding xcoords.
// Size of labels should match xcoords.
void LSTMRecognizer::DisplayLSTMOutput(const std::vector<int> &labels,
                                       const std::vector<int> &xcoords,
                                       int height, const TBOX &line_box, 
                                       ScrollViewReference &window) {
  int x_scale = network_->XScaleFactor();
  window->TextAttributes("Arial", height / 4, false, false, false);
  int x_offset = line_box.left();
  int y_offset = line_box.bottom();
  window->SetXYOffset(x_offset, y_offset);
  unsigned int end = 1;
  for (unsigned int start = 0; start < labels.size(); start = end) {
    int xpos = xcoords[start] * x_scale;
    if (labels[start] == null_char_) {
      end = start + 1;
      window->Pen(Diagnostics::RED);
    } else {
      window->Pen(Diagnostics::GREEN);
      const char *str = DecodeLabel(labels, start, &end, nullptr);
      if (*str == '\\') {
        str = "\\\\";
      }
      xpos = xcoords[(start + end) / 2] * x_scale;
      window->Text(xpos, height, str);
    }
    window->Line(xpos, 0, xpos, height * 3 / 2);
  }
  window->SetXYOffset(0, 0);
  window->UpdateWindow();
}

#endif // !GRAPHICS_DISABLED

// Prints debug output detailing the activation path that is implied by the
// label_coords.
void LSTMRecognizer::DebugActivationPath(const NetworkIO &outputs, const std::vector<int> &labels,
                                         const std::vector<int> &xcoords) {
  if (xcoords[0] > 0) {
    DebugActivationRange(outputs, "<null>", null_char_, 0, xcoords[0]);
  }
  unsigned end = 1;
  for (unsigned start = 0; start < labels.size(); start = end) {
    if (labels[start] == null_char_) {
      end = start + 1;
      DebugActivationRange(outputs, "<null>", null_char_, xcoords[start], xcoords[end]);
      continue;
    } else {
      int decoded;
      const char *label = DecodeLabel(labels, start, &end, &decoded);
      DebugActivationRange(outputs, label, labels[start], xcoords[start], xcoords[start + 1]);
      for (unsigned i = start + 1; i < end; ++i) {
        DebugActivationRange(outputs, DecodeSingleLabel(labels[i]), labels[i], xcoords[i],
                             xcoords[i + 1]);
      }
    }
  }
}

// Prints debug output detailing activations and 2nd choice over a range
// of positions.
void LSTMRecognizer::DebugActivationRange(const NetworkIO &outputs, const char *label,
                                          int best_choice, int x_start, int x_end) {
  tprintDebug("{}={} On [{}, {}), scores=", label, best_choice, x_start, x_end);
  double max_score = 0.0;
  double mean_score = 0.0;
  const int width = x_end - x_start;
  for (int x = x_start; x < x_end; ++x) {
    const float *line = outputs.f(x);
    const double score = line[best_choice] * 100.0;
    if (score > max_score) {
      max_score = score;
    }
    mean_score += score / width;
    int best_c = 0;
    double best_score = 0.0;
    for (int c = 0; c < outputs.NumFeatures(); ++c) {
      if (c != best_choice && line[c] > best_score) {
        best_c = c;
        best_score = line[c];
      }
    }
    tprintDebug(" {}({}={}={})", score, DecodeSingleLabel(best_c), best_c, best_score * 100.0);
  }
  tprintDebug(", Mean={}, max={}\n", mean_score, max_score);
}

// Helper returns true if the null_char is the winner at t, and it beats the
// null_threshold, or the next choice is space, in which case we will use the
// null anyway.
#if 0 // TODO: unused, remove if still unused after 2020.
static bool NullIsBest(const NetworkIO& output, float null_thr,
                       int null_char, int t) {
  if (output.f(t)[null_char] >= null_thr) return true;
  if (output.BestLabel(t, null_char, null_char, nullptr) != UNICHAR_SPACE)
    return false;
  return output.f(t)[null_char] > output.f(t)[UNICHAR_SPACE];
}
#endif

// Converts the network output to a sequence of labels. Outputs labels, scores
// and start xcoords of each char, and each null_char_, with an additional
// final xcoord for the end of the output.
// The conversion method is determined by internal state.
void LSTMRecognizer::LabelsFromOutputs(const NetworkIO &outputs, std::vector<int> *labels,
                                       std::vector<int> *xcoords) {
  if (SimpleTextOutput()) {
    LabelsViaSimpleText(outputs, labels, xcoords);
  } else {
    LabelsViaReEncode(outputs, labels, xcoords);
  }
}

// As LabelsViaCTC except that this function constructs the best path that
// contains only legal sequences of subcodes for CJK.
void LSTMRecognizer::LabelsViaReEncode(const NetworkIO &output, std::vector<int> *labels,
                                       std::vector<int> *xcoords) {
  if (search_ == nullptr) {
    search_ = new RecodeBeamSearch(recoder_, null_char_, SimpleTextOutput(), dict_);
	search_->SetDebug(GetDebugLevel() - 1);
  }
  search_->Decode(output, 1.0, 0.0, RecodeBeamSearch::kMinCertainty, nullptr /* unicharset */, 2);
  search_->ExtractBestPathAsLabels(labels, xcoords);
}

// Converts the network output to a sequence of labels, with scores, using
// the simple character model (each position is a char, and the null_char_ is
// mainly intended for tail padding.)
void LSTMRecognizer::LabelsViaSimpleText(const NetworkIO &output, std::vector<int> *labels,
                                         std::vector<int> *xcoords) {
  labels->clear();
  xcoords->clear();
  const int width = output.Width();
  for (int t = 0; t < width; ++t) {
    float score = 0.0f;
    const int label = output.BestLabel(t, &score);
    if (label != null_char_) {
      labels->push_back(label);
      xcoords->push_back(t);
    }
  }
  xcoords->push_back(width);
}

// Returns a string corresponding to the label starting at start. Sets *end
// to the next start and if non-null, *decoded to the unichar id.
const char *LSTMRecognizer::DecodeLabel(const std::vector<int> &labels, unsigned start, unsigned *end,
                                        int *decoded) {
  *end = start + 1;
  if (IsRecoding()) {
    // Decode labels via recoder_.
    RecodedCharID code;
    if (labels[start] == null_char_) {
      if (decoded != nullptr) {
        code.Set(0, null_char_);
        *decoded = recoder_.DecodeUnichar(code);
      }
      return "<null>";
    }
    unsigned index = start;
    while (index < labels.size() && code.length() < RecodedCharID::kMaxCodeLen) {
      code.Set(code.length(), labels[index++]);
      while (index < labels.size() && labels[index] == null_char_) {
        ++index;
      }
      int uni_id = recoder_.DecodeUnichar(code);
      // If the next label isn't a valid first code, then we need to continue
      // extending even if we have a valid uni_id from this prefix.
      if (uni_id != INVALID_UNICHAR_ID &&
          (index == labels.size() || code.length() == RecodedCharID::kMaxCodeLen ||
           recoder_.IsValidFirstCode(labels[index]))) {
        *end = index;
        if (decoded != nullptr) {
          *decoded = uni_id;
        }
        if (uni_id == UNICHAR_SPACE) {
          return " ";
        }
        return GetUnicharset().get_normed_unichar(uni_id);
      }
    }
    return "<Undecodable>";
  } else {
    if (decoded != nullptr) {
      *decoded = labels[start];
    }
    if (labels[start] == null_char_) {
      return "<null>";
    }
    if (labels[start] == UNICHAR_SPACE) {
      return " ";
    }
    return GetUnicharset().get_normed_unichar(labels[start]);
  }
}

// Returns a string corresponding to a given single label id, falling back to
// a default of ".." for part of a multi-label unichar-id.
const char *LSTMRecognizer::DecodeSingleLabel(int label) {
  if (label == null_char_) {
    return "<null>";
  }
  if (IsRecoding()) {
    // Decode label via recoder_.
    RecodedCharID code;
    code.Set(0, label);
    label = recoder_.DecodeUnichar(code);
    if (label == INVALID_UNICHAR_ID) {
      return ".."; // Part of a bigger code.
    }
  }
  if (label == UNICHAR_SPACE) {
    return " ";
  }
  return GetUnicharset().get_normed_unichar(label);
}


void LSTMRecognizer::SetDataPathPrefix(const std::string &language_data_path_prefix) {
  tesseract_.language_data_path_prefix_ = language_data_path_prefix;
}

void LSTMRecognizer::CopyDebugParameters(CCUtil *src, Dict *dict_src) {
  if (src != nullptr && &tesseract_ != src) {
    tesseract_.ambigs_debug_level = src->ambigs_debug_level.value();
    tesseract_.use_ambigs_for_adaption = src->use_ambigs_for_adaption.value();
  }

  if (dict_ != nullptr && dict_ != dict_src) {
      dict_->user_words_file = dict_src->user_words_file.value();
      dict_->user_words_suffix = dict_src->user_words_suffix.value();
      dict_->user_patterns_file = dict_src->user_patterns_file.value();
      dict_->user_patterns_suffix = dict_src->user_patterns_suffix.value();
      dict_->load_system_dawg = dict_src->load_system_dawg.value();
      dict_->load_freq_dawg = dict_src->load_freq_dawg.value();
      dict_->load_unambig_dawg = dict_src->load_unambig_dawg.value();
      dict_->load_punc_dawg = dict_src->load_punc_dawg.value();
      dict_->load_number_dawg = dict_src->load_number_dawg.value();
      dict_->load_bigram_dawg = dict_src->load_bigram_dawg.value();
      dict_->xheight_penalty_subscripts = dict_src->xheight_penalty_subscripts.value();
      dict_->xheight_penalty_inconsistent = dict_src->xheight_penalty_inconsistent.value();
      dict_->segment_penalty_dict_frequent_word = dict_src->segment_penalty_dict_frequent_word.value();
      dict_->segment_penalty_dict_case_ok = dict_src->segment_penalty_dict_case_ok.value();
      dict_->segment_penalty_dict_case_bad = dict_src->segment_penalty_dict_case_bad.value();
      dict_->segment_penalty_dict_nonword = dict_src->segment_penalty_dict_nonword.value();
      dict_->segment_penalty_garbage = dict_src->segment_penalty_garbage.value();
      dict_->output_ambig_words_file = dict_src->output_ambig_words_file.value();
      dict_->dawg_debug_level = dict_src->dawg_debug_level.value();
      dict_->hyphen_debug_level = dict_src->hyphen_debug_level.value();
      dict_->use_only_first_uft8_step = dict_src->use_only_first_uft8_step.value();
      dict_->certainty_scale = dict_src->certainty_scale.value();
      dict_->stopper_nondict_certainty_base = dict_src->stopper_nondict_certainty_base.value();
      dict_->stopper_phase2_certainty_rejection_offset = dict_src->stopper_phase2_certainty_rejection_offset.value();
      dict_->stopper_smallword_size = dict_src->stopper_smallword_size.value();
      dict_->stopper_certainty_per_char = dict_src->stopper_certainty_per_char.value();
      dict_->stopper_allowable_character_badness = dict_src->stopper_allowable_character_badness.value();
      dict_->stopper_debug_level = dict_src->stopper_debug_level.value();
      dict_->stopper_no_acceptable_choices = dict_src->stopper_no_acceptable_choices.value();
      dict_->tessedit_truncate_wordchoice_log = dict_src->tessedit_truncate_wordchoice_log.value();
      dict_->word_to_debug = dict_src->word_to_debug.value();
      dict_->segment_nonalphabetic_script = dict_src->segment_nonalphabetic_script.value();
      dict_->save_doc_words = dict_src->save_doc_words.value();
      dict_->doc_dict_pending_threshold = dict_src->doc_dict_pending_threshold.value();
      dict_->doc_dict_certainty_threshold = dict_src->doc_dict_certainty_threshold.value();
      dict_->max_permuter_attempts = dict_src->max_permuter_attempts.value();
  }
}

} // namespace tesseract.<|MERGE_RESOLUTION|>--- conflicted
+++ resolved
@@ -241,10 +241,7 @@
                                     TessdataManager *mgr) {
   delete dict_;
   dict_ = new Dict(&tesseract_);
-<<<<<<< HEAD
-=======
   ParamsVectors *params = tesseract_.params();
->>>>>>> 10d29669
   dict_->user_words_file.ResetFrom(params);
   dict_->user_words_suffix.ResetFrom(params);
   dict_->user_patterns_file.ResetFrom(params);
