--- conflicted
+++ resolved
@@ -243,19 +243,11 @@
                                     TessdataManager *mgr) {
   delete dict_;
   dict_ = new Dict(&tesseract_);
-<<<<<<< HEAD
   ParamsVector &params = tesseract_.params();
   dict_->user_words_file.ResetFrom(params);
   dict_->user_words_suffix.ResetFrom(params);
   dict_->user_patterns_file.ResetFrom(params);
   dict_->user_patterns_suffix.ResetFrom(params);
-=======
-  ParamsVectors *params = tesseract_.params();
-  dict_->user_words_file.ResetToDefault(params);
-  dict_->user_words_suffix.ResetToDefault(params);
-  dict_->user_patterns_file.ResetToDefault(params);
-  dict_->user_patterns_suffix.ResetToDefault(params);
->>>>>>> b188f65d
   dict_->SetupForLoad(Dict::GlobalDawgCache());
   dict_->LoadLSTM(lang, mgr);
   if (dict_->FinishLoad()) {
