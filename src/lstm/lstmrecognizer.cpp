///////////////////////////////////////////////////////////////////////
// File:        lstmrecognizer.cpp
// Description: Top-level line recognizer class for LSTM-based networks.
// Author:      Ray Smith
//
// (C) Copyright 2013, Google Inc.
// Licensed under the Apache License, Version 2.0 (the "License");
// you may not use this file except in compliance with the License.
// You may obtain a copy of the License at
// http://www.apache.org/licenses/LICENSE-2.0
// Unless required by applicable law or agreed to in writing, software
// distributed under the License is distributed on an "AS IS" BASIS,
// WITHOUT WARRANTIES OR CONDITIONS OF ANY KIND, either express or implied.
// See the License for the specific language governing permissions and
// limitations under the License.
///////////////////////////////////////////////////////////////////////

// Include automatically generated configuration file if running autoconf.
#ifdef HAVE_TESSERACT_CONFIG_H
#  include "config_auto.h"
#endif

#include "lstmrecognizer.h"

#include <leptonica/allheaders.h>
#include "dict.h"
#include "genericheap.h"
#include "helpers.h"
#include "imagedata.h"
#include "input.h"
#include "lstm.h"
#include "normalis.h"
#include "pageres.h"
#include "ratngs.h"
#include "recodebeam.h"
#include "scrollview.h"
#include "statistc.h"
#include "tprintf.h"
#include "tlog.h"

#include <unordered_set>
#include <vector>

namespace tesseract {

// Default ratio between dict and non-dict words.
static const double kDictRatio = 1.25;
// Default certainty offset to give the dictionary a chance.
static const double kCertOffset = -0.085;

//LSTMRecognizer::LSTMRecognizer(const std::string &language_data_path_prefix)
//    : LSTMRecognizer::LSTMRecognizer() {
//  ccutil_.language_data_path_prefix = language_data_path_prefix;
//}

LSTMRecognizer::LSTMRecognizer()
    : network_(nullptr)
    , training_flags_(0)
    , training_iteration_(0)
    , sample_iteration_(0)
    , null_char_(UNICHAR_BROKEN)
    , learning_rate_(0.0f)
    , momentum_(0.0f)
    , adam_beta_(0.0f)
    , dict_(nullptr)
    , search_(nullptr)
    , debug_win_(nullptr) {}

LSTMRecognizer::~LSTMRecognizer() {
  if (network_ != nullptr) {
    network_->Clean();
  }

  delete network_;
  delete dict_;
  delete search_;
}

void LSTMRecognizer::Clean() {
  network_->Clean();

  delete network_;
  network_ = nullptr;
  delete dict_;
  dict_ = nullptr;
  delete search_;
  search_ = nullptr;
}

// Loads a model from mgr, including the dictionary only if lang is not empty.
bool LSTMRecognizer::Load(const ParamsVectorSet &params, const std::string &lang,
                          TessdataManager *mgr) {
  TFile fp;
  if (!mgr->GetComponent(TESSDATA_LSTM, &fp)) {
    return false;
  }
  if (!DeSerialize(mgr, &fp)) {
    return false;
  }
  if (lang.empty()) {
    return true;
  }
  // Allow it to run without a dictionary.
  LoadDictionary(params, lang, mgr);
  return true;
}

// Writes to the given file. Returns false in case of error.
bool LSTMRecognizer::Serialize(const TessdataManager *mgr, TFile *fp) const {
  bool include_charsets = mgr == nullptr || !mgr->IsComponentAvailable(TESSDATA_LSTM_RECODER) ||
                          !mgr->IsComponentAvailable(TESSDATA_LSTM_UNICHARSET);
  if (!network_->Serialize(fp)) {
    return false;
  }
  if (include_charsets && !GetUnicharset().save_to_file(fp)) {
    return false;
  }
  if (!fp->Serialize(network_str_)) {
    return false;
  }
  if (!fp->Serialize(&training_flags_)) {
    return false;
  }
  if (!fp->Serialize(&training_iteration_)) {
    return false;
  }
  if (!fp->Serialize(&sample_iteration_)) {
    return false;
  }
  if (!fp->Serialize(&null_char_)) {
    return false;
  }
  if (!fp->Serialize(&adam_beta_)) {
    return false;
  }
  if (!fp->Serialize(&learning_rate_)) {
    return false;
  }
  if (!fp->Serialize(&momentum_)) {
    return false;
  }
  if (include_charsets && IsRecoding() && !recoder_.Serialize(fp)) {
    return false;
  }
  return true;
}

// Reads from the given file. Returns false in case of error.
bool LSTMRecognizer::DeSerialize(const TessdataManager *mgr, TFile *fp) {
  delete network_;
  network_ = Network::CreateFromFile(fp);
  if (network_ == nullptr) {
    return false;
  }
  bool include_charsets = mgr == nullptr || !mgr->IsComponentAvailable(TESSDATA_LSTM_RECODER) ||
                          !mgr->IsComponentAvailable(TESSDATA_LSTM_UNICHARSET);
  if (include_charsets && !ccutil_.unicharset.load_from_file(fp, false)) {
    return false;
  }
  if (!fp->DeSerialize(network_str_)) {
    return false;
  }
  if (!fp->DeSerialize(&training_flags_)) {
    return false;
  }
  if (!fp->DeSerialize(&training_iteration_)) {
    return false;
  }
  if (!fp->DeSerialize(&sample_iteration_)) {
    return false;
  }
  if (!fp->DeSerialize(&null_char_)) {
    return false;
  }
  if (!fp->DeSerialize(&adam_beta_)) {
    return false;
  }
  if (!fp->DeSerialize(&learning_rate_)) {
    return false;
  }
  if (!fp->DeSerialize(&momentum_)) {
    return false;
  }
  if (include_charsets && !LoadRecoder(fp)) {
    return false;
  }
  if (!include_charsets && !LoadCharsets(mgr)) {
    return false;
  }
  network_->SetRandomizer(&randomizer_);
  network_->CacheXScaleFactor(network_->XScaleFactor());
  return true;
}

// Loads the charsets from mgr.
bool LSTMRecognizer::LoadCharsets(const TessdataManager *mgr) {
  TFile fp;
  if (!mgr->GetComponent(TESSDATA_LSTM_UNICHARSET, &fp)) {
    return false;
  }
  if (!ccutil_.unicharset.load_from_file(&fp, false)) {
    return false;
  }
  if (!mgr->GetComponent(TESSDATA_LSTM_RECODER, &fp)) {
    return false;
  }
  if (!LoadRecoder(&fp)) {
    return false;
  }
  return true;
}

// Loads the Recoder.
bool LSTMRecognizer::LoadRecoder(TFile *fp) {
  if (IsRecoding()) {
    if (!recoder_.DeSerialize(fp)) {
      return false;
    }
    RecodedCharID code;
    recoder_.EncodeUnichar(UNICHAR_SPACE, &code);
    if (code(0) != UNICHAR_SPACE) {
      tprintError("Space was garbled in recoding!!\n");
      return false;
    }
  } else {
    recoder_.SetupPassThrough(GetUnicharset());
    training_flags_ |= TF_COMPRESS_UNICHARSET;
  }
  return true;
}

// Loads the dictionary if possible from the traineddata file.
// Prints a warning message, and returns false but otherwise fails silently
// and continues to work without it if loading fails.
// Note that dictionary load is independent from DeSerialize, but dependent
// on the unicharset matching. This enables training to deserialize a model
// from checkpoint or restore without having to go back and reload the
// dictionary.
// Some parameters have to be passed in (from langdata/config/api via Tesseract)
bool LSTMRecognizer::LoadDictionary(const ParamsVectorSet &params, const std::string &lang,
                                    TessdataManager *mgr) {
  delete dict_;
  dict_ = new Dict(&ccutil_);
  dict_->user_words_file.ResetFrom(params);
  dict_->user_words_suffix.ResetFrom(params);
  dict_->user_patterns_file.ResetFrom(params);
  dict_->user_patterns_suffix.ResetFrom(params);
  dict_->SetupForLoad(Dict::GlobalDawgCache());
  dict_->LoadLSTM(lang, mgr);
  if (dict_->FinishLoad()) {
    return true; // Success.
  }
  tprintError("Failed to load any lstm-specific dictionaries for lang {}!!\n", lang);
  delete dict_;
  dict_ = nullptr;
  return false;
}

// Recognizes the line image, contained within image_data, returning the
// ratings matrix and matching box_word for each WERD_RES in the output.
void LSTMRecognizer::RecognizeLine(const ImageData &image_data,
                                   float invert_threshold,
                                   double worst_dict_cert, const TBOX &line_box,
                                   PointerVector<WERD_RES> *words, int lstm_choice_mode,
                                   int lstm_choice_amount) {
  NetworkIO outputs;
  float scale_factor = 0.0;
  NetworkIO inputs;
  if (!RecognizeLine(image_data, invert_threshold, false, false, line_box, &scale_factor, &inputs, &outputs)) {
    return;
  }
  if (search_ == nullptr) {
    search_ = new RecodeBeamSearch(recoder_, null_char_, SimpleTextOutput(), dict_);
	search_->SetDebug(HasDebug() - 1);
  }
  search_->excludedUnichars.clear();
  search_->Decode(outputs, kDictRatio, kCertOffset, worst_dict_cert, &GetUnicharset(), lstm_choice_mode);
  search_->ExtractBestPathAsWords(line_box, scale_factor, &GetUnicharset(), words);
  if (lstm_choice_mode) {
    search_->extractSymbolChoices(&GetUnicharset());
    for (int i = 0; i < lstm_choice_amount; ++i) {
      search_->DecodeSecondaryBeams(outputs, kDictRatio, kCertOffset, worst_dict_cert, &GetUnicharset());
      search_->extractSymbolChoices(&GetUnicharset());
    }
    search_->segmentTimestepsByCharacters();
    unsigned char_it = 0;
    for (size_t i = 0; i < words->size(); ++i) {
      for (int j = 0; j < words->at(i)->end; ++j) {
        if (char_it < search_->ctc_choices.size()) {
          words->at(i)->CTC_symbol_choices.push_back(search_->ctc_choices[char_it]);
        }
        if (char_it < search_->segmentedTimesteps.size()) {
          words->at(i)->segmented_timesteps.push_back(search_->segmentedTimesteps[char_it]);
        }
        ++char_it;
      }
      words->at(i)->timesteps =
          search_->combineSegmentedTimesteps(&words->at(i)->segmented_timesteps);
    }
    search_->segmentedTimesteps.clear();
    search_->ctc_choices.clear();
    search_->excludedUnichars.clear();
  }
}

// Helper computes min and mean best results in the output.
void LSTMRecognizer::OutputStats(const NetworkIO &outputs, float *min_output, float *mean_output, float *sd) {
  const int kOutputScale = INT8_MAX;
  STATS stats(0, kOutputScale);
  for (int t = 0; t < outputs.Width(); ++t) {
    int best_label = outputs.BestLabel(t, nullptr);
    if (best_label != null_char_) {
      float best_output = outputs.f(t)[best_label];
      stats.add(static_cast<int>(kOutputScale * best_output), 1);
    }
  }
  // If the output is all nulls it could be that the photometric interpretation
  // is wrong, so make it look bad, so the other way can win, even if not great.
  if (stats.get_total() == 0) {
    *min_output = 0.0f;
    *mean_output = 0.0f;
    *sd = 1.0f;
  } else {
    *min_output = static_cast<float>(stats.min_bucket()) / kOutputScale;
    *mean_output = stats.mean() / kOutputScale;
    *sd = stats.sd() / kOutputScale;
  }
}

// Recognizes the image_data, returning the labels,
// scores, and corresponding pairs of start, end x-coords in coords.
bool LSTMRecognizer::RecognizeLine(const ImageData &image_data,
                                   float invert_threshold,
                                   bool re_invert, bool upside_down, 
                                   const TBOX &line_box, 
                                   float *scale_factor,
                                   NetworkIO *inputs, NetworkIO *outputs) {
  // This ensures consistent recognition results.
  SetRandomSeed();
  int min_width = network_->XScaleFactor();
  Image pix = Input::PrepareLSTMInputs(image_data, network_, min_width, &randomizer_, scale_factor);
  if (pix == nullptr) {
    tprintError("Line cannot be recognized!!\n");
    return false;
  }
  // Maximum width of image to train on.
  const int kMaxImageWidth = 128 * pixGetHeight(pix);
  if (network_->IsTraining() && pixGetWidth(pix) > kMaxImageWidth) {
    tprintError("Image too large to learn!! Size = {}x{}\n", pixGetWidth(pix), pixGetHeight(pix));
    pix.destroy();
    return false;
  }
  if (upside_down) {
    pixRotate180(pix, pix);
  }
  // Reduction factor from image to coords.
  *scale_factor = min_width / *scale_factor;
  inputs->set_int_mode(IsIntMode());
  if (HasDebug()) {
    tprintDebug("Scale_factor:{}, upside_down:{}, invert_threshold:{}, int_mode:{}\n",
        *scale_factor, upside_down, invert_threshold, inputs->int_mode());
  }
  SetRandomSeed();
  Input::PreparePixInput(network_->InputShape(), pix, &randomizer_, inputs);
  network_->Forward(HasDebug(), *inputs, nullptr, &scratch_space_, outputs);
  // Check for auto inversion.
  if (invert_threshold > 0.0f) {
    float pos_min, pos_mean, pos_sd;
    OutputStats(*outputs, &pos_min, &pos_mean, &pos_sd);
    if (HasDebug()) {
      tprintDebug("OutputStats: pos_min:{}, pos_mean:{}, pos_sd:{}, invert_threshold:{}{}\n",
          pos_min, pos_mean, pos_sd, invert_threshold, (pos_mean < invert_threshold ? " --> Run again inverted and see if it is any better." : " --> OK"));
    }
    if (pos_mean < invert_threshold) {
      // Run again inverted and see if it is any better.
      NetworkIO inv_inputs, inv_outputs;
      inv_inputs.set_int_mode(IsIntMode());
      SetRandomSeed();
      Image inv_pix = pixClone(pix);
      pixInvert(inv_pix, pix);
      Input::PreparePixInput(network_->InputShape(), inv_pix, &randomizer_, &inv_inputs);
      network_->Forward(HasDebug(), inv_inputs, nullptr, &scratch_space_, &inv_outputs);
      float inv_min, inv_mean, inv_sd;
      OutputStats(inv_outputs, &inv_min, &inv_mean, &inv_sd);
      if (HasDebug() || 1) {
        tprintDebug("Inverting image OutputStats: {} :: old min={}, old mean={}, old sd={}, inv min={}, inv mean={}, inv sd={}\n",
            (inv_mean > pos_mean ? "Inverted did better. Use inverted data" : "Inverting was not an improvement, so undo and run again, so the outputs match the best forward result"),
            pos_min, pos_mean, pos_sd, inv_min, inv_mean, inv_sd);
      }
      if (inv_mean > pos_mean) {
        // Inverted did better. Use inverted data.
<<<<<<< HEAD
        *outputs = inv_outputs;
        *inputs = inv_inputs;
=======
        if (debug) {
          tprintf("Inverting image: old min=%g, mean=%g, sd=%g, inv %g,%g,%g\n", pos_min, pos_mean,
                  pos_sd, inv_min, inv_mean, inv_sd);
        }
        *outputs = std::move(inv_outputs);
        *inputs = std::move(inv_inputs);
>>>>>>> baf8e800
      } else if (re_invert) {
        // Inverting was not an improvement, so undo and run again, so the
        // outputs match the best forward result.
        SetRandomSeed();
        network_->Forward(HasDebug(), *inputs, nullptr, &scratch_space_, outputs);
      }
      inv_pix.destroy();
    }
  }

  pix.destroy();
  if (HasDebug()) {
    std::vector<int> labels, coords;
    LabelsFromOutputs(*outputs, &labels, &coords);
#if !GRAPHICS_DISABLED
    DisplayForward(*inputs, labels, coords, line_box, "LSTMForward", debug_win_);
#endif
    DebugActivationPath(*outputs, labels, coords);
  }
  return true;
}

// Converts an array of labels to utf-8, whether or not the labels are
// augmented with character boundaries.
std::string LSTMRecognizer::DecodeLabels(const std::vector<int> &labels) {
  std::string result;
  unsigned end = 1;
  for (unsigned start = 0; start < labels.size(); start = end) {
    if (labels[start] == null_char_) {
      end = start + 1;
    } else {
      result += DecodeLabel(labels, start, &end, nullptr);
    }
  }
  return result;
}

#if !GRAPHICS_DISABLED

// Displays the forward results in a window with the characters and
// boundaries as determined by the labels and label_coords.
void LSTMRecognizer::DisplayForward(const NetworkIO &inputs, const std::vector<int> &labels,
                                    const std::vector<int> &label_coords,
                                    const TBOX &line_box, const char *window_name,
                                    ScrollViewReference &window) {
  Image input_pix = inputs.ToPix();
  Network::ClearWindow(false, window_name, pixGetWidth(input_pix), pixGetHeight(input_pix), window);
  int line_height = Network::DisplayImage(input_pix, "LSTMRecognizer::DisplayForward", window);
  DisplayLSTMOutput(labels, label_coords, line_height, line_box, window);
}

// Displays the labels and cuts at the corresponding xcoords.
// Size of labels should match xcoords.
void LSTMRecognizer::DisplayLSTMOutput(const std::vector<int> &labels,
                                       const std::vector<int> &xcoords,
                                       int height, const TBOX &line_box, 
                                       ScrollViewReference &window) {
  int x_scale = network_->XScaleFactor();
  window->TextAttributes("Arial", height / 4, false, false, false);
  int x_offset = line_box.left();
  int y_offset = line_box.bottom();
  window->SetXYOffset(x_offset, y_offset);
  unsigned int end = 1;
  for (unsigned int start = 0; start < labels.size(); start = end) {
    int xpos = xcoords[start] * x_scale;
    if (labels[start] == null_char_) {
      end = start + 1;
      window->Pen(ScrollView::RED);
    } else {
      window->Pen(ScrollView::GREEN);
      const char *str = DecodeLabel(labels, start, &end, nullptr);
      if (*str == '\\') {
        str = "\\\\";
      }
      xpos = xcoords[(start + end) / 2] * x_scale;
      window->Text(xpos, height, str);
    }
    window->Line(xpos, 0, xpos, height * 3 / 2);
  }
  window->SetXYOffset(0, 0);
  window->UpdateWindow();
}

#endif // !GRAPHICS_DISABLED

// Prints debug output detailing the activation path that is implied by the
// label_coords.
void LSTMRecognizer::DebugActivationPath(const NetworkIO &outputs, const std::vector<int> &labels,
                                         const std::vector<int> &xcoords) {
  if (xcoords[0] > 0) {
    DebugActivationRange(outputs, "<null>", null_char_, 0, xcoords[0]);
  }
  unsigned end = 1;
  for (unsigned start = 0; start < labels.size(); start = end) {
    if (labels[start] == null_char_) {
      end = start + 1;
      DebugActivationRange(outputs, "<null>", null_char_, xcoords[start], xcoords[end]);
      continue;
    } else {
      int decoded;
      const char *label = DecodeLabel(labels, start, &end, &decoded);
      DebugActivationRange(outputs, label, labels[start], xcoords[start], xcoords[start + 1]);
      for (unsigned i = start + 1; i < end; ++i) {
        DebugActivationRange(outputs, DecodeSingleLabel(labels[i]), labels[i], xcoords[i],
                             xcoords[i + 1]);
      }
    }
  }
}

// Prints debug output detailing activations and 2nd choice over a range
// of positions.
void LSTMRecognizer::DebugActivationRange(const NetworkIO &outputs, const char *label,
                                          int best_choice, int x_start, int x_end) {
  tprintDebug("{}={} On [{}, {}), scores=", label, best_choice, x_start, x_end);
  double max_score = 0.0;
  double mean_score = 0.0;
  const int width = x_end - x_start;
  for (int x = x_start; x < x_end; ++x) {
    const float *line = outputs.f(x);
    const double score = line[best_choice] * 100.0;
    if (score > max_score) {
      max_score = score;
    }
    mean_score += score / width;
    int best_c = 0;
    double best_score = 0.0;
    for (int c = 0; c < outputs.NumFeatures(); ++c) {
      if (c != best_choice && line[c] > best_score) {
        best_c = c;
        best_score = line[c];
      }
    }
    tprintDebug(" {}({}={}={})", score, DecodeSingleLabel(best_c), best_c, best_score * 100.0);
  }
  tprintDebug(", Mean={}, max={}\n", mean_score, max_score);
}

// Helper returns true if the null_char is the winner at t, and it beats the
// null_threshold, or the next choice is space, in which case we will use the
// null anyway.
#if 0 // TODO: unused, remove if still unused after 2020.
static bool NullIsBest(const NetworkIO& output, float null_thr,
                       int null_char, int t) {
  if (output.f(t)[null_char] >= null_thr) return true;
  if (output.BestLabel(t, null_char, null_char, nullptr) != UNICHAR_SPACE)
    return false;
  return output.f(t)[null_char] > output.f(t)[UNICHAR_SPACE];
}
#endif

// Converts the network output to a sequence of labels. Outputs labels, scores
// and start xcoords of each char, and each null_char_, with an additional
// final xcoord for the end of the output.
// The conversion method is determined by internal state.
void LSTMRecognizer::LabelsFromOutputs(const NetworkIO &outputs, std::vector<int> *labels,
                                       std::vector<int> *xcoords) {
  if (SimpleTextOutput()) {
    LabelsViaSimpleText(outputs, labels, xcoords);
  } else {
    LabelsViaReEncode(outputs, labels, xcoords);
  }
}

// As LabelsViaCTC except that this function constructs the best path that
// contains only legal sequences of subcodes for CJK.
void LSTMRecognizer::LabelsViaReEncode(const NetworkIO &output, std::vector<int> *labels,
                                       std::vector<int> *xcoords) {
  if (search_ == nullptr) {
    search_ = new RecodeBeamSearch(recoder_, null_char_, SimpleTextOutput(), dict_);
	search_->SetDebug(HasDebug() - 1);
  }
  search_->Decode(output, 1.0, 0.0, RecodeBeamSearch::kMinCertainty, nullptr /* unicharset */, 2 /* 0 */);
  search_->ExtractBestPathAsLabels(labels, xcoords);
}

// Converts the network output to a sequence of labels, with scores, using
// the simple character model (each position is a char, and the null_char_ is
// mainly intended for tail padding.)
void LSTMRecognizer::LabelsViaSimpleText(const NetworkIO &output, std::vector<int> *labels,
                                         std::vector<int> *xcoords) {
  labels->clear();
  xcoords->clear();
  const int width = output.Width();
  for (int t = 0; t < width; ++t) {
    float score = 0.0f;
    const int label = output.BestLabel(t, &score);
    if (label != null_char_) {
      labels->push_back(label);
      xcoords->push_back(t);
    }
  }
  xcoords->push_back(width);
}

// Returns a string corresponding to the label starting at start. Sets *end
// to the next start and if non-null, *decoded to the unichar id.
const char *LSTMRecognizer::DecodeLabel(const std::vector<int> &labels, unsigned start, unsigned *end,
                                        int *decoded) {
  *end = start + 1;
  if (IsRecoding()) {
    // Decode labels via recoder_.
    RecodedCharID code;
    if (labels[start] == null_char_) {
      if (decoded != nullptr) {
        code.Set(0, null_char_);
        *decoded = recoder_.DecodeUnichar(code);
      }
      return "<null>";
    }
    unsigned index = start;
    while (index < labels.size() && code.length() < RecodedCharID::kMaxCodeLen) {
      code.Set(code.length(), labels[index++]);
      while (index < labels.size() && labels[index] == null_char_) {
        ++index;
      }
      int uni_id = recoder_.DecodeUnichar(code);
      // If the next label isn't a valid first code, then we need to continue
      // extending even if we have a valid uni_id from this prefix.
      if (uni_id != INVALID_UNICHAR_ID &&
          (index == labels.size() || code.length() == RecodedCharID::kMaxCodeLen ||
           recoder_.IsValidFirstCode(labels[index]))) {
        *end = index;
        if (decoded != nullptr) {
          *decoded = uni_id;
        }
        if (uni_id == UNICHAR_SPACE) {
          return " ";
        }
        return GetUnicharset().get_normed_unichar(uni_id);
      }
    }
    return "<Undecodable>";
  } else {
    if (decoded != nullptr) {
      *decoded = labels[start];
    }
    if (labels[start] == null_char_) {
      return "<null>";
    }
    if (labels[start] == UNICHAR_SPACE) {
      return " ";
    }
    return GetUnicharset().get_normed_unichar(labels[start]);
  }
}

// Returns a string corresponding to a given single label id, falling back to
// a default of ".." for part of a multi-label unichar-id.
const char *LSTMRecognizer::DecodeSingleLabel(int label) {
  if (label == null_char_) {
    return "<null>";
  }
  if (IsRecoding()) {
    // Decode label via recoder_.
    RecodedCharID code;
    code.Set(0, label);
    label = recoder_.DecodeUnichar(code);
    if (label == INVALID_UNICHAR_ID) {
      return ".."; // Part of a bigger code.
    }
  }
  if (label == UNICHAR_SPACE) {
    return " ";
  }
  return GetUnicharset().get_normed_unichar(label);
}


void LSTMRecognizer::SetDataPathPrefix(const std::string &language_data_path_prefix) {
  ccutil_.language_data_path_prefix = language_data_path_prefix;
}

void LSTMRecognizer::CopyDebugParameters(CCUtil *src, Dict *dict_src) {
  if (src != nullptr && &ccutil_ != src) {
      ccutil_.ambigs_debug_level = (int)src->ambigs_debug_level;
      ccutil_.use_ambigs_for_adaption = (bool)src->use_ambigs_for_adaption;
  }

  if (dict_ != nullptr && dict_ != dict_src) {
      dict_->user_words_file = dict_src->user_words_file.value();
      dict_->user_words_suffix = dict_src->user_words_suffix.value();
      dict_->user_patterns_file = dict_src->user_patterns_file.value();
      dict_->user_patterns_suffix = dict_src->user_patterns_suffix.value();
      dict_->load_system_dawg = dict_src->load_system_dawg.value();
      dict_->load_freq_dawg = dict_src->load_freq_dawg.value();
      dict_->load_unambig_dawg = dict_src->load_unambig_dawg.value();
      dict_->load_punc_dawg = dict_src->load_punc_dawg.value();
      dict_->load_number_dawg = dict_src->load_number_dawg.value();
      dict_->load_bigram_dawg = dict_src->load_bigram_dawg.value();
      dict_->xheight_penalty_subscripts = dict_src->xheight_penalty_subscripts.value();
      dict_->xheight_penalty_inconsistent = dict_src->xheight_penalty_inconsistent.value();
      dict_->segment_penalty_dict_frequent_word = dict_src->segment_penalty_dict_frequent_word.value();
      dict_->segment_penalty_dict_case_ok = dict_src->segment_penalty_dict_case_ok.value();
      dict_->segment_penalty_dict_case_bad = dict_src->segment_penalty_dict_case_bad.value();
      dict_->segment_penalty_dict_nonword = dict_src->segment_penalty_dict_nonword.value();
      dict_->segment_penalty_garbage = dict_src->segment_penalty_garbage.value();
      dict_->output_ambig_words_file = dict_src->output_ambig_words_file.value();
      dict_->dawg_debug_level = dict_src->dawg_debug_level.value();
      dict_->hyphen_debug_level = dict_src->hyphen_debug_level.value();
      dict_->use_only_first_uft8_step = dict_src->use_only_first_uft8_step.value();
      dict_->certainty_scale = dict_src->certainty_scale.value();
      dict_->stopper_nondict_certainty_base = dict_src->stopper_nondict_certainty_base.value();
      dict_->stopper_phase2_certainty_rejection_offset = dict_src->stopper_phase2_certainty_rejection_offset.value();
      dict_->stopper_smallword_size = dict_src->stopper_smallword_size.value();
      dict_->stopper_certainty_per_char = dict_src->stopper_certainty_per_char.value();
      dict_->stopper_allowable_character_badness = dict_src->stopper_allowable_character_badness.value();
      dict_->stopper_debug_level = dict_src->stopper_debug_level.value();
      dict_->stopper_no_acceptable_choices = dict_src->stopper_no_acceptable_choices.value();
      dict_->tessedit_truncate_wordchoice_log = dict_src->tessedit_truncate_wordchoice_log.value();
      dict_->word_to_debug = dict_src->word_to_debug.value();
      dict_->segment_nonalphabetic_script = dict_src->segment_nonalphabetic_script.value();
      dict_->save_doc_words = dict_src->save_doc_words.value();
      dict_->doc_dict_pending_threshold = dict_src->doc_dict_pending_threshold.value();
      dict_->doc_dict_certainty_threshold = dict_src->doc_dict_certainty_threshold.value();
      dict_->max_permuter_attempts = dict_src->max_permuter_attempts.value();
  }
}

} // namespace tesseract.<|MERGE_RESOLUTION|>--- conflicted
+++ resolved
@@ -389,17 +389,8 @@
       }
       if (inv_mean > pos_mean) {
         // Inverted did better. Use inverted data.
-<<<<<<< HEAD
-        *outputs = inv_outputs;
-        *inputs = inv_inputs;
-=======
-        if (debug) {
-          tprintf("Inverting image: old min=%g, mean=%g, sd=%g, inv %g,%g,%g\n", pos_min, pos_mean,
-                  pos_sd, inv_min, inv_mean, inv_sd);
-        }
         *outputs = std::move(inv_outputs);
         *inputs = std::move(inv_inputs);
->>>>>>> baf8e800
       } else if (re_invert) {
         // Inverting was not an improvement, so undo and run again, so the
         // outputs match the best forward result.
