///////////////////////////////////////////////////////////////////////
// File:        network.cpp
// Description: Base class for neural network implementations.
// Author:      Ray Smith
//
// (C) Copyright 2013, Google Inc.
// Licensed under the Apache License, Version 2.0 (the "License");
// you may not use this file except in compliance with the License.
// You may obtain a copy of the License at
// http://www.apache.org/licenses/LICENSE-2.0
// Unless required by applicable law or agreed to in writing, software
// distributed under the License is distributed on an "AS IS" BASIS,
// WITHOUT WARRANTIES OR CONDITIONS OF ANY KIND, either express or implied.
// See the License for the specific language governing permissions and
// limitations under the License.
///////////////////////////////////////////////////////////////////////

// Include automatically generated configuration file if running autoconf.
#include <tesseract/preparation.h> // compiler config, etc.

#include "network.h"

#include <cstdlib>

// This base class needs to know about all its sub-classes because of the
// factory deserializing method: CreateFromFile.
#include <leptonica/allheaders.h>
#include "convolve.h"
#include "fullyconnected.h"
#include "input.h"
#include "lstm.h"
#include "maxpool.h"
#include "parallel.h"
#include "reconfig.h"
#include "reversed.h"
#include "scrollview.h"
#include "series.h"
#include "statistc.h"
<<<<<<< HEAD
#ifdef INCLUDE_TENSORFLOW
#  include "tfnetwork.h"
#endif
#include <tesseract/tprintf.h>

#undef min
#undef max
=======
#include "tprintf.h"
>>>>>>> d7c0a05f

namespace tesseract {

#if !GRAPHICS_DISABLED

// Min and max window sizes.
const int kMinWinSize = 500;
const int kMaxWinSize = 2000;
// Window frame sizes need adding on to make the content fit.
const int kXWinFrameSize = 30;
const int kYWinFrameSize = 80;

#endif // !GRAPHICS_DISABLED

// String names corresponding to the NetworkType enum.
// Keep in sync with NetworkType.
// Names used in Serialization to allow re-ordering/addition/deletion of
// layer types in NetworkType without invalidating existing network files.
static char const *const kTypeNames[NT_COUNT] = {
    "Invalid",     "Input",
    "Convolve",    "Maxpool",
    "Parallel",    "Replicated",
    "ParBidiLSTM", "DepParUDLSTM",
    "Par2dLSTM",   "Series",
    "Reconfig",    "RTLReversed",
    "TTBReversed", "XYTranspose",
    "LSTM",        "SummLSTM",
    "Logistic",    "LinLogistic",
    "LinTanh",     "Tanh",
    "Relu",        "Linear",
    "Softmax",     "SoftmaxNoCTC",
    "LSTMSoftmax", "LSTMBinarySoftmax",
    "TensorFlow",
};

Network::Network()
    : type_(NT_NONE)
    , training_(TS_ENABLED)
    , needs_to_backprop_(true)
    , network_flags_(0)
    , ni_(0)
    , no_(0)
    , num_weights_(0)
    , forward_win_(nullptr)
    , backward_win_(nullptr)
    , randomizer_(nullptr) {}
Network::Network(NetworkType type, const std::string &name, int ni, int no)
    : type_(type)
    , training_(TS_ENABLED)
    , needs_to_backprop_(true)
    , network_flags_(0)
    , ni_(ni)
    , no_(no)
    , num_weights_(0)
    , name_(name)
    , forward_win_(nullptr)
    , backward_win_(nullptr)
    , randomizer_(nullptr) {}

// Suspends/Enables/Permanently disables training by setting the training_
// flag. Serialize and DeSerialize only operate on the run-time data if state
// is TS_DISABLED or TS_TEMP_DISABLE. Specifying TS_TEMP_DISABLE will
// temporarily disable layers in state TS_ENABLED, allowing a trainer to
// serialize as if it were a recognizer.
// TS_RE_ENABLE will re-enable layers that were previously in any disabled
// state. If in TS_TEMP_DISABLE then the flag is just changed, but if in
// TS_DISABLED, the deltas in the weight matrices are reinitialized so that a
// recognizer can be converted back to a trainer.
void Network::SetEnableTraining(TrainingState state) {
  if (state == TS_RE_ENABLE) {
    // Enable only from temp disabled.
    if (training_ == TS_TEMP_DISABLE) {
      training_ = TS_ENABLED;
    }
  } else if (state == TS_TEMP_DISABLE) {
    // Temp disable only from enabled.
    if (training_ == TS_ENABLED) {
      training_ = state;
    }
  } else {
    training_ = state;
  }
}

// Sets flags that control the action of the network. See NetworkFlags enum
// for bit values.
void Network::SetNetworkFlags(uint32_t flags) {
  network_flags_ = flags;
}

// Sets up the network for training. Initializes weights using weights of
// scale `range` picked according to the random number generator `randomizer`.
int Network::InitWeights([[maybe_unused]] float range, TRand *randomizer) {
  randomizer_ = randomizer;
  return 0;
}

// Provides a pointer to a TRand for any networks that care to use it.
// Note that randomizer is a borrowed pointer that should outlive the network
// and should not be deleted by any of the networks.
void Network::SetRandomizer(TRand *randomizer) {
  randomizer_ = randomizer;
}

// Sets needs_to_backprop_ to needs_backprop and returns true if
// needs_backprop || any weights in this network so the next layer forward
// can be told to produce backprop for this layer if needed.
bool Network::SetupNeedsBackprop(bool needs_backprop) {
  needs_to_backprop_ = needs_backprop;
  return needs_backprop || num_weights_ > 0;
}

// Writes to the given file. Returns false in case of error.
bool Network::Serialize(TFile *fp) const {
  int8_t data = NT_NONE;
  if (!fp->Serialize(&data)) {
    return false;
  }
  std::string type_name = kTypeNames[type_];
  if (!fp->Serialize(type_name)) {
    return false;
  }
  data = training_;
  if (!fp->Serialize(&data)) {
    return false;
  }
  data = needs_to_backprop_;
  if (!fp->Serialize(&data)) {
    return false;
  }
  if (!fp->Serialize(&network_flags_)) {
    return false;
  }
  if (!fp->Serialize(&ni_)) {
    return false;
  }
  if (!fp->Serialize(&no_)) {
    return false;
  }
  if (!fp->Serialize(&num_weights_)) {
    return false;
  }
  uint32_t length = name_.length();
  if (!fp->Serialize(&length)) {
    return false;
  }
  return fp->Serialize(name_.c_str(), length);
}

static NetworkType getNetworkType(TFile *fp) {
  int8_t data;
  if (!fp->DeSerialize(&data)) {
    return NT_NONE;
  }
  if (data == NT_NONE) {
    std::string type_name;
    if (!fp->DeSerialize(type_name)) {
      return NT_NONE;
    }
    for (data = 0; data < NT_COUNT && type_name != kTypeNames[data]; ++data) {
    }
    if (data == NT_COUNT) {
      tprintError("Invalid network layer type:{}\n", type_name.c_str());
      return NT_NONE;
    }
  }
  return static_cast<NetworkType>(data);
}

// Reads from the given file. Returns nullptr in case of error.
// Determines the type of the serialized class and calls its DeSerialize
// on a new object of the appropriate type, which is returned.
Network *Network::CreateFromFile(TFile *fp) {
  NetworkType type;       // Type of the derived network class.
  TrainingState training; // Are we currently training?
  bool needs_to_backprop; // This network needs to output back_deltas.
  int32_t network_flags;  // Behavior control flags in NetworkFlags.
  int32_t ni;             // Number of input values.
  int32_t no;             // Number of output values.
  int32_t num_weights;    // Number of weights in this and sub-network.
  std::string name;       // A unique name for this layer.
  int8_t data;
  Network *network = nullptr;
  type = getNetworkType(fp);
  if (!fp->DeSerialize(&data)) {
    return nullptr;
  }
  training = data == TS_ENABLED ? TS_ENABLED : TS_DISABLED;
  if (!fp->DeSerialize(&data)) {
    return nullptr;
  }
  needs_to_backprop = data != 0;
  if (!fp->DeSerialize(&network_flags)) {
    return nullptr;
  }
  if (!fp->DeSerialize(&ni)) {
    return nullptr;
  }
  if (!fp->DeSerialize(&no)) {
    return nullptr;
  }
  if (!fp->DeSerialize(&num_weights)) {
    return nullptr;
  }
  if (!fp->DeSerialize(name)) {
    return nullptr;
  }

  switch (type) {
    case NT_CONVOLVE:
      network = new Convolve(name, ni, 0, 0);
      break;
    case NT_INPUT:
      network = new Input(name, ni, no);
      break;
    case NT_LSTM:
    case NT_LSTM_SOFTMAX:
    case NT_LSTM_SOFTMAX_ENCODED:
    case NT_LSTM_SUMMARY:
      network = new LSTM(name, ni, no, no, false, type);
      break;
    case NT_MAXPOOL:
      network = new Maxpool(name, ni, 0, 0);
      break;
    // All variants of Parallel.
    case NT_PARALLEL:
    case NT_REPLICATED:
    case NT_PAR_RL_LSTM:
    case NT_PAR_UD_LSTM:
    case NT_PAR_2D_LSTM:
      network = new Parallel(name, type);
      break;
    case NT_RECONFIG:
      network = new Reconfig(name, ni, 0, 0);
      break;
    // All variants of reversed.
    case NT_XREVERSED:
    case NT_YREVERSED:
    case NT_XYTRANSPOSE:
      network = new Reversed(name, type);
      break;
    case NT_SERIES:
      network = new Series(name);
      break;
    case NT_TENSORFLOW:
<<<<<<< HEAD
#ifdef INCLUDE_TENSORFLOW
      network = new TFNetwork(name);
#else
      tprintWarn("TensorFlow not compiled in! -DINCLUDE_TENSORFLOW\n");
#endif
=======
      tprintf("Unsupported TensorFlow model\n");
>>>>>>> d7c0a05f
      break;
    // All variants of FullyConnected.
    case NT_SOFTMAX:
    case NT_SOFTMAX_NO_CTC:
    case NT_RELU:
    case NT_TANH:
    case NT_LINEAR:
    case NT_LOGISTIC:
    case NT_POSCLIP:
    case NT_SYMCLIP:
      network = new FullyConnected(name, ni, no, type);
      break;
    default:
      break;
  }
  if (network) {
    network->training_ = training;
    network->needs_to_backprop_ = needs_to_backprop;
    network->network_flags_ = network_flags;
    network->num_weights_ = num_weights;
    if (!network->DeSerialize(fp)) {
      delete network;
      network = nullptr;
    }
  }
  return network;
}

// Returns a random number in [-range, range].
TFloat Network::Random(TFloat range) {
  ASSERT_HOST(randomizer_ != nullptr);
  return randomizer_->SignedRand(range);
}

#if !GRAPHICS_DISABLED

// === Debug image display methods. ===
// Displays the image of the matrix to the forward window.
void Network::DisplayForward(const NetworkIO &matrix) {
  Image image = matrix.ToPix();
  ClearWindow(false, name_, pixGetWidth(image), pixGetHeight(image), forward_win_);
  DisplayImage(image, fmt::format("DisplayForward({})", name_), forward_win_);
  forward_win_->UpdateWindow();
}

// Displays the image of the matrix to the backward window.
void Network::DisplayBackward(const NetworkIO &matrix) {
  Image image = matrix.ToPix();
  std::string window_name = name_ + "-back";
  ClearWindow(false, window_name, pixGetWidth(image), pixGetHeight(image), backward_win_);
  DisplayImage(image, fmt::format("DisplayBackward({})", name_), backward_win_);
  backward_win_->UpdateWindow();
}

// Creates the window if needed, otherwise clears it.
void Network::ClearWindow(bool tess_coords, const char *window_name, int width, int height, ScrollViewReference &window) {
  if (!window) {
    int min_size = std::min(width, height);
    if (min_size < kMinWinSize) {
      if (min_size < 1) {
        min_size = 1;
      }
      width = width * kMinWinSize / min_size;
      height = height * kMinWinSize / min_size;
    }
    width += kXWinFrameSize;
    height += kYWinFrameSize;
    if (width > kMaxWinSize) {
      width = kMaxWinSize;
    }
    if (height > kMaxWinSize) {
      height = kMaxWinSize;
    }
    window = ScrollViewManager::MakeScrollView(TESSERACT_NULLPTR, window_name, 80, 100, width, height, width, height, tess_coords);
    tprintDebug("Created window \"{}\" of size w:{} x h:{}\n", window_name, width, height);
  } else {
    window->Clear();
  }
}

// Displays the pix in the given window. and returns the height of the pix.
// The pix is pixDestroyed.
int Network::DisplayImage(Image pix, const char *title, ScrollViewReference &window) {
  int height = pixGetHeight(pix);
  window->Draw(pix, 0, 0 /* window->TranslateYCoordinate(0) -- window::Draw() implementations perform the TranslateYCoordinate() internally */, title);
  return height;
}
#endif // !GRAPHICS_DISABLED

} // namespace tesseract.<|MERGE_RESOLUTION|>--- conflicted
+++ resolved
@@ -36,17 +36,10 @@
 #include "scrollview.h"
 #include "series.h"
 #include "statistc.h"
-<<<<<<< HEAD
-#ifdef INCLUDE_TENSORFLOW
-#  include "tfnetwork.h"
-#endif
 #include <tesseract/tprintf.h>
 
 #undef min
 #undef max
-=======
-#include "tprintf.h"
->>>>>>> d7c0a05f
 
 namespace tesseract {
 
@@ -292,15 +285,7 @@
       network = new Series(name);
       break;
     case NT_TENSORFLOW:
-<<<<<<< HEAD
-#ifdef INCLUDE_TENSORFLOW
-      network = new TFNetwork(name);
-#else
-      tprintWarn("TensorFlow not compiled in! -DINCLUDE_TENSORFLOW\n");
-#endif
-=======
-      tprintf("Unsupported TensorFlow model\n");
->>>>>>> d7c0a05f
+      tprintWarn("Unsupported TensorFlow model\n");
       break;
     // All variants of FullyConnected.
     case NT_SOFTMAX:
