--- conflicted
+++ resolved
@@ -293,51 +293,14 @@
   // Adds a messagebox to the SVWindow. This way, it can show the messages...
   void AddMessageBox();
 
-<<<<<<< HEAD
-// ...which can be added by this command.
-// This is intended as an "debug" output window.
-  void AddMessage(TS_FORMAT_STRING(const char* fmt), ...) TS_PRINTFLIKE(1, 2);
-=======
   // ...which can be added by this command.
   // This is intended as an "debug" output window.
-  void AddMessage(const char *format, ...);
->>>>>>> 87b0a4de
+  void AddMessage(TS_FORMAT_STRING(const char *fmt), ...) TS_PRINTFLIKE(1, 2);
 
   // Zoom the window to the rectangle given upper left corner and
   // lower right corner.
   void ZoomToRectangle(int x1, int y1, int x2, int y2);
 
-<<<<<<< HEAD
-// Custom messages (manipulating java code directly) can be send through this.
-// Send a message to the server and attach the Id of the corresponding window.
-// Note: This should only be called if you are know what you are doing, since
-// you are fiddling with the Java objects on the server directly. Calling
-// this just for fun will likely break your application!
-// It is public so you can actually take use of the LUA functionalities, but
-// be careful!
-  void SendMsg(TS_FORMAT_STRING(const char* fmt), ...) TS_PRINTFLIKE(1, 2);
-
-// Custom messages (manipulating java code directly) can be send through this.
-// Send a message to the server without adding the
-// window id. Used for global events like Exit().
-// Note: This should only be called if you are know what you are doing, since
-// you are fiddling with the Java objects on the server directly. Calling
-// this just for fun will likely break your application!
-// It is public so you can actually take use of the LUA functionalities, but
-// be careful!
-  static void SendRawMessage(const char* msg);
-
-/*******************************************************************************
-* Add new menu entries to parent. If parent is "", the entry gets added to the
-* main menubar (toplevel).
-*******************************************************************************/
-// This adds a new submenu to the menubar.
-  void MenuItem(const char* parent, const char* name);
-
-// This adds a new (normal) menu entry with an associated eventID, which should
-// be unique among menubar eventIDs.
-  void MenuItem(const char* parent, const char* name, int cmdEvent);
-=======
   // Custom messages (manipulating java code directly) can be send through this.
   // Send a message to the server and attach the Id of the corresponding window.
   // Note: This should only be called if you are know what you are doing, since
@@ -345,7 +308,7 @@
   // this just for fun will likely break your application!
   // It is public so you can actually take use of the LUA functionalities, but
   // be careful!
-  void SendMsg(const char *msg, ...);
+  void SendMsg(TS_FORMAT_STRING(const char *fmt), ...) TS_PRINTFLIKE(1, 2);
 
   // Custom messages (manipulating java code directly) can be send through this.
   // Send a message to the server without adding the
@@ -367,7 +330,6 @@
   // This adds a new (normal) menu entry with an associated eventID, which
   // should be unique among menubar eventIDs.
   void MenuItem(const char *parent, const char *name, int cmdEvent);
->>>>>>> 87b0a4de
 
   // This adds a new checkbox entry, which might initially be flagged.
   void MenuItem(const char *parent, const char *name, int cmdEvent, bool flagged);
