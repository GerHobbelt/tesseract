--- conflicted
+++ resolved
@@ -299,12 +299,8 @@
 
   // ...which can be added by this command.
   // This is intended as an "debug" output window.
-<<<<<<< HEAD
-  void AddMessage(TS_FORMAT_STRING(const char *fmt), ...) TS_PRINTFLIKE(1, 2) __attribute__((format(printf, 2, 3)));
-=======
   void AddMessage(const char *message);
-  void AddMessageF(const char *format, ...) __attribute__((format(printf, 2, 3)));
->>>>>>> 62bfbf5a
+  void AddMessageF(TS_FORMAT_STRING(const char *fmt), ...) TS_PRINTFLIKE(1, 2) __attribute__((format(printf, 2, 3)));
 
   // Zoom the window to the rectangle given upper left corner and
   // lower right corner.
