--- conflicted
+++ resolved
@@ -131,11 +131,7 @@
 }
 
 SVSemaphore::~SVSemaphore() {
-<<<<<<< HEAD
-#if defined(WIN32) || defined(_WIN32) || defined(_WIN64)
-=======
-#  ifdef _WIN32
->>>>>>> 66dc90bc
+#  if defined(WIN32) || defined(_WIN32) || defined(_WIN64)
   CloseHandle(semaphore_);
 #  elif defined(__APPLE__)
   sem_close(semaphore_);
@@ -253,14 +249,9 @@
   // exceptions in piccolo. Ideally piccolo would be debugged to make
   // this unnecessary.
   // Also the path has to be separated by ; on windows and : otherwise.
-<<<<<<< HEAD
-#  if defined(WIN32) || defined(_WIN32) || defined(_WIN64)
-  const char cmd_template[] = "-Djava.library.path=\"%s\" -jar \"%s/ScrollView.jar\"";
-=======
-#  ifdef _WIN32
+#  if defined(WIN32) || defined(_WIN32) || defined(_WIN64)
   const char cmd_template[] =
       "-Djava.library.path=\"%s\" -jar \"%s/ScrollView.jar\"";
->>>>>>> 66dc90bc
 
 #  else
   const char cmd_template[] =
@@ -299,15 +290,9 @@
 #  endif // _WIN32
 
   if (getaddrinfo(hostname, port_string.c_str(), nullptr, &addr_info) != 0) {
-<<<<<<< HEAD
-    std::cerr << "Error resolving name for ScrollView host " << std::string(hostname) << ":" << port
-              << std::endl;
-#  if defined(WIN32) || defined(_WIN32) || defined(_WIN64)
-=======
     std::cerr << "Error resolving name for ScrollView host "
               << std::string(hostname) << ":" << port << std::endl;
-#  ifdef _WIN32
->>>>>>> 66dc90bc
+#  if defined(WIN32) || defined(_WIN32) || defined(_WIN64)
     WSACleanup();
 #  endif // _WIN32
   }
