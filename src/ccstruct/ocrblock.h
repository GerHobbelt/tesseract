--- conflicted
+++ resolved
@@ -39,17 +39,10 @@
         bool prop,        ///< proportional
         int16_t kern,     ///< kerning
         int16_t space,    ///< spacing
-<<<<<<< HEAD
-        int32_t xmin,     ///< bottom left
-        int32_t ymin,
-        int32_t xmax, ///< top right
-        int32_t ymax);
-=======
         TDimension xmin,  ///< bottom left
         TDimension ymin,
         TDimension xmax,  ///< top right
         TDimension ymax);
->>>>>>> e829fe31
 
   ~BLOCK() = default;
 
