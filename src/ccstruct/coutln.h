--- conflicted
+++ resolved
@@ -73,14 +73,9 @@
 
 class C_OUTLINE; // forward declaration
 
-<<<<<<< HEAD
 ELISTIZEH(C_OUTLINE);
 
-class C_OUTLINE : public ELIST_LINK {
-=======
-ELISTIZEH(C_OUTLINE)
 class C_OUTLINE : public ELIST<C_OUTLINE>::LINK {
->>>>>>> 66cf74f2
 public:
   C_OUTLINE() {
     stepcount = 0;
