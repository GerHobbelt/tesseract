/**********************************************************************
 * File:        ocrblock.cpp  (Formerly block.c)
 * Description: BLOCK member functions and iterator functions.
 * Author:      Ray Smith
 *
 * (C) Copyright 1991, Hewlett-Packard Ltd.
 ** Licensed under the Apache License, Version 2.0 (the "License");
 ** you may not use this file except in compliance with the License.
 ** You may obtain a copy of the License at
 ** http://www.apache.org/licenses/LICENSE-2.0
 ** Unless required by applicable law or agreed to in writing, software
 ** distributed under the License is distributed on an "AS IS" BASIS,
 ** WITHOUT WARRANTIES OR CONDITIONS OF ANY KIND, either express or implied.
 ** See the License for the specific language governing permissions and
 ** limitations under the License.
 *
 **********************************************************************/

#include <tesseract/preparation.h> // compiler config, etc.

#include "ocrblock.h"

#include "stepblob.h"
#include <tesseract/tprintf.h>

#include <cstdlib>
#include <memory> // std::unique_ptr

namespace tesseract {

/**
 * BLOCK::BLOCK
 *
 * Constructor for a simple rectangular block.
 */
BLOCK::BLOCK(const char *name, ///< filename
             bool prop,        ///< proportional
             int16_t kern,     ///< kerning
             int16_t space,    ///< spacing
             TDimension xmin,  ///< bottom left
             TDimension ymin,
             TDimension xmax,  ///< top right
             TDimension ymax)
    : pdblk(xmin, ymin, xmax, ymax)
    , filename(name)
    , re_rotation_(1.0f, 0.0f)
    , classify_rotation_(1.0f, 0.0f)
    , skew_(1.0f, 0.0f) {
  ICOORDELT_IT left_it = &pdblk.leftside;
  ICOORDELT_IT right_it = &pdblk.rightside;

  proportional = prop;
  kerning = kern;
  spacing = space;
  font_class = -1; // not assigned
  cell_over_xheight_ = 2.0f;
  pdblk.hand_poly = nullptr;
  left_it.set_to_list(&pdblk.leftside);
  right_it.set_to_list(&pdblk.rightside);
  // make default box
  left_it.add_to_end(new ICOORDELT(xmin, ymin));
  left_it.add_to_end(new ICOORDELT(xmin, ymax));
  right_it.add_to_end(new ICOORDELT(xmax, ymin));
  right_it.add_to_end(new ICOORDELT(xmax, ymax));
}

/**
 * decreasing_top_order
 *
 * Sort Comparator: Return <0 if row1 top < row2 top
 */

static int decreasing_top_order(const ROW *row1, const ROW *row2) {
  return row2->bounding_box().top() -
         row1->bounding_box().top();
}

/**
 * BLOCK::rotate
 *
 * Rotate the polygon by the given rotation and recompute the bounding_box.
 */
void BLOCK::rotate(const FCOORD &rotation) {
  pdblk.poly_block()->rotate(rotation);
  pdblk.box = *pdblk.poly_block()->bounding_box();
}

// Returns the bounding box including the desired combination of upper and
// lower noise/diacritic elements.
TBOX BLOCK::restricted_bounding_box(bool upper_dots, bool lower_dots) const {
  TBOX box;
  // This is a read-only iteration of the rows in the block.
  ROW_IT it(const_cast<ROW_LIST *>(&rows));
  for (it.mark_cycle_pt(); !it.cycled_list(); it.forward()) {
    box += it.data()->restricted_bounding_box(upper_dots, lower_dots);
  }
  return box;
}

/**
 * BLOCK::reflect_polygon_in_y_axis
 *
 * Reflects the polygon in the y-axis and recompute the bounding_box.
 * Does nothing to any contained rows/words/blobs etc.
 */
void BLOCK::reflect_polygon_in_y_axis() {
  pdblk.poly_block()->reflect_in_y_axis();
  pdblk.box = *pdblk.poly_block()->bounding_box();
}

/**
 * BLOCK::sort_rows
 *
 * Order rows so that they are in order of decreasing Y coordinate
 */

void BLOCK::sort_rows() { // order on "top"
  ROW_IT row_it(&rows);

  row_it.sort(decreasing_top_order);
}

/**
 * BLOCK::compress
 *
 * Delete space between the rows. (And maybe one day, compress the rows)
 * Fill space of block from top down, left aligning rows.
 */

void BLOCK::compress() { // squash it up
#define ROW_SPACING 5

  ROW_IT row_it(&rows);
  ROW *row;
  ICOORD row_spacing(0, ROW_SPACING);

  ICOORDELT_IT icoordelt_it;

  sort_rows();

  pdblk.box = TBOX(pdblk.box.topleft(), pdblk.box.topleft());
  pdblk.box.move_bottom_edge(ROW_SPACING);
  for (row_it.mark_cycle_pt(); !row_it.cycled_list(); row_it.forward()) {
    row = row_it.data();
    row->move(pdblk.box.botleft() - row_spacing - row->bounding_box().topleft());
    pdblk.box += row->bounding_box();
  }

  pdblk.leftside.clear();
  icoordelt_it.set_to_list(&pdblk.leftside);
  icoordelt_it.add_to_end(new ICOORDELT(pdblk.box.left(), pdblk.box.bottom()));
  icoordelt_it.add_to_end(new ICOORDELT(pdblk.box.left(), pdblk.box.top()));
  pdblk.rightside.clear();
  icoordelt_it.set_to_list(&pdblk.rightside);
  icoordelt_it.add_to_end(new ICOORDELT(pdblk.box.right(), pdblk.box.bottom()));
  icoordelt_it.add_to_end(new ICOORDELT(pdblk.box.right(), pdblk.box.top()));
}

/**
 * BLOCK::check_pitch
 *
 * Check whether the block is fixed or prop, set the flag, and set
 * the pitch if it is fixed.
 */

void BLOCK::check_pitch() { // check prop
  tprintDebug("Missing FFT fixed pitch stuff!\n");
  pitch = -1;
}

/**
 * BLOCK::compress
 *
 * Compress and move in a single operation.
 */

void BLOCK::compress( // squash it up
    const ICOORD vec  // and move
) {
  pdblk.box.move(vec);
  compress();
}

/**
 * BLOCK::print
 *
 * Print the info on a block
 */

void BLOCK::print( // print list of sides
    FILE *,        ///< file to print on
    bool dump      ///< print full detail
) {
  TPrintGroupLinesTillEndOfScope push;
  ICOORDELT_IT it = &pdblk.leftside; // iterator

  pdblk.box.print();
  tprintDebug("Proportional= {}\n", proportional ? "TRUE" : "FALSE");
  tprintDebug("Kerning= {}\n", kerning);
  tprintDebug("Spacing= {}\n", spacing);
  tprintDebug("Fixed_pitch={}\n", pitch);
  tprintDebug("Filename= {}\n", filename);

  if (dump) {
    tprintDebug("Left side coords are:\n");
    for (it.mark_cycle_pt(); !it.cycled_list(); it.forward()) {
      tprintDebug("({},{}) ", it.data()->x(), it.data()->y());
    }
    tprintDebug("\n");
    tprintDebug("Right side coords are:\n");
    it.set_to_list(&pdblk.rightside);
    for (it.mark_cycle_pt(); !it.cycled_list(); it.forward()) {
      tprintDebug("({},{}) ", it.data()->x(), it.data()->y());
    }
    tprintDebug("\n");
  }
}

/**
 * BLOCK::operator=
 *
 * Assignment - duplicate the block structure, but with an EMPTY row list.
 */
BLOCK &BLOCK::operator=( // assignment
    const BLOCK &source  // from this
) {
<<<<<<< HEAD
  if (this != &source) {
    this->ELIST_LINK::operator=(source);
    pdblk = source.pdblk;
    proportional = source.proportional;
    kerning = source.kerning;
    spacing = source.spacing;
    filename = source.filename; // STRINGs assign ok
    if (!rows.empty()) {
      rows.clear();
    }
    re_rotation_ = source.re_rotation_;
    classify_rotation_ = source.classify_rotation_;
    skew_ = source.skew_;
=======
  this->ELIST<BLOCK>::LINK::operator=(source);
  pdblk = source.pdblk;
  proportional = source.proportional;
  kerning = source.kerning;
  spacing = source.spacing;
  filename = source.filename; // STRINGs assign ok
  if (!rows.empty()) {
    rows.clear();
>>>>>>> 66cf74f2
  }
  return *this;
}

/**
 * BLOCK::BLOCK(const BLOCK &src) copy constructor
 *
 * duplicate the block structure, but with an EMPTY row list.
 */
BLOCK::BLOCK(const BLOCK &source) {
  // same implementation as assignment operator.
  if (this != &source) {
    this->ELIST_LINK::operator=(source);
    pdblk = source.pdblk;
    proportional = source.proportional;
    kerning = source.kerning;
    spacing = source.spacing;
    filename = source.filename; // STRINGs assign ok
    if (!rows.empty()) {
      rows.clear();
    }
    re_rotation_ = source.re_rotation_;
    classify_rotation_ = source.classify_rotation_;
    skew_ = source.skew_;
  }
}

// This function is for finding the approximate (horizontal) distance from
// the x-coordinate of the left edge of a symbol to the left edge of the
// text block which contains it.  We are passed:
//   segments - output of PB_LINE_IT::get_line() which contains x-coordinate
//       intervals for the scan line going through the symbol's y-coordinate.
//       Each element of segments is of the form (x()=start_x, y()=length).
//   x - the x coordinate of the symbol we're interested in.
//   margin - return value, the distance from x,y to the left margin of the
//       block containing it.
// If all segments were to the right of x, we return false and 0.
static bool LeftMargin(ICOORDELT_LIST *segments, int x, int *margin) {
  bool found = false;
  *margin = 0;
  if (segments->empty()) {
    return found;
  }
  ICOORDELT_IT seg_it(segments);
  for (seg_it.mark_cycle_pt(); !seg_it.cycled_list(); seg_it.forward()) {
    int cur_margin = x - seg_it.data()->x();
    if (cur_margin >= 0) {
      if (!found) {
        *margin = cur_margin;
      } else if (cur_margin < *margin) {
        *margin = cur_margin;
      }
      found = true;
    }
  }
  return found;
}

// This function is for finding the approximate (horizontal) distance from
// the x-coordinate of the right edge of a symbol to the right edge of the
// text block which contains it.  We are passed:
//   segments - output of PB_LINE_IT::get_line() which contains x-coordinate
//       intervals for the scan line going through the symbol's y-coordinate.
//       Each element of segments is of the form (x()=start_x, y()=length).
//   x - the x coordinate of the symbol we're interested in.
//   margin - return value, the distance from x,y to the right margin of the
//       block containing it.
// If all segments were to the left of x, we return false and 0.
static bool RightMargin(ICOORDELT_LIST *segments, int x, int *margin) {
  bool found = false;
  *margin = 0;
  if (segments->empty()) {
    return found;
  }
  ICOORDELT_IT seg_it(segments);
  for (seg_it.mark_cycle_pt(); !seg_it.cycled_list(); seg_it.forward()) {
    int cur_margin = seg_it.data()->x() + seg_it.data()->y() - x;
    if (cur_margin >= 0) {
      if (!found) {
        *margin = cur_margin;
      } else if (cur_margin < *margin) {
        *margin = cur_margin;
      }
      found = true;
    }
  }
  return found;
}

// Compute the distance from the left and right ends of each row to the
// left and right edges of the block's polyblock.  Illustration:
//  ____________________________   _______________________
//  |  Howdy neighbor!         |  |rectangular blocks look|
//  |  This text is  written to|  |more like stacked pizza|
//  |illustrate how useful poly-  |boxes.                 |
//  |blobs  are   in -----------  ------   The    polyblob|
//  |dealing    with|     _________     |for a BLOCK  rec-|
//  |harder   layout|   /===========\   |ords the possibly|
//  |issues.        |    |  _    _  |   |skewed    pseudo-|
//  |  You  see this|    | |_| \|_| |   |rectangular      |
//  |text is  flowed|    |      }   |   |boundary     that|
//  |around  a  mid-|     \   ____  |   |forms the  ideal-|
//  |column portrait._____ \       /  __|ized  text margin|
//  |  Polyblobs     exist| \    /   |from which we should|
//  |to account for insets|  |   |   |measure    paragraph|
//  |which make  otherwise|  -----   |indentation.        |
//  -----------------------          ----------------------
//
// If we identify a drop-cap, we measure the left margin for the lines
// below the first line relative to one space past the drop cap.  The
// first line's margin and those past the drop cap area are measured
// relative to the enclosing polyblock.
//
// TODO(rays): Before this will work well, we'll need to adjust the
//             polyblob tighter around the text near images, as in:
//             UNLV_AUTO:mag.3G0  page 2
//             UNLV_AUTO:mag.3G4  page 16
void BLOCK::compute_row_margins() {
  if (row_list()->empty() || row_list()->singleton()) {
    return;
  }

  // If Layout analysis was not called, default to this.
  POLY_BLOCK rect_block(pdblk.bounding_box(), PT_FLOWING_TEXT);
  POLY_BLOCK *pblock = &rect_block;
  if (pdblk.poly_block() != nullptr) {
    pblock = pdblk.poly_block();
  }

  // Step One: Determine if there is a drop-cap.
  //           TODO(eger): Fix up drop cap code for RTL languages.
  ROW_IT r_it(row_list());
  ROW *first_row = r_it.data();
  ROW *second_row = r_it.data_relative(1);

  // initialize the bottom of a fictitious drop cap far above the first line.
  int drop_cap_bottom = first_row->bounding_box().top() + first_row->bounding_box().height();
  int drop_cap_right = first_row->bounding_box().left();
  int mid_second_line = second_row->bounding_box().top() - second_row->bounding_box().height() / 2;
  WERD_IT werd_it(r_it.data()->word_list()); // words of line one
  if (!werd_it.empty()) {
    C_BLOB_IT cblob_it(werd_it.data()->cblob_list());
    for (cblob_it.mark_cycle_pt(); !cblob_it.cycled_list(); cblob_it.forward()) {
      TBOX bbox = cblob_it.data()->bounding_box();
      if (bbox.bottom() <= mid_second_line) {
        // we found a real drop cap
        first_row->set_has_drop_cap(true);
        if (drop_cap_bottom > bbox.bottom()) {
          drop_cap_bottom = bbox.bottom();
        }
        if (drop_cap_right < bbox.right()) {
          drop_cap_right = bbox.right();
        }
      }
    }
  }

  // Step Two: Calculate the margin from the text of each row to the block
  //           (or drop-cap) boundaries.
  PB_LINE_IT lines(pblock);
  r_it.set_to_list(row_list());
  for (r_it.mark_cycle_pt(); !r_it.cycled_list(); r_it.forward()) {
    ROW *row = r_it.data();
    TBOX row_box = row->bounding_box();
    int left_y = row->base_line(row_box.left()) + row->x_height();
    int left_margin;
    const std::unique_ptr</*non-const*/ ICOORDELT_LIST> segments_left(lines.get_line(left_y));
    LeftMargin(segments_left.get(), row_box.left(), &left_margin);

    if (row_box.top() >= drop_cap_bottom) {
      int drop_cap_distance = row_box.left() - row->space() - drop_cap_right;
      if (drop_cap_distance < 0) {
        drop_cap_distance = 0;
      }
      if (drop_cap_distance < left_margin) {
        left_margin = drop_cap_distance;
      }
    }

    int right_y = row->base_line(row_box.right()) + row->x_height();
    int right_margin;
    const std::unique_ptr</*non-const*/ ICOORDELT_LIST> segments_right(lines.get_line(right_y));
    RightMargin(segments_right.get(), row_box.right(), &right_margin);
    row->set_lmargin(left_margin);
    row->set_rmargin(right_margin);
  }
}

/**********************************************************************
 * PrintSegmentationStats
 *
 * Prints segmentation stats for the given block list.
 **********************************************************************/

void PrintSegmentationStats(BLOCK_LIST *block_list) {
  int num_blocks = 0;
  int num_rows = 0;
  int num_words = 0;
  int num_blobs = 0;
  BLOCK_IT block_it(block_list);
  for (block_it.mark_cycle_pt(); !block_it.cycled_list(); block_it.forward()) {
    BLOCK *block = block_it.data();
    ++num_blocks;
    ROW_IT row_it(block->row_list());
    for (row_it.mark_cycle_pt(); !row_it.cycled_list(); row_it.forward()) {
      ++num_rows;
      ROW *row = row_it.data();
      // Iterate over all werds in the row.
      WERD_IT werd_it(row->word_list());
      for (werd_it.mark_cycle_pt(); !werd_it.cycled_list(); werd_it.forward()) {
        WERD *werd = werd_it.data();
        ++num_words;
        num_blobs += werd->cblob_list()->length();
      }
    }
  }
  tprintDebug("Block list stats:\nBlocks = {}\nRows = {}\nWords = {}\nBlobs = {}\n", num_blocks,
          num_rows, num_words, num_blobs);
}

/**********************************************************************
 * ExtractBlobsFromSegmentation
 *
 * Extracts blobs from the given block list and adds them to the output list.
 * The block list must have been created by performing a page segmentation.
 **********************************************************************/

void ExtractBlobsFromSegmentation(BLOCK_LIST *blocks, C_BLOB_LIST *output_blob_list) {
  C_BLOB_IT return_list_it(output_blob_list);
  BLOCK_IT block_it(blocks);
  for (block_it.mark_cycle_pt(); !block_it.cycled_list(); block_it.forward()) {
    BLOCK *block = block_it.data();
    ROW_IT row_it(block->row_list());
    for (row_it.mark_cycle_pt(); !row_it.cycled_list(); row_it.forward()) {
      ROW *row = row_it.data();
      // Iterate over all werds in the row.
      WERD_IT werd_it(row->word_list());
      for (werd_it.mark_cycle_pt(); !werd_it.cycled_list(); werd_it.forward()) {
        WERD *werd = werd_it.data();
        return_list_it.move_to_last();
        return_list_it.add_list_after(werd->cblob_list());
        return_list_it.move_to_last();
        return_list_it.add_list_after(werd->rej_cblob_list());
      }
    }
  }
}

/**********************************************************************
 * RefreshWordBlobsFromNewBlobs()
 *
 * Refreshes the words in the block_list by using blobs in the
 * new_blobs list.
 * Block list must have word segmentation in it.
 * It consumes the blobs provided in the new_blobs list. The blobs leftover in
 * the new_blobs list after the call weren't matched to any blobs of the words
 * in block list.
 * The output not_found_blobs is a list of blobs from the original segmentation
 * in the block_list for which no corresponding new blobs were found.
 **********************************************************************/

void RefreshWordBlobsFromNewBlobs(BLOCK_LIST *block_list, C_BLOB_LIST *new_blobs,
                                  C_BLOB_LIST *not_found_blobs) {
  // Now iterate over all the blobs in the segmentation_block_list_, and just
  // replace the corresponding c-blobs inside the werds.
  BLOCK_IT block_it(block_list);
  for (block_it.mark_cycle_pt(); !block_it.cycled_list(); block_it.forward()) {
    BLOCK *block = block_it.data();
    if (block->pdblk.poly_block() != nullptr && !block->pdblk.poly_block()->IsText()) {
      continue; // Don't touch non-text blocks.
    }
    // Iterate over all rows in the block.
    ROW_IT row_it(block->row_list());
    for (row_it.mark_cycle_pt(); !row_it.cycled_list(); row_it.forward()) {
      ROW *row = row_it.data();
      // Iterate over all werds in the row.
      WERD_IT werd_it(row->word_list());
      WERD_LIST new_words;
      WERD_IT new_words_it(&new_words);
      for (werd_it.mark_cycle_pt(); !werd_it.cycled_list(); werd_it.forward()) {
        WERD *werd = werd_it.extract();
        WERD *new_werd = werd->ConstructWerdWithNewBlobs(new_blobs, not_found_blobs);
        if (new_werd) {
          // Insert this new werd into the actual row's werd-list. Remove the
          // existing one.
          new_words_it.add_after_then_move(new_werd);
          delete werd;
        } else {
          // Reinsert the older word back, for lack of better options.
          // This is critical since dropping the words messes up segmentation:
          // eg. 1st word in the row might otherwise have W_FUZZY_NON turned on.
          new_words_it.add_after_then_move(werd);
        }
      }
      // Get rid of the old word list & replace it with the new one.
      row->word_list()->clear();
      werd_it.move_to_first();
      werd_it.add_list_after(&new_words);
    }
  }
}

} // namespace tesseract<|MERGE_RESOLUTION|>--- conflicted
+++ resolved
@@ -224,9 +224,8 @@
 BLOCK &BLOCK::operator=( // assignment
     const BLOCK &source  // from this
 ) {
-<<<<<<< HEAD
   if (this != &source) {
-    this->ELIST_LINK::operator=(source);
+  this->ELIST<BLOCK>::LINK::operator=(source);
     pdblk = source.pdblk;
     proportional = source.proportional;
     kerning = source.kerning;
@@ -238,16 +237,6 @@
     re_rotation_ = source.re_rotation_;
     classify_rotation_ = source.classify_rotation_;
     skew_ = source.skew_;
-=======
-  this->ELIST<BLOCK>::LINK::operator=(source);
-  pdblk = source.pdblk;
-  proportional = source.proportional;
-  kerning = source.kerning;
-  spacing = source.spacing;
-  filename = source.filename; // STRINGs assign ok
-  if (!rows.empty()) {
-    rows.clear();
->>>>>>> 66cf74f2
   }
   return *this;
 }
