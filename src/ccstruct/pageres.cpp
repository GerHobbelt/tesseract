--- conflicted
+++ resolved
@@ -40,11 +40,7 @@
 #include "polyblk.h"  // for POLY_BLOCK
 #include "seam.h"     // for SEAM, start_seam_list
 #include "stepblob.h" // for C_BLOB_IT, C_BLOB, C_BLOB_LIST
-<<<<<<< HEAD
 #include <tesseract/tprintf.h>  // for tprintf
-=======
-#include <tesseract/tprintf.h> // for tprintf
->>>>>>> 5d517541
 
 #include <cstdint> // for INT32_MAX
 #include <cstring> // for strlen
