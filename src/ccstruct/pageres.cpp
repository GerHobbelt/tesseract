--- conflicted
+++ resolved
@@ -1575,10 +1575,9 @@
         break;
       }
     }
-<<<<<<< HEAD
-    ASSERT_HOST(!w_it.cycled_list()); //-- #4148 fix
-    delete w_it.extract();
-=======
+	
+	//-- #4148 fix(?)
+	//
     // previous code asserted that the check in the previous loop would always
     // be entered, and thus this loop would always be broken. It makes sense to
     // only delete the iterator point if the loop didn't finish naturally, so
@@ -1591,7 +1590,6 @@
     if (!w_it.cycled_list()) {
       delete w_it.extract();
     }
->>>>>>> be419eb0
   }
   // Remove the WERD_RES for the new_word.
   // Remove the WORD_RES from the ROW_RES.
