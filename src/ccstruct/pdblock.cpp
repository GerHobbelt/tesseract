--- conflicted
+++ resolved
@@ -42,17 +42,10 @@
  * Constructor for a simple rectangular block.
  **********************************************************************/
 PDBLK::PDBLK(                   // rectangular block
-<<<<<<< HEAD
-    int32_t xmin,               // bottom left
-    int32_t ymin,
-    int32_t xmax,               // top right
-    int32_t ymax)
-=======
     TDimension xmin,            // bottom left
     TDimension ymin,
     TDimension xmax,            // top right
     TDimension ymax)
->>>>>>> e829fe31
     : box(ICOORD(xmin, ymin), ICOORD(xmax, ymax)) {
   // boundaries
   ICOORDELT_IT left_it = &leftside;
@@ -357,15 +350,9 @@
  * Get the the start and width of a line in the block.
  **********************************************************************/
 
-<<<<<<< HEAD
-int32_t BLOCK_LINE_IT::get_line( // get a line
-    int32_t y,                   // line to get
-    int32_t &xext                // output extent
-=======
 TDimension BLOCK_LINE_IT::get_line( // get a line
     TDimension y,                   // line to get
     TDimension &xext                // output extent
->>>>>>> e829fe31
 ) {
   ICOORD bleft;  // bounding box
   ICOORD tright; // of block & rect
