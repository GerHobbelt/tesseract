/**********************************************************************
 * File:        rect.cpp  (Formerly box.c)
 * Description: Bounding box class definition.
 * Author:      Phil Cheatle
 *
 * (C) Copyright 1991, Hewlett-Packard Ltd.
 ** Licensed under the Apache License, Version 2.0 (the "License");
 ** you may not use this file except in compliance with the License.
 ** You may obtain a copy of the License at
 ** http://www.apache.org/licenses/LICENSE-2.0
 ** Unless required by applicable law or agreed to in writing, software
 ** distributed under the License is distributed on an "AS IS" BASIS,
 ** WITHOUT WARRANTIES OR CONDITIONS OF ANY KIND, either express or implied.
 ** See the License for the specific language governing permissions and
 ** limitations under the License.
 *
 **********************************************************************/

// Include automatically generated configuration file if running autoconf.
#ifdef HAVE_CONFIG_H
#  include "config_auto.h"
#endif

#include "rect.h"

#include "serialis.h" // for TFile

namespace tesseract {

/**********************************************************************
 * TBOX::TBOX()  Constructor from 2 ICOORDS
 *
 **********************************************************************/

TBOX::TBOX(           // constructor
    const ICOORD pt1, // one corner
    const ICOORD pt2  // the other corner
) {
  if (pt1.x() <= pt2.x()) {
    if (pt1.y() <= pt2.y()) {
      bot_left = pt1;
      top_right = pt2;
    } else {
      bot_left = ICOORD(pt1.x(), pt2.y());
      top_right = ICOORD(pt2.x(), pt1.y());
    }
  } else {
    if (pt1.y() <= pt2.y()) {
      bot_left = ICOORD(pt2.x(), pt1.y());
      top_right = ICOORD(pt1.x(), pt2.y());
    } else {
      bot_left = pt2;
      top_right = pt1;
    }
  }
}

bool TBOX::DeSerialize(TFile *f) {
  return bot_left.DeSerialize(f) && top_right.DeSerialize(f);
}

bool TBOX::Serialize(TFile *f) const {
  return bot_left.Serialize(f) && top_right.Serialize(f);
}

// rotate_large constructs the containing bounding box of all 4
// corners after rotating them. It therefore guarantees that all
// original content is contained within, but also slightly enlarges the box.
void TBOX::rotate_large(const FCOORD &vec) {
  ICOORD top_left(bot_left.x(), top_right.y());
  ICOORD bottom_right(top_right.x(), bot_left.y());
  top_left.rotate(vec);
  bottom_right.rotate(vec);
  rotate(vec);
  TBOX box2(top_left, bottom_right);
  *this += box2;
}

/**********************************************************************
 * TBOX::intersection()  Build the largest box contained in both boxes
 *
 **********************************************************************/

TBOX TBOX::intersection( // shared area box
    const TBOX &box) const {
<<<<<<< HEAD
  int32_t left;
  int32_t bottom;
  int32_t right;
  int32_t top;
=======
  TDimension left;
  TDimension bottom;
  TDimension right;
  TDimension top;
>>>>>>> e829fe31
  if (overlap(box)) {
    if (box.bot_left.x() > bot_left.x()) {
      left = box.bot_left.x();
    } else {
      left = bot_left.x();
    }

    if (box.top_right.x() < top_right.x()) {
      right = box.top_right.x();
    } else {
      right = top_right.x();
    }

    if (box.bot_left.y() > bot_left.y()) {
      bottom = box.bot_left.y();
    } else {
      bottom = bot_left.y();
    }

    if (box.top_right.y() < top_right.y()) {
      top = box.top_right.y();
    } else {
      top = top_right.y();
    }
  } else {
    left = INT16_MAX;
    bottom = INT16_MAX;
    top = -INT16_MAX;
    right = -INT16_MAX;
  }
  return TBOX(left, bottom, right, top);
}

/**********************************************************************
 * TBOX::bounding_union()  Build the smallest box containing both boxes
 *
 **********************************************************************/

TBOX TBOX::bounding_union( // box enclosing both
    const TBOX &box) const {
  ICOORD bl; // bottom left
  ICOORD tr; // top right

  if (box.bot_left.x() < bot_left.x()) {
    bl.set_x(box.bot_left.x());
  } else {
    bl.set_x(bot_left.x());
  }

  if (box.top_right.x() > top_right.x()) {
    tr.set_x(box.top_right.x());
  } else {
    tr.set_x(top_right.x());
  }

  if (box.bot_left.y() < bot_left.y()) {
    bl.set_y(box.bot_left.y());
  } else {
    bl.set_y(bot_left.y());
  }

  if (box.top_right.y() > top_right.y()) {
    tr.set_y(box.top_right.y());
  } else {
    tr.set_y(top_right.y());
  }
  return TBOX(bl, tr);
}

/**********************************************************************
 * TBOX::plot()  Paint a box using specified settings
 *
 **********************************************************************/

#ifndef GRAPHICS_DISABLED
void TBOX::plot(                    // paint box
    ScrollView *fd,                 // where to paint
    ScrollView::Color fill_colour,  // colour for inside
    ScrollView::Color border_colour // colour for border
    ) const {
  fd->Brush(fill_colour);
  fd->Pen(border_colour);
  plot(fd);
}
#endif

// Appends the bounding box as (%d,%d)->(%d,%d) to a string.
void TBOX::print_to_str(std::string &str) const {
  // "(%d,%d)->(%d,%d)", left(), bottom(), right(), top()
  str += "(" + std::to_string(left());
  str += "," + std::to_string(bottom());
  str += ")->(" + std::to_string(right());
  str += "," + std::to_string(top());
  str += ')';
}

// Writes to the given file. Returns false in case of error.
bool TBOX::Serialize(FILE *fp) const {
  if (!bot_left.Serialize(fp)) {
    return false;
  }
  if (!top_right.Serialize(fp)) {
    return false;
  }
  return true;
}
// Reads from the given file. Returns false in case of error.
// If swap is true, assumes a big/little-endian swap is needed.
bool TBOX::DeSerialize(bool swap, FILE *fp) {
  if (!bot_left.DeSerialize(swap, fp)) {
    return false;
  }
  if (!top_right.DeSerialize(swap, fp)) {
    return false;
  }
  return true;
}

/**********************************************************************
 * operator+=
 *
 * Extend one box to include the other  (In place union)
 **********************************************************************/

TBOX &operator+=( // bounding bounding bx
    TBOX &op1,    // operands
    const TBOX &op2) {
  if (op2.bot_left.x() < op1.bot_left.x()) {
    op1.bot_left.set_x(op2.bot_left.x());
  }

  if (op2.top_right.x() > op1.top_right.x()) {
    op1.top_right.set_x(op2.top_right.x());
  }

  if (op2.bot_left.y() < op1.bot_left.y()) {
    op1.bot_left.set_y(op2.bot_left.y());
  }

  if (op2.top_right.y() > op1.top_right.y()) {
    op1.top_right.set_y(op2.top_right.y());
  }

  return op1;
}

/**********************************************************************
 * operator&=
 *
 * Reduce one box to intersection with the other  (In place intersection)
 **********************************************************************/

TBOX &operator&=(TBOX &op1, const TBOX &op2) {
  if (op1.overlap(op2)) {
    if (op2.bot_left.x() > op1.bot_left.x()) {
      op1.bot_left.set_x(op2.bot_left.x());
    }

    if (op2.top_right.x() < op1.top_right.x()) {
      op1.top_right.set_x(op2.top_right.x());
    }

    if (op2.bot_left.y() > op1.bot_left.y()) {
      op1.bot_left.set_y(op2.bot_left.y());
    }

    if (op2.top_right.y() < op1.top_right.y()) {
      op1.top_right.set_y(op2.top_right.y());
    }
  } else {
    op1.bot_left.set_x(INT16_MAX);
    op1.bot_left.set_y(INT16_MAX);
    op1.top_right.set_x(-INT16_MAX);
    op1.top_right.set_y(-INT16_MAX);
  }
  return op1;
}

bool TBOX::x_almost_equal(const TBOX &box, int tolerance) const {
  return (abs(left() - box.left()) <= tolerance && abs(right() - box.right()) <= tolerance);
}

bool TBOX::almost_equal(const TBOX &box, int tolerance) const {
  return (abs(left() - box.left()) <= tolerance && abs(right() - box.right()) <= tolerance &&
          abs(top() - box.top()) <= tolerance && abs(bottom() - box.bottom()) <= tolerance);
}

} // namespace tesseract<|MERGE_RESOLUTION|>--- conflicted
+++ resolved
@@ -83,17 +83,10 @@
 
 TBOX TBOX::intersection( // shared area box
     const TBOX &box) const {
-<<<<<<< HEAD
-  int32_t left;
-  int32_t bottom;
-  int32_t right;
-  int32_t top;
-=======
   TDimension left;
   TDimension bottom;
   TDimension right;
   TDimension top;
->>>>>>> e829fe31
   if (overlap(box)) {
     if (box.bot_left.x() > bot_left.x()) {
       left = box.bot_left.x();
