--- conflicted
+++ resolved
@@ -213,18 +213,10 @@
   void rotate(const FCOORD &vec) { // by vector
     ICOORD top_left(bot_left.x(), top_right.y());
     bot_left -= top_left;
-<<<<<<< HEAD
-=======
     top_right -= top_left;
->>>>>>> 95b2156c
     bot_left.rotate(vec);
+    top_right.rotate(vec);
     bot_left += top_left;
-    top_right -= top_left;
-    top_right.rotate(vec);
-<<<<<<< HEAD
-=======
-    bot_left += top_left;
->>>>>>> 95b2156c
     top_right += top_left;
   }
   // rotate_large constructs the containing bounding box of all 4
