--- conflicted
+++ resolved
@@ -54,11 +54,7 @@
   //        in the right order.
   //*********************************************************************
   TBOX( // constructor
-<<<<<<< HEAD
-      int32_t left, int32_t bottom, int32_t right, int32_t top)
-=======
       TDimension left, TDimension bottom, TDimension right, TDimension top)
->>>>>>> e829fe31
       : bot_left(left, bottom), top_right(right, top) {}
 
   TBOX( // box around FCOORD
@@ -72,44 +68,28 @@
     return bot_left == other.bot_left && top_right == other.top_right;
   }
 
-<<<<<<< HEAD
-  int32_t top() const { // coord of top
-=======
   TDimension top() const { // coord of top
->>>>>>> e829fe31
     return top_right.y();
   }
   void set_top(int y) {
     top_right.set_y(y);
   }
 
-<<<<<<< HEAD
-  int32_t bottom() const { // coord of bottom
-=======
   TDimension bottom() const { // coord of bottom
->>>>>>> e829fe31
     return bot_left.y();
   }
   void set_bottom(int y) {
     bot_left.set_y(y);
   }
 
-<<<<<<< HEAD
-  int32_t left() const { // coord of left
-=======
   TDimension left() const { // coord of left
->>>>>>> e829fe31
     return bot_left.x();
   }
   void set_left(int x) {
     bot_left.set_x(x);
   }
 
-<<<<<<< HEAD
-  int32_t right() const { // coord of right
-=======
   TDimension right() const { // coord of right
->>>>>>> e829fe31
     return top_right.x();
   }
   void set_right(int x) {
@@ -138,11 +118,7 @@
     return top_right;
   }
 
-<<<<<<< HEAD
-  int32_t height() const { // how high is it?
-=======
   TDimension height() const { // how high is it?
->>>>>>> e829fe31
     if (!null_box()) {
       return top_right.y() - bot_left.y();
     } else {
@@ -150,11 +126,7 @@
     }
   }
 
-<<<<<<< HEAD
-  int32_t width() const { // how high is it?
-=======
   TDimension width() const { // how high is it?
->>>>>>> e829fe31
     if (!null_box()) {
       return top_right.x() - bot_left.x();
     } else {
@@ -179,38 +151,22 @@
   }
 
   void move_bottom_edge( // move one edge
-<<<<<<< HEAD
-      const int32_t y) { // by +/- y
-=======
       const TDimension y) { // by +/- y
->>>>>>> e829fe31
     bot_left += ICOORD(0, y);
   }
 
   void move_left_edge(   // move one edge
-<<<<<<< HEAD
-      const int32_t x) { // by +/- x
-=======
       const TDimension x) { // by +/- x
->>>>>>> e829fe31
     bot_left += ICOORD(x, 0);
   }
 
   void move_right_edge(  // move one edge
-<<<<<<< HEAD
-      const int32_t x) { // by +/- x
-=======
       const TDimension x) { // by +/- x
->>>>>>> e829fe31
     top_right += ICOORD(x, 0);
   }
 
   void move_top_edge(    // move one edge
-<<<<<<< HEAD
-      const int32_t y) { // by +/- y
-=======
       const TDimension y) { // by +/- y
->>>>>>> e829fe31
     top_right += ICOORD(0, y);
   }
 
@@ -222,15 +178,6 @@
 
   void move(              // move box
       const FCOORD vec) { // by float vector
-<<<<<<< HEAD
-    bot_left.set_x(static_cast<int32_t>(std::floor(bot_left.x() + vec.x())));
-    // round left
-    bot_left.set_y(static_cast<int32_t>(std::floor(bot_left.y() + vec.y())));
-    // round down
-    top_right.set_x(static_cast<int32_t>(std::ceil(top_right.x() + vec.x())));
-    // round right
-    top_right.set_y(static_cast<int32_t>(std::ceil(top_right.y() + vec.y())));
-=======
     bot_left.set_x(static_cast<TDimension>(std::floor(bot_left.x() + vec.x())));
     // round left
     bot_left.set_y(static_cast<TDimension>(std::floor(bot_left.y() + vec.y())));
@@ -238,29 +185,12 @@
     top_right.set_x(static_cast<TDimension>(std::ceil(top_right.x() + vec.x())));
     // round right
     top_right.set_y(static_cast<TDimension>(std::ceil(top_right.y() + vec.y())));
->>>>>>> e829fe31
     // round up
   }
 
   void scale(          // scale box
       const float f) { // by multiplier
     // round left
-<<<<<<< HEAD
-    bot_left.set_x(static_cast<int32_t>(std::floor(bot_left.x() * f)));
-    // round down
-    bot_left.set_y(static_cast<int32_t>(std::floor(bot_left.y() * f)));
-    // round right
-    top_right.set_x(static_cast<int32_t>(std::ceil(top_right.x() * f)));
-    // round up
-    top_right.set_y(static_cast<int32_t>(std::ceil(top_right.y() * f)));
-  }
-  void scale(             // scale box
-      const FCOORD vec) { // by float vector
-    bot_left.set_x(static_cast<int32_t>(std::floor(bot_left.x() * vec.x())));
-    bot_left.set_y(static_cast<int32_t>(std::floor(bot_left.y() * vec.y())));
-    top_right.set_x(static_cast<int32_t>(std::ceil(top_right.x() * vec.x())));
-    top_right.set_y(static_cast<int32_t>(std::ceil(top_right.y() * vec.y())));
-=======
     bot_left.set_x(static_cast<TDimension>(std::floor(bot_left.x() * f)));
     // round down
     bot_left.set_y(static_cast<TDimension>(std::floor(bot_left.y() * f)));
@@ -275,7 +205,6 @@
     bot_left.set_y(static_cast<TDimension>(std::floor(bot_left.y() * vec.y())));
     top_right.set_x(static_cast<TDimension>(std::ceil(top_right.x() * vec.x())));
     top_right.set_y(static_cast<TDimension>(std::ceil(top_right.y() * vec.y())));
->>>>>>> e829fe31
   }
 
   // rotate doesn't enlarge the box - it just rotates the bottom-left
@@ -409,15 +338,9 @@
     const FCOORD pt // floating centre
 ) {
   bot_left =
-<<<<<<< HEAD
-      ICOORD(static_cast<int32_t>(std::floor(pt.x())), static_cast<int32_t>(std::floor(pt.y())));
-  top_right =
-      ICOORD(static_cast<int32_t>(std::ceil(pt.x())), static_cast<int32_t>(std::ceil(pt.y())));
-=======
       ICOORD(static_cast<TDimension>(std::floor(pt.x())), static_cast<TDimension>(std::floor(pt.y())));
   top_right =
       ICOORD(static_cast<TDimension>(std::ceil(pt.x())), static_cast<TDimension>(std::ceil(pt.y())));
->>>>>>> e829fe31
 }
 
 /**********************************************************************
@@ -501,11 +424,7 @@
  **********************************************************************/
 
 inline bool TBOX::major_x_overlap(const TBOX &box) const {
-<<<<<<< HEAD
-  int32_t overlap = box.width();
-=======
   TDimension overlap = box.width();
->>>>>>> e829fe31
   if (this->left() > box.left()) {
     overlap -= this->left() - box.left();
   }
@@ -531,11 +450,7 @@
  **********************************************************************/
 
 inline bool TBOX::major_y_overlap(const TBOX &box) const {
-<<<<<<< HEAD
-  int32_t overlap = box.height();
-=======
   TDimension overlap = box.height();
->>>>>>> e829fe31
   if (this->bottom() > box.bottom()) {
     overlap -= this->bottom() - box.bottom();
   }
