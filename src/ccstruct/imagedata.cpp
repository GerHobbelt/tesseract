--- conflicted
+++ resolved
@@ -33,7 +33,6 @@
 
 #include <leptonica/allheaders.h> // for pixDestroy, pixGetHeight, pixGetWidth, lept_...
 
-<<<<<<< HEAD
 #include <algorithm>    // for max, min
 #include <fstream>      // for std::ifstream
 #include <cinttypes>    // for PRId64
@@ -41,10 +40,6 @@
 
 #undef min
 #undef max
-=======
-#include <cinttypes>    // for PRId64
-#include <fstream>      // for std::ifstream
->>>>>>> d6f0073c
 
 namespace tesseract {
 
@@ -561,16 +556,9 @@
   }
   pages_.clear();
 #if !defined(TESSERACT_IMAGEDATA_AS_PIX)
-<<<<<<< HEAD
   if (document_name_.ends_with(".png")) {
     // PNG image given instead of LSTMF file.
     std::string gt_name = document_name_.substr(0, document_name_.length() - 3) + "gt.txt";
-=======
-  auto name_size = document_name_.size();
-  if (name_size > 4 && document_name_.substr(name_size - 4) == ".png") {
-    // PNG image given instead of LSTMF file.
-    std::string gt_name = document_name_.substr(0, name_size - 3) + "gt.txt";
->>>>>>> d6f0073c
     std::ifstream t(gt_name);
     std::string line;
     std::getline(t, line);
@@ -583,19 +571,11 @@
     pages_offset_ %= loaded_pages;
     set_total_pages(loaded_pages);
     set_memory_used(memory_used() + image_data->MemoryUsed());
-<<<<<<< HEAD
-    if (true) {
-      tprintf("Loaded %zu/%d lines (%d-%zu) of document %s\n", pages_.size(),
+#if 01
+      tprintDebug("Loaded {}/{} lines ({}-{}) of document {}\n", pages_.size(),
               loaded_pages, pages_offset_ + 1, pages_offset_ + pages_.size(),
-              document_name_.c_str());
-    }
-=======
-#if 0
-    tprintf("Loaded %zu/%d lines (%d-%zu) of document %s\n", pages_.size(),
-            loaded_pages, pages_offset_ + 1, pages_offset_ + pages_.size(),
-            document_name_.c_str());
-#endif
->>>>>>> d6f0073c
+              document_name_);
+#endif
     return !pages_.empty();
   }
 #endif
