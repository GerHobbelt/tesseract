///////////////////////////////////////////////////////////////////////
// File:        imagedata.cpp
// Description: Class to hold information about a single multi-page tiff
//              training file and its corresponding boxes or text file.
// Author:      Ray Smith
//
// (C) Copyright 2013, Google Inc.
// Licensed under the Apache License, Version 2.0 (the "License");
// you may not use this file except in compliance with the License.
// You may obtain a copy of the License at
// http://www.apache.org/licenses/LICENSE-2.0
// Unless required by applicable law or agreed to in writing, software
// distributed under the License is distributed on an "AS IS" BASIS,
// WITHOUT WARRANTIES OR CONDITIONS OF ANY KIND, either express or implied.
// See the License for the specific language governing permissions and
// limitations under the License.
///////////////////////////////////////////////////////////////////////

// Include automatically generated configuration file if running autoconf.
#ifdef HAVE_TESSERACT_CONFIG_H
#  include "config_auto.h"
#endif

#include "imagedata.h"

#include "boxread.h"    // for ReadMemBoxes
#include "rect.h"       // for TBOX
#include "scrollview.h" // for ScrollView, ScrollView::CYAN, ScrollView::NONE
#include "tprintf.h"    // for tprintf

#include "helpers.h"  // for IntCastRounded, TRand, ClipToRange, Modulo
#include "serialis.h" // for TFile

#include <leptonica/allheaders.h> // for pixDestroy, pixGetHeight, pixGetWidth, lept_...

<<<<<<< HEAD
#include <algorithm> // for max, min
#include <cinttypes> // for PRId64
=======
#include <cinttypes>    // for PRId64
#include <fstream>      // for std::ifstream
>>>>>>> bc490ea7

#undef min
#undef max

namespace tesseract {

// Number of documents to read ahead while training. Doesn't need to be very
// large.
const int kMaxReadAhead = 8;

ImageData::ImageData() : page_number_(-1), vertical_text_(false) {}
// Takes ownership of the pix and destroys it.
ImageData::ImageData(bool vertical, Image pix)
    : page_number_(0), vertical_text_(vertical) {
  SetPix(pix);
}
ImageData::~ImageData() {
#ifdef TESSERACT_IMAGEDATA_AS_PIX
  internal_pix_.destroy();
#endif
}

// Builds and returns an ImageData from the basic data. Note that imagedata,
// truth_text, and box_text are all the actual file data, NOT filenames.
ImageData *ImageData::Build(const char *name, int page_number, const char *lang,
                            const char *imagedata, int imagedatasize,
                            const char *truth_text, const char *box_text) {
  auto *image_data = new ImageData();
  image_data->imagefilename_ = name;
  image_data->page_number_ = page_number;
  image_data->language_ = lang;
  // Save the imagedata.
  // TODO: optimize resize (no init).
  image_data->image_data_.resize(imagedatasize);
  memcpy(&image_data->image_data_[0], imagedata, imagedatasize);
  if (!image_data->AddBoxes(box_text)) {
    if (truth_text == nullptr || truth_text[0] == '\0') {
      tprintError("No text corresponding to page {} from image {}!\n",
              page_number, name);
      delete image_data;
      return nullptr;
    }
    image_data->transcription_ = truth_text;
    // If we have no boxes, the transcription is in the 0th box_texts_.
    image_data->box_texts_.emplace_back(truth_text);
    // We will create a box for the whole image on PreScale, to save unpacking
    // the image now.
  } else if (truth_text != nullptr && truth_text[0] != '\0' &&
             image_data->transcription_ != truth_text) {
    // Save the truth text as it is present and disagrees with the box text.
    image_data->transcription_ = truth_text;
  }
  return image_data;
}

// Writes to the given file. Returns false in case of error.
bool ImageData::Serialize(TFile *fp) const {
  if (!fp->Serialize(imagefilename_)) {
    return false;
  }
  if (!fp->Serialize(&page_number_)) {
    return false;
  }
  if (!fp->Serialize(image_data_)) {
    return false;
  }
  if (!fp->Serialize(language_)) {
    return false;
  }
  if (!fp->Serialize(transcription_)) {
    return false;
  }
  if (!fp->Serialize(boxes_)) {
    return false;
  }
  if (!fp->Serialize(box_texts_)) {
    return false;
  }
  int8_t vertical = vertical_text_;
  return fp->Serialize(&vertical);
}

// Reads from the given file. Returns false in case of error.
bool ImageData::DeSerialize(TFile *fp) {
  if (!fp->DeSerialize(imagefilename_)) {
    return false;
  }
  if (!fp->DeSerialize(&page_number_)) {
    return false;
  }
  if (!fp->DeSerialize(image_data_)) {
    return false;
  }
  if (!fp->DeSerialize(language_)) {
    return false;
  }
  if (!fp->DeSerialize(transcription_)) {
    return false;
  }
  if (!fp->DeSerialize(boxes_)) {
    return false;
  }
  if (!fp->DeSerialize(box_texts_)) {
    return false;
  }
  int8_t vertical = 0;
  if (!fp->DeSerialize(&vertical)) {
    return false;
  }
  vertical_text_ = vertical != 0;
  return true;
}

// As DeSerialize, but only seeks past the data - hence a static method.
bool ImageData::SkipDeSerialize(TFile *fp) {
  if (!fp->DeSerializeSkip()) {
    return false;
  }
  int32_t page_number;
  if (!fp->DeSerialize(&page_number)) {
    return false;
  }
  if (!fp->DeSerializeSkip()) {
    return false;
  }
  if (!fp->DeSerializeSkip()) {
    return false;
  }
  if (!fp->DeSerializeSkip()) {
    return false;
  }
  if (!fp->DeSerializeSkip(sizeof(TBOX))) {
    return false;
  }
  int32_t number;
  if (!fp->DeSerialize(&number)) {
    return false;
  }
  for (int i = 0; i < number; i++) {
    if (!fp->DeSerializeSkip()) {
      return false;
    }
  }
  int8_t vertical = 0;
  return fp->DeSerialize(&vertical);
}

// Saves the given Pix as a PNG-encoded string and destroys it.
// In case of missing PNG support in Leptonica use PNM format,
// which requires more memory.
void ImageData::SetPix(Image pix) {
#ifdef TESSERACT_IMAGEDATA_AS_PIX
  internal_pix_ = pix;
#else
  SetPixInternal(pix, &image_data_);
#endif
}

// Returns the Pix image for *this. Must be pixDestroyed after use.
Image ImageData::GetPix() const {
#ifdef TESSERACT_IMAGEDATA_AS_PIX
  /* pixCopy always does an actual copy, so the caller can modify the
   * changed data. */
  return internal_pix_.copy();
#else
  return GetPixInternal(image_data_);
#endif
}

// Gets anything and everything with a non-nullptr pointer, prescaled to a
// given target_height (if 0, then the original image height), and aligned.
// Also returns (if not nullptr) the width and height of the scaled image.
// The return value is the scaled Pix, which must be pixDestroyed after use,
// and scale_factor (if not nullptr) is set to the scale factor that was applied
// to the image to achieve the target_height.
Image ImageData::PreScale(int target_height, int max_height,
                          float *scale_factor, int *scaled_width,
                          int *scaled_height, std::vector<TBOX> *boxes) const {
  int input_width;
  int input_height;
  Image src_pix = GetPix();
  ASSERT_HOST(src_pix != nullptr);
  input_width = pixGetWidth(src_pix);
  input_height = pixGetHeight(src_pix);
  if (target_height == 0) {
    target_height = std::min(input_height, max_height);
  }
  float im_factor = static_cast<float>(target_height) / input_height;
  if (scaled_width != nullptr) {
    *scaled_width = IntCastRounded(im_factor * input_width);
  }
  if (scaled_height != nullptr) {
    *scaled_height = target_height;
  }
  // Get the scaled image.
  Image pix = pixScale(src_pix, im_factor, im_factor);
  if (pix == nullptr) {
    tprintError("Scaling pix of size {}, {} by factor {} made null pix!!\n",
            input_width, input_height, im_factor);
    src_pix.destroy();
    return nullptr;
  }
  if (scaled_width != nullptr) {
    *scaled_width = pixGetWidth(pix);
  }
  if (scaled_height != nullptr) {
    *scaled_height = pixGetHeight(pix);
  }
  src_pix.destroy();
  if (boxes != nullptr) {
    // Get the boxes.
    boxes->clear();
    for (auto box : boxes_) {
      box.scale(im_factor);
      boxes->push_back(box);
    }
    if (boxes->empty()) {
      // Make a single box for the whole image.
      TBOX box(0, 0, im_factor * input_width, target_height);
      boxes->push_back(box);
    }
  }
  if (scale_factor != nullptr) {
    *scale_factor = im_factor;
  }
  return pix;
}

int ImageData::MemoryUsed() const {
  return image_data_.size();
}

#if !GRAPHICS_DISABLED

// Draws the data in a new window.
void ImageData::Display(Tesseract *tesseract_) const {
  const int kTextSize = 64;
  // Draw the image.
  Image pix = GetPix();
  if (pix == nullptr) {
    return;
  }
  int width = pixGetWidth(pix);
  int height = pixGetHeight(pix);
  ScrollViewReference win = ScrollViewManager::MakeScrollView(tesseract_, "Imagedata", 100, 100, 2 * (width + 2 * kTextSize),
                             2 * (height + 4 * kTextSize), width + 10,
                             height + 3 * kTextSize, true);
  win->Draw(pix, 0, win->TranslateYCoordinate(0), "ImageData::Display");
  pix.destroy();
  // Draw the boxes.
  win->Pen(ScrollView::RED);
  win->Brush(ScrollView::NONE);
  int text_size = kTextSize;
  if (!boxes_.empty() && boxes_[0].height() * 2 < text_size) {
    text_size = boxes_[0].height() * 2;
  }
  win->TextAttributes("Arial", text_size, false, false, false);
  if (!boxes_.empty()) {
    for (unsigned b = 0; b < boxes_.size(); ++b) {
      boxes_[b].plot(win);
      win->Text(boxes_[b].left(), height + kTextSize, box_texts_[b].c_str());
    }
  } else {
    // The full transcription.
    win->Pen(ScrollView::CYAN);
    win->Text(0, height + kTextSize * 2, transcription_.c_str());
  }
  win->UpdateWindow();
  if (win->HasInteractiveFeature()) {
    win->Wait();
  }
}

#endif

// Adds the supplied boxes and transcriptions that correspond to the correct
// page number.
void ImageData::AddBoxes(const std::vector<TBOX> &boxes,
                         const std::vector<std::string> &texts,
                         const std::vector<int> &box_pages) {
  // Copy the boxes and make the transcription.
  for (unsigned i = 0; i < box_pages.size(); ++i) {
    if (page_number_ >= 0 && box_pages[i] != page_number_) {
      continue;
    }
    transcription_ += texts[i];
    boxes_.push_back(boxes[i]);
    box_texts_.push_back(texts[i]);
  }
}

#ifndef TESSERACT_IMAGEDATA_AS_PIX
// Saves the given Pix as a PNG-encoded string and destroy it.
// In case of missing PNG support in Leptonica use PNM format,
// which requires more memory.
void ImageData::SetPixInternal(Image pix, std::vector<char> *image_data) {
  l_uint8 *data;
  size_t size;
  l_int32 ret;
  ret = pixWriteMem(&data, &size, pix, IFF_PNG);
  if (ret) {
    ret = pixWriteMem(&data, &size, pix, IFF_PNM);
  }
  pix.destroy();
  // TODO: optimize resize (no init).
  image_data->resize(size);
  memcpy(&(*image_data)[0], data, size);
  lept_free(data);
}

// Returns the Pix image for the image_data. Must be pixDestroyed after use.
Image ImageData::GetPixInternal(const std::vector<char> &image_data) {
  Image pix = nullptr;
  if (!image_data.empty()) {
    // Convert the array to an image.
    const auto *u_data =
        reinterpret_cast<const unsigned char *>(&image_data[0]);
    pix = pixReadMem(u_data, image_data.size());
  }
  return pix;
}
#endif

// Parses the text string as a box file and adds any discovered boxes that
// match the page number. Returns false on error.
bool ImageData::AddBoxes(const char *box_text) {
  if (box_text != nullptr && box_text[0] != '\0') {
    std::vector<TBOX> boxes;
    std::vector<std::string> texts;
    std::vector<int> box_pages;
    if (ReadMemBoxes(page_number_, /*skip_blanks*/ false, box_text,
                     /*continue_on_failure*/ true, &boxes, &texts, nullptr,
                     &box_pages)) {
      AddBoxes(boxes, texts, box_pages);
      return true;
    } else {
      tprintError("No boxes for page {} from image {}!\n", page_number_,
              imagefilename_);
    }
  }
  return false;
}

DocumentData::DocumentData(const std::string &name)
    : document_name_(name),
      pages_offset_(-1),
      total_pages_(-1),
      memory_used_(0),
      max_memory_(0),
      reader_(nullptr) {}

DocumentData::~DocumentData() {
  if (thread.joinable()) {
    thread.join();
  }
  std::lock_guard<std::mutex> lock_p(pages_mutex_);
  std::lock_guard<std::mutex> lock_g(general_mutex_);
  for (auto data : pages_) {
    delete data;
  }
}

// Reads all the pages in the given lstmf filename to the cache. The reader
// is used to read the file.
bool DocumentData::LoadDocument(const char *filename, int start_page,
                                int64_t max_memory, FileReader reader) {
  SetDocument(filename, max_memory, reader);
  pages_offset_ = start_page;
  return ReCachePages();
}

// Sets up the document, without actually loading it.
void DocumentData::SetDocument(const char *filename, int64_t max_memory,
                               FileReader reader) {
  std::lock_guard<std::mutex> lock_p(pages_mutex_);
  std::lock_guard<std::mutex> lock(general_mutex_);
  document_name_ = filename;
  pages_offset_ = -1;
  max_memory_ = max_memory;
  reader_ = reader;
}

// Writes all the pages to the given filename. Returns false on error.
bool DocumentData::SaveDocument(const char *filename, FileWriter writer) {
  std::lock_guard<std::mutex> lock(pages_mutex_);
  TFile fp;
  fp.OpenWrite(nullptr);
  if (!fp.Serialize(pages_) || !fp.CloseWrite(filename, writer)) {
    tprintError("Serialize failed: {}\n", filename);
    return false;
  }
  return true;
}

// Adds the given page data to this document, counting up memory.
void DocumentData::AddPageToDocument(ImageData *page) {
  std::lock_guard<std::mutex> lock(pages_mutex_);
  pages_.push_back(page);
  set_memory_used(memory_used() + page->MemoryUsed());
}

// If the given index is not currently loaded, loads it using a separate
// thread.
void DocumentData::LoadPageInBackground(int index) {
  ImageData *page = nullptr;
  if (IsPageAvailable(index, &page)) {
    return;
  }
  {
#if 0
    std::lock_guard<std::mutex> lock(pages_mutex_);
#endif
    if (pages_offset_ == index) {
      return;
    }
    pages_offset_ = index;
    for (auto page : pages_) {
      delete page;
    }
    pages_.clear();
  }
  if (thread.joinable()) {
    thread.join();
  }

  // Don't run next statement asynchronously because that would
  // create too many threads on Linux (see issue #3111).
#if 0
  thread = std::thread(&tesseract::DocumentData::ReCachePages, this);
#else
  ReCachePages();
#endif
}

// Returns a pointer to the page with the given index, modulo the total
// number of pages. Blocks until the background load is completed.
const ImageData *DocumentData::GetPage(int index) {
  ImageData *page = nullptr;
  while (!IsPageAvailable(index, &page)) {
    // If there is no background load scheduled, schedule one now.
    pages_mutex_.lock();
    bool needs_loading = pages_offset_ != index;
    pages_mutex_.unlock();
    if (needs_loading) {
      LoadPageInBackground(index);
    }
    // We can't directly load the page, or the background load will delete it
    // while the caller is using it, so give it a chance to work.
    std::this_thread::yield();
  }
  return page;
}

// Returns true if the requested page is available, and provides a pointer,
// which may be nullptr if the document is empty. May block, even though it
// doesn't guarantee to return true.
bool DocumentData::IsPageAvailable(int index, ImageData **page) {
  std::lock_guard<std::mutex> lock(pages_mutex_);
  int num_pages = NumPages();
  if (num_pages == 0 || index < 0) {
    *page = nullptr; // Empty Document.
    return true;
  }
  if (num_pages > 0) {
    index = Modulo(index, num_pages);
    if (pages_offset_ <= index &&
        static_cast<unsigned>(index) < pages_offset_ + pages_.size()) {
      *page = pages_[index - pages_offset_]; // Page is available already.
      return true;
    }
  }
  return false;
}

// Removes all pages from memory and frees the memory, but does not forget
// the document metadata.
int64_t DocumentData::UnCache() {
  std::lock_guard<std::mutex> lock(pages_mutex_);
  int64_t memory_saved = memory_used();
  for (auto page : pages_) {
    delete page;
  }
  pages_.clear();
  pages_offset_ = -1;
  set_total_pages(-1);
  set_memory_used(0);
  tprintDebug("Unloaded document {}, saving {} memory\n",
          document_name_, memory_saved);
  return memory_saved;
}

// Shuffles all the pages in the document.
void DocumentData::Shuffle() {
  TRand random;
  // Different documents get shuffled differently, but the same for the same
  // name.
  random.set_seed(document_name_.c_str());
  int num_pages = pages_.size();
  // Execute one random swap for each page in the document.
  for (int i = 0; i < num_pages; ++i) {
    int src = random.IntRand() % num_pages;
    int dest = random.IntRand() % num_pages;
    std::swap(pages_[src], pages_[dest]);
  }
}

// Locks the pages_mutex_ and loads as many pages as will fit into max_memory_
// starting at index pages_offset_.
bool DocumentData::ReCachePages() {
  std::lock_guard<std::mutex> lock(pages_mutex_);
  // Read the file.
  set_total_pages(0);
  set_memory_used(0);
  int loaded_pages = 0;
  for (auto page : pages_) {
    delete page;
  }
  pages_.clear();
#if !defined(TESSERACT_IMAGEDATA_AS_PIX)
  auto name_size = document_name_.size();
  if (name_size > 4 && document_name_.substr(name_size - 4) == ".png") {
    // PNG image given instead of LSTMF file.
    std::string gt_name = document_name_.substr(0, name_size - 3) + "gt.txt";
    std::ifstream t(gt_name);
    std::string line;
    std::getline(t, line);
    t.close();
    ImageData *image_data = ImageData::Build(document_name_.c_str(), 0, "", nullptr, 0, line.c_str(), nullptr);
    Image image = pixRead(document_name_.c_str());
    image_data->SetPix(image);
    pages_.push_back(image_data);
    loaded_pages = 1;
    pages_offset_ %= loaded_pages;
    set_total_pages(loaded_pages);
    set_memory_used(memory_used() + image_data->MemoryUsed());
#if 0
    tprintf("Loaded %zu/%d lines (%d-%zu) of document %s\n", pages_.size(),
            loaded_pages, pages_offset_ + 1, pages_offset_ + pages_.size(),
            document_name_.c_str());
#endif
    return !pages_.empty();
  }
#endif
  TFile fp;
  if (!fp.Open(document_name_.c_str(), reader_) ||
      !fp.DeSerializeSize(&loaded_pages) || loaded_pages <= 0) {
    tprintError("Deserialize header failed: {}\n", document_name_);
    return false;
  }
  pages_offset_ %= loaded_pages;
  // Skip pages before the first one we want, and load the rest until max
  // memory and skip the rest after that.
  int page;
  for (page = 0; page < loaded_pages; ++page) {
    uint8_t non_null;
    if (!fp.DeSerialize(&non_null)) {
      break;
    }
    if (page < pages_offset_ ||
        (max_memory_ > 0 && memory_used() > max_memory_)) {
      if (non_null && !ImageData::SkipDeSerialize(&fp)) {
        break;
      }
    } else {
      ImageData *image_data = nullptr;
      if (non_null) {
        image_data = new ImageData;
        if (!image_data->DeSerialize(&fp)) {
          delete image_data;
          break;
        }
      }
      pages_.push_back(image_data);
      if (image_data->imagefilename().empty()) {
        image_data->set_imagefilename(document_name_);
        image_data->set_page_number(page);
      }
      set_memory_used(memory_used() + image_data->MemoryUsed());
    }
  }
  if (page < loaded_pages) {
    tprintError("Deserialize failed: {} read {}/{} lines\n", document_name_,
            page, loaded_pages);
    for (auto page : pages_) {
      delete page;
    }
    pages_.clear();
  } else if (loaded_pages > 1) {
    // Avoid lots of messages for training with single line images.
    tprintDebug("Loaded {}/{} lines ({}-{}) of document {}\n", pages_.size(),
            loaded_pages, pages_offset_ + 1, pages_offset_ + pages_.size(),
            document_name_);
  }
  set_total_pages(loaded_pages);
  return !pages_.empty();
}

// A collection of DocumentData that knows roughly how much memory it is using.
DocumentCache::DocumentCache(int64_t max_memory) : max_memory_(max_memory) {}

DocumentCache::~DocumentCache() {
  for (auto *document : documents_) {
    delete document;
  }
}

// Adds all the documents in the list of filenames, counting memory.
// The reader is used to read the files.
bool DocumentCache::LoadDocuments(const std::vector<std::string> &filenames,
                                  CachingStrategy cache_strategy,
                                  FileReader reader) {
  cache_strategy_ = cache_strategy;
  int64_t fair_share_memory = 0;
  // In the round-robin case, each DocumentData handles restricting its content
  // to its fair share of memory. In the sequential case, DocumentCache
  // determines which DocumentDatas are held entirely in memory.
  if (cache_strategy_ == CS_ROUND_ROBIN) {
    fair_share_memory = max_memory_ / filenames.size();
  }
  for (const auto &filename : filenames) {
    auto *document = new DocumentData(filename);
    document->SetDocument(filename.c_str(), fair_share_memory, reader);
    AddToCache(document);
  }
  if (!documents_.empty()) {
    // Try to get the first page now to verify the list of filenames.
    if (GetPageBySerial(0) != nullptr) {
      return true;
    }
    tprintError("Load of page 0 failed!\n");
  }
  return false;
}

// Adds document to the cache.
bool DocumentCache::AddToCache(DocumentData *data) {
  documents_.push_back(data);
  return true;
}

// Finds and returns a document by name.
DocumentData *DocumentCache::FindDocument(
    const std::string &document_name) const {
  for (auto *document : documents_) {
    if (document->document_name() == document_name) {
      return document;
    }
  }
  return nullptr;
}

// Returns the total number of pages in an epoch. For CS_ROUND_ROBIN cache
// strategy, could take a long time.
int DocumentCache::TotalPages() {
  if (cache_strategy_ == CS_SEQUENTIAL) {
    // In sequential mode, we assume each doc has the same number of pages
    // whether it is true or not.
    if (num_pages_per_doc_ == 0) {
      GetPageSequential(0);
    }
    return num_pages_per_doc_ * documents_.size();
  }
  int total_pages = 0;
  for (auto *document : documents_) {
    // We have to load a page to make NumPages() valid.
    document->GetPage(0);
    total_pages += document->NumPages();
  }
  return total_pages;
}

// Returns a page by serial number, selecting them in a round-robin fashion
// from all the documents. Highly disk-intensive, but doesn't need samples
// to be shuffled between files to begin with.
const ImageData *DocumentCache::GetPageRoundRobin(int serial) {
  int num_docs = documents_.size();
  int doc_index = serial % num_docs;
  const ImageData *doc = documents_[doc_index]->GetPage(serial / num_docs);
  for (int offset = 1; offset <= kMaxReadAhead && offset < num_docs; ++offset) {
    doc_index = (serial + offset) % num_docs;
    int page = (serial + offset) / num_docs;
    documents_[doc_index]->LoadPageInBackground(page);
  }
  return doc;
}

// Returns a page by serial number, selecting them in sequence from each file.
// Requires the samples to be shuffled between the files to give a random or
// uniform distribution of data. Less disk-intensive than GetPageRoundRobin.
const ImageData *DocumentCache::GetPageSequential(int serial) {
  int num_docs = documents_.size();
  ASSERT_HOST(num_docs > 0);
  if (num_pages_per_doc_ == 0) {
    // Use the pages in the first doc as the number of pages in each doc.
    documents_[0]->GetPage(0);
    num_pages_per_doc_ = documents_[0]->NumPages();
    if (num_pages_per_doc_ == 0) {
      tprintError("First document cannot be empty!!\n");
      ASSERT_HOST(num_pages_per_doc_ > 0);
    }
    // Get rid of zero now if we don't need it.
    if (serial / num_pages_per_doc_ % num_docs > 0) {
      documents_[0]->UnCache();
    }
  }
  int doc_index = serial / num_pages_per_doc_ % num_docs;
  const ImageData *doc =
      documents_[doc_index]->GetPage(serial % num_pages_per_doc_);
  // Count up total memory. Background loading makes it more complicated to
  // keep a running count.
  int64_t total_memory = 0;
  for (auto *document : documents_) {
    total_memory += document->memory_used();
  }
  if (total_memory >= max_memory_) {
    // Find something to un-cache.
    // If there are more than 3 in front, then serial is from the back reader
    // of a pair of readers. If we un-cache from in-front-2 to 2-ahead, then
    // we create a hole between them and then un-caching the backmost occupied
    // will work for both.
    int num_in_front = CountNeighbourDocs(doc_index, 1);
    for (int offset = num_in_front - 2;
         offset > 1 && total_memory >= max_memory_; --offset) {
      int next_index = (doc_index + offset) % num_docs;
      total_memory -= documents_[next_index]->UnCache();
    }
    // If that didn't work, the best solution is to un-cache from the back. If
    // we take away the document that a 2nd reader is using, it will put it
    // back and make a hole between.
    int num_behind = CountNeighbourDocs(doc_index, -1);
    for (int offset = num_behind; offset < 0 && total_memory >= max_memory_;
         ++offset) {
      int next_index = (doc_index + offset + num_docs) % num_docs;
      total_memory -= documents_[next_index]->UnCache();
    }
  }
  int next_index = (doc_index + 1) % num_docs;
  if (!documents_[next_index]->IsCached() && total_memory < max_memory_) {
    documents_[next_index]->LoadPageInBackground(0);
  }
  return doc;
}

// Helper counts the number of adjacent cached neighbours of index looking in
// direction dir, ie index+dir, index+2*dir etc.
int DocumentCache::CountNeighbourDocs(int index, int dir) {
  int num_docs = documents_.size();
  for (int offset = dir; abs(offset) < num_docs; offset += dir) {
    int offset_index = (index + offset + num_docs) % num_docs;
    if (!documents_[offset_index]->IsCached()) {
      return offset - dir;
    }
  }
  return num_docs;
}

} // namespace tesseract.<|MERGE_RESOLUTION|>--- conflicted
+++ resolved
@@ -33,13 +33,9 @@
 
 #include <leptonica/allheaders.h> // for pixDestroy, pixGetHeight, pixGetWidth, lept_...
 
-<<<<<<< HEAD
 #include <algorithm> // for max, min
-#include <cinttypes> // for PRId64
-=======
 #include <cinttypes>    // for PRId64
 #include <fstream>      // for std::ifstream
->>>>>>> bc490ea7
 
 #undef min
 #undef max
