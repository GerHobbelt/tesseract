--- conflicted
+++ resolved
@@ -451,17 +451,14 @@
   if (thread.joinable()) {
     thread.join();
   }
-<<<<<<< HEAD
+
+  // Don't run next statement asynchronously because that would
+  // create too many threads on Linux (see issue #3111).
 #if 0
   thread = std::thread(&tesseract::DocumentData::ReCachePages, this);
 #else
   ReCachePages();
 #endif
-=======
-  // Don't run next statement asynchronously because that would
-  // create too many threads on Linux (see issue #3111).
-  ReCachePages();
->>>>>>> 8b639084
 }
 
 // Returns a pointer to the page with the given index, modulo the total
