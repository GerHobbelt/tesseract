--- conflicted
+++ resolved
@@ -33,14 +33,10 @@
 
 #include <leptonica/allheaders.h> // for pixDestroy, pixGetHeight, pixGetWidth, lept_...
 
-<<<<<<< HEAD
-#include <algorithm> // for max, min
-#include <fstream>   // for std::ifstream
-#include <cinttypes> // for PRId64
-=======
+#include <algorithm>    // for max, min
+#include <fstream>      // for std::ifstream
 #include <cinttypes>    // for PRId64
 #include <fstream>      // for std::ifstream
->>>>>>> 8c1a3bc7
 
 #undef min
 #undef max
@@ -560,16 +556,10 @@
   }
   pages_.clear();
 #if !defined(TESSERACT_IMAGEDATA_AS_PIX)
-<<<<<<< HEAD
-  if (document_name_.ends_with("png")) {
-    // PDF image given instead of LSTMF file.
-    std::string gt_name = document_name_.substr(0, document_name_.length() - 3) + "gt.txt";
-=======
   auto name_size = document_name_.size();
-  if (name_size > 4 && document_name_.substr(name_size - 4) == ".png") {
-    // PNG image given instead of LSTMF file.
+  if (document_name_.ends_with(".png")) {
+    // PDF image given instead of LSTMF file. 
     std::string gt_name = document_name_.substr(0, name_size - 3) + "gt.txt";
->>>>>>> 8c1a3bc7
     std::ifstream t(gt_name);
     std::string line;
     std::getline(t, line);
