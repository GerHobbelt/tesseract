--- conflicted
+++ resolved
@@ -525,12 +525,8 @@
   TRand random;
   // Different documents get shuffled differently, but the same for the same
   // name.
-<<<<<<< HEAD
-  random.set_seed(document_name_);
-=======
   std::hash<std::string> hasher;
   random.set_seed(static_cast<uint64_t>(hasher(document_name_)));
->>>>>>> 84ba3abf
   int num_pages = pages_.size();
   // Execute one random swap for each page in the document.
   for (int i = 0; i < num_pages; ++i) {
@@ -552,18 +548,11 @@
     delete page;
   }
   pages_.clear();
-<<<<<<< HEAD
-#if !defined(TESSERACT_IMAGEDATA_AS_PIX)
-  if (document_name_.ends_with(".png")) {
-    // PNG image given instead of LSTMF file.
-    std::string gt_name = document_name_.substr(0, document_name_.length() - 3) + "gt.txt";
-=======
 //#if !defined(TESSERACT_IMAGEDATA_AS_PIX)
   auto name_size = document_name_.size();
   if (document_name_.ends_with(".png")) {
     // PNG image given instead of LSTMF file.
     std::string gt_name{document_name_.substr(0, name_size - 3) + "gt.txt"};
->>>>>>> 84ba3abf
     std::ifstream t(gt_name);
     std::string line;
     std::getline(t, line);
@@ -576,17 +565,9 @@
     pages_offset_ %= loaded_pages;
     set_total_pages(loaded_pages);
     set_memory_used(memory_used() + image_data->MemoryUsed());
-<<<<<<< HEAD
-#if 01
-      tprintDebug("Loaded {}/{} lines ({}-{}) of document {}\n", pages_.size(),
-              loaded_pages, pages_offset_ + 1, pages_offset_ + pages_.size(),
-              document_name_);
-#endif
-=======
     tprintDebug("Loaded {}/{} lines ({}-{}) of document {}\n", pages_.size(),
           loaded_pages, pages_offset_ + 1, pages_offset_ + pages_.size(),
           document_name_.c_str());
->>>>>>> 84ba3abf
     return !pages_.empty();
   }
 //#endif
