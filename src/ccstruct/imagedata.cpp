--- conflicted
+++ resolved
@@ -33,12 +33,7 @@
 
 #include <leptonica/allheaders.h> // for pixDestroy, pixGetHeight, pixGetWidth, lept_...
 
-<<<<<<< HEAD
 #include <algorithm>    // for max, min
-#include <fstream>      // for std::ifstream
-=======
-#include <algorithm> // for max, min
->>>>>>> d86a1db9
 #include <cinttypes>    // for PRId64
 #include <fstream>      // for std::ifstream
 
@@ -560,16 +555,9 @@
   }
   pages_.clear();
 #if !defined(TESSERACT_IMAGEDATA_AS_PIX)
-<<<<<<< HEAD
   if (document_name_.ends_with(".png")) {
     // PNG image given instead of LSTMF file.
     std::string gt_name = document_name_.substr(0, document_name_.length() - 3) + "gt.txt";
-=======
-  auto name_size = document_name_.size();
-  if (name_size > 4 && document_name_.substr(name_size - 4) == ".png") {
-    // PNG image given instead of LSTMF file.
-    std::string gt_name = document_name_.substr(0, name_size - 3) + "gt.txt";
->>>>>>> d86a1db9
     std::ifstream t(gt_name);
     std::string line;
     std::getline(t, line);
@@ -582,17 +570,10 @@
     pages_offset_ %= loaded_pages;
     set_total_pages(loaded_pages);
     set_memory_used(memory_used() + image_data->MemoryUsed());
-<<<<<<< HEAD
 #if 01
       tprintDebug("Loaded {}/{} lines ({}-{}) of document {}\n", pages_.size(),
               loaded_pages, pages_offset_ + 1, pages_offset_ + pages_.size(),
               document_name_);
-=======
-#if 0
-    tprintf("Loaded %zu/%d lines (%d-%zu) of document %s\n", pages_.size(),
-            loaded_pages, pages_offset_ + 1, pages_offset_ + pages_.size(),
-            document_name_.c_str());
->>>>>>> d86a1db9
 #endif
     return !pages_.empty();
   }
