--- conflicted
+++ resolved
@@ -41,17 +41,10 @@
     index_ = 0;
   }
   /// simple constructor
-<<<<<<< HEAD
-  PDBLK(int32_t xmin, ///< bottom left
-        int32_t ymin,
-        int32_t xmax, ///< top right
-        int32_t ymax);
-=======
   PDBLK(TDimension xmin, ///< bottom left
         TDimension ymin,
         TDimension xmax, ///< top right
         TDimension ymax);
->>>>>>> e829fe31
 
   /// set vertex lists
   ///@param left list of left vertices
@@ -152,13 +145,8 @@
   }
 
 private:
-<<<<<<< HEAD
-  int32_t ymin = 0;       ///< bottom of rectangle
-  int32_t ymax = 0;       ///< top of rectangle
-=======
   TDimension ymin = 0;    ///< bottom of rectangle
   TDimension ymax = 0;    ///< top of rectangle
->>>>>>> e829fe31
   PDBLK *block = nullptr; ///< block to iterate
   ICOORDELT_IT left_it;   ///< boundary iterators
   ICOORDELT_IT right_it;
@@ -184,11 +172,7 @@
   /// get a line
   ///@param y line to get
   ///@param xext output extent
-<<<<<<< HEAD
-  int32_t get_line(int32_t y, int32_t &xext);
-=======
   TDimension get_line(TDimension y, TDimension &xext);
->>>>>>> e829fe31
 
 private:
   PDBLK *block;          ///< block to iterate
