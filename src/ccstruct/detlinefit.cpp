///////////////////////////////////////////////////////////////////////
// File:        detlinefit.cpp
// Description: Deterministic least median squares line fitting.
// Author:      Ray Smith
//
// (C) Copyright 2008, Google Inc.
// Licensed under the Apache License, Version 2.0 (the "License");
// you may not use this file except in compliance with the License.
// You may obtain a copy of the License at
// http://www.apache.org/licenses/LICENSE-2.0
// Unless required by applicable law or agreed to in writing, software
// distributed under the License is distributed on an "AS IS" BASIS,
// WITHOUT WARRANTIES OR CONDITIONS OF ANY KIND, either express or implied.
// See the License for the specific language governing permissions and
// limitations under the License.
//
///////////////////////////////////////////////////////////////////////

#include <tesseract/preparation.h> // compiler config, etc.

#include "detlinefit.h"
#include "helpers.h"        // for IntCastRounded
#include "statistc.h"
<<<<<<< HEAD
#include "baselinedetect.h"
#include <tesseract/tprintf.h>
=======
#include "tesserrstream.h"  // for tesserr
>>>>>>> eed339b3

#include <algorithm>
#include <cfloat> // for FLT_MAX

#undef min
#undef max

namespace tesseract {

// The number of points to consider at each end.
const int kNumEndPoints = 3;
// The minimum number of points at which to switch to number of points
// for badly fitted lines.
// To ensure a sensible error metric, kMinPointsForErrorCount should be at
// least kMaxRealDistance / (1 - %ile) where %ile is the fractile used in
// ComputeUpperQuartileError.
const int kMinPointsForErrorCount = 16;
// The maximum real distance to use before switching to number of
// mis-fitted points, which will get square-rooted for true distance.
const int kMaxRealDistance = 2.0;

DetLineFit::DetLineFit() : square_length_(0.0) {}

// Delete all Added points.
void DetLineFit::Clear() {
  pts_.clear();
  distances_.clear();
}

// Add a new point. Takes a copy - the pt doesn't need to stay in scope.
void DetLineFit::Add(const ICOORD &pt) {
  pts_.emplace_back(pt, 0);
}
// Associates a half-width with the given point if a point overlaps the
// previous point by more than half the width, and its distance is further
// than the previous point, then the more distant point is ignored in the
// distance calculation. Useful for ignoring i dots and other diacritics.
void DetLineFit::Add(const ICOORD &pt, int halfwidth) {
  pts_.emplace_back(pt, halfwidth);
}

// Fits a line to the points, ignoring the skip_first initial points and the
// skip_last final points, returning the fitted line as a pair of points,
// and the upper quartile error.
double DetLineFit::Fit(int skip_first, int skip_last, ICOORD *pt1, ICOORD *pt2) {
  // Do something sensible with no points.
  if (pts_.empty()) {
    pt1->set_x(0);
    pt1->set_y(0);
    *pt2 = *pt1;
    return 0.0;
  }
  // Count the points and find the first and last kNumEndPoints.
  int pt_count = pts_.size();
  ICOORD *starts[kNumEndPoints];
  if (skip_first >= pt_count) {
    skip_first = pt_count - 1;
  }
  int start_count = 0;
  int end_i = std::min(skip_first + kNumEndPoints, pt_count);
  for (int i = skip_first; i < end_i; ++i) {
    starts[start_count++] = &pts_[i].pt;
  }
  ICOORD *ends[kNumEndPoints];
  if (skip_last >= pt_count) {
    skip_last = pt_count - 1;
  }
  int end_count = 0;
  end_i = std::max(0, pt_count - kNumEndPoints - skip_last);
  for (int i = pt_count - 1 - skip_last; i >= end_i; --i) {
    ends[end_count++] = &pts_[i].pt;
  }
  // 1 or 2 points need special treatment.
  if (pt_count <= 2) {
    *pt1 = *starts[0];
    if (pt_count > 1) {
      *pt2 = *ends[0];
    } else {
      *pt2 = *pt1;
    }
    return 0.0;
  }
  // Although with between 2 and 2*kNumEndPoints-1 points, there will be
  // overlap in the starts, ends sets, this is OK and taken care of by the
  // if (*start != *end) test below, which also tests for equal input points.
  double best_uq = -1.0;
  // Iterate each pair of points and find the best fitting line.
  for (int i = 0; i < start_count; ++i) {
    ICOORD *start = starts[i];
    for (int j = 0; j < end_count; ++j) {
      ICOORD *end = ends[j];
      if (*start != *end) {
        ComputeDistances(*start, *end);
        // Compute the upper quartile error from the line.
        double dist = EvaluateLineFit();
        if (dist < best_uq || best_uq < 0.0) {
          best_uq = dist;
          *pt1 = *start;
          *pt2 = *end;
        }
      }
    }
  }
  // Finally compute the square root to return the true distance.
  return best_uq > 0.0 ? sqrt(best_uq) : best_uq;
}

// Constrained fit with a supplied direction vector. Finds the best line_pt,
// that is one of the supplied points having the median cross product with
// direction, ignoring points that have a cross product outside of the range
// [min_dist, max_dist]. Returns the resulting error metric using the same
// reduced set of points.
// *Makes use of floating point arithmetic*
double DetLineFit::ConstrainedFit(const FCOORD &direction, double min_dist, double max_dist,
                                  ICOORD *line_pt) {
  ComputeConstrainedDistances(direction, min_dist, max_dist);
  // Do something sensible with no points or computed distances.
  if (pts_.empty() || distances_.empty()) {
    line_pt->set_x(0);
    line_pt->set_y(0);
    return 0.0;
  }
  auto median_index = distances_.size() / 2;
  std::nth_element(distances_.begin(), distances_.begin() + median_index, distances_.end());
  *line_pt = distances_[median_index].data();
<<<<<<< HEAD
  if (debug_baseline_detector_level > 2) {
    tprintDebug("Constrained fit to dir {}, {} = {}, {} :{} distances:\n", direction.x(), direction.y(),
            line_pt->x(), line_pt->y(), distances_.size());
    for (unsigned i = 0; i < distances_.size(); ++i) {
      tprintDebug("{}: {}, {} -> {}\n", i, distances_[i].data().x(), distances_[i].data().y(),
              distances_[i].key());
    }
    tprintDebug("Result = {}\n", median_index);
=======
  if (debug) {
    tesserr << "Constrained fit to dir " << direction.x() << ", "
            << direction.y() << " = "
            << line_pt->x() << ", " << line_pt->y()
            << " :" << distances_.size() << " distances:\n";
    for (unsigned i = 0; i < distances_.size(); ++i) {
      tesserr << i << ": "
              << distances_[i].data().x() << ", "
              << distances_[i].data().y() << " -> "
              << distances_[i].key() << '\n';
    }
    tesserr << "Result = " << median_index << '\n';
>>>>>>> eed339b3
  }
  // Center distances on the fitted point.
  double dist_origin = direction * *line_pt;
  for (auto &distance : distances_) {
    distance.key() -= dist_origin;
  }
  return sqrt(EvaluateLineFit());
}

// Returns true if there were enough points at the last call to Fit or
// ConstrainedFit for the fitted points to be used on a badly fitted line.
bool DetLineFit::SufficientPointsForIndependentFit() const {
  return distances_.size() >= kMinPointsForErrorCount;
}

// Backwards compatible fit returning a gradient and constant.
// Deprecated. Prefer Fit(ICOORD*, ICOORD*) where possible, but use this
// function in preference to the LMS class.
double DetLineFit::Fit(float *m, float *c) {
  ICOORD start, end;
  double error = Fit(&start, &end);
  if (end.x() != start.x()) {
    *m = static_cast<float>(end.y() - start.y()) / (end.x() - start.x());
    *c = start.y() - *m * start.x();
  } else {
    *m = 0.0f;
    *c = 0.0f;
  }
  return error;
}

// Backwards compatible constrained fit with a supplied gradient.
// 
// Deprecated. 
// 
// Use ConstrainedFit(const FCOORD& direction) where possible
// to avoid potential difficulties with infinite gradients.
double DetLineFit::ConstrainedFit(double m, float *c) {
  // Do something sensible with no points.
  if (pts_.empty()) {
    *c = 0.0f;
    return 0.0;
  }
  double cos = 1.0 / sqrt(1.0 + m * m);
  FCOORD direction(cos, m * cos);
  ICOORD line_pt;
  double error = ConstrainedFit(direction, -FLT_MAX, FLT_MAX, &line_pt);
  *c = line_pt.y() - line_pt.x() * m;
  return error;
}

// Computes and returns the squared evaluation metric for a line fit.
double DetLineFit::EvaluateLineFit() {
  // Compute the upper quartile error from the line.
  double dist = ComputeUpperQuartileError();
  if (distances_.size() >= kMinPointsForErrorCount && dist > kMaxRealDistance * kMaxRealDistance) {
    // Use the number of mis-fitted points as the error metric, as this
    // gives a better measure of fit for badly fitted lines where more
    // than a quarter are badly fitted.
    double threshold = kMaxRealDistance * sqrt(square_length_);
    dist = NumberOfMisfittedPoints(threshold);
  }
  return dist;
}

// Computes the absolute error distances of the points from the line,
// and returns the squared upper-quartile error distance.
double DetLineFit::ComputeUpperQuartileError() {
  int num_errors = distances_.size();
  if (num_errors == 0) {
    return 0.0;
  }
  // Get the absolute values of the errors.
  for (int i = 0; i < num_errors; ++i) {
    if (distances_[i].key() < 0) {
      distances_[i].key() = -distances_[i].key();
    }
  }
  // Now get the upper quartile distance.
  auto index = 3 * num_errors / 4;
  std::nth_element(distances_.begin(), distances_.begin() + index, distances_.end());
  double dist = distances_[index].key();
  // The true distance is the square root of the dist squared / square_length.
  // Don't bother with the square root. Just return the square distance.
  return square_length_ > 0.0 ? dist * dist / square_length_ : 0.0;
}

// Returns the number of sample points that have an error more than threshold.
int DetLineFit::NumberOfMisfittedPoints(double threshold) const {
  int num_misfits = 0;
  int num_dists = distances_.size();
  // Get the absolute values of the errors.
  for (int i = 0; i < num_dists; ++i) {
    if (distances_[i].key() > threshold) {
      ++num_misfits;
    }
  }
  return num_misfits;
}

// Computes all the cross product distances of the points from the line,
// storing the actual (signed) cross products in distances.
// Ignores distances of points that are further away than the previous point,
// and overlaps the previous point by at least half.
void DetLineFit::ComputeDistances(const ICOORD &start, const ICOORD &end) {
  distances_.clear();
  ICOORD line_vector = end;
  line_vector -= start;
  square_length_ = line_vector.sqlength();
  int line_length = IntCastRounded(sqrt(square_length_));
  // Compute the distance of each point from the line.
  int prev_abs_dist = 0;
  int prev_dot = 0;
  for (unsigned i = 0; i < pts_.size(); ++i) {
    ICOORD pt_vector = pts_[i].pt;
    pt_vector -= start;
    int dot = line_vector % pt_vector;
    // Compute |line_vector||pt_vector|sin(angle between)
    int dist = line_vector * pt_vector;
    int abs_dist = dist < 0 ? -dist : dist;
    if (abs_dist > prev_abs_dist && i > 0) {
      // Ignore this point if it overlaps the previous one.
      int separation = abs(dot - prev_dot);
      if (separation < line_length * pts_[i].halfwidth ||
          separation < line_length * pts_[i - 1].halfwidth) {
        continue;
      }
    }
    distances_.emplace_back(dist, pts_[i].pt);
    prev_abs_dist = abs_dist;
    prev_dot = dot;
  }
}

// Computes all the cross product distances of the points perpendicular to
// the given direction, ignoring distances outside of the give distance range,
// storing the actual (signed) cross products in distances_.
void DetLineFit::ComputeConstrainedDistances(const FCOORD &direction, double min_dist,
                                             double max_dist) {
  distances_.clear();
  square_length_ = direction.sqlength();
  // Compute the distance of each point from the line.
  for (auto &pt : pts_) {
    FCOORD pt_vector = pt.pt;
    // Compute |line_vector||pt_vector|sin(angle between)
    double dist = direction * pt_vector;
    if (min_dist <= dist && dist <= max_dist) {
      distances_.emplace_back(dist, pt.pt);
    }
  }
}

} // namespace tesseract.<|MERGE_RESOLUTION|>--- conflicted
+++ resolved
@@ -21,12 +21,9 @@
 #include "detlinefit.h"
 #include "helpers.h"        // for IntCastRounded
 #include "statistc.h"
-<<<<<<< HEAD
 #include "baselinedetect.h"
+#include "tesserrstream.h"  // for tesserr
 #include <tesseract/tprintf.h>
-=======
-#include "tesserrstream.h"  // for tesserr
->>>>>>> eed339b3
 
 #include <algorithm>
 #include <cfloat> // for FLT_MAX
@@ -152,7 +149,6 @@
   auto median_index = distances_.size() / 2;
   std::nth_element(distances_.begin(), distances_.begin() + median_index, distances_.end());
   *line_pt = distances_[median_index].data();
-<<<<<<< HEAD
   if (debug_baseline_detector_level > 2) {
     tprintDebug("Constrained fit to dir {}, {} = {}, {} :{} distances:\n", direction.x(), direction.y(),
             line_pt->x(), line_pt->y(), distances_.size());
@@ -161,20 +157,6 @@
               distances_[i].key());
     }
     tprintDebug("Result = {}\n", median_index);
-=======
-  if (debug) {
-    tesserr << "Constrained fit to dir " << direction.x() << ", "
-            << direction.y() << " = "
-            << line_pt->x() << ", " << line_pt->y()
-            << " :" << distances_.size() << " distances:\n";
-    for (unsigned i = 0; i < distances_.size(); ++i) {
-      tesserr << i << ": "
-              << distances_[i].data().x() << ", "
-              << distances_[i].data().y() << " -> "
-              << distances_[i].key() << '\n';
-    }
-    tesserr << "Result = " << median_index << '\n';
->>>>>>> eed339b3
   }
   // Center distances on the fitted point.
   double dist_origin = direction * *line_pt;
