--- conflicted
+++ resolved
@@ -355,11 +355,6 @@
   }
 
   if (!r.empty()) {
-<<<<<<< HEAD
-    r.sort(lessthan);
-    // TODO: remove loop after checking its history.
-#if 0
-=======
     r.sort([](const ICOORDELT *p1, const ICOORDELT *p2) {
       if (p1->x() < p2->x()) {
         return (-1);
@@ -369,7 +364,8 @@
         return (0);
       }
       });
->>>>>>> 66cf74f2
+    // TODO: remove loop after checking its history.
+#if 0
     for (r.mark_cycle_pt(); !r.cycled_list(); r.forward()) {
       x = r.data();
     }
@@ -384,24 +380,7 @@
   return result;
 }
 
-<<<<<<< HEAD
-int lessthan(const void *first, const void *second) {
-  const ICOORDELT *p1 = *reinterpret_cast<const ICOORDELT *const *>(first);
-  const ICOORDELT *p2 = *reinterpret_cast<const ICOORDELT *const *>(second);
-
-  if (p1->x() < p2->x()) {
-    return (-1);
-  } else if (p1->x() > p2->x()) {
-    return (1);
-  } else {
-    return (0);
-  }
-}
-
 #if !GRAPHICS_DISABLED
-=======
-#ifndef GRAPHICS_DISABLED
->>>>>>> 66cf74f2
 /// Returns a color to draw the given type.
 Diagnostics::Color POLY_BLOCK::ColorForPolyBlockType(PolyBlockType type) {
   // Keep kPBColors in sync with PolyBlockType.
