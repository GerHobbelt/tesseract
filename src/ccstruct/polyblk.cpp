--- conflicted
+++ resolved
@@ -198,13 +198,8 @@
     pos.set_x(pt->x());
     pos.set_y(pt->y());
     pos.rotate(rotation);
-<<<<<<< HEAD
-    pt->set_x(static_cast<int32_t>(floor(pos.x() + 0.5)));
-    pt->set_y(static_cast<int32_t>(floor(pos.y() + 0.5)));
-=======
     pt->set_x(static_cast<TDimension>(floor(pos.x() + 0.5)));
     pt->set_y(static_cast<TDimension>(floor(pos.y() + 0.5)));
->>>>>>> e829fe31
     pts.forward();
   } while (!pts.at_first());
   compute_bb();
@@ -339,11 +334,7 @@
   return false;
 }
 
-<<<<<<< HEAD
-ICOORDELT_LIST *PB_LINE_IT::get_line(int32_t y) {
-=======
 ICOORDELT_LIST *PB_LINE_IT::get_line(TDimension y) {
->>>>>>> e829fe31
   ICOORDELT_IT v, r;
   ICOORDELT_LIST *result;
   ICOORDELT *x, *current, *previous;
@@ -360,11 +351,7 @@
       float fx =
           0.5f + previous->x() +
           (current->x() - previous->x()) * (fy - previous->y()) / (current->y() - previous->y());
-<<<<<<< HEAD
-      x = new ICOORDELT(static_cast<int32_t>(fx), 0);
-=======
       x = new ICOORDELT(static_cast<TDimension>(fx), 0);
->>>>>>> e829fe31
       r.add_to_end(x);
     }
   }
