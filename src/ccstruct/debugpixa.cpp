--- conflicted
+++ resolved
@@ -587,11 +587,7 @@
 
       content_has_been_written_to_file = true;
 
-<<<<<<< HEAD
-      FILE *html = ParamUtils::OpenReportFile(filename);
-=======
 	  ReportFile html(filename);
->>>>>>> af3781e4
       if (!html) {
         tprintError("cannot open diagnostics HTML output file %s: %s\n", filename, strerror(errno));
         return;
