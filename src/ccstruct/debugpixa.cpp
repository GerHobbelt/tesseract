--- conflicted
+++ resolved
@@ -24,12 +24,10 @@
 #define TESSERACT_DISABLE_DEBUG_FONTS 1
 #endif
 
-<<<<<<< HEAD
 using namespace parameters;
-=======
+
 // Set to 0 for PNG, 1 for WEBP output as part of the HTML report.
 #define GENERATE_WEBP_IMAGES  1
->>>>>>> daf34a6e
 
 namespace tesseract {
 
@@ -1691,11 +1689,7 @@
       ParamUtils::ReportParamsUsageStatistics(writer, vec, -1, nullptr);
       std::ostringstream html_report_dst;
       add_encoded_as_html(html_report_dst, "params-report", writer.to_string().c_str());
-<<<<<<< HEAD
-      fputs(languages.str().c_str(), html());
-=======
-      fputs(html_report_dst.str().c_str(), html);
->>>>>>> daf34a6e
+      fputs(html_report_dst.str().c_str(), html());
 
       fputs("\n</body>\n</html>\n", html());
 
