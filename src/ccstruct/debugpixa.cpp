// UTF-8: ö,ä,💩,⏱️

#include <tesseract/preparation.h> // compiler config, etc.

#include "debugpixa.h"
#include "image.h"
#include <tesseract/tprintf.h>
#include "tesseractclass.h"
#include "global_params.h"

#include <leptonica/allheaders.h>
#include <parameters/parameters.h>

#include <string>
#include <vector>
#include <chrono>  // chrono::system_clock
#include <ctime>   // localtime
#include <sstream> // stringstream
#include <iomanip> // put_time

#include "out/HtmlResourceFileManager.h"
#include "out/diag-report.h"
#include "out/normalize.h"
#include "out/modern-normalize.h"

#if defined(HAVE_MUPDF)
#include "mupdf/fitz.h"
#endif

#ifndef TESSERACT_DISABLE_DEBUG_FONTS 
#define TESSERACT_DISABLE_DEBUG_FONTS 1
#endif

using namespace parameters;

// Set to 0 for PNG, 1 for WEBP output as part of the HTML report.
#define GENERATE_WEBP_IMAGES  1

namespace tesseract {

  static const char *IMAGE_EXTENSION =
#if GENERATE_WEBP_IMAGES
    ".webp";
#else
    ".png";
#endif

  // enforce the use of our own basic char checks; MSVC RTL ones barf with
  //    minkernel\crts\ucrt\src\appcrt\convert\isctype.cpp(36) : Assertion failed: c >= -1 && c <= 255
  // thanks to char being signed and incoming UTF8 bytes. Plus I don't want to be Unicode/codepage sensitive
  // in here by using iswalpha() et al.

  static inline bool isalpha(int c) {
    c &= ~0x20;
    return c >= 'A' && c <= 'Z';
  }

  static inline bool isdigit(int c) {
    return c >= '0' && c <= '9';
  }

  static inline bool isalnum(int c) {
    return isalpha(c) || isdigit(c);
  }

  static inline bool isspace(int c) {
    return c == ' ' || c == '\t' || c == '\r' || c == '\n' || c == 0;
  }

  static inline bool ispunct(int c) {
    return strchr("!():;,.?", c) != nullptr;
  }

  // ... because fmt::format("{:.3f}") does not remove trailing insignificant zero digits

  static inline std::string nanoseconds_to_seconds_6(double nsecs) {
    char buf[60];
    snprintf(buf, sizeof(buf), "%0.6lf", nsecs / 1E9);
    // trim off the insignificant tail
    char *d = buf + strlen(buf) - 1;
    while (d > buf) {
      if (*d == '0') {
        *d-- = 0;
        continue;
      }
      if (*d == '.') {
        *d-- = 0;
      }
      break;
    }
    return buf;
  }

  #undef N        // just in case...
  #define N(v) nanoseconds_to_seconds_6(v)

  // aligned output: all are 10 wide. For tables.
  static inline std::string nanoseconds_to_seconds_10_6(double nsecs) {
    char buf[60];
    snprintf(buf, sizeof(buf), "%10.6lf", nsecs / 1E9);
    // trim off the insignificant tail
    char *d = buf + strlen(buf) - 1;
    while (d > buf) {
      if (*d == '0') {
        *d-- = ' ';
        continue;
      }
      if (*d == '.') {
        *d-- = ' ';
      }
      break;
    }
    return buf;
  }

#undef N10 // just in case...
#define N10(v) nanoseconds_to_seconds_10_6(v)

  static bool is_nonnegligible_difference(double t1, double t2) {
    auto d = t1; // do NOT use std::max(t1, t2) as we're focusing on T1 as the leading number in our caller!
    auto delta = fabs(t2 - t1);
    if (delta <= 1E-6)
      return false;
    auto diffperunage = delta / d;
    return diffperunage > 1E-4;
  }

#if defined(HAVE_MUPDF)

  static inline bool findPos(const std::vector<unsigned int> &arr, unsigned int value) {
    for (const auto &elem : arr) {
      if (elem == value) {
        return true;
      }
    }
    return false;
  }

  static void add_inline_particle_as_html(std::ostringstream &dst, const char *message, size_t length) {
    if (length == 0)
      return;
    const char *start = message;
    // sneaky: we 'know' we will only need this for modifiable content that was
    // sent to us, i.e. we're trampling through a std::string internal buffer or similar. 
    // (Like with the stuff that's coming out of do_transmit_logline().)
    // 
    // Ultimately we don't change anything, so we're legally safe, but it is assuming some things 
    // (such as message not pointing at protected/ROM/non-modifiable data space) and this is
    // therefor a nasty bit of code, that Just Works(tm) with minimal overhead and easier to read
    // internals than when we were to do this 'clean' with a lot of 'are we there yet' checks vs.
    // the NUL sentinel check we now permit ourselves to get away with!
    char sentinel_backup = 0;
    if (length != UINT_MAX)
      sentinel_backup = start[length];
    // hence, we only *temporarily* violate the higher expectations of `const char *message` when we 
    // actually need to do the temporary 'plug in a NUL sentinel for now' work.
    if (sentinel_backup) {
      const_cast<char *>(start)[length] = 0;
    }
    // now we can act as if the incoming message string is always neatly NUL-sentinelled like any good ol' C string.
    while (*message) {
      auto pos = strcspn(message, "\n<>&`*\t");
      if (pos > 0) {
        std::string_view particle(message, pos);
        dst << particle;
        message += pos;
      }
      switch (*message) {
        case 0:
          break;

        case '<':
          dst << "&lt;";
          message++;
          continue;

        case '>':
          dst << "&gt;";
          message++;
          continue;

        case '&':
          dst << "&amp;";
          message++;
          continue;

        case '\n':
          dst << "\n<br>";
          message++;
          continue;

        case '`':
          // markdown-ish in-line code phrase...
          // which, in our case, cannot break across lines as we only use this for
          // simple stuff.
          //
          // furthermore, we require it's preceded by whitespace or punctuation and trailed by whitespace or punctuation, such as in `demo-with-colon-at-end`:...
          //
          // Re the condition used below:
          //     (isalnum(message[-1]) || message[+1] == message[-1])
          // is to also catch when we're dealing with 'quoted' backquotes, such as in: '`', as then the quotes of any kind will both follow AND precede the backtick
          if (message == start || !(isalnum(message[-1]) || (message[+1] == message[-1] && !isspace(message[+1])))) {
            pos = 0;
            do {
              pos++;
              auto pos2 = strcspn(message + pos, "\n`");
              pos += pos2;
              // before we go, there's the scenario of "`.. ` ..`" to consider, i.e. message[pos] is a solitary backtick.
              //
              // The answer to that is usually relatively simple: when the number of backticks in both directions is equal, then
              // it is. ('equal' as in either both odd or even count.) This is only a problem if the message[pos] backtick
              // looks like a solitary one:
              while (message[pos] == '`' && isspace(message[pos + 1]) && isspace(message[pos - 1])) {
                int c1 = 0;
                for (size_t i = pos + 1; message[i]; i++) {
                  if (message[i] == '`')
                    c1++;
                }
                int c2 = 1;
                for (size_t i = 1; i < pos; i++) {
                  if (message[i] == '`')
                    c2++;
                }
                if (c1 % 2 == c2 % 2) {
                  // solitary. move forward to skip over this one now.
                  pos++;
                  pos2 = strcspn(message + pos, "\n`");
                  pos += pos2;
                  continue;
                }
                break;
              }
            } while (message[pos] == '`' && message[pos + 1] != 0 && message[pos + 1] != '\n' &&
                     (isalnum(message[pos + 1]) ||
                       (message[pos + 1] == message[pos - 1] && !isspace(message[pos + 1]))));

            if (message[pos] == '`') {
              dst << "<code>";
              std::string_view particle(message + 1, pos - 1);
              dst << particle;
              dst << "</code>";
              message += pos + 1;
              continue;
            }
          }
          dst << '`';
          message++;
          continue;

        case '*':
          // markdown-ish in-line emphasis phrase...
          // which, in our case, cannot break across lines as we only use this for
          // simple stuff.
          //
          // furthermore, we require it's preceded (and trailed) by whitespace:
          if (message[1] == '*') {
            if (message > start && !isalnum(message[-1]) && isalnum(message[2])) {
              pos = 1;
              do {
                pos++;
                auto pos2 = strcspn(message + pos, "\n*");
                pos += pos2;
              } while (message[pos] == '*' && message[pos + 1] != '*');

              if (message[pos] == '*' && message[pos + 1] == '*') {
                dst << "<strong>";
                add_inline_particle_as_html(dst, message + 2, pos - 2);
                dst << "</strong>";
                message += pos + 1;
                continue;
              }
            }
          }
          if (message > start && !isalnum(message[-1]) && isalnum(message[1])) {
            pos = 0;
            do {
              pos++;
              auto pos2 = strcspn(message + pos, "\n*");
              pos += pos2;
            } while (message[pos] == '*' && message[pos + 1] != 0 && isalnum(message[pos + 1]));

            if (message[pos] == '*') {
              dst << "<em>";
              add_inline_particle_as_html(dst, message + 1, pos - 1);
              dst << "</em>";
              message += pos + 1;
              continue;
            }
          }
          dst << '*';
          message++;
          continue;

        case '\t':
          dst << "<code>TAB</code>";
          message++;
          continue;
      }
    }
    // and now that we are done, we must undo our violation of `const char *message`:
    if (sentinel_backup) {
      const_cast<char *>(start)[length] = sentinel_backup;
    }
  }

  // expected line format is for paramters report:
  //
  //    bidi_debug.................................................. (Global) .R [Integer] = 0
  //
  struct dots_marker {
    const char *start;
    const char *end;
    const char *eq_sep;
  };

  static dots_marker find_start_of_leaderdots(const char *line) {
    dots_marker nil{nullptr};
    if (isalnum(*line) || *line == '_') {
      line++;
      while (isalnum(*line) || *line == '_')
        line++;
      const char *start = line;
      if (*line++ != '.')
        return nil;
      if (*line++ != '.')
        return nil;
      if (*line++ != '.')
        return nil;
      while (*line == '.')
        line++;
      if (*line++ != ' ')
        return nil;
      const char *end = line;
      if (*line++ != '(')
        return nil;
      line = strchr(line, ']');
      if (!line)
        return nil;
      line++;
      while (*line == ' ')
        line++;
      const char *eq = line;
      if (*line++ != '=')
        return nil;
      if (*line != ' ')
        return nil;
      return {.start = start, .end = end, .eq_sep = eq};
    }
    return nil;
  }

    
  static void add_encoded_as_html(std::ostringstream &dst, const char *style, const char *message) {
    if (*message == 0)
      return;

    // when messages carry embedded TABs, they may well be tables and we should help the user a little by rendering them to HTML as such.
    if (strchr(message, '\t')) {
      // scan to see if this could serve as a (multiline?) table.
      std::vector<unsigned int> LF_positions;
      std::vector<std::vector<unsigned int>> TAB_positions(1);
      std::vector<unsigned int> *active_TABs = &TAB_positions[0];
      unsigned int tab_count_per_line_min = UINT_MAX;
      unsigned int tab_count_per_line_max = 0;
      unsigned int tab_count_avg = 0;
      unsigned int tab_count = 0;
      unsigned int line_count = 0;
      size_t pos = 0;
      size_t last_LF = 0;
      for (;;) {
        auto pos2 = strcspn(message + pos, "\t\n");
        pos += pos2;
        switch (message[pos]) {
          case '\t':
            active_TABs->push_back(pos);

            tab_count++;
            if (tab_count > tab_count_per_line_max)
              tab_count_per_line_max = tab_count;
            pos++;
            continue;

          case '\n':
            LF_positions.push_back(pos);
            
            active_TABs->push_back(pos);   // end of line marker
            TAB_positions.push_back({});
            active_TABs = &TAB_positions[TAB_positions.size() - 1];

            last_LF = pos;
            // don't count empty lines when we check for the minimum # of tabs per line:
            if (pos2 > 0) {
              if (tab_count_per_line_min > tab_count)
                tab_count_per_line_min = tab_count;
              line_count++;
              tab_count_avg += tab_count;
              tab_count = 0;
            }
            pos++;
            continue;

          case 0:
            if (pos > last_LF + 1) {
              // end of line marker: SENTINEL if last part was non-empty, 
              // i.e. when we have something left to print after the 
              // last '\n' LF.
              active_TABs->push_back(pos); 
              LF_positions.push_back(pos); // ditto
            }
            TAB_positions.push_back({});  // end of entire chunk: EOF
            LF_positions.push_back(pos); // ditto

            // don't count empty lines when we check for the minimum # of tabs per line:
            if (pos2 > 0) {
              if (tab_count_per_line_min > tab_count)
                tab_count_per_line_min = tab_count;
              line_count++;
              tab_count_avg += tab_count;
            }
            break;
        }
        break;
      }

      // heuristic: tolerate a very few TABs as if it were regular content?
      //
      // We tolerate about 50% lines without any TAB as a rough heuristic.
      tab_count_avg *= 128;
      tab_count_avg /= line_count;
      if (tab_count_avg >= 64 && line_count >= 2) {
        tab_count_per_line_max++; // turns the max TAB count in a max column count.

        // Do it as a table; total column count equals tab_count_per_line_max
        int line = 0;

        active_TABs = &TAB_positions[line];
        unsigned int line_spos = 0;
        unsigned int line_epos = LF_positions[line];
        while (active_TABs->size() > 0) {
          const char *end_plug = nullptr;

          while (active_TABs->size() == 1) {
            // special treatment for leader lines: treat these as NOT part of the table.
            if (!end_plug) {
              if (style)
                dst << "<p class=\"" << style << "\">";
              else
                dst << "<p>";
            } else {
              dst << end_plug;
            }
            add_inline_particle_as_html(dst, message + line_spos, line_epos - line_spos);
            line++;
            line_spos = line_epos + 1;
            line_epos = LF_positions[line];
            active_TABs = &TAB_positions[line];
            
            end_plug = "\n<br>\n";
          }

          if (end_plug)
            dst << "</p>\n";

          // hit the end sentinel? if so, end it all.
          if (active_TABs->size() == 0)
            break;

          // first row is a header row(? --> nope, guess not...)
          const char *td_elem = "td";

          dst << "<table>\n";

          int tab = 0;
          while (active_TABs->size() > 1) {
            dst << "<tr>\n";

            tab = 0;
            unsigned int tab_spos = line_spos;
            unsigned int tab_epos = (*active_TABs)[tab];
            unsigned int colcount = active_TABs->size();
            while (tab < colcount - 1) {
              dst << "<" << td_elem << ">";
              add_inline_particle_as_html(dst, message + tab_spos, tab_epos - tab_spos);
              dst << "</" << td_elem << ">";
              tab++;
              tab_spos = tab_epos + 1;
              tab_epos = (*active_TABs)[tab];
            }

            {
              dst << "<" << td_elem << " colspan=\""
                  << (tab_count_per_line_max - tab) << "\">";
              add_inline_particle_as_html(dst, message + tab_spos, tab_epos - tab_spos);
              dst << "</" << td_elem << "></tr>\n";
            }

            line++;
            line_spos = line_epos + 1;
            line_epos = LF_positions[line];
            active_TABs = &TAB_positions[line];
          }

          dst << "</table>\n";
        }
        return;
      }
      // otherwise treat it as regular content. The TAB will be encoded then...
    }

    if (0 == strncmp(message, "PROCESS: ", 9)) {
      if (style)
        dst << "<blockquote class=\"" << style << "\">\n";
      else
        dst << "<blockquote>\n";
      message += 9;

      add_encoded_as_html(dst, style, message);

      dst << "</blockquote>\n\n";
      return;
    } 

    if (0 == strncmp(message, "ERROR: ", 7)) {
      if (style)
        dst << "<p class=\"error-message " << style << "\">";
      else
        dst << "<p class=\"error-message\">";

      const char *pbreak = strstr(message, "\n\n");
      if (pbreak) {
        add_inline_particle_as_html(dst, message, pbreak - message);
        dst << "</p>\n\n";
        message = pbreak;
        while (message[0] == '\n')
          message++;
        // deal with the remainder in this tail recursion call.
        add_encoded_as_html(dst, style, message);
      } else {
        add_inline_particle_as_html(dst, message, UINT_MAX);
        dst << "</p>\n\n";
      }
      return;
    } 
    if (0 == strncmp(message, "WARNING: ", 9)) {
      if (style)
        dst << "<p class=\"warning-message " << style << "\">";
      else
        dst << "<p class=\"warning-message\">";

      const char *pbreak = strstr(message, "\n\n");
      if (pbreak) {
        add_inline_particle_as_html(dst, message, pbreak - message);
        dst << "</p>\n\n";
        message = pbreak;
        while (message[0] == '\n')
          message++;
        // deal with the remainder in this tail recursion call.
        add_encoded_as_html(dst, style, message);
      } else {
        add_inline_particle_as_html(dst, message, UINT_MAX);
        dst << "</p>\n\n";
      }
      return;
    } 

    // skip leading newlines before we check a few more options for alternative content coming through here:
    while (message[0] == '\n')
      message++;

    if (0 == strncmp(message, "* ", 2) && isalpha(message[2])) {
      // see if this is a LIST instead of a paragraph:
      const char *next = strchr(message + 3, '\n');
      if (next && 0 == strncmp(next + 1, "* ", 2) && isalpha(next[3])) {
        dots_marker dots = find_start_of_leaderdots(message + 3);
        dots_marker dots_next = find_start_of_leaderdots(next + 4);
        if (dots.start && dots_next.start) {
          // Yes, we're looking at a list of at least two elements: deal with it now!
          if (style)
            dst << "<table class=\"leaders paramreport " << style << "\">\n";
          else
            dst << "<table class=\"leaders paramreport\">\n";
          for (;;) {
            message += 2;
            dst << "<tr class=\"paramreport_line\">\n<td class=\"paramreport_itemname\">";
            add_inline_particle_as_html(dst, message, dots.start - message);
            dst << "</td><td class=\"paramreport_itemspec\">";
            add_inline_particle_as_html(dst, dots.end, dots.eq_sep - 1 - dots.end);
            dst << "</td><td class=\"paramreport_itemvalue\">";
            add_inline_particle_as_html(dst, dots.eq_sep + 2, next - 2 - dots.eq_sep);
            dst << "</td></tr>\n";
            message = next + 1;
            if (0 != strncmp(message, "* ", 2) || !isalpha(message[2])) {
              break;
            }
            dots = find_start_of_leaderdots(message + 3);
            if (!dots.start) {
              break;
            }
            next = strchr(dots.end, '\n');
            if (!next) {
              break;
            }
          }
          dst << "</table>\n\n";
          while (message[0] == '\n')
            message++;
          // deal with the remainder in this tail recursion call.
          add_encoded_as_html(dst, style, message);
          return;
        }
      }
    }
    if (message[0] == '#') {
      int pos = 1;
      while (message[pos] == '#')
        pos++;
      // we tolerate a few more than the 6 Heading levels available in HTML.
      if (pos <= 8 && message[pos] == ' ') {
        int state = pos;
        if (style)
          dst << "\n\n<h" << "12345666"[state] << " class=\"" << style << "\">";
        else
          dst << "\n\n<h" << "12345666"[state] << ">";
        pos++;
        while (message[pos] == ' ')
          pos++;
        message += pos;

        // heading is a single line, always, so we must check if there's stuff following!
        const char *nlp = strchr(message, '\n');
        if (nlp) {
          add_inline_particle_as_html(dst, message, nlp - message);
          dst << "</h" << "12345666"[state] << ">\n\n";
          message = nlp;
          while (message[0] == '\n')
            message++;
          // deal with the remainder in this tail recursion call.
          add_encoded_as_html(dst, style, message);
        } else {
          add_inline_particle_as_html(dst, message, UINT_MAX);
          dst << "</h" << "12345666"[state] << ">\n\n";
        }
        return;
      }

      // more than 8 consecutive '#' is ... content?
    } 

    if (message[0] == '-') {
      int pos = 1;
      while (message[pos] == '-')
        pos++;
      if (pos > 8 && message[pos] == '\n') {
        if (style)
          dst << "\n\n<hr class=\"" << style << "\">\n\n";
        else
          dst << "\n\n<hr>\n\n";
        pos++;
        message += pos;
        while (message[0] == '\n')
          message++;
        // deal with the remainder in this tail recursion call.
        add_encoded_as_html(dst, style, message);
        return;
      }

      // more than 8 consecutive '#' is ... content?
    } 


    // next: if content is split by double/triple newline somewhere in the middle, than we're talking multiple paragraphs of content.
    const char *pbreak = strstr(message, "\n\n");
    if (pbreak) {
      if (style)
        dst << "<p class=\"" << style << "\">";
      else
        dst << "<p>";

      add_inline_particle_as_html(dst, message, pbreak - message);

      dst << "</p>\n\n";
      message = pbreak;
      while (message[0] == '\n')
        message++;
      // deal with the remainder in this tail recursion call.
      add_encoded_as_html(dst, style, message);
      return;
    }

    // nothing particular jumped at us, so now deal with this as a single block of content: 
    // one paragraph with perhaps a couple of line breaks, but nothing more complex than that.
    if (style)
      dst << "<p class=\"" << style << "\">";
    else
      dst << "<p>";

    add_inline_particle_as_html(dst, message, UINT_MAX);

    dst << "</p>\n\n";
  }

  void DebugPixa::fz_error_cb_tess_tprintf(fz_context *ctx, void *user, const char *message)
  {
    DebugPixa *self = (DebugPixa *)user;
    if (self->fz_cbs[0]) {
      (self->fz_cbs[0])(self->fz_ctx, self->fz_cb_userptr[0], message);
    }
    auto& f = self->GetInfoStream();
    add_encoded_as_html(f, "error", message);
  }

  void DebugPixa::fz_warn_cb_tess_tprintf(fz_context *ctx, void *user, const char *message)
  {
    DebugPixa *self = (DebugPixa *)user;
    if (self->fz_cbs[1]) {
      (self->fz_cbs[1])(self->fz_ctx, self->fz_cb_userptr[1], message);
    }
    auto& f = self->GetInfoStream();
    add_encoded_as_html(f, "warning", message);
  }

  void DebugPixa::fz_info_cb_tess_tprintf(fz_context *ctx, void *user, const char *message)
  {
    DebugPixa *self = (DebugPixa *)user;
    if (self->fz_cbs[2]) {
      (self->fz_cbs[2])(self->fz_ctx, self->fz_cb_userptr[2], message);
    }
    auto& f = self->GetInfoStream();
    add_encoded_as_html(f, nullptr, message);
  }
#endif

  DebugPixa::DebugPixa(Tesseract* tess)
    : tesseract_(tess)
    , content_has_been_written_to_file(false)
    , active_step_index(-1)
  {
    pixa_ = pixaCreate(100);

#if defined(HAVE_MUPDF)
    fz_ctx = fz_get_global_context();
    fz_get_error_callback(fz_ctx, &fz_cbs[0], &fz_cb_userptr[0]);
    fz_get_warning_callback(fz_ctx, &fz_cbs[1], &fz_cb_userptr[1]);
    fz_get_info_callback(fz_ctx, &fz_cbs[2], &fz_cb_userptr[2]);

    fz_set_error_callback(fz_ctx, fz_error_cb_tess_tprintf, this);
    fz_set_warning_callback(fz_ctx, fz_warn_cb_tess_tprintf, this);
    fz_set_info_callback(fz_ctx, fz_info_cb_tess_tprintf, this);
#endif

    // set up the root info section:
    PushNextSection("Start a tesseract run");

// warning C4574: 'TESSERACT_DISABLE_DEBUG_FONTS' is defined to be '0': did you mean to use '#if TESSERACT_DISABLE_DEBUG_FONTS'?
#if defined(TESSERACT_DISABLE_DEBUG_FONTS) && TESSERACT_DISABLE_DEBUG_FONTS
    fonts_ = NULL;
#else
    fonts_ = bmfCreate(nullptr, 10);
#endif
  }

  // If the filename_ has been set and there are any debug images, they are
  // written to the set filename_.
  DebugPixa::~DebugPixa() {
    Clear(true);

#if defined(HAVE_MUPDF)
    fz_set_error_callback(fz_ctx, fz_cbs[0], fz_cb_userptr[0]);
    fz_set_warning_callback(fz_ctx, fz_cbs[1], fz_cb_userptr[1]);
    fz_set_info_callback(fz_ctx, fz_cbs[2], fz_cb_userptr[2]);
    fz_ctx = nullptr;
    memset(fz_cbs, 0, sizeof(fz_cbs));
    memset(fz_cb_userptr, 0, sizeof(fz_cb_userptr));
#endif

    pixaDestroy(&pixa_);
    bmfDestroy(&fonts_);
  }

  // Adds the given pix to the set of pages in the PDF file, with the given
  // caption added to the top.
  void DebugPixa::AddPix(const Image &pix, const char *caption) {
    TBOX dummy;
    AddPixInternal(pix, dummy, caption);
  }

  void DebugPixa::AddPixInternal(const Image &pix, const TBOX &bbox, const char *caption) {
    int depth = pixGetDepth(pix);
    ASSERT0(depth >= 1 && depth <= 32);
    {
      int depth = pixGetDepth(pix);
      ASSERT0(depth == 1 || depth == 8 || depth == 24 || depth == 32);
    }
    {
      int width = -1, height = -1, depth = -1;
      int ok = pixGetDimensions(pix, &width, &height, &depth);
      ASSERT0(ok == 0 && width >= 1 && width < 16000 && height >= 1 && height < 16000 && depth >= 1 && depth <= 32);
    }

    // warning C4574: 'TESSERACT_DISABLE_DEBUG_FONTS' is defined to be '0': did you mean to use '#if TESSERACT_DISABLE_DEBUG_FONTS'?
#if defined(TESSERACT_DISABLE_DEBUG_FONTS) && TESSERACT_DISABLE_DEBUG_FONTS
    pixaAddPix(pixa_, pix, L_COPY);
#else
    int color = depth < 8 ? 1 : (depth > 8 ? 0x00ff0000 : 0x80);
    Image pix_debug = pixAddSingleTextblock(pix, fonts_, caption, color, L_ADD_BELOW, nullptr);

    pixaAddPix(pixa_, pix_debug, L_INSERT);
#endif

    captions.push_back(caption);
    cliprects.push_back(bbox);

    // make sure follow-up log messages end up AFTER the image in the output by dumping them in a subsequent info_chunk:
    auto &info_ref = info_chunks.emplace_back();
    info_ref.appended_image_index = captions.size(); // neat way to get the number of images: every image comes with its own caption
  }

  // Adds the given pix to the set of pages in the PDF file, with the given
  // caption added to the top.
  void DebugPixa::AddPixWithBBox(const Image &pix, const TBOX &bbox, const char *caption) {
    AddPixInternal(pix, bbox, caption);
  }

  void DebugPixa::AddPixWithBBox(const Image &pix, const char *caption) {
    TBOX bbox(pix);
    AddPixInternal(pix, bbox, caption);
  }

  // Return true when one or more images have been collected.
  bool DebugPixa::HasContent() const {
    return (!content_has_been_written_to_file && pixaGetCount(pixa_) > 0 /* || steps.size() > 0    <-- see also notes at Clear() method; the logic here is that we'll only have something *useful* to report once we've collected one or more images along the way... */ );
  }

  int DebugPixa::PushNextSection(const std::string &title)
  {
    // sibling
    if (active_step_index < 0)
    {
      return PushSubordinateSection(title);
    }
    ASSERT0(steps.size() >= 1);
    ASSERT0(active_step_index < steps.size());
    auto& prev_step = steps[active_step_index];
    int prev_level = prev_step.level;
    if (prev_level == 0)
    {
      return PushSubordinateSection(title);
    }

    return PrepNextSection(prev_level, title);
  }

  int DebugPixa::PushSubordinateSection(const std::string &title)
  {
    // child (or root!)
    int prev_level = -1;
    if (active_step_index >= 0)
    {
      auto& prev_step = steps[active_step_index];
      prev_level = prev_step.level;
    }

    // child
    return PrepNextSection(prev_level + 1, title);
  }

  int DebugPixa::PrepNextSection(int level, const std::string &title)
  {
    auto& step_ref = steps.emplace_back();
    // sibling
    step_ref.level = level;
    step_ref.title = title;
    step_ref.elapsed_ns = 0.0;
    step_ref.clock.start();
    step_ref.first_info_chunk = info_chunks.size();
    //ASSERT0(!title.empty());

    if (active_step_index >= 0) {
      auto &prev_step = steps[active_step_index];
      prev_step.elapsed_ns += prev_step.clock.get_elapsed_ns();
      prev_step.clock.stop();
    }

    int rv = active_step_index;
    if (rv < 0)
      rv = 0;

    active_step_index = steps.size() - 1;
    ASSERT0(active_step_index >= 0);

    auto& info_ref = info_chunks.emplace_back();
    info_ref.appended_image_index = captions.size();     // neat way to get the number of images: every image comes with its own caption

    return rv;
  }

  // Note: pop(0) pops all the way back up to the root.
  void DebugPixa::PopSection(int handle)
  {
    int idx = active_step_index;
    ASSERT0(steps.size() >= 1);
    ASSERT0(active_step_index >= 0);
    ASSERT0(active_step_index < steps.size());

    // return to parent
    auto& step = steps[idx];
    step.last_info_chunk = info_chunks.size() - 1;
    step.elapsed_ns += step.clock.get_elapsed_ns();
    step.clock.stop();

    if (handle >= 0) {
      ASSERT0(handle < steps.size());
      auto &parent = steps[handle];
      //ASSERT0(parent.level <= std::max(0, level));

      // bingo!
      active_step_index = handle;
      parent.clock.start();

      // now all we need is a fresh info_chunk:
      auto &info_ref = info_chunks.emplace_back();
      info_ref.appended_image_index = captions.size(); // neat way to get the number of images: every image comes with its own caption
      return;
    }

    auto level = step.level - 1; // level we seek
    if (handle < -1 || level < 0) {
      // when we get here, we're aiming below root, so we reset to last
      // root-entry level.
      level = 0;
      // Note: we also accept when the very last entry is the active entry and
      // happens to be root: can't pop a root like that!  :-)
      idx++;
    }
    for (idx--; idx >= 0; idx--)
    {
      auto& prev_step = steps[idx];
      if (prev_step.level == level)
      {
        // bingo!
        active_step_index = idx;
        prev_step.clock.start();

        // now all we need is a fresh info_chunk:
        auto& info_ref = info_chunks.emplace_back();
        info_ref.appended_image_index = captions.size();     // neat way to get the number of images: every image comes with its own caption
        return;
      }
    }

    ASSERT_HOST_MSG(false, "Should never get here!\n");
    return;
  }

  int DebugPixa::GetCurrentSectionLevel() const {
    int idx = active_step_index;
    ASSERT0(steps.size() >= 1);
    ASSERT0(active_step_index >= 0);
    ASSERT0(active_step_index < steps.size());

    auto &step = steps[idx];
    return step.level;
  }

  static char* strnrpbrk(char* base, const char* breakset, size_t len)
  {
    for (size_t i = len; i > 0; ) {
      if (strchr(breakset, base[--i]))
        return base + i;
    }
    return nullptr;
  }

  static std::string encode_as_html(const std::string &str) {
    std::string dst;
    const char *start = str.c_str();
    const char *message = start;
    while (*message) {
      auto pos = strcspn(message, "\n<>&");
      if (pos > 0) {
        std::string_view particle(message, pos);
        dst += particle;
        message += pos;
      }
      switch (*message) {
        case 0:
          break;

        case '<':
          dst += "&lt;";
          message++;
          continue;

        case '>':
          dst += "&gt;";
          message++;
          continue;

        case '&':
          dst += "&amp;";
          message++;
          continue;

        case '\n':
          dst += "\n<br>";
          message++;
          continue;
      }
    }
    return dst;
  }

  static std::string check_unknown_and_encode(const std::string& s, const char* default_value = "<em>(unknown / nil)</em>") {
    if (s.empty())
      return default_value;
    return "<code>" + encode_as_html(s) + "</code>";
  }

  static std::string SanitizeFilenamePart(const std::string& srcstr) {
    std::string str = srcstr;
    auto len = str.size();
    char* s = str.data();
    char* d = s;
    char* base = s;

    for (int i = 0; i < len; i++, s++) {
      char c = *s;

      if (isalnum(c)) {
        *d++ = c;
      } else if (c == '_' || c == '-' || c == '.') {
        if (d > base) {
          if (d[-1] != '.')
            *d++ = c;
        } else {
          *d++ = c;
        }
      } else {
        if (d > base) {
          if (strchr("-_.", d[-1])) {
            d[-1] = '.';
          } else {
            *d++ = '.';
          }
        } else {
          *d++ = '.';
        }
      }
    }

    if (d > base && d[-1] == '.')
      d--;

    len = d - base;

    // heuristics: shorten the part to a sensible length
    while (len > 40) {
      char* pnt = strnrpbrk(base, ".-_", len);
      if (!pnt)
        break;

      len = pnt - base;
    }

    // hard clip if heuristic didn't deliver:
    if (len > 40) {
      len = 40;
    }

    str.resize(len);
    return str;
  }

  static inline int FADE(int val, const int factor) {
    return (val * factor + 255 * (256 - factor)) >> 8 /* div 256 */;
  }

  static inline int MIX(int val1, int val2, const int factor) {
    return (val2 * factor + val1 * (256 - factor)) >> 8 /* div 256 */;
  }


  static std::string html_styling(const std::string &datadir, const std::string &filename) {
    // first search if the HTML / CSS resource is available on your filesystem.
    //
    // When we cannot find it anywhere there, we take the built-in version as a fallback.
    //
    // Note that we ripped this chained-check approach from our Tesseract::read_config_file()
    // so there's a refactor/dedup TODO lurking in here somewhere!   ;-)
    std::string path = datadir;
    path += "html-styling/";
    path += filename;
    tprintDebug("Read HTML Styling Partial: test if '{}' is a readable file: ", path);
    FILE *fp;
    if ((fp = fopen(path.c_str(), "rb")) != nullptr) {
    } else {
      path = datadir;
      path += "tessconfigs/html-styling/";
      path += filename;
      tprintDebug(
          "NO.\n"
          "Read HTML Styling Partial: test if '{}' is a readable file: ",
          path);
      if ((fp = fopen(path.c_str(), "rb")) != nullptr) {
      } else {
        path = filename;
        tprintDebug(
            "NO.\n"
            "Read HTML Styling Partial: test if '{}' is a readable file: ",
            path);
        if ((fp = fopen(path.c_str(), "rb")) != nullptr) {
        } else {
          tprintDebug("NO.\n");
          tprintError("Config file '{}' cannot be opened / does not exist anywhere we looked. Picking up the built-in default content instead.\n", filename);

          goto get_built_in;
        }
      }
    }
    tprintDebug("YES\n");

    // shut up error C2362: initialization of 'XYZ' is skipped by 'goto fetch_err'
    {
      if (fseek(fp, 0, SEEK_END))
        goto fetch_err;
      auto size = ftell(fp);
      if (fseek(fp, 0, SEEK_SET))
        goto fetch_err;
      auto data = new uint8_t[size];
      auto rdlen = fread(data, 1, size, fp);
      if (rdlen != size)
        goto fetch_err;
      std::string content(reinterpret_cast<const char *>(data), size);
      fclose(fp);
      return content;
    }

  fetch_err:
    tprintError("An error occurred while fetching the HTML Styling Partial from file `{}`. Error: {}\n", path, errno != 0 ? strerror(errno) : "?unidentified error?");
  get_built_in:
    auto &mgr = bin2cpp::FileManager::getInstance();
    // has this thing been initialized yet?   If not, do it now.
    if (mgr.getFileCount() == 0) {
      mgr.registerFile(bin2cpp::getNormalizeCssFile);
      mgr.registerFile(bin2cpp::getModernnormalizeCssFile);
      mgr.registerFile(bin2cpp::getDiagreportCssFile);
    }
    // warning C4296: '>=': expression is always true
    for (int i = mgr.getFileCount() - 1; i >= 0; i--) {
      const auto built_in = mgr.getFile(i);
      if (filename == built_in->getFileName())
        return built_in->getBuffer();
    }
    ASSERT_HOST_MSG(false, "should never get here\n");
    return "b0rked!";
  }

  PIX *pixMixWithTintedBackground(PIX *src, const PIX *background,
                                  float r_factor, float g_factor, float b_factor,
                                  float src_factor, float background_factor, 
                                  const TBOX *cliprect) 
  {
    int w, h, depth;
    ASSERT0(src != nullptr);
    pixGetDimensions(src, &w, &h, &depth);

    if (background == nullptr) {
      return pixConvertTo32(src);
    } else {
      int ow, oh, od;
      pixGetDimensions(background, &ow, &oh, &od);

      Image toplayer = pixConvertTo32(src);
      Image botlayer = pixConvertTo32(const_cast<PIX*>(background));  // quick hack

      if (w != ow || h != oh) {
        if (cliprect != nullptr) {
          // when a TBOX is provided, you can bet your bottom dollar `src` is an 'extract' of `background`
          // and we therefore should paint it back onto there at the right spot:
          // the cliprectx/y coordinates will tell us!
          int cx, cy, cw, ch;
          cx = cliprect->left();
          cy = cliprect->top();
          cw = cliprect->width();
          ch = cliprect->height();

          // when the clipping rectangle indicates another area than we got in `src`, we need to scale `src` first:
          // 
          // smaller images are generally masks, etc. and we DO NOT want to be
          // confused by the smoothness introduced by regular scaling, so we
          // apply brutal sampled scale then:
          if (w != cw || h != ch) {
            if (w < cw && h < ch) {
              toplayer = pixScaleBySamplingWithShift(toplayer, cw * 1.0f / w, ch * 1.0f / h, 0.0f, 0.0f);
            } else if (w > cw && h > ch) {
              // the new image has been either scaled up vs. the original OR a
              // border was added (TODO)
              //
              // for now, we simply apply regular smooth scaling
              toplayer = pixScale(toplayer, cw * 1.0f / w, ch * 1.0f / h);
            } else {
              // scale a clipped partial to about match the size of the
              // original/base image, so the generated HTML + image sequence is
              // more, äh, uniform/readable.
#if 0
              ASSERT0(!"Should never get here! Non-uniform scaling of images collected in DebugPixa!");
#endif
              toplayer = pixScale(toplayer, cw * 1.0f / w, ch * 1.0f / h);
            }

            pixGetDimensions(toplayer, &w, &h, &depth);
          }
            // now composite over 30% grey: this is done by simply resizing to background using 30% grey as a 'border':
          int bl = cx;
          int br = ow - cx - cw;
          int bt = cy;
          int bb = oh - cy - ch;
          
          if (bl || br || bt || bb) {
            l_uint32 grey;
            const int g = int(0.7 * 256);
            (void)composeRGBAPixel(g, g, g, 256, &grey);
            toplayer = pixAddBorderGeneral(toplayer, bl, br, bt, bb, grey);
          }
        } else {
          // no cliprect specified, so `src` must be scaled version of
          // `background`.
          //
          // smaller images are generally masks, etc. and we DO NOT want to be
          // confused by the smoothness introduced by regular scaling, so we
          // apply brutal sampled scale then:
          if (w < ow && h < oh) {
            toplayer = pixScaleBySamplingWithShift(toplayer, ow * 1.0f / w, oh * 1.0f / h, 0.0f, 0.0f);
          } else if (w > ow && h > oh) {
            // the new image has been either scaled up vs. the original OR a
            // border was added (TODO)
            //
            // for now, we simply apply regular smooth scaling
            toplayer = pixScale(toplayer, ow * 1.0f / w, oh * 1.0f / h);
          } else {
            // scale a clipped partial to about match the size of the
            // original/base image, so the generated HTML + image sequence is
            // more, äh, uniform/readable.
#if 0
            ASSERT0(!"Should never get here! Non-uniform scaling of images collected in DebugPixa!");
#endif
            toplayer = pixScale(toplayer, ow * 1.0f / w, oh * 1.0f / h);
          }
        }
      }

      // constant fade factors:
      const int red_factor = r_factor * 256;
      const int green_factor = g_factor * 256;
      const int blue_factor = b_factor * 256;
      const int base_mix_factor = src_factor * 256;
      const int bottom_mix_factor = background_factor * 256;

      auto datas = pixGetData(toplayer);
      auto datad = pixGetData(botlayer);
      auto wpls = pixGetWpl(toplayer);
      auto wpld = pixGetWpl(botlayer);
      int i, j;
      for (i = 0; i < oh; i++) {
        auto lines = (datas + i * wpls);
        auto lined = (datad + i * wpld);
        for (j = 0; j < ow; j++) {
          // if top(SRC) is black, use that.
          // if top(SRC) is white, and bot(DST) isn't, color bot(DST) red and use
          // that. if top(SRC) is white, and bot(DST) is white, use white.

          int rvals, gvals, bvals;
          extractRGBValues(lines[j], &rvals, &gvals, &bvals);

          int rvald, gvald, bvald;
          extractRGBValues(lined[j], &rvald, &gvald, &bvald);

          // R
          int rval = FADE(rvald, red_factor);
          if (rvals < rval)
            rval = MIX(rvals, rval, bottom_mix_factor);
          else
            rval = MIX(rvals, rval, base_mix_factor);

          // G
          int gval = FADE(gvald, green_factor);
          if (gvals < gval)
            gval = MIX(gvals, gval, bottom_mix_factor);
          else
            gval = MIX(gvals, gval, base_mix_factor);

          // B
          int bval = FADE(bvald, blue_factor);
          if (bvals < bval)
            bval = MIX(bvals, bval, bottom_mix_factor);
          else
            bval = MIX(bvals, bval, base_mix_factor);

          // A
          // avald = 0;

          composeRGBPixel(rval, gval, bval, lined + j);
        }
      }
      // pixCopyResolution(pixd, pixs);
      // pixCopyInputFormat(pixd, pixs);

      // botlayer.destroy();
      toplayer.destroy();

      return botlayer;
    }
  }

  Image MixWithLightRedTintedBackground(const Image &pix, const PIX *original_image, const TBOX *cliprect) {
    return pixMixWithTintedBackground(pix, original_image, 0.1, 0.5, 0.5, 0.90, 0.085, cliprect);
  }

  static std::string TruncatedForTitle(const std::string &str) {
    if (str.size() < 70)
      return str;
    const char *s = str.c_str();
    auto len = str.size();
    for (;;) {
      const char *p = strnrpbrk(const_cast<char *>(s), ".[(: ", len);
      if (!p)
        break;
      len = p - s;
      if (len < 70)
        break;
    }
    // trim the tail, after the clipping above.
    len--;
    // warning C4296: '>=': expression is always true
    while (int(len) >= 0 && strchr(".[(: ", s[len]))
      len--;
    len++;
    std::string rv(s, len);
    return rv + "\u2026";  // append ellipsis
  }

  static void write_one_pix_for_html(FILE *html, int counter, const std::string &img_filename, const Image &pix, const std::string &title, const std::string &description, const TBOX *cliprect = nullptr, const Pix *original_image = nullptr) {
    if (!!pix) {
      const char *pixfname = fz_basename(img_filename.c_str());
      int w, h, depth;
      pixGetDimensions(pix, &w, &h, &depth);
      const char *depth_str = ([depth]() {
        switch (depth) {
          default:
            ASSERT0(!"Should never get here!");
            return "unidentified color depth (probably color paletted)";
          case 1:
            return "monochrome (binary)";
          case 32:
            return "full color + alpha";
          case 24:
            return "full color";
          case 8:
            return "color palette (256 colors)";
          case 4:
            return "color palette (16 colors)";
        }
      })();

      Image img = MixWithLightRedTintedBackground(pix, original_image, cliprect);
#if !GENERATE_WEBP_IMAGES
      /* With best zlib compression (9), get between 1 and 10% improvement
       * over default (6), but the compression is 3 to 10 times slower.
       * Use the zlib default (6) as our default compression unless
       * pix->special falls in the range [10 ... 19]; then subtract 10
       * to get the compression value.  */
      pixSetSpecial(img, 10 + 1);
      pixWrite(img_filename.c_str(), img, IFF_PNG);
#else
      FILE *fp = fopen(img_filename.c_str(), "wb+");
      if (!fp) {
        tprintError("Failed to open file '{}' for writing one of the debug/diagnostics log impages.\n", img_filename);
      } else {
        auto rv = pixWriteStreamWebP(fp, img, 10, TRUE);
        fclose(fp);
        if (rv) {
          tprintError("Did not succeeed writing the image data to file '{}' while generating the HTML diagnostic/log report.\n", img_filename);
        }
      }
#endif
      img.destroy();
      fputs(
        fmt::format("<section class=\"image-display\">\n\
  <h6>image #{:02d}: {}</h6>\n\
  <figure>\n\
    <img src=\"{}\" >\n\
    <figcaption>size: {} x {} px; {}</figcaption>\n\
  </figure>\n\
  <p>{}</p>\n\
</section>\n",
            counter, encode_as_html(title),
            pixfname,
            w, h, depth_str,
            encode_as_html(description)
        ).c_str(),
        html);
    }
  }

  void DebugPixa::WriteImageToHTML(int &counter, const std::string &partname, FILE *html, int idx) {
    plf::nanotimer image_clock;
    image_clock.start();

    counter++;
    const std::string caption = captions[idx];
    std::string fn(partname + SanitizeFilenamePart(fmt::format(".img{:04d}.", counter) + caption) + IMAGE_EXTENSION);

    Image pixs = pixaGetPix(pixa_, idx, L_CLONE);
    if (pixs == nullptr) {
      tprintError("{}: pixs[{}] not retrieved.\n", __func__, idx);
      return;
    }
    {
      int depth = pixGetDepth(pixs);
      ASSERT0(depth == 1 || depth == 8 || depth == 24 || depth == 32);
    }
    TBOX cliprect = cliprects[idx];
    auto clip_area = cliprect.area();
    PIX *bgimg = nullptr;
    if (clip_area > 0) {
      bgimg = tesseract_->pix_original();
    }

    write_one_pix_for_html(html, counter, fn, pixs, TruncatedForTitle(caption), caption);

    if (clip_area > 0 && false) {
      counter++;
      fn = partname + SanitizeFilenamePart(fmt::format(".img{:04d}.", counter) + caption) + IMAGE_EXTENSION;

      write_one_pix_for_html(html, counter, fn, pixs, TruncatedForTitle(caption),
                           caption, 
                           &cliprect,
                           bgimg);
    }

    pixs.destroy();

    double t = image_clock.get_elapsed_ns();
    image_series_elapsed_ns.push_back(t);
    total_images_production_cost += t;
  }

  int DebugPixa::WriteInfoSectionToHTML(int &counter, int &next_image_index, const std::string &partname, FILE *html, int current_section_index) {
    const DebugProcessStep &section_info = steps[current_section_index];

    auto title = section_info.title.c_str();
    if (!*title)
      title = "(null)";
    auto h_level = section_info.level + 1;
    ASSERT0(h_level >= 1);
    if (h_level > 5)
      h_level = 5;
    fputs(fmt::format("\n\n<section>\n<h{0}>{1}</h{0}>\n\n", h_level, title).c_str(), html);

      std::string section_timings_intro_msg;
    if (is_nonnegligible_difference(section_info.elapsed_ns, section_info.elapsed_ns_cummulative)) {
        section_timings_intro_msg = fmt::format("<p class=\"timing-info\">This section of the tesseract run took {} sec (cummulative, i.e. including all subsections: {} sec.)</p>\n\n", N(section_info.elapsed_ns), N(section_info.elapsed_ns_cummulative));
    } else {
      section_timings_intro_msg = fmt::format("<p class=\"timing-info\">This section of the tesseract run took {} sec</p>\n\n", N(section_info.elapsed_ns));
    }
    fputs(section_timings_intro_msg.c_str(), html);

    int next_section_index = current_section_index + 1;
    // special tweak for when we report (meta!) on our own report production:
    // that's when `current_section_index + 1` will produce an out-of-bounds access!
    if (next_section_index >= steps.size())
      next_section_index = 0;
    const DebugProcessStep *next_section_info = &steps[next_section_index];

    int start_info_chunk_index = section_info.first_info_chunk;
    int last_info_chunk_index = section_info.last_info_chunk;
    for (int chunk_idx = start_info_chunk_index; chunk_idx <= last_info_chunk_index; chunk_idx++) {
      // make sure we don't dump info chunks which belong to sub-sections:
      if (chunk_idx == next_section_info->first_info_chunk) {
        next_section_index = WriteInfoSectionToHTML(counter, next_image_index, partname, html, next_section_index);
        chunk_idx = next_section_info->last_info_chunk;
        next_section_info = &steps[next_section_index];
        continue;
      }
      const DebugProcessInfoChunk &info_chunk = info_chunks[chunk_idx];
      auto v = info_chunk.information.str();
      auto content = v.c_str();
      if (*content) {
        fputs(content, html);
        fputs("\n\n", html);
      }

      // does this chunk end with an image?
      int next_chunk_idx = chunk_idx + 1;
      // same hack as for next_section_index above: prevent out-of-bounds access.  >:-/
      if (next_chunk_idx >= info_chunks.size()) {
        break;
      }
      const DebugProcessInfoChunk &next_info_chunk = info_chunks[next_chunk_idx];
      if (info_chunk.appended_image_index != next_info_chunk.appended_image_index) {
        WriteImageToHTML(counter, partname, html, info_chunk.appended_image_index);
        if (next_image_index <= info_chunk.appended_image_index)
          next_image_index = info_chunk.appended_image_index + 1;
      }
    }

    fputs("\n</section>\n\n", html);

    return next_section_index;
  }

  class GrandTotalPerf {
  public:
    GrandTotalPerf() : clock() {
      clock.start();
    }
    plf::nanotimer clock;
  };
  static GrandTotalPerf grand_clock;


  double DebugPixa::gather_cummulative_elapsed_times() {
    int step_count = steps.size();

    // we can safely assume that parents are always *older* and thus *earlier*
    // in the steps[] array, so we can easily traverse from end to start and
    // update every parent as we travel along.
    //
    // First we clear all previously gathered values as we must do that job from
    // scratch to be safe & sure.
    for (int i = 0; i < step_count; i++) {
      auto &step = steps[i];
      step.elapsed_ns_cummulative = 0.0;
    }
    // now traverse backwards, bottom-to-top, gathering the cummulative numbers
    // along the way..
    double grand_total_time_ns = 0.0;
    for (int i = step_count - 1; i >= 0; i--) {
      auto &step = steps[i];
      // add self to accumulus.
      step.elapsed_ns_cummulative += step.elapsed_ns;
      // now update the first parent with our time: as we travel back in time,
      // we only need to update our *parent* in order to end up with the
      // grand total time at the end of the traversal of the steps[] tree.
      //
      // There's one caveat though: the way we coded steps[] and deal with it,
      // there's no TRUE ROOT element in that tree; that would be a fictional
      // step[-1], so the code deals with this by detecting all the 'root nodes'
      // and accumulating them into our `grand_total_time_ns` value.
      int level = step.level - 1;
      int j = i - 1;
      for (; j >= 0; j--) {
        auto &parent = steps[j];
        if (parent.level == level) {
          // actual parent found.
          parent.elapsed_ns_cummulative += step.elapsed_ns_cummulative;
          break;
        }
      }
      if (j < 0) {
        // we are a 'root node'; deal with us accordingly.
        grand_total_time_ns += step.elapsed_ns_cummulative;
      }
    }
    return grand_total_time_ns;
  }

  
  void DebugPixa::WriteHTML(const char* filename) {
    ASSERT0(tesseract_ != nullptr);
    if (HasContent()) {
      double time_elapsed_until_report = grand_clock.clock.get_elapsed_ns();
      plf::nanotimer report_clock;
      double source_image_elapsed_ns;
      total_images_production_cost = 0.0;

      // pop all levels and push a couple of *sentinels* so our tree traversal
      // logic can be made simpler with far fewer boundary checks as we'll have
      // valid slots at size+1:
      PopSection(-2);
#if 0
      // enforce a new root
      active_step_index = -1;
#endif
      PushNextSection("diagnostics/log reporting (HTML)");
      ASSERT_HOST(GetCurrentSectionLevel() == 1);

      report_clock.start();

      const char *ext = strrchr(filename, '.');
      if (!ext)
        ext = filename + strlen(filename);
      std::string partname(filename, ext - filename);
      int counter = 0;
      const char *label = NULL;

      content_has_been_written_to_file = true;

	  ReportFile html(filename);
      if (!html) {
        tprintError("cannot open diagnostics HTML output file {}: {}\n", filename, strerror(errno));
        return;
      }

      auto now = std::chrono::system_clock::now();
      auto in_time_t = std::chrono::system_clock::to_time_t(now);

      std::stringstream ss;
      ss << std::put_time(std::localtime(&in_time_t), "%Y-%m-%d %X");
      std::string now_str = ss.str();

      std::ostringstream languages;
      int num_subs = tesseract_->num_sub_langs();
      if (num_subs > 0) {
        languages << "<p>Language";
        if (num_subs > 1)
          languages << "s";
        languages << ": ";
        int i;
        for (i = 0; i < num_subs - 1; ++i) {
          languages << tesseract_->get_sub_lang(i)->lang_ << " + ";
        }
        languages << tesseract_->get_sub_lang(i)->lang_ << "</p>";
      }

      // CSS styles for the generated HTML
      // 
      // - CSS UL list with classic leader dots: based on https://www.w3.org/Style/Examples/007/leaders.en.html
      //
      //   <link rel="stylesheet" href="https://unpkg.com/normalize.css@8.0.1/normalize.css" >
      //   <link rel="stylesheet" href="https://unpkg.com/modern-normalize@1.1.0/modern-normalize.css" >
      //   <link rel="stylesheet" href="diag-report.css" >
      fputs(fmt::format("<html>\n\
<head>\n\
	<meta charset=\"UTF-8\">\n\
  <title>Tesseract diagnostic image set</title>\n\
  <style>\n\
  {}\n\
  </style>\n\
  <style>\n\
  {}\n\
  </style>\n\
  <style>\n\
  {}\n\
  </style>\n\
</head>\n\
<body>\n\
<article>\n\
<h1>Tesseract diagnostic image set</h1>\n\
<p>tesseract (version: {}) run @ {}</p>\n\
<p>Input image file path: {}</p>\n\
<p>Output base: {}</p>\n\
<p>Input image path: {}</p>\n\
<p>Primary Language: {}</p>\n\
{}\
<p>Language Data Path Prefix: {}</p>\n\
<p>Data directory: {}</p>\n\
<p>Main directory: {}</p>\n\
",
        html_styling(tesseract_->datadir_, "normalize.css").c_str(),
        html_styling(tesseract_->datadir_, "modern-normalize.css").c_str(),
        html_styling(tesseract_->datadir_, "diag-report.css").c_str(),
        TESSERACT_VERSION_STR, 
        now_str.c_str(),
<<<<<<< HEAD
        check_unknown_and_encode(tesseract_->input_file_path).c_str(),
        check_unknown_and_encode(tesseract_->imagebasename).c_str(),
        check_unknown_and_encode(tesseract_->imagefile).c_str(),
=======
        check_unknown_and_encode(tesseract_->input_file_path_).c_str(),
        check_unknown_and_encode(tesseract_->imagebasename_).c_str(),
        check_unknown_and_encode(tesseract_->imagefile_).c_str(),
>>>>>>> 030c496c
        tesseract_->lang_.c_str(),
        languages.str().c_str(),
        check_unknown_and_encode(tesseract_->language_data_path_prefix_).c_str(),
        check_unknown_and_encode(tesseract_->datadir_).c_str(),
        check_unknown_and_encode(tesseract_->directory_).c_str()
      ).c_str(), html);

      plf::nanotimer image_clock;
      image_clock.start();
      {
        std::string fn(partname + SanitizeFilenamePart(".img-original.") + IMAGE_EXTENSION);

        write_one_pix_for_html(html, 0, fn, tesseract_->pix_original(), "original image", "The original image as registered with the Tesseract instance.");
      }
      source_image_elapsed_ns = image_clock.get_elapsed_ns();

      int section_count = steps.size() - 1;          // adjust size due to sentinel which was pushed at the end just now.
      int pics_count = pixaGetCount(pixa_);

      int next_image_index = 0;

      // calculate the cummulative elapsed time by traversing the section tree bottom-to-top
      double total_time_elapsed_ns = gather_cummulative_elapsed_times();

      int current_section_index = 0; 
      while (current_section_index < section_count) {
        current_section_index = WriteInfoSectionToHTML(counter, next_image_index, partname, html(), current_section_index);
      }

      for (int i = next_image_index; i < pics_count; i++) {
        WriteImageToHTML(counter, partname, html(), i);
      }
      //pixaClear(pixa_);

      // now jiggle the report creation section, while we're in it. Yeah. It's crazy like that,
      // but we want to report this part too, through regular channels as much as possible.
      // So we do most of the work before this point in time, then pop the section and have its
      // time two ways: via our own measurement an via the section tree mechanism.
      //
      // It's a bit convoluted, but this should give us some decent numbers to analyze.
      // 
      // Pop() but don't Pop(), that's what local scope below attempts to achieve. Just for
      // gathering and a last WriteInfoSectionToHTML() just down below.
      {
        int idx = active_step_index;
        auto &step = steps[idx];
        step.last_info_chunk = info_chunks.size() - 1;
        step.elapsed_ns += step.clock.get_elapsed_ns();
        // !step.clock.stop();
        // ^^^^^^^^^^^^^^^^^
        // keep it running! we'll nuke the `elapsed_ns`
        // after we're done with gathering it below!

        // gather the time data again, now that we're near the end of our reporting section
        // and wish to report on that one too!      Gosh darn, so *meta*!  8-P  
        total_time_elapsed_ns = gather_cummulative_elapsed_times();

      current_section_index = section_count;
      (void)WriteInfoSectionToHTML(counter, next_image_index, partname, html, current_section_index);

      double report_span_time = report_clock.get_elapsed_ns();
      double grand_total_time = grand_clock.clock.get_elapsed_ns();

      std::string section_timings_intro_msg;
      if (is_nonnegligible_difference(total_time_elapsed_ns, grand_total_time)) {
        section_timings_intro_msg = fmt::format("\n<hr>\n\n<p class=\"timing-info\">The entire tesseract run took {} sec (including all application preparation / overhead: {} sec).</p>\n\n", N(total_time_elapsed_ns), N(grand_total_time));
      } else {
        section_timings_intro_msg = fmt::format("\n<hr>\n\n<p class=\"timing-info\">The entire tesseract run took {} sec.</p>\n\n", N(total_time_elapsed_ns));
      }
      fputs(section_timings_intro_msg.c_str(), html);

      std::string img_timings_msg;
      for (int i = 0; i < image_series_elapsed_ns.size(); i++) {
        img_timings_msg += fmt::format("<li>Image #{}: {} sec</li>\n", i, N(image_series_elapsed_ns[i]));
      }

      std::string timing_report_msg = fmt::format(
          "<p>\n"
        "Re overhead costs: the above total time ({} sec) includes at least this HTML report production as one of the overhead components (which together clock in at {} sec, alas). It took {} sec before tesseract was ready to report.\n"
          "</p><p>\n"
          "While producing this HTML diagnotics log report took {} sec, this can be further subdivided into a few more numbers, where producing and saving the <em>lossless</em> WEBP images included in this report are a significant cost:\n"
          "</p><ul>\n"
          "<li> saving a <em>lossless</em> WEBP copy of the source image: {} sec </li>\n"
              "<li> plus the other images @ {} sec total:\n"
          "<br>\n"
          "<ul>\n{}\n</ul></li>\n"
          "\n",
          N(grand_total_time), 
        N(grand_total_time - total_time_elapsed_ns),
          N(time_elapsed_until_report),
        N(report_span_time),
          N(source_image_elapsed_ns),
          N(total_images_production_cost),
          img_timings_msg);
      
      std::string sectiontiming_summary_msg = 
          "<p>You can always reduce these overhead numbers by <em>turning off</em> the tesseract debug parameters which help produce these support images, e.g.:</p>"
          "<ul>\n"
        "<li><code>tessedit_dump_pageseg_images</code></li>\n"
          "<li><code>debug_image_normalization</code></li>\n"
          "<li><code>tessedit_write_images</code></li>\n"
          "<li><code>verbose_process</code></li>\n"
          "<li><code>dump_osdetect_process_images</code></li>\n"
          "</ul>\n"
          "<p>Tip: you also often can gain extra speed by <em>turning off</em> any other debug/diagnostics parameters that are currently active and in use. The latter can be easily observed by the per-section parameter usage reports that are part of this HTML diagnostics/log report: see the designated sections &amp; tables to see which sections took a major chunk of the total time and which parameters may habe been involved.</p>\n"
          "<p>Thank you for using tesseract. Enjoy!</p>\n"
        ;

      fputs(timing_report_msg.c_str(), html);

      std::string section_timings_msg;
      for (int i = 0; i < steps.size(); i++) {
        auto &step = steps[i];
        std::string indent;
        for (int j = 0; j < step.level; j++) {
          indent += "&ensp;";
        }
        section_timings_msg += fmt::format(
            "<tr><td>{}</td><td>{}{}</td><td class=\"timing-value\">{}</td><td class=\"timing-value\">{}</td></tr>\n",
            step.level, indent, step.title,
            N(step.elapsed_ns), N(step.elapsed_ns_cummulative));
      }

      section_timings_msg = fmt::format(
              "\n\n\n<div class=\"timing-details\">\n"
          "<p>Timings per section, cumulatives for the entire work tree. All times in unit: <em>seconds</em>:</p>\n"
          "<table><tbody>\n"
          "<tr><th>Level</th><th>Section Name</th><th>Self</th><th>Self + Children</th></tr>\n"
          "{}\n"
          "</table>\n\n",
          section_timings_msg);

      fputs(section_timings_msg.c_str(), html);

      // get the cummulative for "Process Pages" subsection:
      double proc_pages_time = time_elapsed_until_report;
      for (const auto &step : steps) {
        if (step.title == "Process pages") {
          proc_pages_time = step.elapsed_ns_cummulative;
          break;
        }
      }

      std::string timing_summary_msg = fmt::format(
              "\n\n\n<div class=\"timing-summary\">\n"
          "<h6>Timing summary</h6>\n"
        "<pre>\n"
        "Wall clock duration:...................... {} sec.\n"
        "Time until report:........................ {} sec.\n"
        "  - actual work:.......................... {} sec.\n"
        "  - prep & misc. overhead:................ {} sec\n"
        "  - gap:unaccounted for (~ unidentified overhead):\n"
        "    ...................................... {} sec / {} sec\n"
        "Report production:........................ {} sec.\n"
        "\n"
        "Cummulative work effort:.................. {} sec\n"
        "Overhead:................................. {} sec\n"
        "  - reported images production:........... {} sec\n"
        "  - report text production + I/O:......... {} sec\n"
        "  - misc + I/O:........................... {} sec\n"
          "</pre>\n"
        "{}"
        "</div>\n",
      N10(grand_total_time), 
        N10(time_elapsed_until_report), 
        N10(proc_pages_time), 
        N10(time_elapsed_until_report - proc_pages_time),
          N10(grand_total_time - total_time_elapsed_ns),
          N(grand_total_time - time_elapsed_until_report - report_span_time),
          N10(report_span_time),

        N10(proc_pages_time), 
       N10(grand_total_time - proc_pages_time),
          N10(source_image_elapsed_ns + total_images_production_cost),
          N10(report_span_time - (source_image_elapsed_ns + total_images_production_cost)),
          N10(grand_total_time - proc_pages_time - report_span_time),

        sectiontiming_summary_msg
        );

      fputs(timing_summary_msg.c_str(), html);

      fputs("\n<hr>\n<h2>Tesseract parameters usage report</h2>\n\n", html);

        // reset the elapsed_ns value so the regular way this is dealt with will
        // produce correct numbers afterwards.
        step.elapsed_ns = 0;
      }
      
      tesseract::ParamsVectorSet &vec = tesseract_->params_collective();

      // produce a HTML-formatted parameter usage report by using the regular way to get such a report,
      // then feed it through the NDtext-to-HTML transformer and only then write the final result in one fell swoop to file.
      // 
      // Takes a bit of regrettable extra string copying this way, but alas, we'll take one for code re-use.
      ParamsReportStringWriter writer;
      ParamUtils::ReportParamsUsageStatistics(writer, vec, -1, nullptr);
      std::ostringstream html_report_dst;
      add_encoded_as_html(html_report_dst, "params-report", writer.to_string().c_str());
      fputs(html_report_dst.str().c_str(), html());

      fputs("\n</body>\n</html>\n", html());

      fclose(html);
    }
  }


  void DebugPixa::WriteSectionParamsUsageReport()
  {
    const DebugProcessStep &section_info = steps[active_step_index];

    auto title = section_info.title.c_str();
    if (!*title)
      title = "(null)";
    auto level = section_info.level;

    if (level == 3 && verbose_process) {
      ParamsVectorSet &vec = tesseract_->params_collective();
      ParamUtils::ReportParamsUsageStatistics(nullptr, vec, level, title);
    }
  }


  void DebugPixa::Clear(bool final_cleanup) {
    //final_cleanup |= +content_has_been_written_to_file;
    pixaClear(pixa_);
    captions.clear();
    cliprects.clear();

    steps.clear();
    info_chunks.clear();
    image_series_elapsed_ns.clear();
    active_step_index = -1;
    total_images_production_cost = 0.0;

    // make sure the logging can commence if we aren't really at the very end yet, i.e. when we aren't invoked by the PixaDebug destructor itself:
    if (!final_cleanup) {
      // set up the root info section:
      PushNextSection("After final cleanup...");
      content_has_been_written_to_file = false;
    }
  }


  AutoPopDebugSectionLevel::~AutoPopDebugSectionLevel() {
    if (section_handle_ >= 0) {
      tesseract_->PopPixDebugSection(section_handle_);
    }
  }

  void AutoPopDebugSectionLevel::pop() {
    if (section_handle_ >= 0) {
      tesseract_->PopPixDebugSection(section_handle_);
      section_handle_ = INT_MIN;
    }
  }

  } // namespace tesseract<|MERGE_RESOLUTION|>--- conflicted
+++ resolved
@@ -1662,15 +1662,9 @@
         html_styling(tesseract_->datadir_, "diag-report.css").c_str(),
         TESSERACT_VERSION_STR, 
         now_str.c_str(),
-<<<<<<< HEAD
-        check_unknown_and_encode(tesseract_->input_file_path).c_str(),
-        check_unknown_and_encode(tesseract_->imagebasename).c_str(),
-        check_unknown_and_encode(tesseract_->imagefile).c_str(),
-=======
         check_unknown_and_encode(tesseract_->input_file_path_).c_str(),
         check_unknown_and_encode(tesseract_->imagebasename_).c_str(),
         check_unknown_and_encode(tesseract_->imagefile_).c_str(),
->>>>>>> 030c496c
         tesseract_->lang_.c_str(),
         languages.str().c_str(),
         check_unknown_and_encode(tesseract_->language_data_path_prefix_).c_str(),
