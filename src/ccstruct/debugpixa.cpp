// UTF-8: ö,ä,💩,⏱️

#include <tesseract/preparation.h> // compiler config, etc.

#include "debugpixa.h"
#include "image.h"
#include <tesseract/tprintf.h>
#include "tesseractclass.h"

#include <leptonica/allheaders.h>
#include <parameters/parameters.h>

#include <string>
#include <vector>
#include <chrono>  // chrono::system_clock
#include <ctime>   // localtime
#include <sstream> // stringstream
#include <iomanip> // put_time

#include "out/HtmlResourceFileManager.h"
#include "out/diag-report.h"
#include "out/normalize.h"
#include "out/modern-normalize.h"

#if defined(HAVE_MUPDF)
#include "mupdf/fitz.h"
#endif

#ifndef TESSERACT_DISABLE_DEBUG_FONTS 
#define TESSERACT_DISABLE_DEBUG_FONTS 1
#endif

using namespace parameters;

// Set to 0 for PNG, 1 for WEBP output as part of the HTML report.
#define GENERATE_WEBP_IMAGES  1

namespace tesseract {

  static const char *IMAGE_EXTENSION =
#if GENERATE_WEBP_IMAGES
    ".webp";
#else
    ".png";
#endif

  // enforce the use of our own basic char checks; MSVC RTL ones barf with
  //    minkernel\crts\ucrt\src\appcrt\convert\isctype.cpp(36) : Assertion failed: c >= -1 && c <= 255
  // thanks to char being signed and incoming UTF8 bytes. Plus I don't want to be Unicode/codepage sensitive
  // in here by using iswalpha() et al.

  static inline bool isalpha(int c) {
    c &= 0x20;
    return c >= 'A' && c <= 'Z';
  }

  static inline bool isdigit(int c) {
    return c >= '0' && c <= '9';
  }

  static inline bool isalnum(int c) {
    return isalpha(c) || isdigit(c);
  }

  static inline bool isspace(int c) {
    return c == ' ' || c == '\t' || c == '\r' || c == '\n' || c == 0;
  }

  static inline bool ispunct(int c) {
    return strchr("!():;,.?", c) != nullptr;
  }

  static bool is_nonnegligible_difference(double t1, double t2) {
    auto d = t1; // do NOT use std::max(t1, t2) as we're focusing on T1 as the leading number in our caller!
    auto delta = fabs(t2 - t1);
    if (delta <= 1E-6)
      return false;
    auto diffperunage = delta / d;
    return diffperunage > 1E-4;
  }

#if defined(HAVE_MUPDF)

  static inline bool findPos(const std::vector<unsigned int> &arr, unsigned int value) {
    for (const auto &elem : arr) {
      if (elem == value) {
        return true;
      }
    }
    return false;
  }

  static void add_inline_particle_as_html(std::ostringstream &dst, const char *message, size_t length) {
    if (length == 0)
      return;
    const char *start = message;
    // sneaky: we 'know' we will only need this for modifiable content that was
    // sent to us, i.e. we're trampling through a std::string internal buffer or similar. 
    // (Like with the stuff that's coming out of do_transmit_logline().)
    // 
    // Ultimately we don't change anything, so we're legally safe, but it is assuming some things 
    // (such as message not pointing at protected/ROM/non-modifiable data space) and this is
    // therefor a nasty bit of code, that Just Works(tm) with minimal overhead and easier to read
    // internals than when we were to do this 'clean' with a lot of 'are we there yet' checks vs.
    // the NUL sentinel check we now permit ourselves to get away with!
    char sentinel_backup = 0;
    if (length != UINT_MAX)
      sentinel_backup = start[length];
    // hence, we only *temporarily* violate the higher expectations of `const char *message` when we 
    // actually need to do the temporary 'plug in a NUL sentinel for now' work.
    if (sentinel_backup) {
      const_cast<char *>(start)[length] = 0;
    }
    // now we can act as if the incoming message string is always neatly NUL-sentinelled like any good ol' C string.
    while (*message) {
      auto pos = strcspn(message, "\n<>&`*\t");
      if (pos > 0) {
        std::string_view particle(message, pos);
        dst << particle;
        message += pos;
      }
      switch (*message) {
        case 0:
          break;

        case '<':
          dst << "&lt;";
          message++;
          continue;

        case '>':
          dst << "&gt;";
          message++;
          continue;

        case '&':
          dst << "&amp;";
          message++;
          continue;

        case '\n':
          dst << "\n<br>";
          message++;
          continue;

        case '`':
          // markdown-ish in-line code phrase...
          // which, in our case, cannot break across lines as we only use this for
          // simple stuff.
          //
          // furthermore, we require it's preceded by whitespace or punctuation and trailed by whitespace or punctuation, such as in `demo-with-colon-at-end`:...
          //
          // Re the condition used below:
          //     (isalnum(message[-1]) || message[+1] == message[-1])
          // is to also catch when we're dealing with 'quoted' backquotes, such as in: '`', as then the quotes of any kind will both follow AND precede the backtick
          if (message == start || !(isalnum(message[-1]) || (message[+1] == message[-1] && !isspace(message[+1])))) {
            pos = 0;
            do {
              pos++;
              auto pos2 = strcspn(message + pos, "\n`");
              pos += pos2;
              // before we go, there's the scenario of "`.. ` ..`" to consider, i.e. message[pos] is a solitary backtick.
              //
              // The answer to that is usually relatively simple: when the number of backticks in both directions is equal, then
              // it is. ('equal' as in either both odd or even count.) This is only a problem if the message[pos] backtick
              // looks like a solitary one:
              while (message[pos] == '`' && isspace(message[pos + 1]) && isspace(message[pos - 1])) {
                int c1 = 0;
                for (size_t i = pos + 1; message[i]; i++) {
                  if (message[i] == '`')
                    c1++;
                }
                int c2 = 1;
                for (size_t i = 1; i < pos; i++) {
                  if (message[i] == '`')
                    c2++;
                }
                if (c1 % 2 == c2 % 2) {
                  // solitary. move forward to skip over this one now.
                  pos++;
                  pos2 = strcspn(message + pos, "\n`");
                  pos += pos2;
                  continue;
                }
                break;
              }
            } while (message[pos] == '`' && message[pos + 1] != 0 && message[pos + 1] != '\n' &&
                     (isalnum(message[pos + 1]) ||
                       (message[pos + 1] == message[pos - 1] && !isspace(message[pos + 1]))));

            if (message[pos] == '`') {
              dst << "<code>";
              std::string_view particle(message + 1, pos - 1);
              dst << particle;
              dst << "</code>";
              message += pos + 1;
              continue;
            }
          }
          dst << '`';
          message++;
          continue;

        case '*':
          // markdown-ish in-line emphasis phrase...
          // which, in our case, cannot break across lines as we only use this for
          // simple stuff.
          //
          // furthermore, we require it's preceded (and trailed) by whitespace:
          if (message[1] == '*') {
            if (message > start && !isalnum(message[-1]) && isalnum(message[2])) {
              pos = 1;
              do {
                pos++;
                auto pos2 = strcspn(message + pos, "\n*");
                pos += pos2;
              } while (message[pos] == '*' && message[pos + 1] != '*');

              if (message[pos] == '*' && message[pos + 1] == '*') {
                dst << "<strong>";
                add_inline_particle_as_html(dst, message + 2, pos - 2);
                dst << "</strong>";
                message += pos + 1;
                continue;
              }
            }
          }
          if (message > start && !isalnum(message[-1]) && isalnum(message[1])) {
            pos = 0;
            do {
              pos++;
              auto pos2 = strcspn(message + pos, "\n*");
              pos += pos2;
            } while (message[pos] == '*' && message[pos + 1] != 0 && isalnum(message[pos + 1]));

            if (message[pos] == '*') {
              dst << "<em>";
              add_inline_particle_as_html(dst, message + 1, pos - 1);
              dst << "</em>";
              message += pos + 1;
              continue;
            }
          }
          dst << '*';
          message++;
          continue;

        case '\t':
          dst << "<code>TAB</code>";
          message++;
          continue;
      }
    }
    // and now that we are done, we must undo our violation of `const char *message`:
    if (sentinel_backup) {
      const_cast<char *>(start)[length] = sentinel_backup;
    }
  }

  // expected line format is for paramters report:
  //
  //    bidi_debug.................................................. (Global) .R [Integer] = 0
  //
  struct dots_marker {
    const char *start;
    const char *end;
    const char *eq_sep;
  };

  static dots_marker find_start_of_leaderdots(const char *line) {
    dots_marker nil{nullptr};
    if (isalnum(*line) || *line == '_') {
      line++;
      while (isalnum(*line) || *line == '_')
        line++;
      const char *start = line;
      if (*line++ != '.')
        return nil;
      if (*line++ != '.')
        return nil;
      if (*line++ != '.')
        return nil;
      while (*line == '.')
        line++;
      if (*line++ != ' ')
        return nil;
      const char *end = line;
      if (*line++ != '(')
        return nil;
      line = strchr(line, ']');
      if (!line)
        return nil;
      line++;
      while (*line == ' ')
        line++;
      const char *eq = line;
      if (*line++ != '=')
        return nil;
      if (*line != ' ')
        return nil;
      return {.start = start, .end = end, .eq_sep = eq};
    }
    return nil;
  }

    
  static void add_encoded_as_html(std::ostringstream &dst, const char *style, const char *message) {
    if (*message == 0)
      return;

    // when messages carry embedded TABs, they may well be tables and we should help the user a little by rendering them to HTML as such.
    if (strchr(message, '\t')) {
      // scan to see if this could serve as a (multiline?) table.
      std::vector<unsigned int> LF_positions;
      std::vector<std::vector<unsigned int>> TAB_positions(1);
      std::vector<unsigned int> *active_TABs = &TAB_positions[0];
      unsigned int tab_count_per_line_min = UINT_MAX;
      unsigned int tab_count_per_line_max = 0;
      unsigned int tab_count_avg = 0;
      unsigned int tab_count = 0;
      unsigned int line_count = 0;
      size_t pos = 0;
      size_t last_LF = 0;
      for (;;) {
        auto pos2 = strcspn(message + pos, "\t\n");
        pos += pos2;
        switch (message[pos]) {
          case '\t':
            active_TABs->push_back(pos);

            tab_count++;
            if (tab_count > tab_count_per_line_max)
              tab_count_per_line_max = tab_count;
            pos++;
            continue;

          case '\n':
            LF_positions.push_back(pos);
            
            active_TABs->push_back(pos);   // end of line marker
            TAB_positions.push_back({});
            active_TABs = &TAB_positions[TAB_positions.size() - 1];

            last_LF = pos;
            // don't count empty lines when we check for the minimum # of tabs per line:
            if (pos2 > 0) {
              if (tab_count_per_line_min > tab_count)
                tab_count_per_line_min = tab_count;
              line_count++;
              tab_count_avg += tab_count;
              tab_count = 0;
            }
            pos++;
            continue;

          case 0:
            if (pos > last_LF + 1) {
              // end of line marker: SENTINEL if last part was non-empty, 
              // i.e. when we have something left to print after the 
              // last '\n' LF.
              active_TABs->push_back(pos); 
              LF_positions.push_back(pos); // ditto
            }
            TAB_positions.push_back({});  // end of entire chunk: EOF
            LF_positions.push_back(pos); // ditto

            // don't count empty lines when we check for the minimum # of tabs per line:
            if (pos2 > 0) {
              if (tab_count_per_line_min > tab_count)
                tab_count_per_line_min = tab_count;
              line_count++;
              tab_count_avg += tab_count;
            }
            break;
        }
        break;
      }

      // heuristic: tolerate a very few TABs as if it were regular content?
      //
      // We tolerate about 50% lines without any TAB as a rough heuristic.
      tab_count_avg *= 128;
      tab_count_avg /= line_count;
      if (tab_count_avg >= 64 && line_count >= 2) {
        tab_count_per_line_max++; // turns the max TAB count in a max column count.

        // Do it as a table; total column count equals tab_count_per_line_max
        int line = 0;

        active_TABs = &TAB_positions[line];
        unsigned int line_spos = 0;
        unsigned int line_epos = line_epos = LF_positions[line];
        while (active_TABs->size() > 0) {
          const char *end_plug = nullptr;

          while (active_TABs->size() == 1) {
            // special treatment for leader lines: treat these as NOT part of the table.
            if (!end_plug) {
              if (style)
                dst << "<p class=\"" << style << "\">";
              else
                dst << "<p>";
            } else {
              dst << end_plug;
            }
            add_inline_particle_as_html(dst, message + line_spos, line_epos - line_spos);
            line++;
            line_spos = line_epos + 1;
            line_epos = LF_positions[line];
            active_TABs = &TAB_positions[line];
            
            end_plug = "\n<br>\n";
          }

          if (end_plug)
            dst << "</p>\n";

          // hit the end sentinel? if so, end it all.
          if (active_TABs->size() == 0)
            break;

          // first row is a header row(? --> nope, guess not...)
          const char *td_elem = "td";

          dst << "<table>\n";

          int tab = 0;
          while (active_TABs->size() > 1) {
            dst << "<tr>\n";

            tab = 0;
            unsigned int tab_spos = line_spos;
            unsigned int tab_epos = (*active_TABs)[tab];
            unsigned int colcount = active_TABs->size();
            while (tab < colcount - 1) {
              dst << "<" << td_elem << ">";
              add_inline_particle_as_html(dst, message + tab_spos, tab_epos - tab_spos);
              dst << "</" << td_elem << ">";
              tab++;
              tab_spos = tab_epos + 1;
              tab_epos = (*active_TABs)[tab];
            }

            {
              dst << "<" << td_elem << " colspan=\""
                  << (tab_count_per_line_max - tab) << "\">";
              add_inline_particle_as_html(dst, message + tab_spos, tab_epos - tab_spos);
              dst << "</" << td_elem << "></tr>\n";
            }

            line++;
            line_spos = line_epos + 1;
            line_epos = LF_positions[line];
            active_TABs = &TAB_positions[line];
          }

          dst << "</table>\n";
        }
        return;
      }
      // otherwise treat it as regular content. The TAB will be encoded then...
    }

    if (0 == strncmp(message, "PROCESS: ", 9)) {
      if (style)
        dst << "<blockquote class=\"" << style << "\">\n";
      else
        dst << "<blockquote>\n";
      message += 9;

      add_encoded_as_html(dst, style, message);

      dst << "</blockquote>\n\n";
      return;
    } 

    if (0 == strncmp(message, "ERROR: ", 7)) {
      if (style)
        dst << "<p class=\"error-message " << style << "\">";
      else
        dst << "<p class=\"error-message\">";

      const char *pbreak = strstr(message, "\n\n");
      if (pbreak) {
        add_inline_particle_as_html(dst, message, pbreak - message);
        dst << "</p>\n\n";
        message = pbreak;
        while (message[0] == '\n')
          message++;
        // deal with the remainder in this tail recursion call.
        add_encoded_as_html(dst, style, message);
      } else {
        add_inline_particle_as_html(dst, message, UINT_MAX);
        dst << "</p>\n\n";
      }
      return;
    } 
    if (0 == strncmp(message, "WARNING: ", 9)) {
      if (style)
        dst << "<p class=\"warning-message " << style << "\">";
      else
        dst << "<p class=\"warning-message\">";

      const char *pbreak = strstr(message, "\n\n");
      if (pbreak) {
        add_inline_particle_as_html(dst, message, pbreak - message);
        dst << "</p>\n\n";
        message = pbreak;
        while (message[0] == '\n')
          message++;
        // deal with the remainder in this tail recursion call.
        add_encoded_as_html(dst, style, message);
      } else {
        add_inline_particle_as_html(dst, message, UINT_MAX);
        dst << "</p>\n\n";
      }
      return;
    } 

    // skip leading newlines before we check a few more options for alternative content coming through here:
    while (message[0] == '\n')
      message++;

    if (0 == strncmp(message, "* ", 2) && isalpha(message[2])) {
      // see if this is a LIST instead of a paragraph:
      const char *next = strchr(message + 3, '\n');
      if (next && 0 == strncmp(next + 1, "* ", 2) && isalpha(next[3])) {
        dots_marker dots = find_start_of_leaderdots(message + 3);
        dots_marker dots_next = find_start_of_leaderdots(next + 4);
        if (dots.start && dots_next.start) {
          // Yes, we're looking at a list of at least two elements: deal with it now!
          if (style)
            dst << "<table class=\"leaders paramreport " << style << "\">\n";
          else
            dst << "<table class=\"leaders paramreport\">\n";
          for (;;) {
            message += 2;
            dst << "<tr class=\"paramreport_line\">\n<td class=\"paramreport_itemname\">";
            add_inline_particle_as_html(dst, message, dots.start - message);
            dst << "</td><td class=\"paramreport_itemspec\">";
            add_inline_particle_as_html(dst, dots.end, dots.eq_sep - 1 - dots.end);
            dst << "</td><td class=\"paramreport_itemvalue\">";
            add_inline_particle_as_html(dst, dots.eq_sep + 2, next - 2 - dots.eq_sep);
            dst << "</td></tr>\n";
            message = next + 1;
            if (0 != strncmp(message, "* ", 2) || !isalpha(message[2])) {
              break;
            }
            dots = find_start_of_leaderdots(message + 3);
            if (!dots.start) {
              break;
            }
            next = strchr(dots.end, '\n');
            if (!next) {
              break;
            }
          }
          dst << "</table>\n\n";
          while (message[0] == '\n')
            message++;
          // deal with the remainder in this tail recursion call.
          add_encoded_as_html(dst, style, message);
          return;
        }
      }
    }
    if (message[0] == '#') {
      int pos = 1;
      while (message[pos] == '#')
        pos++;
      // we tolerate a few more than the 6 Heading levels available in HTML.
      if (pos <= 8 && message[pos] == ' ') {
        int state = pos;
        if (style)
          dst << "\n\n<h" << "12345666"[state] << " class=\"" << style << "\">";
        else
          dst << "\n\n<h" << "12345666"[state] << ">";
        pos++;
        while (message[pos] == ' ')
          pos++;
        message += pos;

        // heading is a single line, always, so we must check if there's stuff following!
        const char *nlp = strchr(message, '\n');
        if (nlp) {
          add_inline_particle_as_html(dst, message, nlp - message);
          dst << "</h" << "12345666"[state] << ">\n\n";
          message = nlp;
          while (message[0] == '\n')
            message++;
          // deal with the remainder in this tail recursion call.
          add_encoded_as_html(dst, style, message);
        } else {
          add_inline_particle_as_html(dst, message, UINT_MAX);
          dst << "</h" << "12345666"[state] << ">\n\n";
        }
        return;
      }

      // more than 8 consecutive '#' is ... content?
    } 

    if (message[0] == '-') {
      int pos = 1;
      while (message[pos] == '-')
        pos++;
      if (pos > 8 && message[pos] == '\n') {
        if (style)
          dst << "\n\n<hr class=\"" << style << "\">\n\n";
        else
          dst << "\n\n<hr>\n\n";
        pos++;
        message += pos;
        while (message[0] == '\n')
          message++;
        // deal with the remainder in this tail recursion call.
        add_encoded_as_html(dst, style, message);
        return;
      }

      // more than 8 consecutive '#' is ... content?
    } 


    // next: if content is split by double/triple newline somewhere in the middle, than we're talking multiple paragraphs of content.
    const char *pbreak = strstr(message, "\n\n");
    if (pbreak) {
      if (style)
        dst << "<p class=\"" << style << "\">";
      else
        dst << "<p>";

      add_inline_particle_as_html(dst, message, pbreak - message);

      dst << "</p>\n\n";
      message = pbreak;
      while (message[0] == '\n')
        message++;
      // deal with the remainder in this tail recursion call.
      add_encoded_as_html(dst, style, message);
      return;
    }

    // nothing particular jumped at us, so now deal with this as a single block of content: 
    // one paragraph with perhaps a couple of line breaks, but nothing more complex than that.
    if (style)
      dst << "<p class=\"" << style << "\">";
    else
      dst << "<p>";

    add_inline_particle_as_html(dst, message, UINT_MAX);

    dst << "</p>\n\n";
  }

  void DebugPixa::fz_error_cb_tess_tprintf(fz_context *ctx, void *user, const char *message)
  {
    DebugPixa *self = (DebugPixa *)user;
    if (self->fz_cbs[0]) {
      (self->fz_cbs[0])(self->fz_ctx, self->fz_cb_userptr[0], message);
    }
    auto& f = self->GetInfoStream();
    add_encoded_as_html(f, "error", message);
  }

  void DebugPixa::fz_warn_cb_tess_tprintf(fz_context *ctx, void *user, const char *message)
  {
    DebugPixa *self = (DebugPixa *)user;
    if (self->fz_cbs[1]) {
      (self->fz_cbs[1])(self->fz_ctx, self->fz_cb_userptr[1], message);
    }
    auto& f = self->GetInfoStream();
    add_encoded_as_html(f, "warning", message);
  }

  void DebugPixa::fz_info_cb_tess_tprintf(fz_context *ctx, void *user, const char *message)
  {
    DebugPixa *self = (DebugPixa *)user;
    if (self->fz_cbs[2]) {
      (self->fz_cbs[2])(self->fz_ctx, self->fz_cb_userptr[2], message);
    }
    auto& f = self->GetInfoStream();
    add_encoded_as_html(f, nullptr, message);
  }
#endif

  DebugPixa::DebugPixa(Tesseract* tess)
    : tesseract_(tess)
    , content_has_been_written_to_file(false)
    , active_step_index(-1)
  {
    pixa_ = pixaCreate(100);

#if defined(HAVE_MUPDF)
    fz_ctx = fz_get_global_context();
    fz_get_error_callback(fz_ctx, &fz_cbs[0], &fz_cb_userptr[0]);
    fz_get_warning_callback(fz_ctx, &fz_cbs[1], &fz_cb_userptr[1]);
    fz_get_info_callback(fz_ctx, &fz_cbs[2], &fz_cb_userptr[2]);

    fz_set_error_callback(fz_ctx, fz_error_cb_tess_tprintf, this);
    fz_set_warning_callback(fz_ctx, fz_warn_cb_tess_tprintf, this);
    fz_set_info_callback(fz_ctx, fz_info_cb_tess_tprintf, this);
#endif

    // set up the root info section:
    PushNextSection("Start a tesseract run");

// warning C4574: 'TESSERACT_DISABLE_DEBUG_FONTS' is defined to be '0': did you mean to use '#if TESSERACT_DISABLE_DEBUG_FONTS'?
#if defined(TESSERACT_DISABLE_DEBUG_FONTS) && TESSERACT_DISABLE_DEBUG_FONTS
    fonts_ = NULL;
#else
    fonts_ = bmfCreate(nullptr, 10);
#endif
  }

  // If the filename_ has been set and there are any debug images, they are
  // written to the set filename_.
  DebugPixa::~DebugPixa() {
    Clear(true);

#if defined(HAVE_MUPDF)
    fz_set_error_callback(fz_ctx, fz_cbs[0], fz_cb_userptr[0]);
    fz_set_warning_callback(fz_ctx, fz_cbs[1], fz_cb_userptr[1]);
    fz_set_info_callback(fz_ctx, fz_cbs[2], fz_cb_userptr[2]);
    fz_ctx = nullptr;
    memset(fz_cbs, 0, sizeof(fz_cbs));
    memset(fz_cb_userptr, 0, sizeof(fz_cb_userptr));
#endif

    pixaDestroy(&pixa_);
    bmfDestroy(&fonts_);
  }

  // Adds the given pix to the set of pages in the PDF file, with the given
  // caption added to the top.
  void DebugPixa::AddPix(const Image &pix, const char *caption) {
    TBOX dummy;
    AddPixInternal(pix, dummy, caption);
  }

  void DebugPixa::AddPixInternal(const Image &pix, const TBOX &bbox, const char *caption) {
    int depth = pixGetDepth(pix);
    ASSERT0(depth >= 1 && depth <= 32);
    {
      int depth = pixGetDepth(pix);
      ASSERT0(depth == 1 || depth == 8 || depth == 24 || depth == 32);
    }
    {
      int width = -1, height = -1, depth = -1;
      int ok = pixGetDimensions(pix, &width, &height, &depth);
      ASSERT0(ok == 0 && width >= 1 && width < 16000 && height >= 1 && height < 16000 && depth >= 1 && depth <= 32);
    }

    // warning C4574: 'TESSERACT_DISABLE_DEBUG_FONTS' is defined to be '0': did you mean to use '#if TESSERACT_DISABLE_DEBUG_FONTS'?
#if defined(TESSERACT_DISABLE_DEBUG_FONTS) && TESSERACT_DISABLE_DEBUG_FONTS
    pixaAddPix(pixa_, pix, L_COPY);
#else
    int color = depth < 8 ? 1 : (depth > 8 ? 0x00ff0000 : 0x80);
    Image pix_debug = pixAddSingleTextblock(pix, fonts_, caption, color, L_ADD_BELOW, nullptr);

    pixaAddPix(pixa_, pix_debug, L_INSERT);
#endif

    captions.push_back(caption);
    cliprects.push_back(bbox);

    // make sure follow-up log messages end up AFTER the imge in the output by dumping them in a subsequent info_chunk:
    auto &info_ref = info_chunks.emplace_back();
    info_ref.appended_image_index = captions.size(); // neat way to get the number of images: every image comes with its own caption
  }

  // Adds the given pix to the set of pages in the PDF file, with the given
  // caption added to the top.
  void DebugPixa::AddPixWithBBox(const Image &pix, const TBOX &bbox, const char *caption) {
    AddPixInternal(pix, bbox, caption);
  }

  void DebugPixa::AddPixWithBBox(const Image &pix, const char *caption) {
    TBOX bbox(pix);
    AddPixInternal(pix, bbox, caption);
  }

  // Return true when one or more images have been collected.
  bool DebugPixa::HasContent() const {
    return (pixaGetCount(pixa_) > 0 /* || steps.size() > 0    <-- see also notes at Clear() method; the logic here is that we'll only have something *useful* to report once we've collected one or more images along the way... */ );
  }

  int DebugPixa::PushNextSection(const std::string &title)
  {
    // sibling
    if (active_step_index < 0)
    {
      return PushSubordinateSection(title);
    }
    ASSERT0(steps.size() >= 1);
    ASSERT0(active_step_index < steps.size());
    auto& prev_step = steps[active_step_index];
    int prev_level = prev_step.level;
    if (prev_level == 0)
    {
      return PushSubordinateSection(title);
    }

    return PrepNextSection(prev_level, title);
  }

  int DebugPixa::PushSubordinateSection(const std::string &title)
  {
    // child (or root!)
    int prev_level = -1;
    if (active_step_index >= 0)
    {
      auto& prev_step = steps[active_step_index];
      prev_level = prev_step.level;
    }

    // child
    return PrepNextSection(prev_level + 1, title);
  }

  int DebugPixa::PrepNextSection(int level, const std::string &title)
  {
    auto& step_ref = steps.emplace_back();
    // sibling
    step_ref.level = level;
    step_ref.title = title;
    step_ref.elapsed_ns = 0.0;
    step_ref.clock.start();
    step_ref.first_info_chunk = info_chunks.size();
    //ASSERT0(!title.empty());

    if (active_step_index >= 0) {
      auto &prev_step = steps[active_step_index];
      prev_step.elapsed_ns += prev_step.clock.get_elapsed_ns();
      prev_step.clock.stop();
    }

    int rv = active_step_index;
    if (rv < 0)
      rv = 0;

    active_step_index = steps.size() - 1;
    ASSERT0(active_step_index >= 0);

    auto& info_ref = info_chunks.emplace_back();
    info_ref.appended_image_index = captions.size();     // neat way to get the number of images: every image comes with its own caption

    return rv;
  }

  // Note: pop(0) pops all the way back up to the root.
  void DebugPixa::PopSection(int handle)
  {
    int idx = active_step_index;
    ASSERT0(steps.size() >= 1);
    ASSERT0(active_step_index >= 0);
    ASSERT0(active_step_index < steps.size());

    // return to parent
    auto& step = steps[idx];
    step.last_info_chunk = info_chunks.size() - 1;
    step.elapsed_ns += step.clock.get_elapsed_ns();
    step.clock.stop();

    if (handle >= 0) {
      ASSERT0(handle < steps.size());
      auto &parent = steps[handle];
      //ASSERT0(parent.level <= std::max(0, level));

      // bingo!
      active_step_index = handle;
      parent.clock.start();

      // now all we need is a fresh info_chunk:
      auto &info_ref = info_chunks.emplace_back();
      info_ref.appended_image_index = captions.size(); // neat way to get the number of images: every image comes with its own caption
      return;
    }

    auto level = step.level - 1; // level we seek
    if (handle < -1 || level < 0) {
      // when we get here, we're aiming below root, so we reset to last
      // root-entry level.
      level = 0;
      // Note: we also accept when the very last entry is the active entry and
      // happens to be root: can't pop a root like that!  :-)
      idx++;
    }
    for (idx--; idx >= 0; idx--)
    {
      auto& prev_step = steps[idx];
      if (prev_step.level == level)
      {
        // bingo!
        active_step_index = idx;
        prev_step.clock.start();

        // now all we need is a fresh info_chunk:
        auto& info_ref = info_chunks.emplace_back();
        info_ref.appended_image_index = captions.size();     // neat way to get the number of images: every image comes with its own caption
        return;
      }
    }

    ASSERT_HOST_MSG(false, "Should never get here!\n");
    return;
  }

  int DebugPixa::GetCurrentSectionLevel() const {
    int idx = active_step_index;
    ASSERT0(steps.size() >= 1);
    ASSERT0(active_step_index >= 0);
    ASSERT0(active_step_index < steps.size());

    auto &step = steps[idx];
    return step.level;
  }

  static char* strnrpbrk(char* base, const char* breakset, size_t len)
  {
    for (size_t i = len; i > 0; ) {
      if (strchr(breakset, base[--i]))
        return base + i;
    }
    return nullptr;
  }

  static std::string encode_as_html(const std::string &str) {
    std::string dst;
    const char *start = str.c_str();
    const char *message = start;
    while (*message) {
      auto pos = strcspn(message, "\n<>&");
      if (pos > 0) {
        std::string_view particle(message, pos);
        dst += particle;
        message += pos;
      }
      switch (*message) {
        case 0:
          break;

        case '<':
          dst += "&lt;";
          message++;
          continue;

        case '>':
          dst += "&gt;";
          message++;
          continue;

        case '&':
          dst += "&amp;";
          message++;
          continue;

        case '\n':
          dst += "\n<br>";
          message++;
          continue;
      }
    }
    return dst;
  }

  static std::string check_unknown_and_encode(const std::string& s, const char* default_value = "<em>(unknown / nil)</em>") {
    if (s.empty())
      return default_value;
    return "<code>" + encode_as_html(s) + "</code>";
  }

  static std::string SanitizeFilenamePart(const std::string& srcstr) {
    std::string str = srcstr;
    auto len = str.size();
    char* s = str.data();
    char* d = s;
    char* base = s;

    for (int i = 0; i < len; i++, s++) {
      char c = *s;

      if (isalnum(c)) {
        *d++ = c;
      } else if (c == '_' || c == '-' || c == '.') {
        if (d > base) {
          if (d[-1] != '.')
            *d++ = c;
        } else {
          *d++ = c;
        }
      } else {
        if (d > base) {
          if (strchr("-_.", d[-1])) {
            d[-1] = '.';
          } else {
            *d++ = '.';
          }
        } else {
          *d++ = '.';
        }
      }
    }

    if (d > base && d[-1] == '.')
      d--;

    len = d - base;

    // heuristics: shorten the part to a sensible length
    while (len > 40) {
      char* pnt = strnrpbrk(base, ".-_", len);
      if (!pnt)
        break;

      len = pnt - base;
    }

    // hard clip if heuristic didn't deliver:
    if (len > 40) {
      len = 40;
    }

    str.resize(len);
    return str;
  }

  static inline int FADE(int val, const int factor) {
    return (val * factor + 255 * (256 - factor)) >> 8 /* div 256 */;
  }

  static inline int MIX(int val1, int val2, const int factor) {
    return (val2 * factor + val1 * (256 - factor)) >> 8 /* div 256 */;
  }


  static std::string html_styling(const std::string &datadir, const std::string &filename) {
    // first search if the HTML / CSS resource is available on your filesystem.
    //
    // When we cannot find it anywhere there, we take the built-in version as a fallback.
    //
    // Note that we ripped this chained-check approach from our Tesseract::read_config_file()
    // so there's a refactor/dedup TODO lurking in here somewhere!   ;-)
    std::string path = datadir;
    path += "html-styling/";
    path += filename;
    tprintDebug("Read HTML Styling Partial: test if '{}' is a readable file: ", path);
    FILE *fp;
    if ((fp = fopen(path.c_str(), "rb")) != nullptr) {
    } else {
      path = datadir;
      path += "tessconfigs/html-styling/";
      path += filename;
      tprintDebug(
          "NO.\n"
          "Read HTML Styling Partial: test if '{}' is a readable file: ",
          path);
      if ((fp = fopen(path.c_str(), "rb")) != nullptr) {
      } else {
        path = filename;
        tprintDebug(
            "NO.\n"
            "Read HTML Styling Partial: test if '{}' is a readable file: ",
            path);
        if ((fp = fopen(path.c_str(), "rb")) != nullptr) {
        } else {
          tprintDebug("NO.\n");
          tprintError("Config file '{}' cannot be opened / does not exist anywhere we looked. Picking up the built-in default content instead.\n", filename);

          goto get_built_in;
        }
      }
    }
    tprintDebug("YES\n");

    // shut up error C2362: initialization of 'XYZ' is skipped by 'goto fetch_err'
    {
      if (fseek(fp, 0, SEEK_END))
        goto fetch_err;
      auto size = ftell(fp);
      if (fseek(fp, 0, SEEK_SET))
        goto fetch_err;
      auto data = new uint8_t[size];
      auto rdlen = fread(data, 1, size, fp);
      if (rdlen != size)
        goto fetch_err;
      std::string content(reinterpret_cast<const char *>(data), size);
      fclose(fp);
      return content;
    }

  fetch_err:
    tprintError("An error occurred while fetching the HTML Styling Partial from file `{}`. Error: {}\n", path, errno != 0 ? strerror(errno) : "?unidentified error?");
  get_built_in:
    auto &mgr = bin2cpp::FileManager::getInstance();
    // has this thing been initialized yet?   If not, do it now.
    if (mgr.getFileCount() == 0) {
      mgr.registerFile(bin2cpp::getNormalizeCssFile);
      mgr.registerFile(bin2cpp::getModernnormalizeCssFile);
      mgr.registerFile(bin2cpp::getDiagreportCssFile);
    }
    // warning C4296: '>=': expression is always true
    for (int i = mgr.getFileCount() - 1; i >= 0; i--) {
      const auto built_in = mgr.getFile(i);
      if (filename == built_in->getFileName())
        return built_in->getBuffer();
    }
    ASSERT_HOST_MSG(false, "should never get here\n");
    return "b0rked!";
  }

  PIX *pixMixWithTintedBackground(PIX *src, const PIX *background,
                                  float r_factor, float g_factor, float b_factor,
                                  float src_factor, float background_factor, 
                                  const TBOX *cliprect) 
  {
    int w, h, depth;
    ASSERT0(src != nullptr);
    pixGetDimensions(src, &w, &h, &depth);

    if (background == nullptr) {
      return pixConvertTo32(src);
    } else {
      int ow, oh, od;
      pixGetDimensions(background, &ow, &oh, &od);

      Image toplayer = pixConvertTo32(src);
      Image botlayer = pixConvertTo32(const_cast<PIX*>(background));  // quick hack

      if (w != ow || h != oh) {
        if (cliprect != nullptr) {
          // when a TBOX is provided, you can bet your bottom dollar `src` is an 'extract' of `background`
          // and we therefore should paint it back onto there at the right spot:
          // the cliprectx/y coordinates will tell us!
          int cx, cy, cw, ch;
          cx = cliprect->left();
          cy = cliprect->top();
          cw = cliprect->width();
          ch = cliprect->height();

          // when the clipping rectangle indicates another area than we got in `src`, we need to scale `src` first:
          // 
          // smaller images are generally masks, etc. and we DO NOT want to be
          // confused by the smoothness introduced by regular scaling, so we
          // apply brutal sampled scale then:
          if (w != cw || h != ch) {
            if (w < cw && h < ch) {
              toplayer = pixScaleBySamplingWithShift(toplayer, cw * 1.0f / w, ch * 1.0f / h, 0.0f, 0.0f);
            } else if (w > cw && h > ch) {
              // the new image has been either scaled up vs. the original OR a
              // border was added (TODO)
              //
              // for now, we simply apply regular smooth scaling
              toplayer = pixScale(toplayer, cw * 1.0f / w, ch * 1.0f / h);
            } else {
              // scale a clipped partial to about match the size of the
              // original/base image, so the generated HTML + image sequence is
              // more, äh, uniform/readable.
#if 0
              ASSERT0(!"Should never get here! Non-uniform scaling of images collected in DebugPixa!");
#endif
              toplayer = pixScale(toplayer, cw * 1.0f / w, ch * 1.0f / h);
            }

            pixGetDimensions(toplayer, &w, &h, &depth);
          }
            // now composite over 30% grey: this is done by simply resizing to background using 30% grey as a 'border':
          int bl = cx;
          int br = ow - cx - cw;
          int bt = cy;
          int bb = oh - cy - ch;
          
          if (bl || br || bt || bb) {
            l_uint32 grey;
            const int g = int(0.7 * 256);
            (void)composeRGBAPixel(g, g, g, 256, &grey);
            toplayer = pixAddBorderGeneral(toplayer, bl, br, bt, bb, grey);
          }
        } else {
          // no cliprect specified, so `src` must be scaled version of
          // `background`.
          //
          // smaller images are generally masks, etc. and we DO NOT want to be
          // confused by the smoothness introduced by regular scaling, so we
          // apply brutal sampled scale then:
          if (w < ow && h < oh) {
            toplayer = pixScaleBySamplingWithShift(toplayer, ow * 1.0f / w, oh * 1.0f / h, 0.0f, 0.0f);
          } else if (w > ow && h > oh) {
            // the new image has been either scaled up vs. the original OR a
            // border was added (TODO)
            //
            // for now, we simply apply regular smooth scaling
            toplayer = pixScale(toplayer, ow * 1.0f / w, oh * 1.0f / h);
          } else {
            // scale a clipped partial to about match the size of the
            // original/base image, so the generated HTML + image sequence is
            // more, äh, uniform/readable.
#if 0
            ASSERT0(!"Should never get here! Non-uniform scaling of images collected in DebugPixa!");
#endif
            toplayer = pixScale(toplayer, ow * 1.0f / w, oh * 1.0f / h);
          }
        }
      }

      // constant fade factors:
      const int red_factor = r_factor * 256;
      const int green_factor = g_factor * 256;
      const int blue_factor = b_factor * 256;
      const int base_mix_factor = src_factor * 256;
      const int bottom_mix_factor = background_factor * 256;

      auto datas = pixGetData(toplayer);
      auto datad = pixGetData(botlayer);
      auto wpls = pixGetWpl(toplayer);
      auto wpld = pixGetWpl(botlayer);
      int i, j;
      for (i = 0; i < oh; i++) {
        auto lines = (datas + i * wpls);
        auto lined = (datad + i * wpld);
        for (j = 0; j < ow; j++) {
          // if top(SRC) is black, use that.
          // if top(SRC) is white, and bot(DST) isn't, color bot(DST) red and use
          // that. if top(SRC) is white, and bot(DST) is white, use white.

          int rvals, gvals, bvals;
          extractRGBValues(lines[j], &rvals, &gvals, &bvals);

          int rvald, gvald, bvald;
          extractRGBValues(lined[j], &rvald, &gvald, &bvald);

          // R
          int rval = FADE(rvald, red_factor);
          if (rvals < rval)
            rval = MIX(rvals, rval, bottom_mix_factor);
          else
            rval = MIX(rvals, rval, base_mix_factor);

          // G
          int gval = FADE(gvald, green_factor);
          if (gvals < gval)
            gval = MIX(gvals, gval, bottom_mix_factor);
          else
            gval = MIX(gvals, gval, base_mix_factor);

          // B
          int bval = FADE(bvald, blue_factor);
          if (bvals < bval)
            bval = MIX(bvals, bval, bottom_mix_factor);
          else
            bval = MIX(bvals, bval, base_mix_factor);

          // A
          // avald = 0;

          composeRGBPixel(rval, gval, bval, lined + j);
        }
      }
      // pixCopyResolution(pixd, pixs);
      // pixCopyInputFormat(pixd, pixs);

      // botlayer.destroy();
      toplayer.destroy();

      return botlayer;
    }
  }

  Image MixWithLightRedTintedBackground(const Image &pix, const PIX *original_image, const TBOX *cliprect) {
    return pixMixWithTintedBackground(pix, original_image, 0.1, 0.5, 0.5, 0.90, 0.085, cliprect);
  }

  static std::string TruncatedForTitle(const std::string &str) {
    if (str.size() < 70)
      return str;
    const char *s = str.c_str();
    auto len = str.size();
    for (;;) {
      const char *p = strnrpbrk(const_cast<char *>(s), ".[(: ", len);
      if (!p)
        break;
      len = p - s;
      if (len < 70)
        break;
    }
    // trim the tail, after the clipping above.
    len--;
    // warning C4296: '>=': expression is always true
    while (int(len) >= 0 && strchr(".[(: ", s[len]))
      len--;
    len++;
    std::string rv(s, len);
    return rv + "\u2026";  // append ellipsis
  }

  static void write_one_pix_for_html(FILE *html, int counter, const std::string &img_filename, const Image &pix, const std::string &title, const std::string &description, const TBOX *cliprect = nullptr, const Pix *original_image = nullptr) {
    if (!!pix) {
      const char *pixfname = fz_basename(img_filename.c_str());
      int w, h, depth;
      pixGetDimensions(pix, &w, &h, &depth);
      const char *depth_str = ([depth]() {
        switch (depth) {
          default:
            ASSERT0(!"Should never get here!");
            return "unidentified color depth (probably color paletted)";
          case 1:
            return "monochrome (binary)";
          case 32:
            return "full color + alpha";
          case 24:
            return "full color";
          case 8:
            return "color palette (256 colors)";
          case 4:
            return "color palette (16 colors)";
        }
      })();

      Image img = MixWithLightRedTintedBackground(pix, original_image, cliprect);
#if !GENERATE_WEBP_IMAGES
      /* With best zlib compression (9), get between 1 and 10% improvement
       * over default (6), but the compression is 3 to 10 times slower.
       * Use the zlib default (6) as our default compression unless
       * pix->special falls in the range [10 ... 19]; then subtract 10
       * to get the compression value.  */
      pixSetSpecial(img, 10 + 1);
      pixWrite(img_filename.c_str(), img, IFF_PNG);
#else
      FILE *fp = fopen(img_filename.c_str(), "wb+");
      if (!fp) {
        tprintError("Failed to open file '{}' for writing one of the debug/diagnostics log impages.\n", img_filename);
      } else {
        auto rv = pixWriteStreamWebP(fp, img, 10, TRUE);
        fclose(fp);
        if (rv) {
          tprintError("Did not succeeed writing the image data to file '{}' while generating the HTML diagnostic/log report.\n", img_filename);
        }
      }
#endif
      img.destroy();
      fputs(
        fmt::format("<section class=\"image-display\">\n\
  <h6>image #{:02d}: {}</h6>\n\
  <figure>\n\
    <img src=\"{}\" >\n\
    <figcaption>size: {} x {} px; {}</figcaption>\n\
  </figure>\n\
  <p>{}</p>\n\
</section>\n",
            counter, encode_as_html(title),
            pixfname,
            w, h, depth_str,
            encode_as_html(description)
        ).c_str(),
        html);
    }
  }

  void DebugPixa::WriteImageToHTML(int &counter, const std::string &partname, FILE *html, int idx) {
    plf::nanotimer image_clock;
    image_clock.start();

    counter++;
    const std::string caption = captions[idx];
    std::string fn(partname + SanitizeFilenamePart(fmt::format(".img{:04d}.", counter) + caption) + IMAGE_EXTENSION);

    Image pixs = pixaGetPix(pixa_, idx, L_CLONE);
    if (pixs == nullptr) {
      tprintError("{}: pixs[{}] not retrieved.\n", __func__, idx);
      return;
    }
    {
      int depth = pixGetDepth(pixs);
      ASSERT0(depth == 1 || depth == 8 || depth == 24 || depth == 32);
    }
    TBOX cliprect = cliprects[idx];
    auto clip_area = cliprect.area();
    PIX *bgimg = nullptr;
    if (clip_area > 0) {
      bgimg = tesseract_->pix_original();
    }

    write_one_pix_for_html(html, counter, fn, pixs, TruncatedForTitle(caption), caption);

    if (clip_area > 0 && false) {
      counter++;
      fn = partname + SanitizeFilenamePart(fmt::format(".img{:04d}.", counter) + caption) + IMAGE_EXTENSION;

      write_one_pix_for_html(html, counter, fn, pixs, TruncatedForTitle(caption),
                           caption, 
                           &cliprect,
                           bgimg);
    }

    pixs.destroy();

    double t = image_clock.get_elapsed_ns();
    image_series_elapsed_ns.push_back(t);
    total_images_production_cost += t;
  }

  int DebugPixa::WriteInfoSectionToHTML(int &counter, int &next_image_index, const std::string &partname, FILE *html, int current_section_index) {
    const DebugProcessStep &section_info = steps[current_section_index];

    auto title = section_info.title.c_str();
    if (!title || !*title)
      title = "(null)";
    auto h_level = section_info.level + 1;
    ASSERT0(h_level >= 1);
    if (h_level > 5)
      h_level = 5;
    fputs(fmt::format("\n\n<section>\n<h{0}>{1}</h{0}>\n\n", h_level, title).c_str(), html);

      std::string section_timings_intro_msg;
    if (is_nonnegligible_difference(section_info.elapsed_ns, section_info.elapsed_ns_cummulative)) {
        section_timings_intro_msg = fmt::format("<p class=\"timing-info\">This section of the tesseract run took {:.6f} sec (cummulative, i.e. including all subsections: {:.6f} sec.)</p>\n\n", section_info.elapsed_ns / 1E9, section_info.elapsed_ns_cummulative / 1E9);
    } else {
      section_timings_intro_msg = fmt::format("<p class=\"timing-info\">This section of the tesseract run took {:.6f} sec</p>\n\n", section_info.elapsed_ns / 1E9);
    }
    fputs(section_timings_intro_msg.c_str(), html);

    int next_section_index = current_section_index + 1;
    // special tweak for when we report (meta!) on our own report production:
    // that's when `current_section_index + 1` will produce an out-of-bounds access!
    if (next_section_index >= steps.size())
      next_section_index = 0;
    const DebugProcessStep *next_section_info = &steps[next_section_index];

    int start_info_chunk_index = section_info.first_info_chunk;
    int last_info_chunk_index = section_info.last_info_chunk;
    for (int chunk_idx = start_info_chunk_index; chunk_idx <= last_info_chunk_index; chunk_idx++) {
      // make sure we don't dump info chunks which belong to sub-sections:
      if (chunk_idx == next_section_info->first_info_chunk) {
        next_section_index = WriteInfoSectionToHTML(counter, next_image_index, partname, html, next_section_index);
        chunk_idx = next_section_info->last_info_chunk;
        next_section_info = &steps[next_section_index];
        continue;
      }
      const DebugProcessInfoChunk &info_chunk = info_chunks[chunk_idx];
      auto v = info_chunk.information.str();
      auto content = v.c_str();
      if (content && *content) {
        fputs(content, html);
        fputs("\n\n", html);
      }

      // does this chunk end with an image?
      int next_chunk_idx = chunk_idx + 1;
      // same hack as for next_section_index above: prevent out-of-bounds access.  >:-/
      if (next_chunk_idx >= info_chunks.size()) {
        break;
      }
      const DebugProcessInfoChunk &next_info_chunk = info_chunks[next_chunk_idx];
      if (info_chunk.appended_image_index != next_info_chunk.appended_image_index) {
        WriteImageToHTML(counter, partname, html, info_chunk.appended_image_index);
        if (next_image_index <= info_chunk.appended_image_index)
          next_image_index = info_chunk.appended_image_index + 1;
      }
    }

    fputs("\n</section>\n\n", html);

    return next_section_index;
  }

  class GrandTotalPerf {
  public:
    GrandTotalPerf() : clock() {
      clock.start();
    }
    plf::nanotimer clock;
  };
  static GrandTotalPerf grand_clock;


  double DebugPixa::gather_cummulative_elapsed_times() {
    int step_count = steps.size();

    // we can safely assume that parents are always *older* and thus *earlier*
    // in the steps[] array, so we can easily traverse from end to start and
    // update every parent as we travel along.
    //
    // First we clear all previously gathered values as we must do that job from
    // scratch to be safe & sure.
    for (int i = 0; i < step_count; i++) {
      auto &step = steps[i];
      step.elapsed_ns_cummulative = 0.0;
    }
    // now traverse backwards, bottom-to-top, gathering the cummulative numbers
    // along the way..
    double grand_total_time_ns = 0.0;
    for (int i = step_count - 1; i >= 0; i--) {
      auto &step = steps[i];
      // add self to accumulus.
      step.elapsed_ns_cummulative += step.elapsed_ns;
      // now update the first parent with our time: as we travel back in time,
      // we only need to update our *parent* in order to end up with the
      // grand total time at the end of the traversal of the steps[] tree.
      //
      // There's one caveat though: the way we coded steps[] and deal with it,
      // there's no TRUE ROOT element in that tree; that would be a fictional
      // step[-1], so the code deals with this by detecting all the 'root nodes'
      // and accumulating them into our `grand_total_time_ns` value.
      int level = step.level - 1;
      int j = i - 1;
      for (; j >= 0; j--) {
        auto &parent = steps[j];
        if (parent.level == level) {
          // actual parent found.
          parent.elapsed_ns_cummulative += step.elapsed_ns_cummulative;
          break;
        }
      }
      if (j < 0) {
        // we are a 'root node'; deal with us accordingly.
        grand_total_time_ns += step.elapsed_ns_cummulative;
      }
    }
    return grand_total_time_ns;
  }

  
  void DebugPixa::WriteHTML(const char* filename) {
    ASSERT0(tesseract_ != nullptr);
    if (HasContent()) {
      double time_elapsed_until_report = grand_clock.clock.get_elapsed_ns();
      plf::nanotimer report_clock;
      double source_image_elapsed_ns;
      total_images_production_cost = 0.0;

      // pop all levels and push a couple of *sentinels* so our tree traversal
      // logic can be made simpler with far fewer boundary checks as we'll have
      // valid slots at size+1:
      PopSection(-2);
#if 0
      // enforce a new root
      active_step_index = -1;
#endif
      PushNextSection("diagnostics/log reporting (HTML)");
      ASSERT_HOST(GetCurrentSectionLevel() == 1);

      report_clock.start();

      const char *ext = strrchr(filename, '.');
      if (!ext)
        ext = filename + strlen(filename);
      std::string partname(filename, ext - filename);
      int counter = 0;
      const char *label = NULL;

      content_has_been_written_to_file = true;

	  ReportFile html(filename);
      if (!html) {
        tprintError("cannot open diagnostics HTML output file {}: {}\n", filename, strerror(errno));
        return;
      }

      auto now = std::chrono::system_clock::now();
      auto in_time_t = std::chrono::system_clock::to_time_t(now);

      std::stringstream ss;
      ss << std::put_time(std::localtime(&in_time_t), "%Y-%m-%d %X");
      std::string now_str = ss.str();

      std::ostringstream languages;
      int num_subs = tesseract_->num_sub_langs();
      if (num_subs > 0) {
        languages << "<p>Language";
        if (num_subs > 1)
          languages << "s";
        languages << ": ";
        int i;
        for (i = 0; i < num_subs - 1; ++i) {
          languages << tesseract_->get_sub_lang(i)->lang_ << " + ";
        }
        languages << tesseract_->get_sub_lang(i)->lang_ << "</p>";
      }

      // CSS styles for the generated HTML
      // 
      // - CSS UL list with classic leader dots: based on https://www.w3.org/Style/Examples/007/leaders.en.html
      //
<<<<<<< HEAD
      fprintf(html(), "<html>\n\
=======
      //   <link rel="stylesheet" href="https://unpkg.com/normalize.css@8.0.1/normalize.css" >
      //   <link rel="stylesheet" href="https://unpkg.com/modern-normalize@1.1.0/modern-normalize.css" >
      //   <link rel="stylesheet" href="diag-report.css" >
      fputs(fmt::format("<html>\n\
>>>>>>> 8dc3cdd4
<head>\n\
	<meta charset=\"UTF-8\">\n\
  <title>Tesseract diagnostic image set</title>\n\
  <style>\n\
  {}\n\
  </style>\n\
  <style>\n\
  {}\n\
  </style>\n\
  <style>\n\
  {}\n\
  </style>\n\
</head>\n\
<body>\n\
<article>\n\
<h1>Tesseract diagnostic image set</h1>\n\
<p>tesseract (version: {}) run @ {}</p>\n\
<p>Input image file path: {}</p>\n\
<p>Output base: {}</p>\n\
<p>Input image path: {}</p>\n\
<p>Primary Language: {}</p>\n\
{}\
<p>Language Data Path Prefix: {}</p>\n\
<p>Data directory: {}</p>\n\
<p>Main directory: {}</p>\n\
",
        html_styling(tesseract_->datadir, "normalize.css").c_str(),
        html_styling(tesseract_->datadir, "modern-normalize.css").c_str(),
        html_styling(tesseract_->datadir, "diag-report.css").c_str(),
        TESSERACT_VERSION_STR, 
        now_str.c_str(),
<<<<<<< HEAD
        check_unknown(tesseract_->input_file_path_).c_str(),
        check_unknown(tesseract_->imagebasename_).c_str(),
        check_unknown(tesseract_->imagefile_).c_str(),
        tesseract_->lang_.c_str(),
        languages.str().c_str(),
        check_unknown(tesseract_->language_data_path_prefix_).c_str(),
        check_unknown(tesseract_->datadir_).c_str(),
        check_unknown(tesseract_->directory_).c_str()
      );
=======
        check_unknown_and_encode(tesseract_->input_file_path).c_str(),
        check_unknown_and_encode(tesseract_->imagebasename).c_str(),
        check_unknown_and_encode(tesseract_->imagefile).c_str(),
        tesseract_->lang.c_str(),
        languages.str().c_str(),
        check_unknown_and_encode(tesseract_->language_data_path_prefix).c_str(),
        check_unknown_and_encode(tesseract_->datadir).c_str(),
        check_unknown_and_encode(tesseract_->directory).c_str()
      ).c_str(), html);
>>>>>>> 8dc3cdd4

      plf::nanotimer image_clock;
      image_clock.start();
      {
        std::string fn(partname + SanitizeFilenamePart(".img-original.") + IMAGE_EXTENSION);

<<<<<<< HEAD
        write_one_pix_for_html(html(), 0, fn.c_str(), tesseract_->pix_original(), "original image", "The original image as registered with the Tesseract instance.");
=======
        write_one_pix_for_html(html, 0, fn, tesseract_->pix_original(), "original image", "The original image as registered with the Tesseract instance.");
>>>>>>> 8dc3cdd4
      }
      source_image_elapsed_ns = image_clock.get_elapsed_ns();

      int section_count = steps.size() - 1;          // adjust size due to sentinel which was pushed at the end just now.
      int pics_count = pixaGetCount(pixa_);

      int next_image_index = 0;

      // calculate the cummulative elapsed time by traversing the section tree bottom-to-top
      double total_time_elapsed_ns = gather_cummulative_elapsed_times();

      int current_section_index = 0; 
      while (current_section_index < section_count) {
        current_section_index = WriteInfoSectionToHTML(counter, next_image_index, partname, html(), current_section_index);
      }

      for (int i = next_image_index; i < pics_count; i++) {
        WriteImageToHTML(counter, partname, html(), i);
      }
      //pixaClear(pixa_);

      // now jiggle the report creation section, while we're in it. Yeah. It's crazy like that,
      // but we want to report this part too, through regular channels as much as possible.
      // So we do most of the work before this point in time, then pop the section and have its
      // time two ways: via our own measurement an via the section tree mechanism.
      //
      // It's a bit convoluted, but this should give us some decent numbers to analyze.
      // 
      // Pop() but don't Pop(), that's what local scope below attempts to achieve. Just for
      // gathering and a last WriteInfoSectionToHTML() just down below.
      {
        int idx = active_step_index;
        auto &step = steps[idx];
        step.last_info_chunk = info_chunks.size() - 1;
        step.elapsed_ns += step.clock.get_elapsed_ns();
        // !step.clock.stop();
        // ^^^^^^^^^^^^^^^^^
        // keep it running! we'll nuke the `elapsed_ns`
        // after we're done with gathering it below!

        // gather the time data again, now that we're near the end of our reporting section
        // and wish to report on that one too!      Gosh darn, so *meta*!  8-P  
        total_time_elapsed_ns = gather_cummulative_elapsed_times();

      current_section_index = section_count;
      (void)WriteInfoSectionToHTML(counter, next_image_index, partname, html, current_section_index);

      double report_span_time = report_clock.get_elapsed_ns();
      double grand_total_time = grand_clock.clock.get_elapsed_ns();

      std::string section_timings_intro_msg;
      if (is_nonnegligible_difference(total_time_elapsed_ns, grand_total_time)) {
        section_timings_intro_msg = fmt::format("\n<hr>\n\n<p class=\"timing-info\">The entire tesseract run took {:.6f} sec (including all application preparation / overhead: {:.6f} sec).</p>\n\n", total_time_elapsed_ns / 1E9, grand_total_time / 1E9);
      } else {
        section_timings_intro_msg = fmt::format("\n<hr>\n\n<p class=\"timing-info\">The entire tesseract run took {:.6f} sec.</p>\n\n", total_time_elapsed_ns / 1E9);
      }
      fputs(section_timings_intro_msg.c_str(), html);

      std::string img_timings_msg;
      for (int i = 0; i < image_series_elapsed_ns.size(); i++) {
        img_timings_msg += fmt::format("<li>Image #{}: {:.6f} sec</li>\n", i, image_series_elapsed_ns[i] / 1E9);
      }

      std::string timing_report_msg = fmt::format(
          "<p>\n"
        "Re overhead costs: the above total time ({:.6f} sec) includes at least this HTML report production as one of the overhead components (which together clock in at {:.6f} sec, alas). It took {:.6f} sec before tesseract was ready to report.\n"
          "</p><p>\n"
          "While producing this HTML diagnotics log report took {:.6f} sec, this can be further subdivided into a few more numbers, where producing and saving the <em>lossless</em> WEBP images included in this report are a significant cost:\n"
          "</p><ul>\n"
          "<li> saving a <em>lossless</em> WEBP copy of the source image: {:.6f} sec </li>\n"
              "<li> plus the other images @ {:.6f} sec total:\n"
          "<br>\n"
          "<ul>\n{}\n</ul></li>\n"
          "\n",
          grand_total_time / 1E9, 
        (grand_total_time - total_time_elapsed_ns) / 1E9,
          time_elapsed_until_report / 1E9,
        report_span_time / 1E9,
          source_image_elapsed_ns / 1E9,
          total_images_production_cost / 1E9,
          img_timings_msg);
      
      std::string sectiontiming_summary_msg = 
          "<p>You can always reduce these overhead numbers by <em>turning off</em> the tesseract debug parameters which help produce these support images, e.g.:</p>"
          "<ul>\n"
        "<li><code>tessedit_dump_pageseg_images</code></li>\n"
          "<li><code>debug_image_normalization</code></li>\n"
          "<li><code>tessedit_write_images</code></li>\n"
          "<li><code>verbose_process</code></li>\n"
          "<li><code>dump_osdetect_process_images</code></li>\n"
          "</ul>\n"
          "<p>Tip: you also often can gain extra speed by <em>turning off</em> any other debug/diagnostics parameters that are currently active and in use. The latter can be easily observed by the per-section parameter usage reports that are part of this HTML diagnostics/log report: see the designated sections &amp; tables to see which sections took a major chunk of the total time and which parameters may habe been involved.</p>\n"
          "<p>Thank you for using tesseract. Enjoy!</p>\n"
        ;

      fputs(timing_report_msg.c_str(), html);

      std::string section_timings_msg;
      for (int i = 0; i < steps.size(); i++) {
        auto &step = steps[i];
        std::string indent;
        for (int j = 0; j < step.level; j++) {
          indent += "&ensp;";
        }
        section_timings_msg += fmt::format(
            "<tr><td>{}</td><td>{}{}</td><td class=\"timing-value\">{:.6f}</td><td class=\"timing-value\">{:.6f}</td></tr>\n",
            step.level, indent, step.title,
            step.elapsed_ns / 1E9, step.elapsed_ns_cummulative / 1E9);
      }

      section_timings_msg = fmt::format(
              "\n\n\n<div class=\"timing-details\">\n"
          "<p>Timings per section, cumulatives for the entire work tree. All times in unit: <em>seconds</em>:</p>\n"
          "<table><tbody>\n"
          "<tr><th>Level</th><th>Section Name</th><th>Self</th><th>Self + Children</th></tr>\n"
          "{}\n"
          "</table>\n\n",
          section_timings_msg);

      fputs(section_timings_msg.c_str(), html);

      // get the cummulative for "Process Pages" subsection:
      double proc_pages_time = time_elapsed_until_report;
      for (const auto &step : steps) {
        if (step.title == "Process pages") {
          proc_pages_time = step.elapsed_ns_cummulative;
          break;
        }
      }

      std::string timing_summary_msg = fmt::format(
              "\n\n\n<div class=\"timing-summary\">\n"
          "<h6>Timing summary</h6>\n"
        "<pre>\n"
        "Wall clock duration:...................... {:10.6f} sec.\n"
        "Time until report:........................ {:10.6f} sec.\n"
        "  - actual work:.......................... {:10.6f} sec.\n"
        "  - prep & misc. overhead:................ {:10.6f} sec\n"
        "  - gap:unaccounted for (~ unidentified overhead):\n"
        "    ...................................... {:10.6f} sec / {:10.6f} sec\n"
        "Report production:........................ {:10.6f} sec.\n"
        "\n"
        "Cummulative work effort:.................. {:10.6f} sec\n"
        "Overhead:................................. {:10.6f} sec\n"
        "  - reported images production:........... {:10.6f} sec\n"
        "  - report text production + I/O:......... {:10.6f} sec\n"
        "  - misc + I/O:........................... {:10.6f} sec\n"
          "</pre>\n"
        "{}"
        "</div>\n",
      grand_total_time / 1E9, 
        time_elapsed_until_report / 1E9, 
        proc_pages_time / 1E9, 
        (time_elapsed_until_report - proc_pages_time) / 1E9,
          (grand_total_time - total_time_elapsed_ns) / 1E9,
          (grand_total_time - time_elapsed_until_report - report_span_time) / 1E9,
          report_span_time / 1E9,

        proc_pages_time / 1E9, 
       (grand_total_time - proc_pages_time) / 1E9,
          (source_image_elapsed_ns + total_images_production_cost) / 1E9,
          (report_span_time - (source_image_elapsed_ns + total_images_production_cost)) / 1E9,
          (grand_total_time - proc_pages_time - report_span_time) / 1E9,

        sectiontiming_summary_msg
        );

      fputs(timing_summary_msg.c_str(), html);

      fputs("\n<hr>\n<h2>Tesseract parameters usage report</h2>\n\n", html);

        // reset the elapsed_ns value so the regular way this is dealt with will
        // produce correct numbers afterwards.
        step.elapsed_ns = 0;
      }
      
      tesseract::ParamsVectorSet &vec = tesseract_->params_collective();

      // produce a HTML-formatted parameter usage report by using the regular way to get such a report,
      // then feed it through the NDtext-to-HTML transformer and only then write the final result in one fell swoop to file.
      // 
      // Takes a bit of regrettable extra string copying this way, but alas, we'll take one for code re-use.
      ParamsReportStringWriter writer;
      ParamUtils::ReportParamsUsageStatistics(writer, vec, -1, nullptr);
      std::ostringstream html_report_dst;
      add_encoded_as_html(html_report_dst, "params-report", writer.to_string().c_str());
      fputs(html_report_dst.str().c_str(), html());

      fputs("\n</body>\n</html>\n", html());

      fclose(html);
    }
  }


  void DebugPixa::WriteSectionParamsUsageReport()
  {
    const DebugProcessStep &section_info = steps[active_step_index];

    auto title = section_info.title.c_str();
    if (!title || !*title)
      title = "(null)";
    auto level = section_info.level;

    if (level == 3 && verbose_process) {
      ParamsVectorSet &vec = tesseract_->params_collective();
      ParamUtils::ReportParamsUsageStatistics(nullptr, vec, level, title);
    }
  }


  void DebugPixa::Clear(bool final_cleanup)
  {
    final_cleanup |= content_has_been_written_to_file;
    pixaClear(pixa_);
    captions.clear();
    // NOTE: we only clean the steps[] logging blocks when we've been ascertained that 
    // this info has been pumped into a logfile (or stdio stream) via our WriteHTML() method....
    if (final_cleanup) {
        steps.clear();
        active_step_index = -1;
    }
  }


  AutoPopDebugSectionLevel::~AutoPopDebugSectionLevel() {
    if (section_handle_ >= 0) {
      tesseract_->PopPixDebugSection(section_handle_);
    }
  }

  void AutoPopDebugSectionLevel::pop() {
    if (section_handle_ >= 0) {
      tesseract_->PopPixDebugSection(section_handle_);
      section_handle_ = INT_MIN;
    }
  }

  } // namespace tesseract<|MERGE_RESOLUTION|>--- conflicted
+++ resolved
@@ -1581,14 +1581,10 @@
       // 
       // - CSS UL list with classic leader dots: based on https://www.w3.org/Style/Examples/007/leaders.en.html
       //
-<<<<<<< HEAD
-      fprintf(html(), "<html>\n\
-=======
       //   <link rel="stylesheet" href="https://unpkg.com/normalize.css@8.0.1/normalize.css" >
       //   <link rel="stylesheet" href="https://unpkg.com/modern-normalize@1.1.0/modern-normalize.css" >
       //   <link rel="stylesheet" href="diag-report.css" >
       fputs(fmt::format("<html>\n\
->>>>>>> 8dc3cdd4
 <head>\n\
 	<meta charset=\"UTF-8\">\n\
   <title>Tesseract diagnostic image set</title>\n\
@@ -1620,38 +1616,22 @@
         html_styling(tesseract_->datadir, "diag-report.css").c_str(),
         TESSERACT_VERSION_STR, 
         now_str.c_str(),
-<<<<<<< HEAD
-        check_unknown(tesseract_->input_file_path_).c_str(),
-        check_unknown(tesseract_->imagebasename_).c_str(),
-        check_unknown(tesseract_->imagefile_).c_str(),
-        tesseract_->lang_.c_str(),
-        languages.str().c_str(),
-        check_unknown(tesseract_->language_data_path_prefix_).c_str(),
-        check_unknown(tesseract_->datadir_).c_str(),
-        check_unknown(tesseract_->directory_).c_str()
-      );
-=======
         check_unknown_and_encode(tesseract_->input_file_path).c_str(),
         check_unknown_and_encode(tesseract_->imagebasename).c_str(),
         check_unknown_and_encode(tesseract_->imagefile).c_str(),
-        tesseract_->lang.c_str(),
+        tesseract_->lang_.c_str(),
         languages.str().c_str(),
         check_unknown_and_encode(tesseract_->language_data_path_prefix).c_str(),
         check_unknown_and_encode(tesseract_->datadir).c_str(),
         check_unknown_and_encode(tesseract_->directory).c_str()
       ).c_str(), html);
->>>>>>> 8dc3cdd4
 
       plf::nanotimer image_clock;
       image_clock.start();
       {
         std::string fn(partname + SanitizeFilenamePart(".img-original.") + IMAGE_EXTENSION);
 
-<<<<<<< HEAD
-        write_one_pix_for_html(html(), 0, fn.c_str(), tesseract_->pix_original(), "original image", "The original image as registered with the Tesseract instance.");
-=======
         write_one_pix_for_html(html, 0, fn, tesseract_->pix_original(), "original image", "The original image as registered with the Tesseract instance.");
->>>>>>> 8dc3cdd4
       }
       source_image_elapsed_ns = image_clock.get_elapsed_ns();
 
