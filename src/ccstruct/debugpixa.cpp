--- conflicted
+++ resolved
@@ -1181,12 +1181,7 @@
   
   void DebugPixa::WriteHTML(const char* filename) {
     ASSERT0(tesseract_ != nullptr);
-<<<<<<< HEAD
-    bool go = !!1;                  // TODO: holdoff handling
-    if (HasContent() && go) {
-=======
     if (HasContent()) {
->>>>>>> fabff2c5
       const char *ext = strrchr(filename, '.');
       std::string partname(filename);
       partname = partname.substr(0, ext - filename);
@@ -1222,15 +1217,11 @@
         languages << tesseract_->get_sub_lang(i)->lang_ << "</p>";
       }
 
-<<<<<<< HEAD
-      fprintf(html(), "<html>\n\
-=======
       // CSS styles for the generated HTML
       // 
       // - CSS UL list with classic leader dots: based on https://www.w3.org/Style/Examples/007/leaders.en.html
       //
-      fprintf(html, "<html>\n\
->>>>>>> fabff2c5
+      fprintf(html(), "<html>\n\
 <head>\n\
 	<meta charset=\"UTF-8\">\n\
   <title>Tesseract diagnostic image set</title>\n\
@@ -1427,15 +1418,9 @@
       }
       //pixaClear(pixa_);
 
-<<<<<<< HEAD
-      fputs("\n<hr>\n<h2>Tesseract parameters usage report</h2>\n\n<pre>\n", html());
+      fputs("\n<hr>\n<h2>Tesseract parameters usage report</h2>\n\n", html);
       
       tesseract::ParamsVectorSet &vec = tesseract_->params_collective();
-      ParamUtils::ReportParamsUsageStatistics(html, vec);
-=======
-      fputs("\n<hr>\n<h2>Tesseract parameters usage report</h2>\n\n", html);
-      
-      tesseract::ParamsVectors *vec = tesseract_->params();
 
       // produce a HTML-formatted parameter usage report by using the regular way to get such a report,
       // then feed it through the NDtext-to-HTML transformer and only then write the final result in one fell swoop to file.
@@ -1445,12 +1430,11 @@
       ParamUtils::ReportParamsUsageStatistics(writer, vec, -1, nullptr);
       std::ostringstream html_report_dst;
       add_encoded_as_html(html_report_dst, "params-report", writer.to_string().c_str());
-      fputs(languages.str().c_str(), html);
-
-      fputs("\n</body>\n</html>\n", html);
->>>>>>> fabff2c5
-
-      fputs("</pre>\n</body>\n</html>\n", html());
+      fputs(languages.str().c_str(), html());
+
+      fputs("\n</body>\n</html>\n", html());
+
+      fclose(html);
     }
   }
 
@@ -1465,13 +1449,8 @@
     auto level = section_info.level;
 
     if (level == 3 && verbose_process) {
-<<<<<<< HEAD
       ParamsVectorSet &vec = tesseract_->params_collective();
-      ParamUtils::ReportParamsUsageStatistics(nullptr, vec, title);
-=======
-      tesseract::ParamsVectors *vec = tesseract_->params();
       ParamUtils::ReportParamsUsageStatistics(nullptr, vec, level, title);
->>>>>>> fabff2c5
     }
   }
 
