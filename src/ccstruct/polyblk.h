/**********************************************************************
 * File:        polyblk.h  (Formerly poly_block.h)
 * Description: Polygonal blocks
 *
 * (C) Copyright 1993, Hewlett-Packard Ltd.
 ** Licensed under the Apache License, Version 2.0 (the "License");
 ** you may not use this file except in compliance with the License.
 ** You may obtain a copy of the License at
 ** http://www.apache.org/licenses/LICENSE-2.0
 ** Unless required by applicable law or agreed to in writing, software
 ** distributed under the License is distributed on an "AS IS" BASIS,
 ** WITHOUT WARRANTIES OR CONDITIONS OF ANY KIND, either express or implied.
 ** See the License for the specific language governing permissions and
 ** limitations under the License.
 *
 **********************************************************************/

#ifndef POLYBLK_H
#define POLYBLK_H

#include "elst.h"
#include "points.h"
#include "rect.h"
#include "scrollview.h"

#include <tesseract/publictypes.h>

namespace tesseract {

class TESS_API POLY_BLOCK {
public:
  POLY_BLOCK() = default;
  // Initialize from box coordinates.
  POLY_BLOCK(const TBOX &tbox, PolyBlockType type);
  POLY_BLOCK(ICOORDELT_LIST *points, PolyBlockType type);
  ~POLY_BLOCK() = default;

  TBOX *bounding_box() { // access function
    return &box;
  }

  ICOORDELT_LIST *points() { // access function
    return &vertices;
  }

  void compute_bb();

  PolyBlockType isA() const {
    return type;
  }

  bool IsText() const {
    return PTIsTextType(type);
  }

  // Rotate about the origin by the given rotation. (Analogous to
  // multiplying by a complex number.
  void rotate(FCOORD rotation);
  // Reflect the coords of the polygon in the y-axis. (Flip the sign of x.)
  void reflect_in_y_axis();
  // Move by adding shift to all coordinates.
  void move(ICOORD shift);

#ifndef GRAPHICS_DISABLED

  void plot(ScrollView *window, int32_t num);

  void fill(ScrollView *window, ScrollView::Color colour);
#endif // !GRAPHICS_DISABLED

  // Returns true if other is inside this.
  bool contains(POLY_BLOCK *other);

  // Returns true if the polygons of other and this overlap.
  bool overlap(POLY_BLOCK *other);

  // Returns the winding number of this around the test_pt.
  // Positive for anticlockwise, negative for clockwise, and zero for
  // test_pt outside this.
  int16_t winding_number(const ICOORD &test_pt);

#ifndef GRAPHICS_DISABLED
  // Static utility functions to handle the PolyBlockType.
  // Returns a color to draw the given type.
  static ScrollView::Color ColorForPolyBlockType(PolyBlockType type);
#endif // !GRAPHICS_DISABLED

private:
  ICOORDELT_LIST vertices; // vertices
  TBOX box;                // bounding box
  PolyBlockType type;      // Type of this region.
};

// Class to iterate the scanlines of a polygon.
class PB_LINE_IT {
public:
  PB_LINE_IT(POLY_BLOCK *blkptr) {
    block = blkptr;
  }

  void set_to_block(POLY_BLOCK *blkptr) {
    block = blkptr;
  }

  // Returns a list of runs of pixels for the given y coord.
  // Each element of the returned list is the start (x) and extent(y) of
  // a run inside the region.
  // Delete the returned list after use.
<<<<<<< HEAD
  ICOORDELT_LIST *get_line(int32_t y);
=======
  ICOORDELT_LIST *get_line(TDimension y);
>>>>>>> e829fe31

private:
  POLY_BLOCK *block;
};

} // namespace tesseract

#endif<|MERGE_RESOLUTION|>--- conflicted
+++ resolved
@@ -106,11 +106,7 @@
   // Each element of the returned list is the start (x) and extent(y) of
   // a run inside the region.
   // Delete the returned list after use.
-<<<<<<< HEAD
-  ICOORDELT_LIST *get_line(int32_t y);
-=======
   ICOORDELT_LIST *get_line(TDimension y);
->>>>>>> e829fe31
 
 private:
   POLY_BLOCK *block;
