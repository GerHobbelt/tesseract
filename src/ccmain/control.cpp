--- conflicted
+++ resolved
@@ -971,11 +971,7 @@
     }
   }
   if (debug_noise_removal) {
-<<<<<<< HEAD
-    tprintDebug("Used {}/{} overlapped {}/{} non-overlaped diacritics on word:", num_overlapped_used,
-=======
-    tprintf("Used %d/%d overlapped %d/%d non-overlapped diacritics on word:", num_overlapped_used,
->>>>>>> fbff9362
+    tprintDebug("Used {}/{} overlapped {}/{} non-overlapped diacritics on word:", num_overlapped_used,
             num_overlapped, non_overlapped_used, non_overlapped);
     real_word->bounding_box().print();
   }
