--- conflicted
+++ resolved
@@ -481,28 +481,10 @@
       tprintDebug("Pass{}: chunk #{}: now going to OCR content at bbox:{}\n",
           pass_n, w + 1, word->word->word->bounding_box().print_to_str());
     }
-<<<<<<< HEAD
-    if (monitor != nullptr) {
-      monitor->ocr_alive = true;
-      if (pass_n == 1) {
-        monitor->progress = 30 + 50 * w / words->size();
-      } else {
-        monitor->progress = 80 + 10 * w / words->size();
-      }
-      if (monitor->progress_callback2 != nullptr) {
-        TBOX box = pr_it->word()->word->bounding_box();
-        (monitor->progress_callback2)(monitor, box.left(), box.right(), box.top(), box.bottom());
-      }
-      if (monitor->deadline_exceeded() ||
-          (monitor->cancel != nullptr &&
-            (monitor->cancel)(monitor->cancel_this, words->size()))) {
-        // Timeout. Fake out the rest of the words.
-=======
     if (owner_.Monitor().bump_progress(w, words->size())
       .exec_progress_func(pr_it->word()->word->bounding_box())
       .kick_watchdog_and_check_for_cancel(words->size())) {
         tprintWarn("Timeout/cancel: fake out the rest of the words. {}/{} words processed.\n", w, words->size());
->>>>>>> 030c496c
         for (; w < words->size(); ++w) {
           (*words)[w].word->SetupFake(unicharset_);
         }
