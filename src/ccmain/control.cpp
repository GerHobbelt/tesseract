/******************************************************************
 * File:        control.cpp  (Formerly control.c)
 * Description: Module-independent matcher controller.
 * Author:      Ray Smith
 *
 * (C) Copyright 1992, Hewlett-Packard Ltd.
 ** Licensed under the Apache License, Version 2.0 (the "License");
 ** you may not use this file except in compliance with the License.
 ** You may obtain a copy of the License at
 ** http://www.apache.org/licenses/LICENSE-2.0
 ** Unless required by applicable law or agreed to in writing, software
 ** distributed under the License is distributed on an "AS IS" BASIS,
 ** WITHOUT WARRANTIES OR CONDITIONS OF ANY KIND, either express or implied.
 ** See the License for the specific language governing permissions and
 ** limitations under the License.
 *
 **********************************************************************/

// Include automatically generated configuration file if running autoconf.
#ifdef HAVE_TESSERACT_CONFIG_H
#  include "config_auto.h"
#endif

#include <tesseract/debugheap.h>

#include <cctype>
#include <cmath>
#include <cstdint> // for int16_t, int32_t
#include <cstdio>  // for fclose, fopen, FILE
#include <ctime>   // for clock

#include <plf_nanotimer.hpp>

#include "control.h"
#if !DISABLED_LEGACY_ENGINE
#  include "docqual.h"
#  include "drawfx.h"
#  include "fixspace.h"
#endif
#include <tesseract/ocrclass.h>
#include "lstmrecognizer.h"
#include "output.h"
#include "pageres.h" // for WERD_RES, PAGE_RES_IT, PAGE_RES, BLO...
#if !DISABLED_LEGACY_ENGINE
#  include "reject.h"
#endif
#include "sorthelper.h"
#include "tesseractclass.h"
#include "tessvars.h"
#include "werdit.h"

const char *const kBackUpConfigFile = "tempconfigdata.config";
#if !DISABLED_LEGACY_ENGINE
// Min believable x-height for any text when refitting as a fraction of
// original x-height
const double kMinRefitXHeightFraction = 0.5;
#endif // !DISABLED_LEGACY_ENGINE

/**
 * Make a word from the selected blobs and run Tess on them.
 *
 * @param page_res recognise blobs
 * @param selection_box within this box
 */
namespace tesseract {

void Tesseract::recog_pseudo_word(PAGE_RES *page_res, TBOX &selection_box) {
  PAGE_RES_IT *it = make_pseudo_word(page_res, selection_box);
  if (it != nullptr) {
    recog_interactive(it);
    it->DeleteCurrentWord();
    delete it;
  }
}

/**
 * Recognize a single word in interactive mode.
 *
 * @param pr_it the page results iterator
 */
bool Tesseract::recog_interactive(PAGE_RES_IT *pr_it) {
  WordData word_data(*pr_it);
  SetupWordPassN(2, &word_data);
  // LSTM doesn't run on pass2, but we want to run pass2 for tesseract.
  if (lstm_recognizer_ == nullptr) {
#if !DISABLED_LEGACY_ENGINE
    classify_word_and_language(2, pr_it, &word_data);
#endif // !DISABLED_LEGACY_ENGINE
  } else {
    classify_word_and_language(1, pr_it, &word_data);
  }
#if !DISABLED_LEGACY_ENGINE
  if (tessedit_debug_quality_metrics) {
    int16_t char_qual;
    int16_t good_char_qual;
    WERD_RES *word_res = pr_it->word();
    word_char_quality(word_res, &char_qual, &good_char_qual);
    tprintDebug("\n{} chars;  word_blob_quality: {};  outline_errs: {}; "
        "char_quality: {}; good_char_quality: {}\n",
        word_res->reject_map.length(), word_blob_quality(word_res), word_outline_errs(word_res),
        char_qual, good_char_qual);
  }
#endif // !DISABLED_LEGACY_ENGINE
  return true;
}

// Helper function to check for a target word and handle it appropriately.
// Inspired by Jetsoft's requirement to process only single words on pass2
// and beyond.
// If word_config is not null:
//   If the word_box and target_word_box overlap, read the word_config file
//   else reset to previous config data.
//   return true.
// else
//   If the word_box and target_word_box overlap or pass <= 1, return true.
// Note that this function uses a fixed temporary file for storing the previous
// configs, so it is neither thread-safe, nor process-safe, but the assumption
// is that it will only be used for one debug window at a time.
//
// Since this function is used for debugging (and not to change OCR results)
// set only debug params from the word config file.
bool Tesseract::ProcessTargetWord(const TBOX &word_box, const TBOX &target_word_box,
                                  const char *word_config, int pass) {
  if (word_config != nullptr) {
    if (word_box.major_overlap(target_word_box)) {
      if (backup_config_file_ == nullptr) {
        backup_config_file_ = kBackUpConfigFile;
        FILE *config_fp = fopen(backup_config_file_, "wb");
        if (config_fp == nullptr) {
          tprintError("Failed to open file \"{}\"\n", backup_config_file_);
        } else {
          ParamUtils::PrintParams(config_fp, params(), false);
          fclose(config_fp);
        }
        ParamUtils::ReadParamsFile(word_config, SET_PARAM_CONSTRAINT_DEBUG_ONLY, params());
      }
    } else {
      if (backup_config_file_ != nullptr) {
        ParamUtils::ReadParamsFile(backup_config_file_, SET_PARAM_CONSTRAINT_DEBUG_ONLY, params());
        backup_config_file_ = nullptr;
      }
    }
  } else if (pass > 1 && !word_box.major_overlap(target_word_box)) {
    return false;
  }
  return true;
}

/** If tesseract is to be run, sets the words up ready for it. */
void Tesseract::SetupAllWordsPassN(int pass_n, const TBOX *target_word_box, const char *word_config,
                                   PAGE_RES *page_res, std::vector<WordData> *words) {
  // Prepare all the words.
  PAGE_RES_IT page_res_it(page_res);
  for (page_res_it.restart_page(); page_res_it.word() != nullptr; page_res_it.forward()) {
    if (target_word_box == nullptr || ProcessTargetWord(page_res_it.word()->word->bounding_box(),
                                                        *target_word_box, word_config, 1)) {
      words->push_back(WordData(page_res_it));
    }
  }
  // Setup all the words for recognition with polygonal approximation.
  for (unsigned int w = 0; w < words->size(); ++w) {
    SetupWordPassN(pass_n, &(*words)[w]);
    if (w > 0) {
      (*words)[w].prev_word = &(*words)[w - 1];
    }
  }
}

// Sets up the single word ready for whichever engine is to be run.
void Tesseract::SetupWordPassN(int pass_n, WordData *word) {
  if (pass_n == 1 || !word->word->done) {
    if (pass_n == 1) {
      word->word->SetupForRecognition(unicharset, this, tessedit_ocr_engine_mode,
                                      nullptr, classify_bln_numeric_mode, textord_use_cjk_fp_model,
                                      poly_allow_detailed_fx, word->row, word->block);
    } else if (pass_n == 2) {
      // TODO(rays) Should we do this on pass1 too?
      word->word->caps_height = 0.0;
      if (word->word->x_height == 0.0f) {
        word->word->x_height = word->row->x_height();
      }
    }
    word->lang_words.truncate(0);
    for (unsigned int s = 0; s <= sub_langs_.size(); ++s) {
      // The sub_langs_.size() entry is for the master language.
      Tesseract *lang_t = s < sub_langs_.size() ? sub_langs_[s] : this;
      auto* word_res = new WERD_RES;
      word_res->InitForRetryRecognition(*word->word);
      word->lang_words.push_back(word_res);
      // LSTM doesn't get setup for pass2.
      if (pass_n == 1 || lang_t->tessedit_ocr_engine_mode != OEM_LSTM_ONLY) {
        word_res->SetupForRecognition(
            lang_t->unicharset, lang_t, lang_t->tessedit_ocr_engine_mode, nullptr,
            lang_t->classify_bln_numeric_mode, lang_t->textord_use_cjk_fp_model,
            lang_t->poly_allow_detailed_fx, word->row, word->block);
      }
    }
  }
}

struct DebugWordBBoxCarrier {
  TBOX bounding_box;            // the WERD bounding box including all the dots.
  TBOX restricted_bounding_box; // the WERD bounding box including the
                                // desired combination of upper and
                                // lower noise/diacritic elements.
  TBOX true_bounding_box;       // the WERD bounding box of only the good
                                // blobs.

  // --------------OUTPUT FROM
  // RECOGNITION-------------------------------
  // --------------Not all fields are necessarily
  // set.-------------------

  // The rebuild_word is also in BLN space, but represents the final
  // best segmentation of the word. Its length is therefore the same as
  // box_word.
  TBOX rebuild_word; // BLN best segmented word.
  // The box_word is in the original image coordinate space. It is the
  // bounding boxes of the rebuild_word, after denormalization.
  // The length of box_word matches rebuild_word, best_state (if set)
  // and correct_text (if set), as well as best_choice and represents
  // the number of classified units in the output.
  TBOX box_word; // Denormalized output boxes.
  bool tess_failed = false;
  /*
  If tess_failed is true, one of the following tests failed when Tess
  returned:
  - The outword blob list was not the same length as the best_choice
  string;
  - The best_choice string contained ALL blanks;
  - The best_choice string was zero length
  */
  bool tess_accepted = false;  // Tess thinks its ok?
  bool done = false;           // ready for output?
  bool small_caps = false;     // word appears to be small caps
  bool odd_size = false;       // word is bigger than line or leader dots.
  float x_height = 0.0f;       // post match estimate
  float caps_height = 0.0f;    // post match estimate
  float baseline_shift = 0.0f; // post match estimate.
  // Certainty score for the spaces either side of this word (LSTM
  // mode). MIN this value with the actual word certainty.
  float space_certainty = 0.0f;

  /*
  To deal with fuzzy spaces we need to be able to combine "words" to
  form combinations when we suspect that the gap is a non-space. The
  (new) text ord code generates separate words for EVERY fuzzy gap -
  flags in the word indicate whether the gap is below the threshold
  (fuzzy kern) and is thus NOT a real word break by default, or above
  the threshold (fuzzy space) and this is a real word break by default.

  The WERD_RES list contains all these words PLUS "combination" words
  built out of (copies of) the words split by fuzzy kerns. The separate
  parts have their "part_of_combo" flag set true and should be IGNORED
  on a default reading of the list.

  Combination words are FOLLOWED by the sequence of part_of_combo words
  which they combine.
  */
  bool combination = false;   // of two fuzzy gap wds
  bool part_of_combo = false; // part of a combo
  bool reject_spaces = false; // Reject spacing?
};

struct DebugWordSetBBoxCarrier {
  std::vector<DebugWordBBoxCarrier> words;
  int pass_n;

  std::string print_to_str();
};

std::string DebugWordSetBBoxCarrier::print_to_str() {
  std::string str;
  str.reserve(8196);
  auto count = words.size();
  str = fmt::format(
    "  pass: {}\n"
    "  # of word BBOXes: {}", 
    pass_n, count);
  if (count)
    str += "\n  [";

  for (int w = 0; w < count; w++) {
    const auto &elem = words[w];

    str += fmt::format(
      "{}\n"
      "    bounding_box: {}\n"
      "    restricted_bounding_box: {}\n"
      "    true_bounding_box: {}\n"
      "    rebuild_word: {}\n"
      "    box_word: {}\n"
      "    tess_failed: {}\n"
      "    tess_accepted: {}\n"
      "    done: {}\n"
      "    small_caps: {}\n"
      "    odd_size: {}\n"
      "    x_height: {}\n"
      "    caps_height: {}\n"
      "    baseline_shift: {}\n"
      "    space_certainty: {}\n"
      "    combination: {}\n"
      "    part_of_combo: {}\n"
      "    reject_spaces: {}\n"
      "   {}",
      '{',
      elem.bounding_box.print_to_str(),
      elem.restricted_bounding_box.print_to_str(),
      elem.true_bounding_box.print_to_str(),
      elem.rebuild_word.print_to_str(),
      elem.box_word.print_to_str(),
      elem.tess_failed,
      elem.tess_accepted,
      elem.done,
      elem.small_caps,
      elem.odd_size,
      elem.x_height,
      elem.caps_height,
      elem.baseline_shift,
      elem.space_certainty,
      elem.combination,
      elem.part_of_combo,
      elem.reject_spaces, 
      (w + 1 == count ? "}]" : "},\n   {")
    );
  }
  return str;
}

static void GatherWordsBBboxInfo4DebugDisplay(DebugWordSetBBoxCarrier &word_info_set, const std::vector<WordData> *words) {
  static WERD_RES rdummy{};
  static WERD wdummy{};

  auto count = words->size();
  word_info_set.words.clear();
  word_info_set.words.resize(count);

  for (unsigned int w = 0; w < count; ++w) {
    const WordData &data = (*words)[w];
    const WERD_RES &werd = data.word != nullptr ? *data.word : rdummy;
    const WERD &word = werd.word != nullptr ? *werd.word : wdummy;
    DebugWordBBoxCarrier &info = word_info_set.words[w];

    info.bounding_box = word.bounding_box();
    info.restricted_bounding_box = word.restricted_bounding_box(true, true);
    info.true_bounding_box = word.true_bounding_box();

    auto *reword = werd.rebuild_word;
    if (reword) {
      info.rebuild_word = reword->bounding_box();
    }
    auto *boxword = werd.box_word;
    if (boxword) {
      info.box_word = boxword->bounding_box();
    }
    info.tess_failed = werd.tess_failed;
    info.tess_accepted = werd.tess_accepted;
    info.done = werd.done;
    info.small_caps = werd.small_caps;
    info.odd_size = werd.odd_size;
    info.x_height = werd.x_height;
    info.caps_height = werd.caps_height;
    info.baseline_shift = werd.baseline_shift;
    info.space_certainty = werd.space_certainty;
    info.combination = werd.combination;
    info.part_of_combo = werd.part_of_combo;
    info.reject_spaces = werd.reject_spaces;
  }
}


// Runs word recognition on all the words.
bool Tesseract::RecogAllWordsPassN(int pass_n, ETEXT_DESC *monitor, PAGE_RES_IT *pr_it,
                                   std::vector<WordData> *words) {
  // TODO(rays) Before this loop can be parallelized (it would yield a massive
  // speed-up) all remaining member globals need to be converted to local/heap
  // (e.g. set_pass1 and set_pass2) and an intermediate adaption pass needs to be
  // added. The results will be significantly different with adaption on, and
  // deterioration will need investigation.
  pr_it->restart_page();

  const bool debug = (classify_debug_level > 0 || multilang_debug_level > 0);
  if (debug) {
    std::string msg = fmt::format("pass {}: word bboxes:\n", pass_n);
    DebugWordSetBBoxCarrier carrier;
    GatherWordsBBboxInfo4DebugDisplay(carrier, words);
    carrier.pass_n = pass_n;
    msg += carrier.print_to_str(); 
    tprintDebug("RecogAllWordsPassN: {}\n", msg);
    // collect these BBOXes and render them all at once!
  	//
    // AddPixCompedOverOrigDebugPage(this->pix_binary(), bbox, fmt::format("word for lang {}; bounding box: {}", most_recently_used_->lang,
    // bbox.print_to_str()));
  }

  for (unsigned int w = 0; w < words->size(); ++w) {
    WordData *word = &(*words)[w];
    if (w > 0) {
      word->prev_word = &(*words)[w - 1];
    }
    if (debug) {
      tprintDebug("Pass{}: chunk #{}: now going to OCR content at bbox:{}\n",
          pass_n, w + 1, word->word->word->bounding_box().print_to_str());
    }
    if (monitor != nullptr) {
      monitor->ocr_alive = true;
      if (pass_n == 1) {
        monitor->progress = 70 * w / words->size();
      } else {
        monitor->progress = 70 + 30 * w / words->size();
      }
      if (monitor->progress_callback2 != nullptr) {
        TBOX box = pr_it->word()->word->bounding_box();
        (*monitor->progress_callback2)(monitor, box.left(), box.right(), box.top(), box.bottom());
      }
      if (monitor->deadline_exceeded() ||
          (monitor->cancel != nullptr && (*monitor->cancel)(monitor->cancel_this, words->size()))) {
        // Timeout. Fake out the rest of the words.
        for (; w < words->size(); ++w) {
          (*words)[w].word->SetupFake(unicharset);
        }
        return false;
      }
    }
    if (word->word->tess_failed) {
      unsigned int s;
      for (s = 0; s < word->lang_words.size() && word->lang_words[s]->tess_failed; ++s) {
      }
      // If all are failed, skip it. Image words are skipped by this test.
      if (s > word->lang_words.size()) {
        continue;
      }
    }
    // Sync pr_it with the WordData.
    while (pr_it->word() != nullptr && pr_it->word() != word->word) {
      pr_it->forward();
    }
    ASSERT_HOST(pr_it->word() != nullptr);
    bool make_next_word_fuzzy = false;
#if !DISABLED_LEGACY_ENGINE
    if (!AnyLSTMLang() && ReassignDiacritics(pass_n, pr_it, &make_next_word_fuzzy)) {
      // Needs to be setup again to see the new outlines in the chopped_word.
      SetupWordPassN(pass_n, word);
    }
#endif // !DISABLED_LEGACY_ENGINE

    classify_word_and_language(pass_n, pr_it, word);
    if (tessedit_dump_choices || debug_noise_removal) {
      tprintDebug("Pass{}: word at {} --> best choice: \"{}\" [{}] (rating: {} / certainty: {})\n",
          pass_n, 
          word->word->word->bounding_box().print_to_str(),
          word->word->best_choice->unichar_string(),
          word->word->best_choice->debug_string(),
          word->word->best_choice->rating(),
          word->word->best_choice->certainty());
    }
    pr_it->forward();
    if (make_next_word_fuzzy && pr_it->word() != nullptr) {
      pr_it->MakeCurrentWordFuzzy();
    }
  }
  return true;
}

/**
 * recog_all_words()
 *
 * Walk the page_res, recognizing all the words.
 * If monitor is not null, it is used as a progress monitor/timeout/cancel.
 * If dopasses is 0, all recognition passes are run,
 * 1 just pass 1, 2 passes2 and higher.
 * If target_word_box is not null, special things are done to words that
 * overlap the target_word_box:
 * if word_config is not null, the word config file is read for just the
 * target word(s), otherwise, on pass 2 and beyond ONLY the target words
 * are processed (Jetsoft modification.)
 * Returns false if we cancelled prematurely.
 *
 * @param page_res page structure
 * @param monitor progress monitor
 * @param word_config word_config file
 * @param target_word_box specifies just to extract a rectangle
 * @param dopasses 0 - all, 1 just pass 1, 2 passes 2 and higher
 */

bool Tesseract::recog_all_words(PAGE_RES *page_res, ETEXT_DESC *monitor,
                                const TBOX *target_word_box, const char *word_config,
                                int dopasses) {
  PAGE_RES_IT page_res_it(page_res);

  if (tessedit_minimal_rej_pass1) {
    tessedit_test_adaption.set_value(true);
    tessedit_minimal_rejection.set_value(true);
  }

  if (dopasses == 0 || dopasses == 1) {
    page_res_it.restart_page();
    // ****************** Pass 1 *******************

#if !DISABLED_LEGACY_ENGINE
    // If the adaptive classifier is full, switch to one we prepared earlier,
    // i.e. on the previous page. If the current adaptive classifier is non-empty,
    // prepare a backup starting at this page, in case it fills up. Do all this
    // independently for each language.
    if (AdaptiveClassifierIsFull()) {
      SwitchAdaptiveClassifier();
    } else if (!AdaptiveClassifierIsEmpty()) {
      StartBackupAdaptiveClassifier();
    }
    // Now check the sub-langs as well.
    for (auto &lang : sub_langs_) {
      if (lang->AdaptiveClassifierIsFull()) {
        lang->SwitchAdaptiveClassifier();
      } else if (!lang->AdaptiveClassifierIsEmpty()) {
        lang->StartBackupAdaptiveClassifier();
      }
    }

#endif // !DISABLED_LEGACY_ENGINE

    // Set up all words ready for recognition, so that if parallelism is on
    // all the input and output classes are ready to run the classifier.
    std::vector<WordData> words;
    SetupAllWordsPassN(1, target_word_box, word_config, page_res, &words);
#if !DISABLED_LEGACY_ENGINE
    if (tessedit_parallelize) {
      PrerecAllWordsPar(words);
    }
#endif // !DISABLED_LEGACY_ENGINE

    stats_.word_count = words.size();

    stats_.dict_words = 0;
    stats_.doc_blob_quality = 0;
    stats_.doc_outline_errs = 0;
    stats_.doc_char_quality = 0;
    stats_.good_char_count = 0;
    stats_.doc_good_char_quality = 0;

    most_recently_used_ = this;
    // Run pass 1 word recognition.
    if (!RecogAllWordsPassN(1, monitor, &page_res_it, &words)) {
      return false;
    }
    // Pass 1 post-processing.
    for (page_res_it.restart_page(); page_res_it.word() != nullptr; page_res_it.forward()) {
      if (page_res_it.word()->word->flag(W_REP_CHAR)) {
        fix_rep_char(&page_res_it);
        continue;
      }

      // Count dict words.
      if (page_res_it.word()->best_choice->permuter() == USER_DAWG_PERM) {
        ++(stats_.dict_words);
      }

      // Update misadaption log (we only need to do it on pass 1, since
      // adaption only happens on this pass).
      if (page_res_it.word()->blamer_bundle != nullptr &&
          page_res_it.word()->blamer_bundle->misadaption_debug().length() > 0) {
        page_res->misadaption_log.push_back(page_res_it.word()->blamer_bundle->misadaption_debug());
      }
    }
  }

  if (dopasses == 1) {
    return true;
  }

#if !DISABLED_LEGACY_ENGINE

  // ****************** Pass 2 *******************
  if (tessedit_tess_adaption_mode != 0x0 && !tessedit_test_adaption && AnyTessLang()) {
    page_res_it.restart_page();
    std::vector<WordData> words;
    SetupAllWordsPassN(2, target_word_box, word_config, page_res, &words);
    if (tessedit_parallelize) {
      PrerecAllWordsPar(words);
    }
    most_recently_used_ = this;
    // Run pass 2 word recognition.
    if (!RecogAllWordsPassN(2, monitor, &page_res_it, &words)) {
      return false;
    }
  }

  // The next passes are only required for Tess-only.
  if (AnyTessLang() && !AnyLSTMLang()) {
    // ****************** Pass 3 *******************
    // Fix fuzzy spaces.

    if (!tessedit_test_adaption && tessedit_fix_fuzzy_spaces && !tessedit_word_for_word &&
        !right_to_left()) {
      fix_fuzzy_spaces(monitor, stats_.word_count, page_res);
    }

    // ****************** Pass 4 *******************
    if (tessedit_enable_dict_correction) {
      dictionary_correction_pass(page_res);
    }
    if (tessedit_enable_bigram_correction) {
      bigram_correction_pass(page_res);
    }

    // ****************** Pass 5,6 *******************
    rejection_passes(page_res, monitor, target_word_box, word_config);

    // ****************** Pass 8 *******************
#if 01
    font_recognition_pass(page_res);
#else
    italic_recognition_pass(page_res);
#endif

    // ****************** Pass 9 *******************
    // Check the correctness of the final results.
    blamer_pass(page_res);
    script_pos_pass(page_res);
  }

#endif // !DISABLED_LEGACY_ENGINE

  // Write results pass.
  // This is now redundant, but retained commented so show how to obtain
  // bounding boxes and style information.

#if !DISABLED_LEGACY_ENGINE
  // changed by jetsoft
  // needed for dll to output memory structure
  if ((dopasses == 0 || dopasses == 2) && (monitor || tessedit_write_unlv)) {
    output_pass(page_res_it, target_word_box);
  }
// end jetsoft
#endif // !DISABLED_LEGACY_ENGINE

  const auto pageseg_mode = static_cast<PageSegMode>(static_cast<int>(tessedit_pageseg_mode));
  textord_.CleanupSingleRowResult(pageseg_mode, page_res);

  // Remove empty words, as these mess up the result iterators.
  for (page_res_it.restart_page(); page_res_it.word() != nullptr; page_res_it.forward()) {
    const WERD_RES *word = page_res_it.word();
    const POLY_BLOCK *pb = page_res_it.block()->block != nullptr
                               ? page_res_it.block()->block->pdblk.poly_block()
                               : nullptr;
    if (word->best_choice == nullptr || word->best_choice->empty() ||
        (word->best_choice->IsAllSpaces() && (pb == nullptr || pb->IsText()))) {
      page_res_it.DeleteCurrentWord();
    }
  }

  if (monitor != nullptr) {
    monitor->progress = 100;
  }
  return true;
}

#if !DISABLED_LEGACY_ENGINE

void Tesseract::bigram_correction_pass(PAGE_RES *page_res) {
  PAGE_RES_IT word_it(page_res);

  WERD_RES *w_prev = nullptr;
  WERD_RES *w = word_it.word();
  while (true) {
    w_prev = w;
    while (word_it.forward() != nullptr && (!word_it.word() || word_it.word()->part_of_combo)) {
      // advance word_it, skipping over parts of combos
    }
    if (!word_it.word()) {
      break;
    }
    w = word_it.word();
    if (!w || !w_prev || w->uch_set != w_prev->uch_set) {
      continue;
    }
    if (w_prev->word->flag(W_REP_CHAR) || w->word->flag(W_REP_CHAR)) {
      if (tessedit_bigram_debug) {
        tprintWarn("Skipping because one of the words is W_REP_CHAR\n");
      }
      continue;
    }
    // Two words sharing the same language model, excellent!
    std::vector<WERD_CHOICE *> overrides_word1;
    std::vector<WERD_CHOICE *> overrides_word2;

    const auto &orig_w1_str = w_prev->best_choice->unichar_string();
    const auto &orig_w2_str = w->best_choice->unichar_string();
    WERD_CHOICE prev_best(w->uch_set);
    {
      int w1start, w1end;
      w_prev->best_choice->GetNonSuperscriptSpan(&w1start, &w1end);
      prev_best = w_prev->best_choice->shallow_copy(w1start, w1end);
    }
    WERD_CHOICE this_best(w->uch_set);
    {
      int w2start, w2end;
      w->best_choice->GetNonSuperscriptSpan(&w2start, &w2end);
      this_best = w->best_choice->shallow_copy(w2start, w2end);
    }

    if (w->tesseract->getDict().valid_bigram(prev_best, this_best)) {
      if (tessedit_bigram_debug) {
        tprintDebug("Top choice \"{} {}\" verified by bigram model.\n", orig_w1_str,
                orig_w2_str);
      }
      continue;
    }
    if (tessedit_bigram_debug > 2) {
      tprintDebug("Examining alt choices for \"{} {}\".\n", orig_w1_str, orig_w2_str);
    }
    if (tessedit_bigram_debug > 1) {
      if (!w_prev->best_choices.singleton()) {
        w_prev->PrintBestChoices();
      }
      if (!w->best_choices.singleton()) {
        w->PrintBestChoices();
      }
    }
    float best_rating = 0.0;
    int best_idx = 0;
    WERD_CHOICE_IT prev_it(&w_prev->best_choices);
    for (prev_it.mark_cycle_pt(); !prev_it.cycled_list(); prev_it.forward()) {
      WERD_CHOICE *p1 = prev_it.data();
      WERD_CHOICE strip1(w->uch_set);
      {
        int p1start, p1end;
        p1->GetNonSuperscriptSpan(&p1start, &p1end);
        strip1 = p1->shallow_copy(p1start, p1end);
      }
      WERD_CHOICE_IT w_it(&w->best_choices);
      for (w_it.mark_cycle_pt(); !w_it.cycled_list(); w_it.forward()) {
        WERD_CHOICE *p2 = w_it.data();
        WERD_CHOICE strip2(w->uch_set);
        {
          int p2start, p2end;
          p2->GetNonSuperscriptSpan(&p2start, &p2end);
          strip2 = p2->shallow_copy(p2start, p2end);
        }
        if (w->tesseract->getDict().valid_bigram(strip1, strip2)) {
          overrides_word1.push_back(p1);
          overrides_word2.push_back(p2);
          if (overrides_word1.size() == 1 || p1->rating() + p2->rating() < best_rating) {
            best_rating = p1->rating() + p2->rating();
            best_idx = overrides_word1.size() - 1;
          }
        }
      }
    }
    if (!overrides_word1.empty()) {
      // Excellent, we have some bigram matches.
      if (EqualIgnoringCaseAndPunct(*w_prev->best_choice, *overrides_word1[best_idx]) &&
          EqualIgnoringCaseAndPunct(*w->best_choice, *overrides_word2[best_idx])) {
        if (tessedit_bigram_debug > 1) {
          tprintDebug(
              "Top choice \"{} {}\" verified (sans case) by bigram "
              "model.\n",
              orig_w1_str, orig_w2_str);
        }
        continue;
      }
      const auto &new_w1_str = overrides_word1[best_idx]->unichar_string();
      const auto &new_w2_str = overrides_word2[best_idx]->unichar_string();
      if (new_w1_str != orig_w1_str) {
        w_prev->ReplaceBestChoice(overrides_word1[best_idx]);
      }
      if (new_w2_str != orig_w2_str) {
        w->ReplaceBestChoice(overrides_word2[best_idx]);
      }
      if (tessedit_bigram_debug > 0) {
        std::string choices_description;
        int num_bigram_choices = overrides_word1.size() * overrides_word2.size();
        if (num_bigram_choices == 1) {
          choices_description = "This was the unique bigram choice.";
        } else {
          if (tessedit_bigram_debug > 1) {
            std::string bigrams_list;
            const int kMaxChoicesToPrint = 20;
            for (unsigned int i = 0; i < overrides_word1.size() && i < kMaxChoicesToPrint; i++) {
              if (i > 0) {
                bigrams_list += ", ";
              }
              WERD_CHOICE *p1 = overrides_word1[i];
              WERD_CHOICE *p2 = overrides_word2[i];
              bigrams_list += p1->unichar_string() + " " + p2->unichar_string();
            }
            choices_description = "There were many choices: {";
            choices_description += bigrams_list;
            choices_description += "}";
          } else {
            choices_description += "There were " + std::to_string(num_bigram_choices);
            choices_description += " compatible bigrams.";
          }
        }
        tprintDebug("Replaced \"{} {}\" with \"{} {}\" with bigram model. {}\n", orig_w1_str,
                orig_w2_str, new_w1_str, new_w2_str,
                choices_description);
      }
    }
  }
}

void Tesseract::rejection_passes(PAGE_RES *page_res, ETEXT_DESC *monitor,
                                 const TBOX *target_word_box, const char *word_config) {
  PAGE_RES_IT page_res_it(page_res);
  // ****************** Pass 5 *******************
  // Gather statistics on rejects.
  int word_index = 0;
  while (!tessedit_test_adaption && page_res_it.word() != nullptr) {
    WERD_RES *word = page_res_it.word();
    word_index++;
    if (monitor != nullptr) {
      monitor->ocr_alive = true;
      monitor->progress = 95 + 5 * word_index / stats_.word_count;
    }
    if (word->rebuild_word == nullptr) {
      // Word was not processed by tesseract.
      page_res_it.forward();
      continue;
    }
    check_debug_pt(word, 70);

    // changed by jetsoft
    // specific to its needs to extract one word when need
    if (target_word_box &&
        !ProcessTargetWord(word->word->bounding_box(), *target_word_box, word_config, 4)) {
      page_res_it.forward();
      continue;
    }
    // end jetsoft

    page_res_it.rej_stat_word();
    const int chars_in_word = word->reject_map.length();
    const int rejects_in_word = word->reject_map.reject_count();

    const int blob_quality = word_blob_quality(word);
    stats_.doc_blob_quality += blob_quality;
    const int outline_errs = word_outline_errs(word);
    stats_.doc_outline_errs += outline_errs;
    int16_t all_char_quality;
    int16_t accepted_all_char_quality;
    word_char_quality(word, &all_char_quality, &accepted_all_char_quality);
    stats_.doc_char_quality += all_char_quality;
    const uint8_t permuter_type = word->best_choice->permuter();
    if ((permuter_type == SYSTEM_DAWG_PERM) || (permuter_type == FREQ_DAWG_PERM) ||
        (permuter_type == USER_DAWG_PERM)) {
      stats_.good_char_count += chars_in_word - rejects_in_word;
      stats_.doc_good_char_quality += accepted_all_char_quality;
    }
    check_debug_pt(word, 80);
    if (tessedit_reject_bad_qual_wds && (blob_quality == 0) && (outline_errs >= chars_in_word)) {
      word->reject_map.rej_word_bad_quality();
    }
    check_debug_pt(word, 90);
    page_res_it.forward();
  }

  if (tessedit_debug_quality_metrics) {
    tprintDebug("QUALITY: num_chs= {}  num_rejs= {} {} blob_qual= {} {}"
        " outline_errs= {} {} char_qual= {} {} good_ch_qual= {} {}\n",
        page_res->char_count, page_res->rej_count,
        page_res->rej_count / static_cast<float>(page_res->char_count), stats_.doc_blob_quality,
        stats_.doc_blob_quality / static_cast<float>(page_res->char_count), stats_.doc_outline_errs,
        stats_.doc_outline_errs / static_cast<float>(page_res->char_count), stats_.doc_char_quality,
        stats_.doc_char_quality / static_cast<float>(page_res->char_count),
        stats_.doc_good_char_quality,
        (stats_.good_char_count > 0)
            ? (stats_.doc_good_char_quality / static_cast<float>(stats_.good_char_count))
            : 0.0);
  }
  bool good_quality_doc =
      ((page_res->rej_count / static_cast<float>(page_res->char_count)) <= quality_rej_pc) &&
      (stats_.doc_blob_quality / static_cast<float>(page_res->char_count) >= quality_blob_pc) &&
      (stats_.doc_outline_errs / static_cast<float>(page_res->char_count) <= quality_outline_pc) &&
      (stats_.doc_char_quality / static_cast<float>(page_res->char_count) >= quality_char_pc);

  // ****************** Pass 6 *******************
  // Do whole document or whole block rejection pass
  if (!tessedit_test_adaption) {
    quality_based_rejection(page_res_it, good_quality_doc);
  }
}

#endif // !DISABLED_LEGACY_ENGINE

void Tesseract::blamer_pass(PAGE_RES *page_res) {
  if (!wordrec_run_blamer) {
    return;
  }
  PAGE_RES_IT page_res_it(page_res);
  for (page_res_it.restart_page(); page_res_it.word() != nullptr; page_res_it.forward()) {
    WERD_RES *word = page_res_it.word();
    BlamerBundle::LastChanceBlame(wordrec_debug_blamer, word);
    page_res->blame_reasons[word->blamer_bundle->incorrect_result_reason()]++;
  }
  tprintInfo("Blame reasons:\n");
  for (int bl = 0; bl < IRR_NUM_REASONS; ++bl) {
    tprintInfo("{} {}\n", BlamerBundle::IncorrectReasonName(static_cast<IncorrectResultReason>(bl)),
            page_res->blame_reasons[bl]);
  }
  if (page_res->misadaption_log.size() > 0) {
    tprintInfo("Misadaption log:\n");
    for (auto &log : page_res->misadaption_log) {
      tprintInfo("{}\n", log);
    }
  }
}

// Sets script positions and detects smallcaps on all output words.
void Tesseract::script_pos_pass(PAGE_RES *page_res) {
  PAGE_RES_IT page_res_it(page_res);
  for (page_res_it.restart_page(); page_res_it.word() != nullptr; page_res_it.forward()) {
    WERD_RES *word = page_res_it.word();
    if (word->word->flag(W_REP_CHAR)) {
      page_res_it.forward();
      continue;
    }
    const float x_height = page_res_it.block()->block->x_height();
    float word_x_height = word->x_height;
    if (word_x_height < word->best_choice->min_x_height() ||
        word_x_height > word->best_choice->max_x_height()) {
      word_x_height = (word->best_choice->min_x_height() + word->best_choice->max_x_height()) / 2.0f;
    }
    // Test for small caps. Word capheight must be close to block xheight,
    // and word must contain no lower case letters, and at least one upper case.
    const double small_cap_xheight = x_height * kXHeightCapRatio;
    const double small_cap_delta = (x_height - small_cap_xheight) / 2.0;
    if (word->uch_set->script_has_xheight() &&
        small_cap_xheight - small_cap_delta <= word_x_height &&
        word_x_height <= small_cap_xheight + small_cap_delta) {
      // Scan for upper/lower.
      int num_upper = 0;
      int num_lower = 0;
      for (unsigned int i = 0; i < word->best_choice->length(); ++i) {
        if (word->uch_set->get_isupper(word->best_choice->unichar_id(i))) {
          ++num_upper;
        } else if (word->uch_set->get_islower(word->best_choice->unichar_id(i))) {
          ++num_lower;
        }
      }
      if (num_upper > 0 && num_lower == 0) {
        word->small_caps = true;
      }
    }
    word->SetScriptPositions();
  }
}

// Helper finds the gap between the index word and the next.
static void WordGap(const PointerVector<WERD_RES> &words, unsigned int index, int *right, int *next_left) {
  *right = -INT32_MAX;
  *next_left = INT32_MAX;
  if (index < words.size()) {
    *right = words[index]->word->bounding_box().right();
    if (index + 1 < words.size()) {
      *next_left = words[index + 1]->word->bounding_box().left();
    }
  }
}

// Factored helper computes the rating, certainty, badness and validity of
// the permuter of the words in [first_index, end_index).
static void EvaluateWordSpan(const PointerVector<WERD_RES> &words, unsigned int first_index, unsigned int end_index,
                             float *rating, float *certainty, bool *bad, bool *valid_permuter) {
  if (end_index <= first_index) {
    *bad = true;
    *valid_permuter = false;
  }
  for (unsigned int index = first_index; index < end_index && index < words.size(); ++index) {
    WERD_CHOICE *choice = words[index]->best_choice;
    if (choice == nullptr) {
      *bad = true;
    } else {
      *rating += choice->rating();
      *certainty = std::min(*certainty, choice->certainty());
      if (!Dict::valid_word_permuter(choice->permuter(), false)) {
        *valid_permuter = false;
      }
    }
  }
}

// Helper chooses the best combination of words, transferring good ones from
// new_words to best_words. To win, a new word must have (better rating and
// certainty) or (better permuter status and rating within rating ratio and
// certainty within certainty margin) than current best.
// All the new_words are consumed (moved to best_words or deleted.)
// The return value is the number of new_words used minus the number of
// best_words that remain in the output.
static int SelectBestWords(double rating_ratio, double certainty_margin, bool debug,
                           PointerVector<WERD_RES> *new_words,
                           PointerVector<WERD_RES> *best_words) {
  // Process the smallest groups of words that have an overlapping word
  // boundary at the end.
  std::vector<WERD_RES *> out_words;
  // Index into each word vector (best, new).
  unsigned int b = 0, n = 0;
  int num_best = 0, num_new = 0;
  while (b < best_words->size() || n < new_words->size()) {
    // Start of the current run in each.
    auto start_b = b, start_n = n;
    while (b < best_words->size() || n < new_words->size()) {
      int b_right = -INT32_MAX;
      int next_b_left = INT32_MAX;
      WordGap(*best_words, b, &b_right, &next_b_left);
      int n_right = -INT32_MAX;
      int next_n_left = INT32_MAX;
      WordGap(*new_words, n, &n_right, &next_n_left);
      if (std::max(b_right, n_right) < std::min(next_b_left, next_n_left)) {
        // The word breaks overlap. [start_b, b] and [start_n, n] match.
        break;
      }
      // Keep searching for the matching word break.
      if ((b_right < n_right && b < best_words->size()) || n == new_words->size()) {
        ++b;
      } else {
        ++n;
      }
    }
    // Rating of the current run in each.
    float b_rating = 0.0f, n_rating = 0.0f;
    // Certainty of the current run in each.
    float b_certainty = 0.0f, n_certainty = 0.0f;
    // True if any word is missing its best choice.
    bool b_bad = false, n_bad = false;
    // True if all words have a valid permuter.
    bool b_valid_permuter = true, n_valid_permuter = true;
    const int end_b = b < best_words->size() ? b + 1 : b;
    const int end_n = n < new_words->size() ? n + 1 : n;
    EvaluateWordSpan(*best_words, start_b, end_b, &b_rating, &b_certainty, &b_bad,
                     &b_valid_permuter);
    EvaluateWordSpan(*new_words, start_n, end_n, &n_rating, &n_certainty, &n_bad,
                     &n_valid_permuter);
    bool new_better = false;
    if (!n_bad && (b_bad || (n_certainty > b_certainty && n_rating < b_rating) ||
                   (!b_valid_permuter && n_valid_permuter && n_rating < b_rating * rating_ratio &&
                    n_certainty > b_certainty - certainty_margin))) {
      // New is better.
      for (int i = start_n; i < end_n; ++i) {
        out_words.push_back((*new_words)[i]);
        (*new_words)[i] = nullptr;
        ++num_new;
      }
      new_better = true;
    } else if (!b_bad) {
      // Current best is better.
      for (int i = start_b; i < end_b; ++i) {
        out_words.push_back((*best_words)[i]);
        (*best_words)[i] = nullptr;
        ++num_best;
      }
    }
    if (debug) {
      tprintDebug(
          "{} new words {} than {} old words: rating: new {} vs. old {}; certainty: {} vs. {};"
          " valid dict: {} vs. {}\n",
          end_n - start_n, new_better ? "better" : "worse", end_b - start_b, n_rating, b_rating,
          n_certainty, b_certainty, n_valid_permuter, b_valid_permuter);

      tprintDebug("The new {} *best* words produced: [", out_words.size());
      for (int ow = 0; ow < out_words.size(); ow++) {
        tprintDebug("`{}` ", out_words[ow]->best_choice->unichar_string());
      }
      tprintDebug("]\n");
    }
    // Move on to the next group.
    b = end_b;
    n = end_n;
  }
  // Transfer from out_words to best_words.
  best_words->clear();
  for (auto &out_word : out_words) {
    best_words->push_back(out_word);
  }
  return num_new - num_best;
}

// Helper to recognize the word using the given (language-specific) tesseract.
// Returns positive if this recognizer found more new best words than the
// number kept from best_words.
int Tesseract::RetryWithLanguage(const WordData &word_data, WordRecognizer recognizer, bool debug,
                                 WERD_RES **in_word, PointerVector<WERD_RES> *best_words) {
  if (debug) {
    tprintDebug("Trying word using lang {}, oem {}\n", lang.c_str(),
            tessedit_ocr_engine_mode.value());
  }
  // Run the recognizer on the word.
  PointerVector<WERD_RES> new_words;
  (this->*recognizer)(word_data, in_word, &new_words);
  if (new_words.empty()) {
    // Transfer input word to new_words, as the classifier must have put
    // the result back in the input.
    new_words.push_back(*in_word);
    *in_word = nullptr;
  }
  if (debug) {
    TPrintGroupLinesTillEndOfScope push;
    for (unsigned int i = 0; i < new_words.size(); ++i) {
      new_words[i]->DebugTopChoice("Lang result");
    }
  }
  // Initial version is a bit of a hack based on better certainty and rating
  // or a dictionary vs non-dictionary word.
  return SelectBestWords(classify_max_rating_ratio, classify_max_certainty_margin, debug,
                         &new_words, best_words);
}

// Helper returns true if all the words are acceptable.
static bool WordsAcceptable(const PointerVector<WERD_RES> &words) {
  for (unsigned int w = 0; w < words.size(); ++w) {
    if (words[w]->tess_failed || !words[w]->tess_accepted) {
      return false;
    }
  }
  return true;
}

#if !DISABLED_LEGACY_ENGINE

// Moves good-looking "noise"/diacritics from the reject list to the main
// blob list on the current word. Returns true if anything was done, and
// sets make_next_word_fuzzy if blob(s) were added to the end of the word.
bool Tesseract::ReassignDiacritics(int pass, PAGE_RES_IT *pr_it, bool *make_next_word_fuzzy) {
  *make_next_word_fuzzy = false;
  WERD *real_word = pr_it->word()->word;
  if (real_word->rej_cblob_list()->empty() || real_word->cblob_list()->empty() ||
      real_word->rej_cblob_list()->length() > noise_maxperword) {
    return false;
  }
  real_word->rej_cblob_list()->sort(&C_BLOB::SortByXMiddle);
  // Get the noise outlines into a vector with matching bool map.
  std::vector<C_OUTLINE *> outlines;
  real_word->GetNoiseOutlines(&outlines);
  std::vector<bool> word_wanted;
  std::vector<bool> overlapped_any_blob;
  std::vector<C_BLOB *> target_blobs;
  AssignDiacriticsToOverlappingBlobs(outlines, pass, real_word, pr_it, &word_wanted,
                                     &overlapped_any_blob, &target_blobs);
  // Filter the outlines that overlapped any blob and put them into the word
  // now. This simplifies the remaining task and also makes it more accurate
  // as it has more completed blobs to work on.
  std::vector<bool> wanted;
  std::vector<C_BLOB *> wanted_blobs;
  std::vector<C_OUTLINE *> wanted_outlines;
  int num_overlapped = 0;
  int num_overlapped_used = 0;
  for (unsigned int i = 0; i < overlapped_any_blob.size(); ++i) {
    if (overlapped_any_blob[i]) {
      ++num_overlapped;
      if (word_wanted[i]) {
        ++num_overlapped_used;
      }
      wanted.push_back(word_wanted[i]);
      wanted_blobs.push_back(target_blobs[i]);
      wanted_outlines.push_back(outlines[i]);
      outlines[i] = nullptr;
    }
  }
  real_word->AddSelectedOutlines(wanted, wanted_blobs, wanted_outlines, nullptr);
  AssignDiacriticsToNewBlobs(outlines, pass, real_word, pr_it, &word_wanted, &target_blobs);
  // TODO: check code.
  int non_overlapped = 0;
  int non_overlapped_used = 0;
  for (unsigned int i = 0; i < word_wanted.size(); ++i) {
    if (word_wanted[i]) {
      ++non_overlapped_used;
    }
    if (outlines[i] != nullptr) {
      ++non_overlapped_used;
    }
  }
  if (debug_noise_removal) {
<<<<<<< HEAD
    tprintDebug("Used {}/{} overlapped {}/{} non-overlaped diacritics on word:", num_overlapped_used,
=======
    tprintf("Used %d/%d overlapped %d/%d non-overlapped diacritics on word:", num_overlapped_used,
>>>>>>> bc490ea7
            num_overlapped, non_overlapped_used, non_overlapped);
    real_word->bounding_box().print();
  }
  // Now we have decided which outlines we want, put them into the real_word.
  if (real_word->AddSelectedOutlines(word_wanted, target_blobs, outlines, make_next_word_fuzzy)) {
    pr_it->MakeCurrentWordFuzzy();
  }
  // TODO(rays) Parts of combos have a deep copy of the real word, and need
  // to have their noise outlines moved/assigned in the same way!!
  return num_overlapped_used != 0 || non_overlapped_used != 0;
}

// Attempts to put noise/diacritic outlines into the blobs that they overlap.
// Input: a set of noisy outlines that probably belong to the real_word.
// Output: word_wanted indicates which outlines are to be assigned to a blob,
//   target_blobs indicates which to assign to, and overlapped_any_blob is
//   true for all outlines that overlapped a blob.
void Tesseract::AssignDiacriticsToOverlappingBlobs(const std::vector<C_OUTLINE *> &outlines,
                                                   int pass, WERD *real_word, PAGE_RES_IT *pr_it,
                                                   std::vector<bool> *word_wanted,
                                                   std::vector<bool> *overlapped_any_blob,
                                                   std::vector<C_BLOB *> *target_blobs) {
  std::vector<bool> blob_wanted;
  word_wanted->clear();
  word_wanted->resize(outlines.size());
  overlapped_any_blob->clear();
  overlapped_any_blob->resize(outlines.size());
  target_blobs->clear();
  target_blobs->resize(outlines.size());
  // For each real blob, find the outlines that seriously overlap it.
  // A single blob could be several merged characters, so there can be quite
  // a few outlines overlapping, and the full engine needs to be used to chop
  // and join to get a sensible result.
  C_BLOB_IT blob_it(real_word->cblob_list());
  for (blob_it.mark_cycle_pt(); !blob_it.cycled_list(); blob_it.forward()) {
    C_BLOB *blob = blob_it.data();
    const TBOX blob_box = blob->bounding_box();
    blob_wanted.clear();
    blob_wanted.resize(outlines.size());
    int num_blob_outlines = 0;
    for (unsigned int i = 0; i < outlines.size(); ++i) {
      if (blob_box.major_x_overlap(outlines[i]->bounding_box()) && !(*word_wanted)[i]) {
        blob_wanted[i] = true;
        (*overlapped_any_blob)[i] = true;
        ++num_blob_outlines;
      }
    }
    if (debug_noise_removal) {
      tprintDebug("{} noise outlines overlap blob at:", num_blob_outlines);
      blob_box.print();
    }
    // If any outlines overlap the blob, and not too many, classify the blob
    // (using the full engine, languages and all), and choose the maximal
    // combination of outlines that doesn't hurt the end-result classification
    // by too much. Mark them as wanted.
    if (0 < num_blob_outlines && num_blob_outlines < noise_maxperblob) {
      if (SelectGoodDiacriticOutlines(pass, noise_cert_basechar, pr_it, blob, outlines,
                                      num_blob_outlines, &blob_wanted)) {
        for (unsigned int i = 0; i < blob_wanted.size(); ++i) {
          if (blob_wanted[i]) {
            // Claim the outline and record where it is going.
            (*word_wanted)[i] = true;
            (*target_blobs)[i] = blob;
          }
        }
      }
    }
  }
}

// Attempts to assign non-overlapping outlines to their nearest blobs or
// make new blobs out of them.
void Tesseract::AssignDiacriticsToNewBlobs(const std::vector<C_OUTLINE *> &outlines, int pass,
                                           WERD *real_word, PAGE_RES_IT *pr_it,
                                           std::vector<bool> *word_wanted,
                                           std::vector<C_BLOB *> *target_blobs) {
  std::vector<bool> blob_wanted;
  word_wanted->clear();
  word_wanted->resize(outlines.size());
  target_blobs->clear();
  target_blobs->resize(outlines.size());
  // Check for outlines that need to be turned into stand-alone blobs.
  for (unsigned i = 0; i < outlines.size(); ++i) {
    if (outlines[i] == nullptr) {
      continue;
    }
    // Get a set of adjacent outlines that don't overlap any existing blob.
    blob_wanted.clear();
    blob_wanted.resize(outlines.size());
    int num_blob_outlines = 0;
    TBOX total_ol_box(outlines[i]->bounding_box());
    while (i < outlines.size() && outlines[i] != nullptr) {
      blob_wanted[i] = true;
      total_ol_box += outlines[i]->bounding_box();
      ++i;
      ++num_blob_outlines;
    }
    // Find the insertion point.
    C_BLOB_IT blob_it(real_word->cblob_list());
    while (!blob_it.at_last() &&
           blob_it.data_relative(1)->bounding_box().left() <= total_ol_box.left()) {
      blob_it.forward();
    }
    // Choose which combination of them we actually want and where to put
    // them.
    if (debug_noise_removal) {
      tprintDebug("Num blobless outlines = {}\n", num_blob_outlines);
    }
    C_BLOB *left_blob = blob_it.data();
    TBOX left_box = left_blob->bounding_box();
    C_BLOB *right_blob = blob_it.at_last() ? nullptr : blob_it.data_relative(1);
    if ((left_box.x_overlap(total_ol_box) || right_blob == nullptr ||
         !right_blob->bounding_box().x_overlap(total_ol_box)) &&
        SelectGoodDiacriticOutlines(pass, noise_cert_disjoint, pr_it, left_blob, outlines,
                                    num_blob_outlines, &blob_wanted)) {
      if (debug_noise_removal) {
        tprintDebug("Added to left blob\n");
      }
      for (unsigned int j = 0; j < blob_wanted.size(); ++j) {
        if (blob_wanted[j]) {
          (*word_wanted)[j] = true;
          (*target_blobs)[j] = left_blob;
        }
      }
    } else if (right_blob != nullptr &&
               (!left_box.x_overlap(total_ol_box) ||
                right_blob->bounding_box().x_overlap(total_ol_box)) &&
               SelectGoodDiacriticOutlines(pass, noise_cert_disjoint, pr_it, right_blob, outlines,
                                           num_blob_outlines, &blob_wanted)) {
      if (debug_noise_removal) {
        tprintDebug("Added to right blob\n");
      }
      for (unsigned int j = 0; j < blob_wanted.size(); ++j) {
        if (blob_wanted[j]) {
          (*word_wanted)[j] = true;
          (*target_blobs)[j] = right_blob;
        }
      }
    } else if (SelectGoodDiacriticOutlines(pass, noise_cert_punc, pr_it, nullptr, outlines,
                                           num_blob_outlines, &blob_wanted)) {
      if (debug_noise_removal) {
        tprintDebug("Fitted between blobs\n");
      }
      for (unsigned int j = 0; j < blob_wanted.size(); ++j) {
        if (blob_wanted[j]) {
          (*word_wanted)[j] = true;
          (*target_blobs)[j] = nullptr;
        }
      }
    }
  }
}

// Starting with ok_outlines set to indicate which outlines overlap the blob,
// chooses the optimal set (approximately) and returns true if any outlines
// are desired, in which case ok_outlines indicates which ones.
bool Tesseract::SelectGoodDiacriticOutlines(int pass, float certainty_threshold, PAGE_RES_IT *pr_it,
                                            C_BLOB *blob,
                                            const std::vector<C_OUTLINE *> &outlines,
                                            int num_outlines, std::vector<bool> *ok_outlines) {
  float target_cert = certainty_threshold;
  if (blob != nullptr) {
    std::string best_str;
    float target_c2;
    target_cert = ClassifyBlobAsWord(pass, pr_it, blob, best_str, &target_c2);
    if (debug_noise_removal) {
      tprintDebug("No Noise blob classified as {}={}({}) at:", best_str, target_cert,
              target_c2);
      blob->bounding_box().print();
    }
    target_cert -= (target_cert - certainty_threshold) * noise_cert_factor;
  }
  std::vector<bool> test_outlines = *ok_outlines;
  // Start with all the outlines in.
  std::string all_str;
  std::vector<bool> best_outlines = *ok_outlines;
  float best_cert = ClassifyBlobPlusOutlines(test_outlines, outlines, pass, pr_it, blob, all_str);
  if (debug_noise_removal) {
    TBOX ol_box;
    for (unsigned int i = 0; i < test_outlines.size(); ++i) {
      if (test_outlines[i]) {
        ol_box += outlines[i]->bounding_box();
      }
    }
    tprintDebug("All Noise blob classified as {}={}, delta={} at:", all_str, best_cert,
            best_cert - target_cert);
    ol_box.print();
  }
  // Iteratively zero out the bit that improves the certainty the most, until
  // we get past the threshold, have zero bits, or fail to improve.
  int best_index = 0; // To zero out.
  while (num_outlines > 1 && best_index >= 0 &&
         (blob == nullptr || best_cert < target_cert)) {
    // Find the best bit to zero out.
    best_index = -1;
    for (unsigned int i = 0; i < outlines.size(); ++i) {
      if (test_outlines[i]) {
        test_outlines[i] = false;
        std::string str;
        float cert = ClassifyBlobPlusOutlines(test_outlines, outlines, pass, pr_it, blob, str);
        if (debug_noise_removal) {
          TBOX ol_box;
          for (unsigned int j = 0; j < outlines.size(); ++j) {
            if (test_outlines[j]) {
              ol_box += outlines[j]->bounding_box();
            }
            tprintDebug("{}", test_outlines[j] ? "T" : "F");
          }
          tprintDebug(" blob classified as {}={}, delta={}) at:", str, cert,
                  cert - target_cert);
          ol_box.print();
        }
        if (cert > best_cert) {
          best_cert = cert;
          best_index = i;
          best_outlines = test_outlines;
        }
        test_outlines[i] = true;
      }
    }
    if (best_index >= 0) {
      test_outlines[best_index] = false;
      --num_outlines;
    }
  }
  if (best_cert >= target_cert) {
    // Save the best combination.
    *ok_outlines = best_outlines;
    if (debug_noise_removal) {
      tprintDebug("{} noise combination ", blob ? "Adding" : "New");
      for (auto &&best_outline : best_outlines) {
        tprintDebug("{}", best_outline ? "T" : "F");
      }
      tprintDebug(" yields certainty {}, beating target of {}\n", best_cert, target_cert);
    }
    return true;
  }

  return false;
}

// Classifies the given blob plus the outlines flagged by ok_outlines, undoes
// the inclusion of the outlines, and returns the certainty of the raw choice.
float Tesseract::ClassifyBlobPlusOutlines(const std::vector<bool> &ok_outlines,
                                          const std::vector<C_OUTLINE *> &outlines, int pass_n,
                                          PAGE_RES_IT *pr_it, C_BLOB *blob, std::string &best_str) {
  C_OUTLINE_IT ol_it;
  C_OUTLINE *first_to_keep = nullptr;
  C_BLOB *local_blob = nullptr;
  if (blob != nullptr) {
    // Add the required outlines to the blob.
    ol_it.set_to_list(blob->out_list());
    first_to_keep = ol_it.data();
  }
  for (unsigned int i = 0; i < ok_outlines.size(); ++i) {
    if (ok_outlines[i]) {
      // This outline is to be added.
      if (blob == nullptr) {
        local_blob = new C_BLOB(outlines[i]);
        blob = local_blob;
        ol_it.set_to_list(blob->out_list());
      } else {
        ol_it.add_before_stay_put(outlines[i]);
      }
    }
  }
  float c2;
  float cert = ClassifyBlobAsWord(pass_n, pr_it, blob, best_str, &c2);
  ol_it.move_to_first();
  if (first_to_keep == nullptr) {
    // We created blob. Empty its outlines and delete it.
    for (; !ol_it.empty(); ol_it.forward()) {
      ol_it.extract();
    }
    delete local_blob;
    cert = -c2;
  } else {
    // Remove the outlines that we put in.
    for (; ol_it.data() != first_to_keep; ol_it.forward()) {
      ol_it.extract();
    }
  }
  return cert;
}

// Classifies the given blob (part of word_data->word->word) as an individual
// word, using languages, chopper etc, returning only the certainty of the
// best raw choice, and undoing all the work done to fake out the word.
float Tesseract::ClassifyBlobAsWord(int pass_n, PAGE_RES_IT *pr_it, C_BLOB *blob, std::string &best_str,
                                    float *c2) {
  WERD *real_word = pr_it->word()->word;
  WERD *word = real_word->ConstructFromSingleBlob(real_word->flag(W_BOL), real_word->flag(W_EOL),
                                                  C_BLOB::deep_copy(blob));
  WERD_RES *word_res = pr_it->InsertSimpleCloneWord(*pr_it->word(), word);
  // Get a new iterator that points to the new word.
  PAGE_RES_IT it(pr_it->page_res);
  while (it.word() != word_res && it.word() != nullptr) {
    it.forward();
  }
  ASSERT_HOST(it.word() == word_res);
  WordData wd(it);
  // Force full initialization.
  SetupWordPassN(1, &wd);
  classify_word_and_language(pass_n, &it, &wd);
  if (debug_noise_removal) {
    if (wd.word->raw_choice != nullptr) {
      tprintDebug("word xheight={}, row={}, range=[{},{}]\n", word_res->x_height, wd.row->x_height(),
              wd.word->raw_choice->min_x_height(), wd.word->raw_choice->max_x_height());
    } else {
      tprintDebug("Got word with null raw choice xheight={}, row={}\n", word_res->x_height,
              wd.row->x_height());
    }
  }
  float cert = 0.0f;
  if (wd.word->raw_choice != nullptr) { // This probably shouldn't happen, but...
    cert = wd.word->raw_choice->certainty();
    float rat = wd.word->raw_choice->rating();
    *c2 = rat > 0.0f ? cert * cert / rat : 0.0f;
    best_str = wd.word->raw_choice->unichar_string();
  } else {
    *c2 = 0.0f;
    best_str.clear();
  }
  it.DeleteCurrentWord();
  pr_it->ResetWordIterator();
  return cert;
}

#endif // !DISABLED_LEGACY_ENGINE

// Generic function for classifying a word. Can be used either for pass1 or
// pass2 according to the function passed to recognizer.
// word_data holds the word to be recognized, and its block and row, and
// pr_it points to the word as well, in case we are running LSTM and it wants
// to output multiple words.
// Recognizes in the current language, and if successful that is all.
// If recognition was not successful, tries all available languages until
// it gets a successful result or runs out of languages. Keeps the best result.
void Tesseract::classify_word_and_language(int pass_n, PAGE_RES_IT *pr_it, WordData *word_data) {
#if DISABLED_LEGACY_ENGINE
  WordRecognizer recognizer = &Tesseract::classify_word_pass1;
#else
  WordRecognizer recognizer = (pass_n == 1 ? &Tesseract::classify_word_pass1 : &Tesseract::classify_word_pass2);
#endif // DISABLED_LEGACY_ENGINE

  // Best result so far.
  PointerVector<WERD_RES> best_words;
  // Points to the best result. May be word or in lang_words.
  const WERD_RES *word = word_data->word;
  plf::nanotimer clock;
  clock.start();
  const bool debug = (classify_debug_level > 0 || multilang_debug_level > 0);
  if (debug) {
    TBOX bbox = word->word->bounding_box();
    tprintDebug("pass: {} :: {} word with lang {} at: {}\n", pass_n,
                (word->done ? "Already done" : "Processing"),
                most_recently_used_->lang, bbox.print_to_str());
  }
  if (word->done) {
    // If done on pass1, leave it as-is.
    if (!word->tess_failed) {
      most_recently_used_ = word->tesseract;
    }
    return;
  }
  auto sub = sub_langs_.size();
  if (most_recently_used_ != this) {
    // Get the index of the most_recently_used_.
    for (sub = 0; sub < sub_langs_.size() && most_recently_used_ != sub_langs_[sub]; ++sub) {
    }
  }
  most_recently_used_->RetryWithLanguage(*word_data, recognizer, debug, &word_data->lang_words[sub], &best_words);
  Tesseract *best_lang_tess = most_recently_used_;
  if (!WordsAcceptable(best_words)) {
    // Try all the other languages to see if they are any better.
    if (most_recently_used_ != this &&
        this->RetryWithLanguage(*word_data, recognizer, debug, &word_data->lang_words[sub_langs_.size()], &best_words) > 0) {
      best_lang_tess = this;
    }
    for (unsigned int i = 0; !WordsAcceptable(best_words) && i < sub_langs_.size(); ++i) {
      if (most_recently_used_ != sub_langs_[i] &&
          sub_langs_[i]->RetryWithLanguage(*word_data, recognizer, debug, &word_data->lang_words[i], &best_words) > 0) {
        best_lang_tess = sub_langs_[i];
      }
    }
  }
  most_recently_used_ = best_lang_tess;
  if (!best_words.empty()) {
    if (best_words.size() == 1 && !best_words[0]->combination) {
      // Move the best single result to the main word.
      word_data->word->ConsumeWordResults(best_words[0]);
    } else {
      // Words came from LSTM, and must be moved to the PAGE_RES properly.
      word_data->word = best_words.back();
      pr_it->ReplaceCurrentWord(&best_words);
    }
    ASSERT_HOST(word_data->word->box_word != nullptr);
  } else {
    tprintWarn("no best words!!\n");
  }
  if (tessedit_timing_debug) {
    tprintDebug("classify_word_and_language -> word best choice: \"{}\" (bbox: {}, OCR took {} sec)\n",
            word_data->word->best_choice->unichar_string(),
        word_data->word->word->bounding_box().print_to_str(),
            clock.get_elapsed_sec());
  }
}

/**
 * classify_word_pass1
 *
 * Baseline normalize the word and pass it to Tess.
 */

void Tesseract::classify_word_pass1(const WordData &word_data, WERD_RES **in_word,
                                    PointerVector<WERD_RES> *out_words) {
  ROW *row = word_data.row;
  BLOCK *block = word_data.block;
  prev_word_best_choice_ =
      word_data.prev_word != nullptr ? word_data.prev_word->word->best_choice : nullptr;
#if DISABLED_LEGACY_ENGINE
  if (tessedit_ocr_engine_mode == OEM_LSTM_ONLY) {
#else
  if (tessedit_ocr_engine_mode == OEM_LSTM_ONLY ||
      tessedit_ocr_engine_mode == OEM_TESSERACT_LSTM_COMBINED) {
#endif // DISABLED_LEGACY_ENGINE
    if (!(*in_word)->odd_size || tessedit_ocr_engine_mode == OEM_LSTM_ONLY) {
      LSTMRecognizeWord(*block, row, *in_word, out_words);
      if (!out_words->empty()) {
        return; // Successful lstm recognition.
      }
    }
    if (tessedit_ocr_engine_mode == OEM_LSTM_ONLY) {
      // No fallback allowed, so use a fake.
      (*in_word)->SetupFake(lstm_recognizer_->GetUnicharset());
      return;
    }

#if !DISABLED_LEGACY_ENGINE
    // Fall back to tesseract for failed words or odd words.
    (*in_word)->SetupForRecognition(unicharset, this, OEM_TESSERACT_ONLY, nullptr,
                                    classify_bln_numeric_mode, textord_use_cjk_fp_model,
                                    poly_allow_detailed_fx, row, block);
#endif // !DISABLED_LEGACY_ENGINE
  }

#if !DISABLED_LEGACY_ENGINE
  WERD_RES *word = *in_word;
  match_word_pass_n(1, word, row, block);
  if (!word->tess_failed && !word->word->flag(W_REP_CHAR)) {
    word->tess_would_adapt = AdaptableWord(word);
    bool adapt_ok = word_adaptable(word, tessedit_tess_adaption_mode);

    if (adapt_ok) {
      // Send word to adaptive classifier for training.
      word->BestChoiceToCorrectText();
      LearnWord(nullptr, word);
      // Mark misadaptions if running blamer.
      if (word->blamer_bundle != nullptr) {
        word->blamer_bundle->SetMisAdaptionDebug(word->best_choice, wordrec_debug_blamer);
      }
    }

    if (tessedit_enable_doc_dict && !word->IsAmbiguous()) {
      tess_add_doc_word(word->best_choice);
    }
  }
#endif // !DISABLED_LEGACY_ENGINE
}

// Helper to report the result of the xheight fix.
void Tesseract::ReportXhtFixResult(bool accept_new_word, float new_x_ht, WERD_RES *word,
                                   WERD_RES *new_word) {
  tprintDebug("New XHT Match:{} = {} ", word->best_choice->unichar_string(),
          word->best_choice->debug_string());
  word->reject_map.print(debug_fp);
  tprintDebug(" -> {} = {} ", new_word->best_choice->unichar_string(),
          new_word->best_choice->debug_string());
  new_word->reject_map.print(debug_fp);
  tprintDebug(" {}->{} {} {}\n", word->guessed_x_ht ? "GUESS" : "CERT",
          new_word->guessed_x_ht ? "GUESS" : "CERT", new_x_ht > 0.1 ? "STILL DOUBT" : "OK",
          accept_new_word ? "ACCEPTED" : "");
}

#if !DISABLED_LEGACY_ENGINE

// Run the x-height fix-up, based on min/max top/bottom information in
// unicharset.
// Returns true if the word was changed.
// See the comment in fixxht.cpp for a description of the overall process.
bool Tesseract::TrainedXheightFix(WERD_RES *word, BLOCK *block, ROW *row) {
  int original_misfits = CountMisfitTops(word);
  if (original_misfits == 0) {
    return false;
  }
  float baseline_shift = 0.0f;
  float new_x_ht = ComputeCompatibleXheight(word, &baseline_shift);
  if (baseline_shift != 0.0f) {
    // Try the shift on its own first.
    if (!TestNewNormalization(original_misfits, baseline_shift, word->x_height, word, block, row)) {
      return false;
    }
    original_misfits = CountMisfitTops(word);
    if (original_misfits > 0) {
      float new_baseline_shift;
      // Now recompute the new x_height.
      new_x_ht = ComputeCompatibleXheight(word, &new_baseline_shift);
      if (new_x_ht >= kMinRefitXHeightFraction * word->x_height) {
        // No test of return value here, as we are definitely making a change
        // to the word by shifting the baseline.
        TestNewNormalization(original_misfits, baseline_shift, new_x_ht, word, block, row);
      }
    }
    return true;
  } else if (new_x_ht >= kMinRefitXHeightFraction * word->x_height) {
    return TestNewNormalization(original_misfits, 0.0f, new_x_ht, word, block, row);
  } else {
    return false;
  }
}

// Runs recognition with the test baseline shift and x-height and returns true
// if there was an improvement in recognition result.
bool Tesseract::TestNewNormalization(int original_misfits, float baseline_shift, float new_x_ht,
                                     WERD_RES *word, BLOCK *block, ROW *row) {
  bool accept_new_x_ht = false;
  WERD_RES new_x_ht_word(word->word);
  if (word->blamer_bundle != nullptr) {
    new_x_ht_word.blamer_bundle = new BlamerBundle();
    new_x_ht_word.blamer_bundle->CopyTruth(*(word->blamer_bundle));
  }
  new_x_ht_word.x_height = new_x_ht;
  new_x_ht_word.baseline_shift = baseline_shift;
  new_x_ht_word.caps_height = 0.0;
  new_x_ht_word.SetupForRecognition(unicharset, this, tessedit_ocr_engine_mode, nullptr,
                                    classify_bln_numeric_mode, textord_use_cjk_fp_model,
                                    poly_allow_detailed_fx, row, block);
  match_word_pass_n(2, &new_x_ht_word, row, block);
  if (!new_x_ht_word.tess_failed) {
    int new_misfits = CountMisfitTops(&new_x_ht_word);
    if (debug_x_ht_level >= 1) {
      tprintDebug("Old misfits={} with x-height {}, new={} with x-height {}\n", original_misfits,
              word->x_height, new_misfits, new_x_ht);
      tprintDebug("Old rating= {}, certainty={}, new={}, {}\n", word->best_choice->rating(),
              word->best_choice->certainty(), new_x_ht_word.best_choice->rating(),
              new_x_ht_word.best_choice->certainty());
    }
    // The misfits must improve and either the rating or certainty.
    accept_new_x_ht = new_misfits < original_misfits &&
                      (new_x_ht_word.best_choice->certainty() > word->best_choice->certainty() ||
                       new_x_ht_word.best_choice->rating() < word->best_choice->rating());
    if (debug_x_ht_level >= 1) {
      ReportXhtFixResult(accept_new_x_ht, new_x_ht, word, &new_x_ht_word);
    }
  }
  if (accept_new_x_ht) {
    word->ConsumeWordResults(&new_x_ht_word);
    return true;
  }
  return false;
}

#endif // !DISABLED_LEGACY_ENGINE

/**
 * classify_word_pass2
 *
 * Control what to do with the word in pass 2
 */

void Tesseract::classify_word_pass2(const WordData &word_data, WERD_RES **in_word,
                                    PointerVector<WERD_RES> *out_words) {
  // Return if we do not want to run Tesseract.
  if (tessedit_ocr_engine_mode == OEM_LSTM_ONLY) {
    return;
  }
#if !DISABLED_LEGACY_ENGINE
  ROW *row = word_data.row;
  BLOCK *block = word_data.block;
  WERD_RES *word = *in_word;
  prev_word_best_choice_ =
      word_data.prev_word != nullptr ? word_data.prev_word->word->best_choice : nullptr;

  check_debug_pt(word, 30);
  if (!word->done) {
    word->caps_height = 0.0;
    if (word->x_height == 0.0f) {
      word->x_height = row->x_height();
    }
    match_word_pass_n(2, word, row, block);
    check_debug_pt(word, 40);
  }

  SubAndSuperscriptFix(word);

  if (!word->tess_failed && !word->word->flag(W_REP_CHAR)) {
    if (unicharset.top_bottom_useful() && unicharset.script_has_xheight() &&
        block->classify_rotation().y() == 0.0f) {
      // Use the tops and bottoms since they are available.
      TrainedXheightFix(word, block, row);
    }
  }
#  if !GRAPHICS_DISABLED
  if (tessedit_display_outwords) {
    if (!fx_win) {
      create_fx_win();
    }
    clear_fx_win();
    word->rebuild_word->plot(fx_win);
    TBOX wbox = word->rebuild_word->bounding_box();
    fx_win->ZoomToRectangle(wbox.left(), wbox.top(), wbox.right(), wbox.bottom());
    ScrollView::Update();
  }
#  endif
  check_debug_pt(word, 50);
#endif // !DISABLED_LEGACY_ENGINE
}

#if !DISABLED_LEGACY_ENGINE

/**
 * match_word_pass2
 *
 * Baseline normalize the word and pass it to Tess.
 */
void Tesseract::match_word_pass_n(int pass_n, WERD_RES *word, ROW *row, BLOCK *block) {
  if (word->tess_failed) {
    return;
  }
  tess_segment_pass_n(pass_n, word);

  if (!word->tess_failed) {
    if (!word->word->flag(W_REP_CHAR)) {
      word->fix_quotes();
      if (tessedit_fix_hyphens) {
        word->fix_hyphens();
      }
      /* Don't trust fix_quotes! - though I think I've fixed the bug */
      if (static_cast<unsigned>(word->best_choice->length()) != word->box_word->length()) {
        tprintDebug(
            "POST FIX_QUOTES FAIL String:\"{}\"; Strlen={};"
            " #Blobs={}\n",
            word->best_choice->debug_string(), word->best_choice->length(),
            word->box_word->length());
      }
      word->tess_accepted = tess_acceptable_word(word);

      // Also sets word->done flag
      make_reject_map(word, row, pass_n);
    }
  }
  if (pass_n == 1) {
      set_word_fonts(word);
  }

  ASSERT_HOST(word->raw_choice != nullptr);
}

#endif // !DISABLED_LEGACY_ENGINE

// Helper to return the best rated BLOB_CHOICE in the whole word that matches
// the given char_id, or nullptr if none can be found.
static BLOB_CHOICE *FindBestMatchingChoice(UNICHAR_ID char_id, WERD_RES *word_res) {
  // Find the corresponding best BLOB_CHOICE from any position in the word_res.
  BLOB_CHOICE *best_choice = nullptr;
  for (unsigned int i = 0; i < word_res->best_choice->length(); ++i) {
    BLOB_CHOICE *choice = FindMatchingChoice(char_id, word_res->GetBlobChoices(i));
    if (choice != nullptr) {
      if (best_choice == nullptr || choice->rating() < best_choice->rating()) {
        best_choice = choice;
      }
    }
  }
  return best_choice;
}

// Helper to insert blob_choice in each location in the leader word if there is
// no matching BLOB_CHOICE there already, and correct any incorrect results
// in the best_choice.
static void CorrectRepcharChoices(BLOB_CHOICE *blob_choice, WERD_RES *word_res) {
  WERD_CHOICE *word = word_res->best_choice;
  for (unsigned int i = 0; i < word_res->best_choice->length(); ++i) {
    BLOB_CHOICE *choice =
        FindMatchingChoice(blob_choice->unichar_id(), word_res->GetBlobChoices(i));
    if (choice == nullptr) {
      BLOB_CHOICE_IT choice_it(word_res->GetBlobChoices(i));
      choice_it.add_before_stay_put(new BLOB_CHOICE(*blob_choice));
    }
  }
  // Correct any incorrect results in word.
  for (unsigned int i = 0; i < word->length(); ++i) {
    if (word->unichar_id(i) != blob_choice->unichar_id()) {
      word->set_unichar_id(blob_choice->unichar_id(), i);
    }
  }
}

/**
 * fix_rep_char()
 * The word is a repeated char. (Leader.) Find the repeated char character.
 * Create the appropriate single-word or multi-word sequence according to
 * the size of spaces in between blobs, and correct the classifications
 * where some of the characters disagree with the majority.
 */
void Tesseract::fix_rep_char(PAGE_RES_IT *page_res_it) {
  WERD_RES *word_res = page_res_it->word();
  const WERD_CHOICE &word = *(word_res->best_choice);

  // Find the frequency of each unique character in the word.
  SortHelper<UNICHAR_ID> rep_ch(word.length());
  for (unsigned int i = 0; i < word.length(); ++i) {
    rep_ch.Add(word.unichar_id(i), 1);
  }

  // Find the most frequent result.
  UNICHAR_ID maxch_id = INVALID_UNICHAR_ID; // most common char
  int max_count = rep_ch.MaxCount(&maxch_id);
  // Find the best exemplar of a classifier result for maxch_id.
  BLOB_CHOICE *best_choice = FindBestMatchingChoice(maxch_id, word_res);
  if (best_choice == nullptr) {
    tprintWarn("Failed to find a choice for {}, occurring {} times\n",
            word_res->uch_set->debug_str(maxch_id), max_count);
    return;
  }
  word_res->done = true;

  // Just correct existing classification.
  CorrectRepcharChoices(best_choice, word_res);
  word_res->reject_map.initialise(word.length());
}

ACCEPTABLE_WERD_TYPE Tesseract::acceptable_word_string(const UNICHARSET &char_set, const char *s,
                                                       const char *lengths) {
  int i = 0;
  int offset = 0;
  int leading_punct_count;
  int upper_count = 0;
  int hyphen_pos = -1;
  ACCEPTABLE_WERD_TYPE word_type = AC_UNACCEPTABLE;

  if (strlen(lengths) > 20) {
    return word_type;
  }

  /* Single Leading punctuation char*/

  if (s[offset] != '\0' && chs_leading_punct.contains(s[offset])) {
    offset += lengths[i++];
  }
  leading_punct_count = i;

  /* Initial cap */
  while (s[offset] != '\0' && char_set.get_isupper(s + offset, lengths[i])) {
    offset += lengths[i++];
    upper_count++;
  }
  if (upper_count > 1) {
    word_type = AC_UPPER_CASE;
  } else {
    /* Lower case word, possibly with an initial cap */
    while (s[offset] != '\0' && char_set.get_islower(s + offset, lengths[i])) {
      offset += lengths[i++];
    }
    if (i - leading_punct_count < quality_min_initial_alphas_reqd) {
      goto not_a_word;
    }
    /*
     * Allow a single hyphen in a lower case word
     * - don't trust upper case - I've seen several cases of "H" -> "I-I"
     */
    if (lengths[i] == 1 && s[offset] == '-') {
      hyphen_pos = i;
      offset += lengths[i++];
      if (s[offset] != '\0') {
        while ((s[offset] != '\0') && char_set.get_islower(s + offset, lengths[i])) {
          offset += lengths[i++];
        }
        if (i < hyphen_pos + 3) {
          goto not_a_word;
        }
      }
    } else {
      /* Allow "'s" in NON hyphenated lower case words */
      if (lengths[i] == 1 && (s[offset] == '\'') && lengths[i + 1] == 1 &&
          (s[offset + lengths[i]] == 's')) {
        offset += lengths[i++];
        offset += lengths[i++];
      }
    }
    if (upper_count > 0) {
      word_type = AC_INITIAL_CAP;
    } else {
      word_type = AC_LOWER_CASE;
    }
  }

  /* Up to two different, constrained trailing punctuation chars */
  if (lengths[i] == 1 && s[offset] != '\0' && chs_trailing_punct1.contains(s[offset])) {
    offset += lengths[i++];
  }
  if (lengths[i] == 1 && s[offset] != '\0' && i > 0 && s[offset - lengths[i - 1]] != s[offset] && //-V781
      chs_trailing_punct2.contains(s[offset])) {
    offset += lengths[i++];
  }

  if (s[offset] != '\0') {
    word_type = AC_UNACCEPTABLE;
  }

not_a_word:

  if (word_type == AC_UNACCEPTABLE) {
    /* Look for abbreviation string */
    i = 0;
    offset = 0;
    if (s[0] != '\0' && char_set.get_isupper(s, lengths[0])) {
      word_type = AC_UC_ABBREV;
      while (s[offset] != '\0' && char_set.get_isupper(s + offset, lengths[i]) &&
             lengths[i + 1] == 1 && s[offset + lengths[i]] == '.') {
        offset += lengths[i++];
        offset += lengths[i++];
      }
    } else if (s[0] != '\0' && char_set.get_islower(s, lengths[0])) {
      word_type = AC_LC_ABBREV;
      while (s[offset] != '\0' && char_set.get_islower(s + offset, lengths[i]) &&
             lengths[i + 1] == 1 && s[offset + lengths[i]] == '.') {
        offset += lengths[i++];
        offset += lengths[i++];
      }
    }
    if (s[offset] != '\0') {
      word_type = AC_UNACCEPTABLE;
    }
  }

  return word_type;
}

bool Tesseract::check_debug_pt(WERD_RES *word, int location) {
  if (!test_pt) {
    return false;
  }

  tessedit_rejection_debug.set_value(false);
  debug_x_ht_level.set_value(0);

  if (word->word->bounding_box().contains(FCOORD(test_pt_x, test_pt_y))) {
    if (location < 0) {
      return true; // For breakpoint use
    }
    bool show_map_detail = false;
    tessedit_rejection_debug.set_value(true);
    debug_x_ht_level.set_value(2);
    tprintDebug("\n\nTESTWD:: ");
    switch (location) {
      case 0:
        tprintDebug("classify_word_pass1 start\n");
        word->word->print();
        break;
      case 10:
        tprintDebug("make_reject_map: initial map ");
        break;
      case 20:
        tprintDebug("make_reject_map: after NN ");
        break;
      case 30:
        tprintDebug("classify_word_pass2 - START ");
        break;
      case 40:
        tprintDebug("classify_word_pass2 - Pre Xht ");
        break;
      case 50:
        tprintDebug("classify_word_pass2 - END ");
        show_map_detail = true;
        break;
      case 60:
        tprintDebug("fixspace ");
        break;
      case 70:
        tprintDebug("MM pass START ");
        break;
      case 80:
        tprintDebug("MM pass END ");
        break;
      case 90:
        tprintDebug("After Poor quality rejection ");
        break;
      case 100:
        tprintDebug("unrej_good_quality_words - START ");
        break;
      case 110:
        tprintDebug("unrej_good_quality_words - END ");
        break;
      case 120:
        tprintDebug("Write results pass ");
        show_map_detail = true;
        break;
    }
    if (word->best_choice != nullptr) {
      tprintDebug("\"{}\" ", word->best_choice->unichar_string());
      word->reject_map.print(debug_fp);
      tprintDebug("\n");
      if (show_map_detail) {
<<<<<<< HEAD
        tprintDebug("\"{}\"\n", word->best_choice->unichar_string());
        for (i = 0; word->best_choice->unichar_string()[i] != '\0'; i++) {
          tprintDebug("**** \"{}\" ****\n", word->best_choice->unichar_string()[i]);
=======
        tprintf("\"%s\"\n", word->best_choice->unichar_string().c_str());
        for (unsigned i = 0; word->best_choice->unichar_string()[i] != '\0'; i++) {
          tprintf("**** \"%c\" ****\n", word->best_choice->unichar_string()[i]);
>>>>>>> bc490ea7
          word->reject_map[i].full_print(debug_fp);
        }
      }
    } else {
      tprintDebug("(null best choice)\n");
    }
    tprintDebug("Tess Accepted: {}\n", word->tess_accepted);
    tprintDebug("Done flag: {}\n\n", word->done);
    return true;
  } else {
    return false;
  }
}

/**
 * find_modal_font
 *
 * Find the modal font and remove from the stats.
 */
#if !DISABLED_LEGACY_ENGINE
static void find_modal_font( // good chars in word
    STATS *fonts,            // font stats
    int16_t *font_out,       // output font
    int8_t *font_count       // output count
) {
  if (fonts->get_total() > 0) {
    // font index
    int16_t font = static_cast<int16_t>(fonts->mode());
    *font_out = font;
    // pile count
    int32_t count = fonts->pile_count(font);
    *font_count = count < INT8_MAX ? count : INT8_MAX;
    fonts->add(font, -*font_count);
  } else {
    *font_out = -1;
    *font_count = 0;
  }
}
#endif // !DISABLED_LEGACY_ENGINE

/**
 * set_word_fonts
 *
 * Get the fonts for the word.
 */
void Tesseract::set_word_fonts(WERD_RES *word) {
  // Don't try to set the word fonts for an lstm word, as the configs
  // will be meaningless.
  if (word->chopped_word == nullptr) {
    return;
  }
  ASSERT_HOST(word->best_choice != nullptr);

#if !DISABLED_LEGACY_ENGINE
  const int fontinfo_size = fontinfo_table_.size();
  if (fontinfo_size == 0) {
    return;
  }
  if (tessedit_font_id > 0) {
    if (tessedit_font_id >= fontinfo_size) {
      tprintError("Invalid font ID provided: must be below {}.\n"
              "Falling back to font auto-detection.\n", fontinfo_size);
    } else {
      word->fontinfo = &fontinfo_table_.at(tessedit_font_id);
      word->fontinfo2 = nullptr;
      word->fontinfo_id_count = INT8_MAX;
      word->fontinfo_id2_count = 0;
      return;
    }
  }
  std::vector<int> font_total_score(fontinfo_size);

  // Compute the font scores for the word
  if (tessedit_debug_fonts) {
    tprintDebug("Examining fonts in {}\n", word->best_choice->debug_string());
  }
  for (unsigned int b = 0; b < word->best_choice->length(); ++b) {
    const BLOB_CHOICE *choice = word->GetBlobChoice(b);
    if (choice == nullptr) {
      continue;
    }
    auto &fonts = choice->fonts();
    for (auto &f : fonts) {
      const int fontinfo_id = f.fontinfo_id;
      if (0 <= fontinfo_id && fontinfo_id < fontinfo_size) {
        font_total_score[fontinfo_id] += f.score;
      }
    }
  }
  // Find the top and 2nd choice for the word.
  int score1 = 0, score2 = 0;
  int16_t font_id1 = -1, font_id2 = -1;
  for (int f = 0; f < fontinfo_size; ++f) {
    if (tessedit_debug_fonts && font_total_score[f] > 0) {
      tprintDebug("Font {}, total score = {}\n", fontinfo_table_.at(f).name, font_total_score[f]);
    }
    if (font_total_score[f] > score1) {
      score2 = score1;
      font_id2 = font_id1;
      score1 = font_total_score[f];
      font_id1 = f;
    } else if (font_total_score[f] > score2) {
      score2 = font_total_score[f];
      font_id2 = f;
    }
  }
  word->fontinfo = font_id1 >= 0 ? &fontinfo_table_.at(font_id1) : nullptr;
  word->fontinfo2 = font_id2 >= 0 ? &fontinfo_table_.at(font_id2) : nullptr;
  // Each score has a limit of UINT16_MAX, so divide by that to get the number
  // of "votes" for that font, ie number of perfect scores.
  word->fontinfo_id_count = ClipToRange<int>(score1 / UINT16_MAX, 1, INT8_MAX);
  word->fontinfo_id2_count = ClipToRange<int>(score2 / UINT16_MAX, 0, INT8_MAX);
  if (score1 > 0) {
    const FontInfo fi = fontinfo_table_.at(font_id1);
    if (tessedit_debug_fonts) {
      if (word->fontinfo_id2_count > 0 && font_id2 >= 0) {
        tprintDebug("Word modal font={}, score={}, 2nd choice {}/{}\n", fi.name,
                word->fontinfo_id_count, fontinfo_table_.at(font_id2).name,
                word->fontinfo_id2_count);
      } else {
        tprintDebug("Word modal font={}, score={}. No 2nd choice\n", fi.name, word->fontinfo_id_count);
      }
    }
  }
#endif // !DISABLED_LEGACY_ENGINE
}

#if !DISABLED_LEGACY_ENGINE
/**
 * font_recognition_pass
 *
 * Smooth the fonts for the document.
 */
void Tesseract::font_recognition_pass(PAGE_RES *page_res) {
  PAGE_RES_IT page_res_it(page_res);
  WERD_RES *word;                       // current word
  STATS doc_fonts(0, font_table_size_ - 1); // font counters

  // Gather font id statistics.
  for (page_res_it.restart_page(); page_res_it.word() != nullptr; page_res_it.forward()) {
    word = page_res_it.word();
    if (word->fontinfo != nullptr) {
      doc_fonts.add(word->fontinfo->universal_id, word->fontinfo_id_count);
    }
    if (word->fontinfo2 != nullptr) {
      doc_fonts.add(word->fontinfo2->universal_id, word->fontinfo_id2_count);
    }
  }
  int16_t doc_font;      // modal font
  int8_t doc_font_count; // modal font
  find_modal_font(&doc_fonts, &doc_font, &doc_font_count);
  if (doc_font_count == 0) {
    return;
  }
  // Get the modal font pointer.
  const FontInfo *modal_font = nullptr;
  for (page_res_it.restart_page(); page_res_it.word() != nullptr; page_res_it.forward()) {
    word = page_res_it.word();
    if (word->fontinfo != nullptr && word->fontinfo->universal_id == doc_font) {
      modal_font = word->fontinfo;
      break;
    }
    if (word->fontinfo2 != nullptr && word->fontinfo2->universal_id == doc_font) {
      modal_font = word->fontinfo2;
      break;
    }
  }
  ASSERT_HOST(modal_font != nullptr);

  // Assign modal font to weak words.
  for (page_res_it.restart_page(); page_res_it.word() != nullptr; page_res_it.forward()) {
    word = page_res_it.word();
    const int length = word->best_choice->length();

    const int count = word->fontinfo_id_count;
    if (!(count == length || (length > 3 && count >= length * 3 / 4))) {
      word->fontinfo = modal_font;
      // Counts only get 1 as it came from the doc.
      word->fontinfo_id_count = 1;
    }
  }
}

/**
 * italic_recognition_pass
 *
 * Changes font for words that were (likely) misidentified as italic
 */
void Tesseract::italic_recognition_pass(PAGE_RES *page_res) {
  PAGE_RES_IT page_res_it(page_res);
  WERD_RES *word;                       // current word
  WERD_RES *word_next;                       // next word
  WERD_RES *word_prev = NULL;                       // previous word
  bool italic_prev = false;
  bool italic = false;
  bool italic_next = false;

  page_res_it.restart_page();
  word = page_res_it.word();
  italic = (word != nullptr && word->fontinfo && word->fontinfo->is_italic());
  word_next = page_res_it.word();

#if 0
  // This line has some side effect that prevents "Segmentation fault (core dumped)" in certain cases. 
  // Do not understand why that happens. 
  (void)word->best_choice->debug_string().c_str();
#endif

  while (word_next != nullptr) {
    page_res_it.forward();
    word_next = page_res_it.word();

    // TODO: This should really only consider the # of non-punctuation characters,
    // as now those are the only chars that contribute to font identification. 
    const int length = word->best_choice->length();
    italic_next = (word_next != nullptr && word_next->fontinfo &&
                   word_next->fontinfo->is_italic());

    // Short words (defined here as 1-2 chars) are often misidentified as italic
    // since just 1 letter being misidentified as italic can cause the entire
    // word to be misidentified. 
    if (length < 3) {

      // If a short word is identified as italic but the previous and next word are not,
      // the short word is presumed to actually be non-italic (outside of whitelist).
      bool whitelist = (strcmp(word->best_choice->unichar_string().c_str(), "Id") == 0);
      
      if (italic && !whitelist && !italic_prev && !italic_next) {
        if (word_prev != nullptr && word_prev->fontinfo != nullptr) {
          word->fontinfo = word_prev->fontinfo;
          word->fontinfo_id_count = 1;
        } else if (word_next != nullptr && word_next->fontinfo != nullptr) {
          word->fontinfo = word_next->fontinfo;
          word->fontinfo_id_count = 1;
        } else {
          word->fontinfo = nullptr;
          word->fontinfo_id_count = 0;
        }
      
      // If a short word is not identified as italic but the previous and next word are,
      // the short word is presumed to actually be italic.
      } else if (!italic && italic_prev && italic_next) {
        word->fontinfo = word_prev->fontinfo;
        word->fontinfo_id_count = 1;
      }
    }

    word_prev = word;
    italic_prev = italic;
    word = word_next;
    italic = italic_next;
  }
}

#endif // !DISABLED_LEGACY_ENGINE

// If a word has multiple alternates check if the best choice is in the
// dictionary. If not, replace it with an alternate that exists in the
// dictionary.
void Tesseract::dictionary_correction_pass(PAGE_RES *page_res) {
  PAGE_RES_IT word_it(page_res);
  for (WERD_RES *word = word_it.word(); word != nullptr; word = word_it.forward()) {
    if (word->best_choices.singleton()) {
      continue; // There are no alternates.
    }

    const WERD_CHOICE *best = word->best_choice;
    if (word->tesseract->getDict().valid_word(*best) != 0) {
      continue; // The best choice is in the dictionary.
    }

    WERD_CHOICE_IT choice_it(&word->best_choices);
    for (choice_it.mark_cycle_pt(); !choice_it.cycled_list(); choice_it.forward()) {
      WERD_CHOICE *alternate = choice_it.data();
      if (word->tesseract->getDict().valid_word(*alternate)) {
        // The alternate choice is in the dictionary.
        if (tessedit_bigram_debug) {
          tprintDebug("Dictionary correction replaces best choice '{}' with '{}'\n",
                  best->unichar_string(), alternate->unichar_string());
        }
        // Replace the 'best' choice with a better choice.
        word->ReplaceBestChoice(alternate);
        break;
      }
    }
  }
}

} // namespace tesseract<|MERGE_RESOLUTION|>--- conflicted
+++ resolved
@@ -1169,11 +1169,7 @@
     }
   }
   if (debug_noise_removal) {
-<<<<<<< HEAD
-    tprintDebug("Used {}/{} overlapped {}/{} non-overlaped diacritics on word:", num_overlapped_used,
-=======
-    tprintf("Used %d/%d overlapped %d/%d non-overlapped diacritics on word:", num_overlapped_used,
->>>>>>> bc490ea7
+    tprintDebug("Used {}/{} overlapped {}/{} non-overlapped diacritics on word:", num_overlapped_used,
             num_overlapped, non_overlapped_used, non_overlapped);
     real_word->bounding_box().print();
   }
@@ -2077,15 +2073,9 @@
       word->reject_map.print(debug_fp);
       tprintDebug("\n");
       if (show_map_detail) {
-<<<<<<< HEAD
         tprintDebug("\"{}\"\n", word->best_choice->unichar_string());
-        for (i = 0; word->best_choice->unichar_string()[i] != '\0'; i++) {
+        for (unsigned i = 0; word->best_choice->unichar_string()[i] != '\0'; i++) {
           tprintDebug("**** \"{}\" ****\n", word->best_choice->unichar_string()[i]);
-=======
-        tprintf("\"%s\"\n", word->best_choice->unichar_string().c_str());
-        for (unsigned i = 0; word->best_choice->unichar_string()[i] != '\0'; i++) {
-          tprintf("**** \"%c\" ****\n", word->best_choice->unichar_string()[i]);
->>>>>>> bc490ea7
           word->reject_map[i].full_print(debug_fp);
         }
       }
