--- conflicted
+++ resolved
@@ -131,19 +131,11 @@
           ParamUtils::PrintParams(config_fp, params_collective(), false);
           fclose(config_fp);
         }
-<<<<<<< HEAD
-        ParamUtils::ReadParamsFile(word_config, params_collective());
-      }
-    } else {
-      if (backup_config_file_ != nullptr) {
-        ParamUtils::ReadParamsFile(backup_config_file_, params_collective());
-=======
         ParamUtils::ReadParamsFile(word_config, params_collective(), PARAM_VALUE_IS_SET_BY_CONFIGFILE);
       }
     } else {
       if (backup_config_file_ != nullptr) {
         ParamUtils::ReadParamsFile(backup_config_file_, params_collective(), PARAM_VALUE_IS_SET_BY_CONFIGFILE);
->>>>>>> d63aa73e
         backup_config_file_ = nullptr;
       }
     }
