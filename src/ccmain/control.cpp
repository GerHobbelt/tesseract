--- conflicted
+++ resolved
@@ -415,8 +415,11 @@
     rejection_passes(page_res, monitor, target_word_box, word_config);
 
     // ****************** Pass 8 *******************
-    // font_recognition_pass(page_res);
+#if 01
+    font_recognition_pass(page_res);
+#else
     italic_recognition_pass(page_res);
+#endif
 
     // ****************** Pass 9 *******************
     // Check the correctness of the final results.
@@ -1952,10 +1955,8 @@
   }
   if (tessedit_font_id > 0) {
     if (tessedit_font_id >= fontinfo_size) {
-      tprintf(
-          "Error, invalid font ID provided: must be below %d.\n"
-          "Falling back to font auto-detection.\n",
-          fontinfo_size);
+      tprintf("Error, invalid font ID provided: must be below %d.\n"
+              "Falling back to font auto-detection.\n", fontinfo_size);
     } else {
       word->fontinfo = &fontinfo_table_.at(tessedit_font_id);
       word->fontinfo2 = nullptr;
@@ -1968,8 +1969,7 @@
 
   // Compute the font scores for the word
   if (tessedit_debug_fonts) {
-    tprintf("Examining fonts in %s\n",
-            word->best_choice->debug_string().c_str());
+    tprintf("Examining fonts in %s\n", word->best_choice->debug_string().c_str());
   }
   for (unsigned b = 0; b < word->best_choice->length(); ++b) {
     const BLOB_CHOICE *choice = word->GetBlobChoice(b);
@@ -1989,8 +1989,7 @@
   int16_t font_id1 = -1, font_id2 = -1;
   for (int f = 0; f < fontinfo_size; ++f) {
     if (tessedit_debug_fonts && font_total_score[f] > 0) {
-      tprintf("Font %s, total score = %d\n", fontinfo_table_.at(f).name,
-              font_total_score[f]);
+      tprintf("Font %s, total score = %d\n", fontinfo_table_.at(f).name, font_total_score[f]);
     }
     if (font_total_score[f] > score1) {
       score2 = score1;
@@ -2016,8 +2015,7 @@
                 word->fontinfo_id_count, fontinfo_table_.at(font_id2).name,
                 word->fontinfo_id2_count);
       } else {
-        tprintf("Word modal font=%s, score=%d. No 2nd choice\n", fi.name,
-                word->fontinfo_id_count);
+        tprintf("Word modal font=%s, score=%d. No 2nd choice\n", fi.name, word->fontinfo_id_count);
       }
     }
   }
@@ -2079,9 +2077,6 @@
     }
   }
 }
-<<<<<<< HEAD
-#endif // !DISABLED_LEGACY_ENGINE
-=======
 
 /**
  * italic_recognition_pass
@@ -2120,7 +2115,7 @@
     // Short words (defined here as 1-2 chars) are often misidentified as italic
     // since just 1 letter being misidentified as italic can cause the entire
     // word to be misidentified. 
-    if (length < 3){
+    if (length < 3) {
 
       // If a short word is identified as italic but the previous and next word are not,
       // the short word is presumed to actually be non-italic (outside of whitelist).
@@ -2146,7 +2141,6 @@
       }
     }
 
-
     word_prev = word;
     italic_prev = italic;
     word = word_next;
@@ -2154,8 +2148,7 @@
   }
 }
 
-#endif // ndef DISABLED_LEGACY_ENGINE
->>>>>>> 86977715
+#endif // !DISABLED_LEGACY_ENGINE
 
 // If a word has multiple alternates check if the best choice is in the
 // dictionary. If not, replace it with an alternate that exists in the
