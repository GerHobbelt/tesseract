--- conflicted
+++ resolved
@@ -1694,19 +1694,6 @@
   }
   word_res->done = true;
 
-<<<<<<< HEAD
-  // Measure the mean space.
-  WERD *werd = word_res->word;
-  C_BLOB_IT blob_it(werd->cblob_list());
-  C_BLOB *prev_blob = blob_it.data();
-  for (blob_it.forward(); !blob_it.at_first(); blob_it.forward()) {
-    C_BLOB *blob = blob_it.data();
-    int gap = blob->bounding_box().left();
-    gap -= prev_blob->bounding_box().right();
-    prev_blob = blob;
-  }
-=======
->>>>>>> 62962e08
   // Just correct existing classification.
   CorrectRepcharChoices(best_choice, word_res);
   word_res->reject_map.initialise(word.length());
