--- conflicted
+++ resolved
@@ -1197,15 +1197,9 @@
     // Save the best combination.
     *ok_outlines = best_outlines;
     if (debug_noise_removal) {
-<<<<<<< HEAD
       tprintf("{} noise combination ", blob ? "Adding" : "New");
-      for (auto best_outline : best_outlines) {
+      for (auto &&best_outline : best_outlines) {
         tprintf("{}", best_outline ? "T" : "F");
-=======
-      tprintf("%s noise combination ", blob ? "Adding" : "New");
-      for (auto &&best_outline : best_outlines) {
-        tprintf("%c", best_outline ? 'T' : 'F');
->>>>>>> 5f297dc0
       }
       tprintf(" yields certainty {}, beating target of {}\n", best_cert, target_cert);
     }
