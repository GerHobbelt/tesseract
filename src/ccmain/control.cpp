--- conflicted
+++ resolved
@@ -1894,15 +1894,9 @@
       word->reject_map.print(debug_fp);
       tprintDebug("\n");
       if (show_map_detail) {
-<<<<<<< HEAD
         tprintDebug("\"{}\"\n", word->best_choice->unichar_string());
-        for (i = 0; word->best_choice->unichar_string()[i] != '\0'; i++) {
+        for (unsigned i = 0; word->best_choice->unichar_string()[i] != '\0'; i++) {
           tprintDebug("**** \"{}\" ****\n", word->best_choice->unichar_string()[i]);
-=======
-        tprintf("\"%s\"\n", word->best_choice->unichar_string().c_str());
-        for (unsigned i = 0; word->best_choice->unichar_string()[i] != '\0'; i++) {
-          tprintf("**** \"%c\" ****\n", word->best_choice->unichar_string()[i]);
->>>>>>> 130b8a1c
           word->reject_map[i].full_print(debug_fp);
         }
       }
