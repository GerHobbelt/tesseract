--- conflicted
+++ resolved
@@ -1166,11 +1166,7 @@
                                  WERD_RES **in_word, PointerVector<WERD_RES> *best_words) {
   const bool debug = ((classify_debug_level > 0 || multilang_debug_level > 0));
   if (debug) {
-<<<<<<< HEAD
     tprintDebug("Trying word using lang {}, oem {}\n", lang_,
-=======
-    tprintDebug("Trying word using lang {}, oem {}\n", lang,
->>>>>>> 27403ff6
             tessedit_ocr_engine_mode.value());
   }
   // Run the recognizer on the word.
@@ -2132,11 +2128,8 @@
     tprintDebug("\n\nTESTWD:: ");
     switch (location) {
       default:
-<<<<<<< HEAD
-        ASSERT0(!"Should never get here!");
-=======
         ASSERT_HOST_MSG(false, "Should never get here!");
->>>>>>> 27403ff6
+		break;
       case 0:
         tprintDebug("classify_word_pass1 start\n");
         word->word->print();
