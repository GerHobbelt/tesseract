/******************************************************************
 * File:        fixspace.cpp  (Formerly fixspace.c)
 * Description: Implements a pass over the page res, exploring the alternative
 *              spacing possibilities, trying to use context to improve the
 *              word spacing
 * Author:      Phil Cheatle
 *
 * (C) Copyright 1993, Hewlett-Packard Ltd.
 ** Licensed under the Apache License, Version 2.0 (the "License");
 ** you may not use this file except in compliance with the License.
 ** You may obtain a copy of the License at
 ** http://www.apache.org/licenses/LICENSE-2.0
 ** Unless required by applicable law or agreed to in writing, software
 ** distributed under the License is distributed on an "AS IS" BASIS,
 ** WITHOUT WARRANTIES OR CONDITIONS OF ANY KIND, either express or implied.
 ** See the License for the specific language governing permissions and
 ** limitations under the License.
 *
 **********************************************************************/

#include "fixspace.h"

#include "blobs.h"          // for TWERD, TBLOB, TESSLINE
#include "boxword.h"        // for BoxWord
#include "errcode.h"        // for ASSERT_HOST
#include "normalis.h"       // for kBlnXHeight, kBlnBaselineOffset
#include "pageres.h"        // for WERD_RES_IT, WERD_RES, WERD_RES_LIST
#include "params.h"         // for IntParam, StringParam, BoolParam, DoubleParam, ...
#include "ratngs.h"         // for WERD_CHOICE, FREQ_DAWG_PERM, NUMBER_PERM
#include "rect.h"           // for TBOX
#include "stepblob.h"       // for C_BLOB_IT, C_BLOB_LIST, C_BLOB
#include "tesseractclass.h" // for Tesseract, TesseractStats, WordData
#include "tessvars.h"       // for debug_fp
#include "tprintf.h"        // for tprintf
#include "unicharset.h"     // for UNICHARSET
#include "werd.h"           // for WERD, W_EOL, W_FUZZY_NON, W_FUZZY_SP

#include <tesseract/ocrclass.h> // for ETEXT_DESC
#include <tesseract/unichar.h>  // for UNICHAR_ID

#include <cstdint> // for INT16_MAX, int16_t, int32_t

namespace tesseract {

class BLOCK;
class ROW;

#define PERFECT_WERDS 999

/**********************************************************************
 *  c_blob_comparator()
 *
 *  Blob comparator used to sort a blob list so that blobs are in increasing
 *  order of left edge.
 **********************************************************************/

static int c_blob_comparator( // sort blobs
    const void *blob1p,       // ptr to ptr to blob1
    const void *blob2p        // ptr to ptr to blob2
) {
  const C_BLOB *blob1 = *reinterpret_cast<const C_BLOB *const *>(blob1p);
  const C_BLOB *blob2 = *reinterpret_cast<const C_BLOB *const *>(blob2p);

  return blob1->bounding_box().left() - blob2->bounding_box().left();
}

/**
 * @name fix_fuzzy_spaces()
 * Walk over the page finding sequences of words joined by fuzzy spaces. Extract
 * them as a sublist, process the sublist to find the optimal arrangement of
 * spaces then replace the sublist in the ROW_RES.
 *
 * @param monitor progress monitor
 * @param word_count count of words in doc
 * @param[out] page_res
 */
void Tesseract::fix_fuzzy_spaces(ETEXT_DESC *monitor, int32_t word_count, PAGE_RES *page_res) {
  BLOCK_RES_IT block_res_it;
  ROW_RES_IT row_res_it;
  WERD_RES_IT word_res_it_from;
  WERD_RES_IT word_res_it_to;
  WERD_RES *word_res;
  WERD_RES_LIST fuzzy_space_words;
  int16_t new_length;
  bool prevent_null_wd_fixsp; // DON'T process blobless wds
  int32_t word_index;         // current word

  block_res_it.set_to_list(&page_res->block_res_list);
  word_index = 0;
  for (block_res_it.mark_cycle_pt(); !block_res_it.cycled_list(); block_res_it.forward()) {
    row_res_it.set_to_list(&block_res_it.data()->row_res_list);
    for (row_res_it.mark_cycle_pt(); !row_res_it.cycled_list(); row_res_it.forward()) {
      word_res_it_from.set_to_list(&row_res_it.data()->word_res_list);
      while (!word_res_it_from.at_last()) {
        word_res = word_res_it_from.data();
        while (!word_res_it_from.at_last() &&
               !(word_res->combination ||
                 word_res_it_from.data_relative(1)->word->flag(W_FUZZY_NON) ||
                 word_res_it_from.data_relative(1)->word->flag(W_FUZZY_SP))) {
          fix_sp_fp_word(word_res_it_from, row_res_it.data()->row, block_res_it.data()->block);
          word_res = word_res_it_from.forward();
          if (word_res->fontinfo_id_count == 0) {
            word_res->fontinfo = word_res_it_from.data()->fontinfo;
            word_res->fontinfo2 = word_res_it_from.data()->fontinfo2;
            word_res->fontinfo_id_count = word_res_it_from.data()->fontinfo_id_count;
            word_res->fontinfo_id2_count = word_res_it_from.data()->fontinfo_id2_count;
          }

          word_index++;
          if (monitor != nullptr) {
            monitor->ocr_alive = true;
            monitor->progress = 90 + 5 * word_index / word_count;
            if (monitor->deadline_exceeded() ||
                (monitor->cancel != nullptr &&
                 (*monitor->cancel)(monitor->cancel_this, stats_.dict_words))) {
              return;
            }
          }
        }

        if (!word_res_it_from.at_last()) {
          word_res_it_to = word_res_it_from;
          prevent_null_wd_fixsp = word_res->word->cblob_list()->empty();
          if (check_debug_pt(word_res, 60)) {
            debug_fix_space_level.set_value(10);
          }
          word_res_it_to.forward();
          word_index++;
          if (word_res_it_to.data()->fontinfo_id_count == 0) {
            word_res_it_to.data()->fontinfo = word_res_it_from.data()->fontinfo;
            word_res_it_to.data()->fontinfo2 = word_res_it_from.data()->fontinfo2;
            word_res_it_to.data()->fontinfo_id_count = word_res_it_from.data()->fontinfo_id_count;
            word_res_it_to.data()->fontinfo_id2_count = word_res_it_from.data()->fontinfo_id2_count;
          }

          if (monitor != nullptr) {
            monitor->ocr_alive = true;
            monitor->progress = 90 + 5 * word_index / word_count;
            if (monitor->deadline_exceeded() ||
                (monitor->cancel != nullptr &&
                 (*monitor->cancel)(monitor->cancel_this, stats_.dict_words))) {
              return;
            }
          }
          while (!word_res_it_to.at_last() &&
                 (word_res_it_to.data_relative(1)->word->flag(W_FUZZY_NON) ||
                  word_res_it_to.data_relative(1)->word->flag(W_FUZZY_SP))) {
            if (check_debug_pt(word_res, 60)) {
              debug_fix_space_level.set_value(10);
            }
            if (word_res->word->cblob_list()->empty()) {
              prevent_null_wd_fixsp = true;
            }
            word_res = word_res_it_to.forward();
            // Update prev_word_best_choice pointer.
            if (word_res->fontinfo_id_count == 0) {
              word_res->fontinfo = word_res_it_from.data()->fontinfo;
              word_res->fontinfo2 = word_res_it_from.data()->fontinfo2;
              word_res->fontinfo_id_count = word_res_it_from.data()->fontinfo_id_count;
              word_res->fontinfo_id2_count = word_res_it_from.data()->fontinfo_id2_count;
            }
          }
          if (check_debug_pt(word_res, 60)) {
            debug_fix_space_level.set_value(10);
          }
          if (word_res->word->cblob_list()->empty()) {
            prevent_null_wd_fixsp = true;
          }
          if (prevent_null_wd_fixsp) {
            word_res_it_from = word_res_it_to;
          } else {
            fuzzy_space_words.assign_to_sublist(&word_res_it_from, &word_res_it_to);
            fix_fuzzy_space_list(fuzzy_space_words, row_res_it.data()->row,
                                 block_res_it.data()->block);
            new_length = fuzzy_space_words.length();
            word_res_it_from.add_list_before(&fuzzy_space_words);
            for (; !word_res_it_from.at_last() && new_length > 0; new_length--) {
              word_res_it_from.forward();
            }
          }
          if (test_pt) {
            debug_fix_space_level.set_value(0);
          }
        }
        fix_sp_fp_word(word_res_it_from, row_res_it.data()->row, block_res_it.data()->block);
        // Last word in row
      }
    }
  }
}

void Tesseract::fix_fuzzy_space_list(WERD_RES_LIST &best_perm, ROW *row, BLOCK *block) {
  int16_t best_score;
  WERD_RES_LIST current_perm;
  bool improved = false;

  best_score = eval_word_spacing(best_perm); // default score
  dump_words(best_perm, best_score, 1, improved);

  if (best_score != PERFECT_WERDS) {
    initialise_search(best_perm, current_perm);
  }

  while ((best_score != PERFECT_WERDS) && !current_perm.empty()) {
    match_current_words(current_perm, row, block);
    int16_t current_score = eval_word_spacing(current_perm);
    dump_words(current_perm, current_score, 2, improved);
    if (current_score > best_score) {
      best_perm.clear();
      best_perm.deep_copy(&current_perm, &WERD_RES::deep_copy);
      best_score = current_score;
      improved = true;
    }
    if (current_score < PERFECT_WERDS) {
      transform_to_next_perm(current_perm);
    }
  }
  dump_words(best_perm, best_score, 3, improved);
}

void initialise_search(WERD_RES_LIST &src_list, WERD_RES_LIST &new_list) {
  WERD_RES_IT src_it(&src_list);
  WERD_RES_IT new_it(&new_list);
  WERD_RES *new_wd;

  for (src_it.mark_cycle_pt(); !src_it.cycled_list(); src_it.forward()) {
    WERD_RES *src_wd = src_it.data();
    if (!src_wd->combination) {
      new_wd = WERD_RES::deep_copy(src_wd);
      new_wd->combination = false;
      new_wd->part_of_combo = false;
      new_it.add_after_then_move(new_wd);
    }
  }
}

void Tesseract::match_current_words(WERD_RES_LIST &words, ROW *row, BLOCK *block) {
  WERD_RES_IT word_it(&words);
  WERD_RES *word;
  // Since we are not using PAGE_RES to iterate over words, we need to update
  // prev_word_best_choice_ before calling classify_word_pass2().
  prev_word_best_choice_ = nullptr;
  for (word_it.mark_cycle_pt(); !word_it.cycled_list(); word_it.forward()) {
    word = word_it.data();
    if ((!word->part_of_combo) && (word->box_word == nullptr)) {
      WordData word_data(block, row, word);
      SetupWordPassN(2, &word_data);
      classify_word_and_language(2, nullptr, &word_data);
    }
    prev_word_best_choice_ = word->best_choice;
  }
}

/**
 * @name eval_word_spacing()
 * The basic measure is the number of characters in contextually confirmed
 * words. (I.e the word is done)
 * If all words are contextually confirmed the evaluation is deemed perfect.
 *
 * Some fiddles are done to handle "1"s as these are VERY frequent causes of
 * fuzzy spaces. The problem with the basic measure is that "561 63" would score
 * the same as "56163", though given our knowledge that the space is fuzzy, and
 * that there is a "1" next to the fuzzy space, we need to ensure that "56163"
 * is preferred.
 *
 * The solution is to NOT COUNT the score of any word which has a digit at one
 * end and a "1Il" as the character the other side of the space.
 *
 * Conversely, any character next to a "1" within a word is counted as a
 * positive score. Thus "561 63" would score 4 (3 chars in a numeric word plus 1
 * side of the "1" joined).  "56163" would score 7 - all chars in a numeric word
 * + 2 sides of a "1" joined.
 *
 * The joined 1 rule is applied to any word REGARDLESS of contextual
 * confirmation.  Thus "PS7a71 3/7a" scores 1 (neither word is contexutally
 * confirmed. The only score is from the joined 1. "PS7a713/7a" scores 2.
 *
 */
int16_t Tesseract::eval_word_spacing(WERD_RES_LIST &word_res_list) {
  WERD_RES_IT word_res_it(&word_res_list);
  int16_t total_score = 0;
  int16_t word_count = 0;
  int16_t done_word_count = 0;
  int i;
  int16_t offset;
  int16_t prev_word_score = 0;
  bool prev_word_done = false;
  bool prev_char_1 = false;     // prev ch a "1/I/l"?
  bool prev_char_digit = false; // prev ch 2..9 or 0
  const char *punct_chars = "!\"`',.:;";
  do {
    // current word
    WERD_RES *word = word_res_it.data();
    bool word_done = fixspace_thinks_word_done(word);
    word_count++;
    if (word->tess_failed) {
      total_score += prev_word_score;
      if (prev_word_done) {
        done_word_count++;
      }
      prev_word_score = 0;
      prev_char_1 = false;
      prev_char_digit = false;
      prev_word_done = false;
    } else {
      /*
  Can we add the prev word score and potentially count this word?
  Yes IF it didn't end in a 1 when the first char of this word is a digit
    AND it didn't end in a digit when the first char of this word is a 1
*/
      auto word_len = word->reject_map.length();
      bool current_word_ok_so_far = false;
      if (!((prev_char_1 && digit_or_numeric_punct(word, 0)) ||
            (prev_char_digit &&
             ((word_done && word->best_choice->unichar_lengths().c_str()[0] == 1 &&
               word->best_choice->unichar_string()[0] == '1') ||
              (!word_done &&
               conflict_set_I_l_1.contains(word->best_choice->unichar_string()[0])))))) {
        total_score += prev_word_score;
        if (prev_word_done) {
          done_word_count++;
        }
        current_word_ok_so_far = word_done;
      }

      if (current_word_ok_so_far) {
        prev_word_done = true;
        prev_word_score = word_len;
      } else {
        prev_word_done = false;
        prev_word_score = 0;
      }

      /* Add 1 to total score for every joined 1 regardless of context and
   rejtn */
      for (i = 0, prev_char_1 = false; i < word_len; i++) {
        bool current_char_1 = word->best_choice->unichar_string()[i] == '1';
        if (prev_char_1 || (current_char_1 && (i > 0))) {
          total_score++;
        }
        prev_char_1 = current_char_1;
      }

      /* Add 1 to total score for every joined punctuation regardless of context
  and rejtn */
      if (tessedit_prefer_joined_punct) {
        bool prev_char_punct;
        for (i = 0, offset = 0, prev_char_punct = false; i < word_len;
             offset += word->best_choice->unichar_lengths()[i++]) {
          bool current_char_punct =
              strchr(punct_chars, word->best_choice->unichar_string()[offset]) != nullptr;
          if (prev_char_punct || (current_char_punct && i > 0)) {
            total_score++;
          }
          prev_char_punct = current_char_punct;
        }
      }
      prev_char_digit = digit_or_numeric_punct(word, word_len - 1);
      for (i = 0, offset = 0; i < word_len - 1;
           offset += word->best_choice->unichar_lengths()[i++]) {
        ;
      }
      prev_char_1 =
          ((word_done && (word->best_choice->unichar_string()[offset] == '1')) ||
           (!word_done &&
            conflict_set_I_l_1.contains(word->best_choice->unichar_string()[offset])));
    }
    /* Find next word */
    do {
      word_res_it.forward();
    } while (word_res_it.data()->part_of_combo);
  } while (!word_res_it.at_first());
  total_score += prev_word_score;
  if (prev_word_done) {
    done_word_count++;
  }
  if (done_word_count == word_count) {
    return PERFECT_WERDS;
  } else {
    return total_score;
  }
}

bool Tesseract::digit_or_numeric_punct(WERD_RES *word, int char_position) {
  int i;
  int offset;

  for (i = 0, offset = 0; i < char_position; offset += word->best_choice->unichar_lengths()[i++]) {
    ;
  }
  return (
      word->uch_set->get_isdigit(word->best_choice->unichar_string().c_str() + offset,
                                 word->best_choice->unichar_lengths()[i]) ||
      (word->best_choice->permuter() == NUMBER_PERM &&
       numeric_punctuation.contains(word->best_choice->unichar_string().c_str()[offset])));
}

/**
 * @name transform_to_next_perm()
 * Examines the current word list to find the smallest word gap size. Then walks
 * the word list closing any gaps of this size by either inserted new
 * combination words, or extending existing ones.
 *
 * The routine COULD be limited to stop it building words longer than N blobs.
 *
 * If there are no more gaps then it DELETES the entire list and returns the
 * empty list to cause termination.
 */
void transform_to_next_perm(WERD_RES_LIST &words) {
  WERD_RES_IT word_it(&words);
  WERD_RES_IT prev_word_it(&words);
  WERD_RES *word;
  WERD_RES *prev_word;
<<<<<<< HEAD
  WERD_RES *combo;
  WERD *copy_word;
  TDimension prev_right = TDIMENSION_MIN;
=======
  int16_t prev_right = -INT16_MAX;
>>>>>>> bc490ea7
  TBOX box;
  TDimension gap;
  TDimension min_gap = TDIMENSION_MAX;

  for (word_it.mark_cycle_pt(); !word_it.cycled_list(); word_it.forward()) {
    word = word_it.data();
    if (!word->part_of_combo) {
      box = word->word->bounding_box();
      if (prev_right > TDIMENSION_MIN) {
        gap = box.left() - prev_right;
        if (gap < min_gap) {
          min_gap = gap;
        }
      }
      prev_right = box.right();
    }
  }
  if (min_gap < TDIMENSION_MAX) {
    prev_right = TDIMENSION_MIN; // back to start
    word_it.set_to_list(&words);
    // Note: we can't use cycle_pt due to inserted combos at start of list.
    for (; (prev_right == TDIMENSION_MIN) || !word_it.at_first(); word_it.forward()) {
      word = word_it.data();
      if (!word->part_of_combo) {
        box = word->word->bounding_box();
        if (prev_right > TDIMENSION_MIN) {
          gap = box.left() - prev_right;
          if (gap <= min_gap) {
            prev_word = prev_word_it.data();
            WERD_RES *combo;
            if (prev_word->combination) {
              combo = prev_word;
            } else {
              /* Make a new combination and insert before
               * the first word being joined. */
              auto *copy_word = new WERD;
              *copy_word = *(prev_word->word);
              // deep copy
              combo = new WERD_RES(copy_word);
              combo->combination = true;
              combo->x_height = prev_word->x_height;
              prev_word->part_of_combo = true;
              prev_word_it.add_before_then_move(combo);
            }
            combo->word->set_flag(W_EOL, word->word->flag(W_EOL));
            if (word->combination) {
              combo->word->join_on(word->word);
              // Move blobs to combo
              // old combo no longer needed
              delete word_it.extract();
            } else {
              // Copy current wd to combo
              combo->copy_on(word);
              word->part_of_combo = true;
            }
            combo->done = false;
            combo->ClearResults();
          } else {
            prev_word_it = word_it; // catch up
          }
        }
        prev_right = box.right();
      }
    }
  } else {
    words.clear(); // signal termination
  }
}

void Tesseract::dump_words(WERD_RES_LIST &perm, int16_t score, int16_t mode, bool improved) {
  WERD_RES_IT word_res_it(&perm);

  if (debug_fix_space_level > 0) {
    if (mode == 1) {
      stats_.dump_words_str = "";
      for (word_res_it.mark_cycle_pt(); !word_res_it.cycled_list(); word_res_it.forward()) {
        if (!word_res_it.data()->part_of_combo) {
          stats_.dump_words_str += word_res_it.data()->best_choice->unichar_string();
          stats_.dump_words_str += ' ';
        }
      }
    }

    if (debug_fix_space_level > 1) {
      switch (mode) {
        case 1:
          tprintDebug("EXTRACTED ({}): \"", score);
          break;
        case 2:
          tprintDebug("TESTED ({}): \"", score);
          break;
        case 3:
          tprintDebug("RETURNED ({}): \"", score);
          break;
      }

      for (word_res_it.mark_cycle_pt(); !word_res_it.cycled_list(); word_res_it.forward()) {
        if (!word_res_it.data()->part_of_combo) {
          tprintDebug("{}/{} ", word_res_it.data()->best_choice->unichar_string(),
                  static_cast<int>(word_res_it.data()->best_choice->permuter()));
        }
      }
      tprintDebug("\"\n");
    } else if (improved) {
      tprintDebug("FIX SPACING \"{}\" => \"", stats_.dump_words_str);
      for (word_res_it.mark_cycle_pt(); !word_res_it.cycled_list(); word_res_it.forward()) {
        if (!word_res_it.data()->part_of_combo) {
          tprintDebug("{}/{} ", word_res_it.data()->best_choice->unichar_string(),
                  static_cast<int>(word_res_it.data()->best_choice->permuter()));
        }
      }
      tprintDebug("\"\n");
    }
  }
}

bool Tesseract::fixspace_thinks_word_done(WERD_RES *word) {
  if (word->done) {
    return true;
  }

  /*
  Use all the standard pass 2 conditions for mode 5 in set_done() in
  reject.c BUT DON'T REJECT IF THE WERD IS AMBIGUOUS - FOR SPACING WE DON'T
  CARE WHETHER WE HAVE of/at on/an etc.
*/
  if (fixsp_done_mode > 0 &&
      (word->tess_accepted || (fixsp_done_mode == 2 && word->reject_map.reject_count() == 0) ||
       fixsp_done_mode == 3) &&
      (strchr(word->best_choice->unichar_string().c_str(), ' ') == nullptr) &&
      ((word->best_choice->permuter() == SYSTEM_DAWG_PERM) ||
       (word->best_choice->permuter() == FREQ_DAWG_PERM) ||
       (word->best_choice->permuter() == USER_DAWG_PERM) ||
       (word->best_choice->permuter() == NUMBER_PERM))) {
    return true;
  } else {
    return false;
  }
}

/**
 * @name fix_sp_fp_word()
 * Test the current word to see if it can be split by deleting noise blobs. If
 * so, do the business.
 * Return with the iterator pointing to the same place if the word is unchanged,
 * or the last of the replacement words.
 */
void Tesseract::fix_sp_fp_word(WERD_RES_IT &word_res_it, ROW *row, BLOCK *block) {
  WERD_RES *word_res;
  WERD_RES_LIST sub_word_list;
  WERD_RES_IT sub_word_list_it(&sub_word_list);
  int16_t new_length;
  float junk;

  word_res = word_res_it.data();
  if (word_res->word->flag(W_REP_CHAR) || word_res->combination || word_res->part_of_combo ||
      !word_res->word->flag(W_DONT_CHOP)) {
    return;
  }

  auto blob_index = worst_noise_blob(word_res, &junk);
  if (blob_index < 0) {
    return;
  }

  if (debug_fix_space_level > 1) {
    tprintDebug("FP fixspace working on \"{}\"\n", word_res->best_choice->unichar_string());
  }
  word_res->word->rej_cblob_list()->sort(c_blob_comparator);
  sub_word_list_it.add_after_stay_put(word_res_it.extract());
  fix_noisy_space_list(sub_word_list, row, block);
  new_length = sub_word_list.length();
  word_res_it.add_list_before(&sub_word_list);
  for (; !word_res_it.at_last() && new_length > 1; new_length--) {
    word_res_it.forward();
  }
}

void Tesseract::fix_noisy_space_list(WERD_RES_LIST &best_perm, ROW *row, BLOCK *block) {
  int16_t best_score;
  WERD_RES_IT best_perm_it(&best_perm);
  WERD_RES_LIST current_perm;
  WERD_RES_IT current_perm_it(&current_perm);
  WERD_RES *old_word_res;
  int16_t current_score;
  bool improved = false;

  best_score = fp_eval_word_spacing(best_perm); // default score

  dump_words(best_perm, best_score, 1, improved);

  old_word_res = best_perm_it.data();
  // Even deep_copy doesn't copy the underlying WERD unless its combination
  // flag is true!.
  old_word_res->combination = true; // Kludge to force deep copy
  current_perm_it.add_to_end(WERD_RES::deep_copy(old_word_res));
  old_word_res->combination = false; // Undo kludge

  break_noisiest_blob_word(current_perm);

  while (best_score != PERFECT_WERDS && !current_perm.empty()) {
    match_current_words(current_perm, row, block);
    current_score = fp_eval_word_spacing(current_perm);
    dump_words(current_perm, current_score, 2, improved);
    if (current_score > best_score) {
      best_perm.clear();
      best_perm.deep_copy(&current_perm, &WERD_RES::deep_copy);
      best_score = current_score;
      improved = true;
    }
    if (current_score < PERFECT_WERDS) {
      break_noisiest_blob_word(current_perm);
    }
  }
  dump_words(best_perm, best_score, 3, improved);
}

/**
 * break_noisiest_blob_word()
 * Find the word with the blob which looks like the worst noise.
 * Break the word into two, deleting the noise blob.
 */
void Tesseract::break_noisiest_blob_word(WERD_RES_LIST &words) {
  WERD_RES_IT word_it(&words);
  WERD_RES_IT worst_word_it;
  float worst_noise_score = 9999;
  int worst_blob_index = -1; // Noisiest blob of noisiest wd
  float noise_score;         // of wds noisiest blob
  WERD_RES *word_res;
  C_BLOB_IT blob_it;
  C_BLOB_IT rej_cblob_it;
  C_BLOB_LIST new_blob_list;
  C_BLOB_IT new_blob_it;
  C_BLOB_IT new_rej_cblob_it;
  WERD *new_word;
  int16_t start_of_noise_blob;
  int16_t i;

  for (word_it.mark_cycle_pt(); !word_it.cycled_list(); word_it.forward()) {
    auto blob_index = worst_noise_blob(word_it.data(), &noise_score);
    if (blob_index > -1 && worst_noise_score > noise_score) {
      worst_noise_score = noise_score;
      worst_blob_index = blob_index;
      worst_word_it = word_it;
    }
  }
  if (worst_blob_index < 0) {
    words.clear(); // signal termination
    return;
  }

  /* Now split the worst_word_it */

  word_res = worst_word_it.data();

  /* Move blobs before noise blob to a new bloblist */

  new_blob_it.set_to_list(&new_blob_list);
  blob_it.set_to_list(word_res->word->cblob_list());
  for (i = 0; i < worst_blob_index; i++, blob_it.forward()) {
    new_blob_it.add_after_then_move(blob_it.extract());
  }
  start_of_noise_blob = blob_it.data()->bounding_box().left();
  delete blob_it.extract(); // throw out noise blob

  new_word = new WERD(&new_blob_list, word_res->word);
  new_word->set_flag(W_EOL, false);
  word_res->word->set_flag(W_BOL, false);
  word_res->word->set_blanks(1); // After break

  new_rej_cblob_it.set_to_list(new_word->rej_cblob_list());
  rej_cblob_it.set_to_list(word_res->word->rej_cblob_list());
  for (; (!rej_cblob_it.empty() &&
          (rej_cblob_it.data()->bounding_box().left() < start_of_noise_blob));
       rej_cblob_it.forward()) {
    new_rej_cblob_it.add_after_then_move(rej_cblob_it.extract());
  }

  auto *new_word_res = new WERD_RES(new_word);
  new_word_res->combination = true;
  worst_word_it.add_before_then_move(new_word_res);

  word_res->ClearResults();
}

int16_t Tesseract::worst_noise_blob(WERD_RES *word_res, float *worst_noise_score) {
  float noise_score[512];
  int min_noise_blob; // 1st contender
  int max_noise_blob; // last contender
  int non_noise_count;
  int worst_noise_blob; // Worst blob
  float small_limit = kBlnXHeight * fixsp_small_outlines_size;
  float non_noise_limit = kBlnXHeight * 0.8;

  if (word_res->rebuild_word == nullptr) {
    return -1; // Can't handle cube words.
  }

  // Normalised.
  auto blob_count = word_res->box_word->length();
  ASSERT_HOST(blob_count <= 512);
  if (blob_count < 5) {
    return -1; // too short to split
  }

    /* Get the noise scores for all blobs */

#ifndef SECURE_NAMES
  if (debug_fix_space_level > 2) {
    tprintDebug("FP fixspace Noise metrics for \"{}\": ",
            word_res->best_choice->unichar_string());
  }
#endif

  for (unsigned i = 0; i < blob_count && i < word_res->rebuild_word->NumBlobs(); i++) {
    TBLOB *blob = word_res->rebuild_word->blobs[i];
    if (word_res->reject_map[i].accepted()) {
      noise_score[i] = non_noise_limit;
    } else {
      noise_score[i] = blob_noise_score(blob);
    }

    if (debug_fix_space_level > 2) {
      tprintDebug("{} ", noise_score[i]);
    }
  }
  if (debug_fix_space_level > 2) {
    tprintDebug("\n");
  }

  /* Now find the worst one which is far enough away from the end of the word */

  non_noise_count = 0;
  int i;
  for (i = 0; static_cast<unsigned>(i) < blob_count && non_noise_count < fixsp_non_noise_limit; i++) {
    if (noise_score[i] >= non_noise_limit) {
      non_noise_count++;
    }
  }
  if (non_noise_count < fixsp_non_noise_limit) {
    return -1;
  }

  min_noise_blob = i;

  non_noise_count = 0;
  for (i = blob_count - 1; i >= 0 && non_noise_count < fixsp_non_noise_limit; i--) {
    if (noise_score[i] >= non_noise_limit) {
      non_noise_count++;
    }
  }
  if (non_noise_count < fixsp_non_noise_limit) {
    return -1;
  }

  max_noise_blob = i;

  if (min_noise_blob > max_noise_blob) {
    return -1;
  }

  *worst_noise_score = small_limit;
  worst_noise_blob = -1;
  for (auto i = min_noise_blob; i <= max_noise_blob; i++) {
    if (noise_score[i] < *worst_noise_score) {
      worst_noise_blob = i;
      *worst_noise_score = noise_score[i];
    }
  }
  return worst_noise_blob;
}

float Tesseract::blob_noise_score(TBLOB *blob) {
  TBOX box; // BB of outline
  int16_t outline_count = 0;
  TDimension max_dimension;
  TDimension largest_outline_dimension = 0;

  for (TESSLINE *ol = blob->outlines; ol != nullptr; ol = ol->next) {
    outline_count++;
    box = ol->bounding_box();
    if (box.height() > box.width()) {
      max_dimension = box.height();
    } else {
      max_dimension = box.width();
    }

    if (largest_outline_dimension < max_dimension) {
      largest_outline_dimension = max_dimension;
    }
  }

  if (outline_count > 5) {
    // penalise LOTS of blobs
    largest_outline_dimension *= 2;
  }

  box = blob->bounding_box();
  if (box.bottom() > kBlnBaselineOffset * 4 || box.top() < kBlnBaselineOffset / 2) {
    // Lax blob is if high or low
    largest_outline_dimension /= 2;
  }

  return largest_outline_dimension;
}

void fixspace_dbg(WERD_RES *word) {
  TBOX box = word->word->bounding_box();
  const bool show_map_detail = false;

  box.print();
  tprintDebug(" \"{}\" ", word->best_choice->unichar_string());
  tprintDebug("Blob count: {} (word); {}/{} (rebuild word)\n", word->word->cblob_list()->length(),
          word->rebuild_word->NumBlobs(), word->box_word->length());
  word->reject_map.print(debug_fp);
  tprintDebug("\n");
  if (show_map_detail) {
<<<<<<< HEAD
    tprintDebug("\"{}\"\n", word->best_choice->unichar_string());
    for (i = 0; word->best_choice->unichar_string()[i] != '\0'; i++) {
      tprintDebug("**** \"{}\" ****\n", word->best_choice->unichar_string()[i]);
=======
    tprintf("\"%s\"\n", word->best_choice->unichar_string().c_str());
    for (unsigned i = 0; word->best_choice->unichar_string()[i] != '\0'; i++) {
      tprintf("**** \"%c\" ****\n", word->best_choice->unichar_string()[i]);
>>>>>>> bc490ea7
      word->reject_map[i].full_print(debug_fp);
    }
  }

  tprintDebug("Tess Accepted: {}\n", word->tess_accepted ? "TRUE" : "FALSE");
  tprintDebug("Done flag: {}\n\n", word->done ? "TRUE" : "FALSE");
}

/**
 * fp_eval_word_spacing()
 * Evaluation function for fixed pitch word lists.
 *
 * Basically, count the number of "nice" characters - those which are in tess
 * acceptable words or in dict words and are not rejected.
 * Penalise any potential noise chars
 */
int16_t Tesseract::fp_eval_word_spacing(WERD_RES_LIST &word_res_list) {
  WERD_RES_IT word_it(&word_res_list);
  WERD_RES *word;
  int16_t score = 0;
  float small_limit = kBlnXHeight * fixsp_small_outlines_size;

  for (word_it.mark_cycle_pt(); !word_it.cycled_list(); word_it.forward()) {
    word = word_it.data();
    if (word->rebuild_word == nullptr) {
      continue; // Can't handle cube words.
    }
    if (word->done || word->tess_accepted || word->best_choice->permuter() == SYSTEM_DAWG_PERM ||
        word->best_choice->permuter() == FREQ_DAWG_PERM ||
        word->best_choice->permuter() == USER_DAWG_PERM || safe_dict_word(word) > 0) {
      auto num_blobs = word->rebuild_word->NumBlobs();
      UNICHAR_ID space = word->uch_set->unichar_to_id(" ");
      for (unsigned i = 0; i < word->best_choice->length() && i < num_blobs; ++i) {
        TBLOB *blob = word->rebuild_word->blobs[i];
        if (word->best_choice->unichar_id(i) == space || blob_noise_score(blob) < small_limit) {
          score -= 1; // penalise possibly erroneous non-space
        } else if (word->reject_map[i].accepted()) {
          score++;
        }
      }
    }
  }
  if (score < 0) {
    score = 0;
  }
  return score;
}

} // namespace tesseract<|MERGE_RESOLUTION|>--- conflicted
+++ resolved
@@ -411,13 +411,7 @@
   WERD_RES_IT prev_word_it(&words);
   WERD_RES *word;
   WERD_RES *prev_word;
-<<<<<<< HEAD
-  WERD_RES *combo;
-  WERD *copy_word;
   TDimension prev_right = TDIMENSION_MIN;
-=======
-  int16_t prev_right = -INT16_MAX;
->>>>>>> bc490ea7
   TBOX box;
   TDimension gap;
   TDimension min_gap = TDIMENSION_MAX;
@@ -835,15 +829,9 @@
   word->reject_map.print(debug_fp);
   tprintDebug("\n");
   if (show_map_detail) {
-<<<<<<< HEAD
     tprintDebug("\"{}\"\n", word->best_choice->unichar_string());
-    for (i = 0; word->best_choice->unichar_string()[i] != '\0'; i++) {
+    for (unsigned i = 0; word->best_choice->unichar_string()[i] != '\0'; i++) {
       tprintDebug("**** \"{}\" ****\n", word->best_choice->unichar_string()[i]);
-=======
-    tprintf("\"%s\"\n", word->best_choice->unichar_string().c_str());
-    for (unsigned i = 0; word->best_choice->unichar_string()[i] != '\0'; i++) {
-      tprintf("**** \"%c\" ****\n", word->best_choice->unichar_string()[i]);
->>>>>>> bc490ea7
       word->reject_map[i].full_print(debug_fp);
     }
   }
