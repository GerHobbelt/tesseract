--- conflicted
+++ resolved
@@ -108,19 +108,10 @@
           }
 
           word_index++;
-<<<<<<< HEAD
-          if (monitor != nullptr) {
-            monitor->ocr_alive = true;
-            monitor->progress = 90 + 5 * word_index / word_count;
-            if (monitor->deadline_exceeded() ||
-                (monitor->cancel != nullptr &&
-                 (monitor->cancel)(monitor->cancel_this, stats_.dict_words))) {
-=======
           if (owner_.Monitor().bump_progress(word_index, word_count).
             exec_progress_func()
             .kick_watchdog_and_check_for_cancel(stats_.dict_words)) {
               tprintWarn("Timeout/cancel: abort the fuzzy space cleanup action. {}/{} words processed.\n", word_index, word_count);
->>>>>>> 030c496c
               return;
           }
         }
@@ -140,19 +131,10 @@
             word_res_it_to.data()->fontinfo_id2_count = word_res_it_from.data()->fontinfo_id2_count;
           }
 
-<<<<<<< HEAD
-          if (monitor != nullptr) {
-            monitor->ocr_alive = true;
-            monitor->progress = 90 + 5 * word_index / word_count;
-            if (monitor->deadline_exceeded() ||
-                (monitor->cancel != nullptr &&
-                 (monitor->cancel)(monitor->cancel_this, stats_.dict_words))) {
-=======
           if (owner_.Monitor().bump_progress(word_index, word_count)
             .exec_progress_func()
             .kick_watchdog_and_check_for_cancel(stats_.dict_words)) {
               tprintWarn("Timeout/cancel: abort the fuzzy space cleanup action. {}/{} words processed.\n", word_index, word_count);
->>>>>>> 030c496c
               return;
           }
           while (!word_res_it_to.at_last() &&
