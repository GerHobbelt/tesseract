/**********************************************************************
 * File:        adaptions.cpp  (Formerly adaptions.c)
 * Description: Functions used to adapt to blobs already confidently
 *              identified
 * Author:      Chris Newton
 *
 * (C) Copyright 1992, Hewlett-Packard Ltd.
 ** Licensed under the Apache License, Version 2.0 (the "License");
 ** you may not use this file except in compliance with the License.
 ** You may obtain a copy of the License at
 ** http://www.apache.org/licenses/LICENSE-2.0
 ** Unless required by applicable law or agreed to in writing, software
 ** distributed under the License is distributed on an "AS IS" BASIS,
 ** WITHOUT WARRANTIES OR CONDITIONS OF ANY KIND, either express or implied.
 ** See the License for the specific language governing permissions and
 ** limitations under the License.
 *
 **********************************************************************/

#include <cctype>
#include <cstring>
#include "control.h"
#include "reject.h"
#include "stopper.h"
#include "tesseractclass.h"
#include "tessvars.h"

// Include automatically generated configuration file if running autoconf.
#ifdef HAVE_TESSERACT_CONFIG_H
#  include "config_auto.h"
#endif

namespace tesseract {
bool Tesseract::word_adaptable( // should we adapt?
    WERD_RES *word, uint16_t mode) {
  if (tessedit_adaption_debug) {
    tprintf("Running word_adaptable() for {} rating %.4f certainty %.4f\n",
<<<<<<< HEAD
            word->best_choice->unichar_string().c_str(), word->best_choice->rating(),
=======
            word->best_choice->unichar_string(), word->best_choice->rating(),
>>>>>>> 0912487d
            word->best_choice->certainty());
  }

  bool status = false;
  std::bitset<16> flags(mode);

  enum MODES {
    ADAPTABLE_WERD,
    ACCEPTABLE_WERD,
    CHECK_DAWGS,
    CHECK_SPACES,
    CHECK_ONE_ELL_CONFLICT,
    CHECK_AMBIG_WERD
  };

  /*
0: NO adaption
*/
  if (mode == 0) {
    if (tessedit_adaption_debug) {
      tprintf("adaption disabled\n");
    }
    return false;
  }

  if (flags[ADAPTABLE_WERD]) {
    status |= word->tess_would_adapt; // result of Classify::AdaptableWord()
    if (tessedit_adaption_debug && !status) {
      tprintf("tess_would_adapt bit is false\n");
    }
  }

  if (flags[ACCEPTABLE_WERD]) {
    status |= word->tess_accepted;
    if (tessedit_adaption_debug && !status) {
      tprintf("tess_accepted bit is false\n");
    }
  }

  if (!status) {  // If not set then
    return false; // ignore other checks
  }

  if (flags[CHECK_DAWGS] && (word->best_choice->permuter() != SYSTEM_DAWG_PERM) &&
      (word->best_choice->permuter() != FREQ_DAWG_PERM) &&
      (word->best_choice->permuter() != USER_DAWG_PERM) &&
      (word->best_choice->permuter() != NUMBER_PERM)) {
    if (tessedit_adaption_debug) {
      tprintf("word not in dawgs\n");
    }
    return false;
  }

  if (flags[CHECK_ONE_ELL_CONFLICT] && one_ell_conflict(word, false)) {
    if (tessedit_adaption_debug) {
      tprintf("word has ell conflict\n");
    }
    return false;
  }

  if (flags[CHECK_SPACES] &&
      (strchr(word->best_choice->unichar_string().c_str(), ' ') != nullptr)) {
    if (tessedit_adaption_debug) {
      tprintf("word contains spaces\n");
    }
    return false;
  }

  if (flags[CHECK_AMBIG_WERD] && word->best_choice->dangerous_ambig_found()) {
    if (tessedit_adaption_debug) {
      tprintf("word is ambiguous\n");
    }
    return false;
  }

  if (tessedit_adaption_debug) {
    tprintf("returning status {}\n", status);
  }
  return status;
}

} // namespace tesseract<|MERGE_RESOLUTION|>--- conflicted
+++ resolved
@@ -35,11 +35,7 @@
     WERD_RES *word, uint16_t mode) {
   if (tessedit_adaption_debug) {
     tprintf("Running word_adaptable() for {} rating %.4f certainty %.4f\n",
-<<<<<<< HEAD
-            word->best_choice->unichar_string().c_str(), word->best_choice->rating(),
-=======
             word->best_choice->unichar_string(), word->best_choice->rating(),
->>>>>>> 0912487d
             word->best_choice->certainty());
   }
 
