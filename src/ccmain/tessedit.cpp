--- conflicted
+++ resolved
@@ -230,12 +230,8 @@
   }
 #if !DISABLED_LEGACY_ENGINE
   else if (!mgr->GetComponent(TESSDATA_UNICHARSET, &fp) || !unicharset_.load_from_file(&fp, false)) {
-<<<<<<< HEAD
     tprintError(
         "Tesseract (legacy) engine requested, but components are "
-=======
-    tprintError("Tesseract (legacy) engine requested, but components are "
->>>>>>> 030c496c
         "not present in {}!!\n",
         tessdata_path);
     return false;
@@ -265,11 +261,7 @@
   for (int p = ParamsModel::PTRAIN_PASS1; p < ParamsModel::PTRAIN_NUM_PASSES; ++p) {
     language_model_.setParamsModelPass(static_cast<ParamsModel::PassEnum>(p));
     if (mgr->GetComponent(TESSDATA_PARAMS_MODEL, &fp)) {
-<<<<<<< HEAD
       if (!language_model_.LoadParamsModelFromFp(lang_.c_str(), &fp)) {
-=======
-      if (!language_model_->getParamsModel().LoadFromFp(lang_.c_str(), &fp)) {
->>>>>>> 030c496c
         return false;
       }
     }
@@ -447,14 +439,8 @@
         }
       }
 
-<<<<<<< HEAD
       int result = tess_to_init->init_tesseract_internal(arg0, textbase, lang_to_load, static_cast<tesseract::OcrEngineMode>(this->tessedit_ocr_engine_mode.value()), configs,
                                                          mgr);
-=======
-      int result = tess_to_init->init_tesseract_internal(arg0, textbase, lang_to_load, oem, configs,
-                                                         configs_size, vars_vec, vars_values,
-                                                         set_only_non_debug_params, mgr);
->>>>>>> 030c496c
       // Forget that language, but keep any reader we were given.
       mgr->Clear();
 
