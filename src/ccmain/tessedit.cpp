/**********************************************************************
 * File:        tessedit.cpp  (Formerly tessedit.c)
 * Description: (Previously) Main program for merge of tess and editor.
 *              Now just code to load the language model and various
 *              engine-specific data files.
 * Author:      Ray Smith
 *
 * (C) Copyright 1992, Hewlett-Packard Ltd.
 ** Licensed under the Apache License, Version 2.0 (the "License");
 ** you may not use this file except in compliance with the License.
 ** You may obtain a copy of the License at
 ** http://www.apache.org/licenses/LICENSE-2.0
 ** Unless required by applicable law or agreed to in writing, software
 ** distributed under the License is distributed on an "AS IS" BASIS,
 ** WITHOUT WARRANTIES OR CONDITIONS OF ANY KIND, either express or implied.
 ** See the License for the specific language governing permissions and
 ** limitations under the License.
 *
 **********************************************************************/

// Include automatically generated configuration file if running autoconf.
#include <tesseract/preparation.h> // compiler config, etc.

#include "control.h"
#include "matchdefs.h"
#include "pageres.h"
#include <tesseract/params.h>
#include <parameters/parameters.h>
#include "stopper.h"
#include "tesseractclass.h"
#include "tesserrstream.h"  // for tesserr
#include "tessvars.h"
#include <tesseract/tprintf.h>
#if !DISABLED_LEGACY_ENGINE
#  include "chop.h"
#  include "intmatcher.h"
#  include "reject.h"
#endif
#include "lstmrecognizer.h"

namespace tesseract {

// Read a "config" file containing a set of variable, value pairs.
// Searches the standard places: tessdata/configs, tessdata/tessconfigs
// and also accepts a relative or absolute path name.
void Tesseract::read_config_file(const char *filename) {
  if (!filename || !*filename) {
    tprintError("empty config filename specified. No config loaded.\n");
    return;
  }

  // Construct potential config file paths
  std::vector<std::filesystem::path> config_paths = {
      datadir / "configs" / filename,
      datadir / "tessconfigs" / filename,
      std::filesystem::path(filename)};

  // Use the first existing file or fallback to the last (filename)
  auto config_file = std::find_if(config_paths.begin(), config_paths.end(),
                                  [](const std::filesystem::path &path) {
                                    std::error_code ec;
									tprintDebug("Read Config: test if '{}' is a readable file: ", path);
                                    auto rv = std::filesystem::exists(path, ec);
								    tprintDebug("{}.\n", rv ? "YES" : "NO");
									return rv;
                                  });
	if (config_file == config_paths.end()) {
        tprintError("Config file '{}' cannot be opened / does not exist anywhere we looked.\n", filename);
        return;
      }
  const std::filesystem::path &selected_path = *config_file;

<<<<<<< HEAD
  ParamUtils::ReadParamsFile(path, this->params_collective(), nullptr, PARAM_VALUE_IS_SET_BY_CONFIGFILE);
=======
  ParamUtils::ReadParamsFile(selected_path.string().c_str(), constraint,
                             this->params());
>>>>>>> 84ba3abf
}

bool Tesseract::InitParameters(const std::vector<std::string> &vars_vec,
                               const std::vector<std::string> &vars_values) {
  // Set params specified in vars_vec (done after setting params from config
  // files, so that params in vars_vec can override those from files).
  if (vars_vec.size() != vars_values.size()) {
    tprintError("The specified set of variables ({}) does not match its accompanying set of values ({}): both should have the same length.\n", vars_vec.size(), vars_values.size());
    return false;
  }
  bool ok = true;
  for (unsigned i = 0; i < vars_vec.size(); ++i) {
    if (!ParamUtils::SetParam(vars_vec[i].c_str(), vars_values[i].c_str(), this->params_collective())) {
      tprintWarn("The parameter '{}' was not found.\n", vars_vec[i].c_str());
      ok = false;
    }
  }
  return ok;
}

// Tesseract parameter values are 'released' for another round of initialization
// by way of InitParameters() and/or read_config_file().
//
// The current parameter values will not be altered by this call; use this
// method if you want to keep the currently active parameter values as a kind
// of 'good initial setup' for any subsequent teseract action.
void Tesseract::ReadyParametersForReinitialization() {
  ParamUtils::ReadyParametersForReinitialization(this->params_collective());
}

// Tesseract parameter values are 'released' for another round of initialization
// by way of InitParameters() and/or read_config_file().
//
// The current parameter values are reset to their factory defaults by this call.
void Tesseract::ResetParametersToFactoryDefault() {
  ParamUtils::ResetToDefaults(this->params_collective());
}


// Returns false if a unicharset file for the specified language was not found
// or was invalid.
// 
// This function initializes TessdataManager. After TessdataManager is
// no longer needed, TessdataManager::End() should be called.
//
// This function sets tessedit_oem_mode to the given OcrEngineMode oem, unless
// it is OEM_DEFAULT, in which case the value of the variable will be obtained
// from the language-specific config file (stored in [lang].traineddata), from
// the config files specified on the command line or left as the default
// OEM_TESSERACT_ONLY if none of the configs specify this variable.
bool Tesseract::init_tesseract_lang_data(const std::string &arg0,
                                         const std::string &language, OcrEngineMode oem,
<<<<<<< HEAD
                                         const std::vector<std::string> &configs,
=======
                                         const char **configs, int configs_size,
                                         const std::vector<std::string> *vars_vec,
                                         const std::vector<std::string> *vars_values,
>>>>>>> 84ba3abf
                                         TessdataManager *mgr) {
  // Set the language data path prefix
  lang_ = !language.empty() ? language : "eng";
  //std::filesystem::path 
  language_data_path_prefix_ = datadir_ / (lang + ".");

  // Initialize TessdataManager.
  std::filesystem::path tessdata_path = language_data_path_prefix_ + kTrainedDataSuffix;
  if (!mgr->is_loaded() && !mgr->Init(tessdata_path.c_str())) {
    tprintError("Error opening data file {}\n", tessdata_path);
    tprintInfo(
        "Please make sure the TESSDATA_PREFIX environment variable is set"
        " to your \"tessdata\" directory.\n");
    return false;
  }
#if DISABLED_LEGACY_ENGINE
  tessedit_ocr_engine_mode.set_value(OEM_LSTM_ONLY);
#else
  // Determine which ocr engine(s) should be loaded and used for recognition.
  if (oem == OEM_DEFAULT) {
    // Set the engine mode from availability, which can then be overridden by
    // the config file when we read it below.
    if (!mgr->IsLSTMAvailable()) {
      tessedit_ocr_engine_mode.set_value(OEM_TESSERACT_ONLY);
    } else if (!mgr->IsBaseAvailable()) {
      tessedit_ocr_engine_mode.set_value(OEM_LSTM_ONLY);
    } else {
      tessedit_ocr_engine_mode.set_value(OEM_TESSERACT_LSTM_COMBINED);
    }
  } else {
    tessedit_ocr_engine_mode.set_value(oem);
  }
#endif // DISABLED_LEGACY_ENGINE

  // If a language specific config file (lang.config) exists, load it in.
  TFile fp;
  if (mgr->GetComponent(TESSDATA_LANG_CONFIG, &fp)) {
    ParamUtils::ReadParamsFromFp(fp, this->params_collective(), PARAM_VALUE_IS_SET_BY_CONFIGFILE);
  }

  // Load tesseract variables from config files. This is done after loading
  // language-specific variables from [lang].traineddata file, so that custom
  // config files can override values in [lang].traineddata file.
<<<<<<< HEAD
  for (int i = 0; i < configs.size(); ++i) {
    read_config_file(configs[i].c_str());
=======
  for (int i = 0; i < configs_size; ++i) {
    read_config_file(configs[i], SET_PARAM_CONSTRAINT_NONE);
  }

  // Set params specified in vars_vec (done after setting params from config
  // files, so that params in vars_vec can override those from files).
  if (vars_vec != nullptr && vars_values != nullptr) {
    for (unsigned i = 0; i < vars_vec->size(); ++i) {
      if (!ParamUtils::SetParam((*vars_vec)[i].c_str(), (*vars_values)[i].c_str(),
                                SET_PARAM_CONSTRAINT_NONE, this->params())) {
        tprintWarn("The parameter '{}' was not found.\n", (*vars_vec)[i].c_str());
      }
    }
>>>>>>> 84ba3abf
  }

  // Write the effective (a.k.a. currently active) tesseract parameter set to disk for later diagnosis / re-use.
  if (!tessedit_write_params_to_file.empty()) {
    FILE *params_file = fopen(tessedit_write_params_to_file.c_str(), "wb");
    if (params_file != nullptr) {
      ParamUtils::PrintParams(params_file, this->params_collective());
      fclose(params_file);
    } else {
      tprintError("Failed to open {} for writing params.\n", tessedit_write_params_to_file.c_str());
    }
  }

  // If we are only loading the config file (and so not planning on doing any
  // recognition) then there's nothing else do here.
  if (tessedit_init_config_only) {
    return true;
  }

// The various OcrEngineMode settings (see tesseract/publictypes.h) determine
// which engine-specific data files need to be loaded. If LSTM_ONLY is
// requested, the base Tesseract files are *Not* required.
#if DISABLED_LEGACY_ENGINE
  if (tessedit_ocr_engine_mode == OEM_LSTM_ONLY) {
#else
  if (tessedit_ocr_engine_mode == OEM_LSTM_ONLY ||
      tessedit_ocr_engine_mode == OEM_TESSERACT_LSTM_COMBINED) {
#endif // DISABLED_LEGACY_ENGINE
    if (mgr->IsComponentAvailable(TESSDATA_LSTM)) {
      lstm_recognizer_ = new LSTMRecognizer(*this);

      ResyncVariablesInternally();
      // lstm_recognizer_->SetDataPathPrefix(language_data_path_prefix);
      // lstm_recognizer_->CopyDebugParameters(this, &getDict());
      // lstm_recognizer_->SetDebug(tess_debug_lstm);
<<<<<<< HEAD

      ASSERT_HOST(lstm_recognizer_->Load(this->params_collective(), lstm_use_matrix ? language : "", mgr));
      // TODO: ConvertToInt optional extra
=======
      
      ASSERT_HOST(lstm_recognizer_->Load(lstm_use_matrix ? language : "", mgr));
	  // TODO: ConvertToInt optional extra
>>>>>>> 84ba3abf
    } else {
      tprintError("LSTM requested, but not present!! Loading tesseract.\n");
      tessedit_ocr_engine_mode.set_value(OEM_TESSERACT_ONLY);
    }
  }

  // Load the unicharset
  if (tessedit_ocr_engine_mode == OEM_LSTM_ONLY) {
    // Avoid requiring a unicharset when we aren't running base tesseract.
    unicharset_.CopyFrom(lstm_recognizer_->GetUnicharset());
  }
#if !DISABLED_LEGACY_ENGINE
  else if (!mgr->GetComponent(TESSDATA_UNICHARSET, &fp) || !unicharset_.load_from_file(&fp, false)) {
    tprintError(
        "Tesseract (legacy) engine requested, but components are "
        "not present in {}!!\n",
        tessdata_path);
    return false;
  }
#endif // !DISABLED_LEGACY_ENGINE
  if (unicharset_.size() > MAX_NUM_CLASSES) {
    tprintError("Size of unicharset is greater than MAX_NUM_CLASSES\n");
    return false;
  }
  right_to_left_ = unicharset_.major_right_to_left();

#if !DISABLED_LEGACY_ENGINE
  // Setup initial unichar ambigs table and read universal ambigs.
  UNICHARSET encoder_unicharset;
  encoder_unicharset.CopyFrom(unicharset_);
  unichar_ambigs_.InitUnicharAmbigs(unicharset_, use_ambigs_for_adaption);
  unichar_ambigs_.LoadUniversal(encoder_unicharset, universal_ambigs_debug_level, &unicharset_);

  if (!tessedit_ambigs_training && mgr->GetComponent(TESSDATA_AMBIGS, &fp)) {
    unichar_ambigs_.LoadUnicharAmbigs(encoder_unicharset, &fp, ambigs_debug_level,
                                     use_ambigs_for_adaption, &unicharset_);
  }

  // Init ParamsModel.
  // Load pass1 and pass2 weights (for now these two sets are the same, but in
  // the future separate sets of weights can be generated).
  for (int p = ParamsModel::PTRAIN_PASS1; p < ParamsModel::PTRAIN_NUM_PASSES; ++p) {
    language_model_.setParamsModelPass(static_cast<ParamsModel::PassEnum>(p));
    if (mgr->GetComponent(TESSDATA_PARAMS_MODEL, &fp)) {
      if (!language_model_.LoadParamsModelFromFp(lang_.c_str(), &fp)) {
        return false;
      }
    }
  }
#endif // !DISABLED_LEGACY_ENGINE

  return true;
}

// Helper returns true if the given string is in the vector of strings.
static bool IsStrInList(const std::string &str, const std::vector<std::string> &str_list) {
  for (const auto &i : str_list) {
    if (i == str) {
      return true;
    }
  }
  return false;
}

// Parse a string of the form [~]<lang>[+[~]<lang>]*.
// Langs with no prefix get appended to to_load, provided they
// are not in there already.
// Langs with ~ prefix get appended to not_to_load, provided they are not in
// there already.
void Tesseract::ParseLanguageString(const std::string &lang_str, std::vector<std::string> *to_load,
                                    std::vector<std::string> *not_to_load) {
  std::string remains(lang_str);

  // replace ',' and ';' with '+', in case user used one of those separators instead of '+':
  std::replace(remains.begin(), remains.end(), ',', '+');
  std::replace(remains.begin(), remains.end(), ';', '+');

  // Look whether the model file uses a prefix which must be applied to
  // included model files as well.
  std::string prefix;
  size_t found = lang_.find_last_of('/');
  if (found != std::string::npos) {
    // A prefix was found.
    prefix = lang_.substr(0, found + 1);
  }
  while (!remains.empty()) {
    // Find the start of the lang code and which vector to add to.
    const char *start = remains.c_str();
    while (*start == '+') {
      ++start;
    }
    std::vector<std::string> *target = to_load;
    if (*start == '~') {
      target = not_to_load;
      ++start;
    }
    // Find the index of the end of the lang code in string start.
    int end = strlen(start);
    const char *plus = strchr(start, '+');
    if (plus != nullptr && plus - start < end) {
      end = plus - start;
    }
    std::string lang_code(start);
    lang_code.resize(end);
    std::string next(start + end);
    remains = std::move(next);
    lang_code = prefix + lang_code;
    // Check whether lang_code is already in the target vector and add.
    if (!IsStrInList(lang_code, *target)) {
      target->push_back(lang_code);
    }
  }
}

// Parse a string of the form `<box>[+<box>]*` where box is given as
// `lNtNwNhN` or `lNtNrNbN` with the `N` being numeric values.
//
// Returns an BOXA instance (array of BOX coordinates) on success or NULL on failure.
// Errors are reported via tprintError() as they happen.
BOXA *Tesseract::ParseRectsString(const char *rects_str) {
  // Dev Note: use classic C code approach instead of C++ std::string based: much easier & less heap thrashing.
  char *rects = strdup(rects_str);

  // also match ',' and ';', as well as '+', in case user used one of those separators instead of '+':
  BOXA *boxa = boxaCreate(100);
  int idx = 0;
  char *token = rects;
  for (;;) {
    int pos = strspn(token, " :;+");
    token += pos;
    pos = strcspn(rects, " :;+");
    bool eol = (token[pos] == 0);
    token[pos] = 0;

    // as an extra service, convert to lowercase before parsing:
    strlwr(token);

    int left, top, width, height, right, bottom;
    int params = sscanf(token, "l%dt%dw%dh%d", &left, &top, &width, &height);
    if (params == 4) {
      BOX *box = boxCreateValid(left, top, width, height);
      boxaAddBox(boxa, box, L_INSERT);
    } else {
      params = sscanf(token, "l%dt%dr%db%d", &left, &top, &right, &bottom);
      if (params == 4) {
        BOX *box = boxCreateValid(left, top, right - left, bottom - top);
        boxaAddBox(boxa, box, L_INSERT);
      } else {
        tprintError("Rectangle spec line part '{}' does not match either of the supported formats LTDH or LTRB, f.e. something akin to 'l30t60w50h100'. Your line:\n    {}\n", token, rects_str);
        boxaDestroy(&boxa);
        return nullptr;
      }
    }
    token += pos;
    if (eol) {
      break;
    }
    token++;
  }
  return boxa;
}


// Initialize for potentially a set of languages defined by the language
// string and recursively any additional languages required by any language
// traineddata file (via tessedit_load_sublangs in its config) that is loaded.
// See init_tesseract_internal for args.
int Tesseract::init_tesseract(const std::string &arg0, const std::string &textbase,
<<<<<<< HEAD
                              const std::vector<std::string> &configs,
=======
                              const std::string &language, OcrEngineMode oem, const char **configs,
                              int configs_size, const std::vector<std::string> *vars_vec,
                              const std::vector<std::string> *vars_values,
>>>>>>> 84ba3abf
                              TessdataManager *mgr) {
  std::vector<std::string> langs_to_load;
  std::vector<std::string> langs_not_to_load;
  ParseLanguageString(languages_to_try, &langs_to_load, &langs_not_to_load);

  for (auto &lang : sub_langs_) {
    delete lang;
  }

  if (debug_output_path.empty() && !textbase.empty()) {
    if (textbase == "-" /* stdout */)
      debug_output_path = "tesseract-stdio-session-debug";
    else
      debug_output_path = textbase + "-debug";
  }

  // We don't care if the initialization succeeds or fails: this flag is to help
  // us make the correct 'must we clean or not?' decisions before we execute
  // another OCR run. A failed previous initialization will be as costly
  // (possibly even more) as a cleanup following a successfully completed
  // init+run: in the former situation you are fundamentally starting with a
  // pertially undetermined state and must clean rigorously to bring the
  // instance back to a 100% known state once again.
  instance_has_been_initialized_ = true;

  // Set the basename, compute the data directory.
  if (main_setup(arg0, textbase, langs_to_load)) {
    tprintError("Tesseract couldn't initialize!\n");
    return -1; // Couldn't load any language!
  }

  sub_langs_.clear();
  // Find the first loadable lang and load into this.
  // Add any languages that this language requires
  bool loaded_primary = false;
  // Load the rest into sub_langs_.
  // 
  // WARNING: A range based for loop does not work here because langs_to_load
  // might be changed in the loop when a new submodel is found.
  for (size_t lang_index = 0; lang_index < langs_to_load.size(); ++lang_index) {
    const auto &lang_to_load = langs_to_load[lang_index];
    if (!IsStrInList(lang_to_load, langs_not_to_load)) {
      Tesseract *tess_to_init;
      if (!loaded_primary) {
        tess_to_init = this;
      } else {
        tess_to_init = new Tesseract(owner_, this);
        if (tess_to_init->main_setup(arg0, textbase, lang_to_load)) {
          tprintError("Tesseract couldn't initialize for language {}!\n", lang_to_load);
          return -1; // Couldn't load any language!
        }
      }

<<<<<<< HEAD
      int result = tess_to_init->init_tesseract_internal(arg0, textbase, lang_to_load, static_cast<tesseract::OcrEngineMode>(this->tessedit_ocr_engine_mode.value()), configs,
=======
      int result = tess_to_init->init_tesseract_internal(arg0, textbase, lang_to_load, oem, configs,
                                                         configs_size, vars_vec, vars_values,
>>>>>>> 84ba3abf
                                                         mgr);
      // Forget that language, but keep any reader we were given.
      mgr->Clear();

      if (!loaded_primary) {
        if (result < 0) {
          tprintError("Failed loading language '{}'\n", lang_to_load);
        } else {
          ParseLanguageString(tess_to_init->tessedit_load_sublangs, &langs_to_load, &langs_not_to_load);
          loaded_primary = true;
        }
      } else {
        if (result < 0) {
          tprintError("Failed loading sub-language '{}'\n", lang_to_load);
          delete tess_to_init;
        } else {
          sub_langs_.push_back(tess_to_init);
          // Add any languages that this language requires
          ParseLanguageString(tess_to_init->tessedit_load_sublangs, &langs_to_load, &langs_not_to_load);
        }
      }
    }
  }
  if (!loaded_primary && !langs_to_load.empty()) {
    tprintError("Tesseract couldn't load any languages!\n");
    return -1; // Couldn't load any language!
  }

#if !DISABLED_LEGACY_ENGINE
  if (!sub_langs_.empty()) {
    // In multilingual mode word ratings have to be directly comparable,
    // so use the same language model weights for all languages:
    // use the primary language's params model if
    // tessedit_use_primary_params_model is set,
    // otherwise use default language model weights.
    if (tessedit_use_primary_params_model) {
      for (auto &sub_lang : sub_langs_) {
        sub_lang->language_model_.copyParamsModel(this->language_model_.getParamsModel());
      }
      tprintDebug("Using params model of the primary language.\n");
    } else {
      for (auto &sub_lang : sub_langs_) {
        sub_lang->language_model_.clearParamsModel();
      }
      this->language_model_.clearParamsModel();
    }
  }
#endif

#if !DISABLED_LEGACY_ENGINE
  SetupUniversalFontIds();
#endif

  return 0;
}

// Common initialization for a single language.
//
// arg0 is the datapath for the tessdata directory, which could be the
// path of the tessdata directory with no trailing /, or (if tessdata
// lives in the same directory as the executable, the path of the executable,
// hence the name arg0.
//
// textbase is an optional output file basename (used only for training)
//
// language is the language code to load.
//
// oem controls which engine(s) will operate on the image.
//
// configs is a vector of optional config filenames to load variables from.
// May be empty.
//
// vars_vec is an optional vector of variables to set. May be empty.
//
// vars_values is an optional corresponding vector of values for the variables
// in vars_vec.
int Tesseract::init_tesseract_internal(const std::string &arg0, const std::string &textbase,
                                       const std::string &language, OcrEngineMode oem,
<<<<<<< HEAD
                                       const std::vector<std::string> &configs,
                                       TessdataManager *mgr) {
  if (!init_tesseract_lang_data(arg0, language, oem, configs, mgr)) {
=======
                                       const char **configs, int configs_size,
                                       const std::vector<std::string> *vars_vec,
                                       const std::vector<std::string> *vars_values,
                                       TessdataManager *mgr) {
  if (!init_tesseract_lang_data(arg0, language, oem, configs, configs_size, vars_vec,
                                vars_values, mgr)) {
>>>>>>> 84ba3abf
    return -1;
  }
  if (tessedit_init_config_only) {
    return 0;
  }
  // If only LSTM will be used, skip loading Tesseract classifier's
  // pre-trained templates and dictionary.
  bool init_tesseract = (tessedit_ocr_engine_mode != OEM_LSTM_ONLY);
  program_editup(textbase, init_tesseract ? mgr : nullptr, init_tesseract ? mgr : nullptr);
  return 0; // Normal exit
}

#if !DISABLED_LEGACY_ENGINE

// Helper builds the all_fonts table by adding new fonts from new_fonts.
static void CollectFonts(const UnicityTable<FontInfo> &new_fonts,
                         UnicityTable<FontInfo> *all_fonts) {
  for (int i = 0; i < new_fonts.size(); ++i) {
    // UnicityTable uniques as we go.
    all_fonts->push_back(new_fonts.at(i));
  }
}

// Helper assigns an id to lang_fonts using the index in all_fonts table.
static void AssignIds(const UnicityTable<FontInfo> &all_fonts, UnicityTable<FontInfo> *lang_fonts) {
  for (int i = 0; i < lang_fonts->size(); ++i) {
    auto index = all_fonts.get_index(lang_fonts->at(i));
    lang_fonts->at(i).universal_id = index;
  }
}

// Set the universal_id member of each font to be unique among all
// instances of the same font loaded.
void Tesseract::SetupUniversalFontIds() {
  // Note that we can get away with bitwise copying FontInfo in
  // all_fonts, as it is a temporary structure and we avoid setting the
  // delete callback.
  UnicityTable<FontInfo> all_fonts;

  // Create the universal ID table.
  CollectFonts(get_fontinfo_table(), &all_fonts);
  for (auto &sub_lang : sub_langs_) {
    CollectFonts(sub_lang->get_fontinfo_table(), &all_fonts);
  }
  // Assign ids from the table to each font table.
  AssignIds(all_fonts, &get_fontinfo_table());
  for (auto &sub_lang : sub_langs_) {
    AssignIds(all_fonts, &sub_lang->get_fontinfo_table());
  }
  font_table_size_ = all_fonts.size();
}

#endif // !DISABLED_LEGACY_ENGINE

void Tesseract::end_tesseract() {
  end_recog();
}

/* Define command type identifiers */

enum CMD_EVENTS { ACTION_1_CMD_EVENT, RECOG_WERDS, RECOG_PSEUDO, ACTION_2_CMD_EVENT };
} // namespace tesseract<|MERGE_RESOLUTION|>--- conflicted
+++ resolved
@@ -70,12 +70,7 @@
       }
   const std::filesystem::path &selected_path = *config_file;
 
-<<<<<<< HEAD
-  ParamUtils::ReadParamsFile(path, this->params_collective(), nullptr, PARAM_VALUE_IS_SET_BY_CONFIGFILE);
-=======
-  ParamUtils::ReadParamsFile(selected_path.string().c_str(), constraint,
-                             this->params());
->>>>>>> 84ba3abf
+  ParamUtils::ReadParamsFile(selected_path.string().c_str(), this->params_collective(), nullptr, PARAM_VALUE_IS_SET_BY_CONFIGFILE);
 }
 
 bool Tesseract::InitParameters(const std::vector<std::string> &vars_vec,
@@ -128,13 +123,7 @@
 // OEM_TESSERACT_ONLY if none of the configs specify this variable.
 bool Tesseract::init_tesseract_lang_data(const std::string &arg0,
                                          const std::string &language, OcrEngineMode oem,
-<<<<<<< HEAD
                                          const std::vector<std::string> &configs,
-=======
-                                         const char **configs, int configs_size,
-                                         const std::vector<std::string> *vars_vec,
-                                         const std::vector<std::string> *vars_values,
->>>>>>> 84ba3abf
                                          TessdataManager *mgr) {
   // Set the language data path prefix
   lang_ = !language.empty() ? language : "eng";
@@ -178,24 +167,8 @@
   // Load tesseract variables from config files. This is done after loading
   // language-specific variables from [lang].traineddata file, so that custom
   // config files can override values in [lang].traineddata file.
-<<<<<<< HEAD
   for (int i = 0; i < configs.size(); ++i) {
     read_config_file(configs[i].c_str());
-=======
-  for (int i = 0; i < configs_size; ++i) {
-    read_config_file(configs[i], SET_PARAM_CONSTRAINT_NONE);
-  }
-
-  // Set params specified in vars_vec (done after setting params from config
-  // files, so that params in vars_vec can override those from files).
-  if (vars_vec != nullptr && vars_values != nullptr) {
-    for (unsigned i = 0; i < vars_vec->size(); ++i) {
-      if (!ParamUtils::SetParam((*vars_vec)[i].c_str(), (*vars_values)[i].c_str(),
-                                SET_PARAM_CONSTRAINT_NONE, this->params())) {
-        tprintWarn("The parameter '{}' was not found.\n", (*vars_vec)[i].c_str());
-      }
-    }
->>>>>>> 84ba3abf
   }
 
   // Write the effective (a.k.a. currently active) tesseract parameter set to disk for later diagnosis / re-use.
@@ -231,15 +204,9 @@
       // lstm_recognizer_->SetDataPathPrefix(language_data_path_prefix);
       // lstm_recognizer_->CopyDebugParameters(this, &getDict());
       // lstm_recognizer_->SetDebug(tess_debug_lstm);
-<<<<<<< HEAD
 
       ASSERT_HOST(lstm_recognizer_->Load(this->params_collective(), lstm_use_matrix ? language : "", mgr));
       // TODO: ConvertToInt optional extra
-=======
-      
-      ASSERT_HOST(lstm_recognizer_->Load(lstm_use_matrix ? language : "", mgr));
-	  // TODO: ConvertToInt optional extra
->>>>>>> 84ba3abf
     } else {
       tprintError("LSTM requested, but not present!! Loading tesseract.\n");
       tessedit_ocr_engine_mode.set_value(OEM_TESSERACT_ONLY);
@@ -408,13 +375,7 @@
 // traineddata file (via tessedit_load_sublangs in its config) that is loaded.
 // See init_tesseract_internal for args.
 int Tesseract::init_tesseract(const std::string &arg0, const std::string &textbase,
-<<<<<<< HEAD
                               const std::vector<std::string> &configs,
-=======
-                              const std::string &language, OcrEngineMode oem, const char **configs,
-                              int configs_size, const std::vector<std::string> *vars_vec,
-                              const std::vector<std::string> *vars_values,
->>>>>>> 84ba3abf
                               TessdataManager *mgr) {
   std::vector<std::string> langs_to_load;
   std::vector<std::string> langs_not_to_load;
@@ -468,12 +429,7 @@
         }
       }
 
-<<<<<<< HEAD
       int result = tess_to_init->init_tesseract_internal(arg0, textbase, lang_to_load, static_cast<tesseract::OcrEngineMode>(this->tessedit_ocr_engine_mode.value()), configs,
-=======
-      int result = tess_to_init->init_tesseract_internal(arg0, textbase, lang_to_load, oem, configs,
-                                                         configs_size, vars_vec, vars_values,
->>>>>>> 84ba3abf
                                                          mgr);
       // Forget that language, but keep any reader we were given.
       mgr->Clear();
@@ -552,18 +508,9 @@
 // in vars_vec.
 int Tesseract::init_tesseract_internal(const std::string &arg0, const std::string &textbase,
                                        const std::string &language, OcrEngineMode oem,
-<<<<<<< HEAD
                                        const std::vector<std::string> &configs,
                                        TessdataManager *mgr) {
   if (!init_tesseract_lang_data(arg0, language, oem, configs, mgr)) {
-=======
-                                       const char **configs, int configs_size,
-                                       const std::vector<std::string> *vars_vec,
-                                       const std::vector<std::string> *vars_values,
-                                       TessdataManager *mgr) {
-  if (!init_tesseract_lang_data(arg0, language, oem, configs, configs_size, vars_vec,
-                                vars_values, mgr)) {
->>>>>>> 84ba3abf
     return -1;
   }
   if (tessedit_init_config_only) {
