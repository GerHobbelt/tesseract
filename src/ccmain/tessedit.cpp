/**********************************************************************
 * File:        tessedit.cpp  (Formerly tessedit.c)
 * Description: (Previously) Main program for merge of tess and editor.
 *              Now just code to load the language model and various
 *              engine-specific data files.
 * Author:      Ray Smith
 *
 * (C) Copyright 1992, Hewlett-Packard Ltd.
 ** Licensed under the Apache License, Version 2.0 (the "License");
 ** you may not use this file except in compliance with the License.
 ** You may obtain a copy of the License at
 ** http://www.apache.org/licenses/LICENSE-2.0
 ** Unless required by applicable law or agreed to in writing, software
 ** distributed under the License is distributed on an "AS IS" BASIS,
 ** WITHOUT WARRANTIES OR CONDITIONS OF ANY KIND, either express or implied.
 ** See the License for the specific language governing permissions and
 ** limitations under the License.
 *
 **********************************************************************/

// Include automatically generated configuration file if running autoconf.
#include <tesseract/preparation.h> // compiler config, etc.

#include "control.h"
#include "matchdefs.h"
#include "pageres.h"
#include <tesseract/params.h>
#include <parameters/parameters.h>
#include "stopper.h"
#include "tesseractclass.h"
#include "tesserrstream.h"  // for tesserr
#include "tessvars.h"
#include <tesseract/tprintf.h>
#if !DISABLED_LEGACY_ENGINE
#  include "chop.h"
#  include "intmatcher.h"
#  include "reject.h"
#endif
#include "lstmrecognizer.h"

namespace tesseract {

// Read a "config" file containing a set of variable, value pairs.
// Searches the standard places: tessdata/configs, tessdata/tessconfigs
// and also accepts a relative or absolute path name.
<<<<<<< HEAD
void Tesseract::read_config_file(const char *filename) {
=======
void Tesseract::read_config_file(const char *filename,
>>>>>>> ee851e38
  if (!filename || !*filename) {
    tprintError("empty config filename specified. No config loaded.\n");
    return;
  }

  // Construct potential config file paths
  std::vector<std::filesystem::path> config_paths = {
      datadir / "configs" / filename,
      datadir / "tessconfigs" / filename,
      std::filesystem::path(filename)};

  // Use the first existing file or fallback to the last (filename)
  auto config_file = std::find_if(config_paths.begin(), config_paths.end(),
                                  [](const std::filesystem::path &path) {
                                    std::error_code ec;
									tprintDebug("Read Config: test if '{}' is a readable file: ", path);
                                    auto rv = std::filesystem::exists(path, ec);
								    tprintDebug("{}.\n", rv ? "YES" : "NO");
									return rv;
                                  });
	if (config_file == config_paths.end()) {
        tprintError("Config file '{}' cannot be opened / does not exist anywhere we looked.\n", filename);
        return;
      }
  const std::filesystem::path &selected_path = *config_file;

<<<<<<< HEAD
  ParamUtils::ReadParamsFile(path.c_str(), this->params());
=======
  ParamUtils::ReadParamsFile(selected_path.string().c_str(), constraint,
                             this->params());
>>>>>>> ee851e38
}

// Returns false if a unicharset file for the specified language was not found
// or was invalid.
// This function initializes TessdataManager. After TessdataManager is
// no longer needed, TessdataManager::End() should be called.
//
// This function sets tessedit_oem_mode to the given OcrEngineMode oem, unless
// it is OEM_DEFAULT, in which case the value of the variable will be obtained
// from the language-specific config file (stored in [lang].traineddata), from
// the config files specified on the command line or left as the default
// OEM_TESSERACT_ONLY if none of the configs specify this variable.
bool Tesseract::init_tesseract_lang_data(const std::string &arg0,
                                         const std::string &language, OcrEngineMode oem,
                                         const char **configs, int configs_size,
                                         const std::vector<std::string> *vars_vec,
                                         const std::vector<std::string> *vars_values,
                                         TessdataManager *mgr) {
  // Set the language data path prefix
  lang_ = !language.empty() ? language : "eng";
  //std::filesystem::path 
  language_data_path_prefix_ = datadir / (lang + "." + );

  // Initialize TessdataManager.
  std::filesystem::path tessdata_path = language_data_path_prefix_ + kTrainedDataSuffix;
  if (!mgr->is_loaded() && !mgr->Init(tessdata_path.c_str())) {
    tprintError("Error opening data file {}\n", tessdata_path);
    tprintInfo("Please make sure the TESSDATA_PREFIX environment variable is set"
        " to your \"tessdata\" directory.\n");
    return false;
  }
#if DISABLED_LEGACY_ENGINE
  tessedit_ocr_engine_mode.set_value(OEM_LSTM_ONLY);
#else
  // Determine which ocr engine(s) should be loaded and used for recognition.
  if (oem == OEM_DEFAULT) {
    // Set the engine mode from availability, which can then be overridden by
    // the config file when we read it below.
    if (!mgr->IsLSTMAvailable()) {
      tessedit_ocr_engine_mode.set_value(OEM_TESSERACT_ONLY);
    } else if (!mgr->IsBaseAvailable()) {
      tessedit_ocr_engine_mode.set_value(OEM_LSTM_ONLY);
    } else {
      tessedit_ocr_engine_mode.set_value(OEM_TESSERACT_LSTM_COMBINED);
    }
  } else {
    tessedit_ocr_engine_mode.set_value(oem);
  }
#endif // DISABLED_LEGACY_ENGINE

  // If a language specific config file (lang.config) exists, load it in.
  TFile fp;
  if (mgr->GetComponent(TESSDATA_LANG_CONFIG, &fp)) {
    ParamUtils::ReadParamsFromFp(&fp, this->params());
  }

  // Load tesseract variables from config files. This is done after loading
  // language-specific variables from [lang].traineddata file, so that custom
  // config files can override values in [lang].traineddata file.
  for (int i = 0; i < configs_size; ++i) {
    read_config_file(configs[i]);
  }

  // Set params specified in vars_vec (done after setting params from config
  // files, so that params in vars_vec can override those from files).
  if (vars_vec != nullptr && vars_values != nullptr) {
    for (unsigned i = 0; i < vars_vec->size(); ++i) {
      if (!ParamUtils::SetParam((*vars_vec)[i].c_str(), (*vars_values)[i].c_str(),
                                this->params())) {
        tprintWarn("The parameter '{}' was not found.\n", (*vars_vec)[i].c_str());
      }
    }
  }

  // Write the effective (a.k.a. currently active) tesseract parameter set to disk for later diagnosis / re-use.
  if (!tessedit_write_params_to_file.empty()) {
    FILE *params_file = fopen(tessedit_write_params_to_file.c_str(), "wb");
    if (params_file != nullptr) {
      ParamUtils::PrintParams(params_file, this->params());
      fclose(params_file);
    } else {
      tprintError("Failed to open {} for writing params.\n", tessedit_write_params_to_file.c_str());
    }
  }

  // If we are only loading the config file (and so not planning on doing any
  // recognition) then there's nothing else do here.
  if (tessedit_init_config_only) {
    return true;
  }

// The various OcrEngineMode settings (see tesseract/publictypes.h) determine
// which engine-specific data files need to be loaded. If LSTM_ONLY is
// requested, the base Tesseract files are *Not* required.
#if DISABLED_LEGACY_ENGINE
  if (tessedit_ocr_engine_mode == OEM_LSTM_ONLY) {
#else
  if (tessedit_ocr_engine_mode == OEM_LSTM_ONLY ||
      tessedit_ocr_engine_mode == OEM_TESSERACT_LSTM_COMBINED) {
#endif // DISABLED_LEGACY_ENGINE
    if (mgr->IsComponentAvailable(TESSDATA_LSTM)) {
      lstm_recognizer_ = new LSTMRecognizer(*this);

      ResyncVariablesInternally();
      // lstm_recognizer_->SetDataPathPrefix(language_data_path_prefix);
      // lstm_recognizer_->CopyDebugParameters(this, &getDict());
      // lstm_recognizer_->SetDebug(tess_debug_lstm);
      
      ASSERT_HOST(lstm_recognizer_->Load(lstm_use_matrix ? language : "", mgr));
	  // TODO: ConvertToInt optional extra
    } else {
      tprintError("LSTM requested, but not present!! Loading tesseract.\n");
      tessedit_ocr_engine_mode.set_value(OEM_TESSERACT_ONLY);
    }
  }

  // Load the unicharset
  if (tessedit_ocr_engine_mode == OEM_LSTM_ONLY) {
    // Avoid requiring a unicharset when we aren't running base tesseract.
    unicharset_.CopyFrom(lstm_recognizer_->GetUnicharset());
  }
#if !DISABLED_LEGACY_ENGINE
  else if (!mgr->GetComponent(TESSDATA_UNICHARSET, &fp) || !unicharset_.load_from_file(&fp, false)) {
    tprintError("Tesseract (legacy) engine requested, but components are "
        "not present in {}!!\n",
        tessdata_path);
    return false;
  }
#endif // !DISABLED_LEGACY_ENGINE
  if (unicharset_.size() > MAX_NUM_CLASSES) {
    tprintError("Size of unicharset is greater than MAX_NUM_CLASSES\n");
    return false;
  }
  right_to_left_ = unicharset_.major_right_to_left();

#if !DISABLED_LEGACY_ENGINE
  // Setup initial unichar ambigs table and read universal ambigs.
  UNICHARSET encoder_unicharset;
  encoder_unicharset.CopyFrom(unicharset_);
  unichar_ambigs_.InitUnicharAmbigs(unicharset_, use_ambigs_for_adaption);
  unichar_ambigs_.LoadUniversal(encoder_unicharset, universal_ambigs_debug_level, &unicharset_);

  if (!tessedit_ambigs_training && mgr->GetComponent(TESSDATA_AMBIGS, &fp)) {
    unichar_ambigs_.LoadUnicharAmbigs(encoder_unicharset, &fp, ambigs_debug_level,
                                     use_ambigs_for_adaption, &unicharset_);
  }

  // Init ParamsModel.
  // Load pass1 and pass2 weights (for now these two sets are the same, but in
  // the future separate sets of weights can be generated).
  for (int p = ParamsModel::PTRAIN_PASS1; p < ParamsModel::PTRAIN_NUM_PASSES; ++p) {
    language_model_->getParamsModel().SetPass(static_cast<ParamsModel::PassEnum>(p));
    if (mgr->GetComponent(TESSDATA_PARAMS_MODEL, &fp)) {
      if (!language_model_->getParamsModel().LoadFromFp(lang_.c_str(), &fp)) {
        return false;
      }
    }
  }
#endif // !DISABLED_LEGACY_ENGINE

  return true;
}

// Helper returns true if the given string is in the vector of strings.
static bool IsStrInList(const std::string &str, const std::vector<std::string> &str_list) {
  for (const auto &i : str_list) {
    if (i == str) {
      return true;
    }
  }
  return false;
}

// Parse a string of the form [~]<lang>[+[~]<lang>]*.
// Langs with no prefix get appended to to_load, provided they
// are not in there already.
// Langs with ~ prefix get appended to not_to_load, provided they are not in
// there already.
void Tesseract::ParseLanguageString(const std::string &lang_str, std::vector<std::string> *to_load,
                                    std::vector<std::string> *not_to_load) {
  std::string remains(lang_str);

  // replace ',' and ';' with '+', in case user used one of those separators instead of '+':
  std::replace(remains.begin(), remains.end(), ',', '+');
  std::replace(remains.begin(), remains.end(), ';', '+');

  // Look whether the model file uses a prefix which must be applied to
  // included model files as well.
  std::string prefix;
  size_t found = lang_.find_last_of('/');
  if (found != std::string::npos) {
    // A prefix was found.
    prefix = lang_.substr(0, found + 1);
  }
  while (!remains.empty()) {
    // Find the start of the lang code and which vector to add to.
    const char *start = remains.c_str();
    while (*start == '+') {
      ++start;
    }
    std::vector<std::string> *target = to_load;
    if (*start == '~') {
      target = not_to_load;
      ++start;
    }
    // Find the index of the end of the lang code in string start.
    int end = strlen(start);
    const char *plus = strchr(start, '+');
    if (plus != nullptr && plus - start < end) {
      end = plus - start;
    }
    std::string lang_code(start);
    lang_code.resize(end);
    std::string next(start + end);
    remains = std::move(next);
    lang_code = prefix + lang_code;
    // Check whether lang_code is already in the target vector and add.
    if (!IsStrInList(lang_code, *target)) {
      target->push_back(lang_code);
    }
  }
}

// Initialize for potentially a set of languages defined by the language
// string and recursively any additional languages required by any language
// traineddata file (via tessedit_load_sublangs in its config) that is loaded.
// See init_tesseract_internal for args.
int Tesseract::init_tesseract(const std::string &arg0, const std::string &textbase,
                              const std::string &language, OcrEngineMode oem, const char **configs,
                              int configs_size, const std::vector<std::string> *vars_vec,
                              const std::vector<std::string> *vars_values,
                              TessdataManager *mgr) {
  std::vector<std::string> langs_to_load;
  std::vector<std::string> langs_not_to_load;
  ParseLanguageString(language, &langs_to_load, &langs_not_to_load);

  for (auto &lang : sub_langs_) {
    delete lang;
  }

  if (debug_output_path.empty() && !textbase.empty()) {
    if (textbase == "-" /* stdout */)
      debug_output_path = "tesseract-stdio-session-debug";
    else
      debug_output_path = textbase + "-debug";
  }

  // We don't care if the initialization succeeds or fails: this flag is to help
  // us make the correct 'must we clean or not?' decisions before we execute
  // another OCR run. A failed previous initialization will be as costly
  // (possibly even more) as a cleanup following a successfully completed
  // init+run: in the former situation you are fundamentally starting with a
  // pertially undetermined state and must clean rigorously to bring the
  // instance back to a 100% known state once again.
  instance_has_been_initialized_ = true;

  // Set the basename, compute the data directory.
  if (main_setup(arg0, textbase, langs_to_load)) {
    tprintError("Tesseract couldn't initialize!\n");
    return -1; // Couldn't load any language!
  }

  sub_langs_.clear();
  // Find the first loadable lang and load into this.
  // Add any languages that this language requires
  bool loaded_primary = false;
  // Load the rest into sub_langs_.
  // 
  // WARNING: A range based for loop does not work here because langs_to_load
  // might be changed in the loop when a new submodel is found.
  for (size_t lang_index = 0; lang_index < langs_to_load.size(); ++lang_index) {
    const auto &lang_to_load = langs_to_load[lang_index];
    if (!IsStrInList(lang_to_load, langs_not_to_load)) {
      Tesseract *tess_to_init;
      if (!loaded_primary) {
        tess_to_init = this;
      } else {
        tess_to_init = new Tesseract(owner_, this);
        if (tess_to_init->main_setup(arg0, textbase, lang_to_load)) {
          tprintError("Tesseract couldn't initialize for language {}!\n", lang_to_load);
          return -1; // Couldn't load any language!
        }
      }

      int result = tess_to_init->init_tesseract_internal(arg0, textbase, lang_to_load, oem, configs,
                                                         configs_size, vars_vec, vars_values,
                                                         mgr);
      // Forget that language, but keep any reader we were given.
      mgr->Clear();

      if (!loaded_primary) {
        if (result < 0) {
          tprintError("Failed loading language '{}'\n", lang_to_load);
        } else {
          ParseLanguageString(tess_to_init->tessedit_load_sublangs, &langs_to_load, &langs_not_to_load);
          loaded_primary = true;
        }
      } else {
        if (result < 0) {
          tprintError("Failed loading sub-language '{}'\n", lang_to_load);
          delete tess_to_init;
        } else {
          sub_langs_.push_back(tess_to_init);
          // Add any languages that this language requires
          ParseLanguageString(tess_to_init->tessedit_load_sublangs, &langs_to_load, &langs_not_to_load);
        }
      }
    }
  }
  if (!loaded_primary && !langs_to_load.empty()) {
    tprintError("Tesseract couldn't load any languages!\n");
    return -1; // Couldn't load any language!
  }

  if (!sub_langs_.empty()) {
    // In multilingual mode word ratings have to be directly comparable,
    // so use the same language model weights for all languages:
    // use the primary language's params model if
    // tessedit_use_primary_params_model is set,
    // otherwise use default language model weights.
    if (tessedit_use_primary_params_model) {
      for (auto &sub_lang : sub_langs_) {
        sub_lang->language_model_->getParamsModel().Copy(this->language_model_->getParamsModel());
      }
      tprintDebug("Using params model of the primary language.\n");
    } else {
      this->language_model_->getParamsModel().Clear();
      for (auto &sub_lang : sub_langs_) {
        sub_lang->language_model_->getParamsModel().Clear();
      }
    }
  }

  SetupUniversalFontIds();

  return 0;
}

// Common initialization for a single language.
//
// arg0 is the datapath for the tessdata directory, which could be the
// path of the tessdata directory with no trailing /, or (if tessdata
// lives in the same directory as the executable, the path of the executable,
// hence the name arg0.
//
// textbase is an optional output file basename (used only for training)
//
// language is the language code to load.
//
// oem controls which engine(s) will operate on the image
//
// configs (argv) is an array of config filenames to load variables from.
// May be nullptr.
// configs_size (argc) is the number of elements in configs.
// vars_vec is an optional vector of variables to set.
//
// vars_values is an optional corresponding vector of values for the variables
// in vars_vec.
int Tesseract::init_tesseract_internal(const std::string &arg0, const std::string &textbase,
                                       const std::string &language, OcrEngineMode oem,
                                       const char **configs, int configs_size,
                                       const std::vector<std::string> *vars_vec,
                                       const std::vector<std::string> *vars_values,
                                       TessdataManager *mgr) {
  if (!init_tesseract_lang_data(arg0, language, oem, configs, configs_size, vars_vec,
                                vars_values, mgr)) {
    return -1;
  }
  if (tessedit_init_config_only) {
    return 0;
  }
  // If only LSTM will be used, skip loading Tesseract classifier's
  // pre-trained templates and dictionary.
  bool init_tesseract = (tessedit_ocr_engine_mode != OEM_LSTM_ONLY);
  program_editup(textbase, init_tesseract ? mgr : nullptr, init_tesseract ? mgr : nullptr);
  return 0; // Normal exit
}

#if !DISABLED_LEGACY_ENGINE

// Helper builds the all_fonts table by adding new fonts from new_fonts.
static void CollectFonts(const UnicityTable<FontInfo> &new_fonts,
                         UnicityTable<FontInfo> *all_fonts) {
  for (int i = 0; i < new_fonts.size(); ++i) {
    // UnicityTable uniques as we go.
    all_fonts->push_back(new_fonts.at(i));
  }
}

// Helper assigns an id to lang_fonts using the index in all_fonts table.
static void AssignIds(const UnicityTable<FontInfo> &all_fonts, UnicityTable<FontInfo> *lang_fonts) {
  for (int i = 0; i < lang_fonts->size(); ++i) {
    auto index = all_fonts.get_index(lang_fonts->at(i));
    lang_fonts->at(i).universal_id = index;
  }
}

// Set the universal_id member of each font to be unique among all
// instances of the same font loaded.
void Tesseract::SetupUniversalFontIds() {
  // Note that we can get away with bitwise copying FontInfo in
  // all_fonts, as it is a temporary structure and we avoid setting the
  // delete callback.
  UnicityTable<FontInfo> all_fonts;

  // Create the universal ID table.
  CollectFonts(get_fontinfo_table(), &all_fonts);
  for (auto &sub_lang : sub_langs_) {
    CollectFonts(sub_lang->get_fontinfo_table(), &all_fonts);
  }
  // Assign ids from the table to each font table.
  AssignIds(all_fonts, &get_fontinfo_table());
  for (auto &sub_lang : sub_langs_) {
    AssignIds(all_fonts, &sub_lang->get_fontinfo_table());
  }
  font_table_size_ = all_fonts.size();
}

#endif // !DISABLED_LEGACY_ENGINE

void Tesseract::end_tesseract() {
  end_recog();
}

/* Define command type identifiers */

enum CMD_EVENTS { ACTION_1_CMD_EVENT, RECOG_WERDS, RECOG_PSEUDO, ACTION_2_CMD_EVENT };
} // namespace tesseract<|MERGE_RESOLUTION|>--- conflicted
+++ resolved
@@ -43,11 +43,7 @@
 // Read a "config" file containing a set of variable, value pairs.
 // Searches the standard places: tessdata/configs, tessdata/tessconfigs
 // and also accepts a relative or absolute path name.
-<<<<<<< HEAD
 void Tesseract::read_config_file(const char *filename) {
-=======
-void Tesseract::read_config_file(const char *filename,
->>>>>>> ee851e38
   if (!filename || !*filename) {
     tprintError("empty config filename specified. No config loaded.\n");
     return;
@@ -74,12 +70,8 @@
       }
   const std::filesystem::path &selected_path = *config_file;
 
-<<<<<<< HEAD
-  ParamUtils::ReadParamsFile(path.c_str(), this->params());
-=======
   ParamUtils::ReadParamsFile(selected_path.string().c_str(), constraint,
                              this->params());
->>>>>>> ee851e38
 }
 
 // Returns false if a unicharset file for the specified language was not found
