--- conflicted
+++ resolved
@@ -42,48 +42,12 @@
 // Read a "config" file containing a set of variable, value pairs.
 // Searches the standard places: tessdata/configs, tessdata/tessconfigs
 // and also accepts a relative or absolute path name.
-<<<<<<< HEAD
-void Tesseract::read_config_file(const char *filename, SetParamConstraint constraint) {
+void Tesseract::read_config_file(const char *filename,
   if (!filename || !*filename) {
     tprintError("empty config filename specified. No config loaded.\n");
     return;
   }
 
-  std::string path = datadir_;
-  path += "configs/";
-  path += filename;
-  tprintDebug("Read Config: test if '{}' is a readable file: ", path);
-  FILE *fp;
-  if ((fp = fopen(path.c_str(), "rb")) != nullptr) {
-    fclose(fp);
-  } else {
-    path = datadir_;
-    path += "tessconfigs/";
-    path += filename;
-    tprintDebug("NO.\n"
-      "Read Config: test if '{}' is a readable file: ", path);
-    if ((fp = fopen(path.c_str(), "rb")) != nullptr) {
-      fclose(fp);
-    } else {
-      path = filename;
-      tprintDebug("NO.\n"
-      "Read Config: test if '{}' is a readable file: ", path);
-      if ((fp = fopen(path.c_str(), "rb")) != nullptr) {
-        fclose(fp);
-      }
-      else {
-        tprintDebug("NO.\n");
-        tprintError("Config file '{}' cannot be opened / does not exist anywhere we looked.\n", filename);
-        return;
-      }
-    }
-  }
-  tprintDebug("YES\n");
-
-  ParamUtils::ReadParamsFile(path.c_str(), constraint, this->params());
-=======
-void Tesseract::read_config_file(const char *filename,
-                                 SetParamConstraint constraint) {
   // Construct potential config file paths
   std::vector<std::filesystem::path> config_paths = {
       datadir / "configs" / filename,
@@ -94,14 +58,19 @@
   auto config_file = std::find_if(config_paths.begin(), config_paths.end(),
                                   [](const std::filesystem::path &path) {
                                     std::error_code ec;
-                                    return std::filesystem::exists(path, ec);
+									tprintDebug("Read Config: test if '{}' is a readable file: ", path);
+                                    auto rv = std::filesystem::exists(path, ec);
+								    tprintDebug("{}.\n", rv ? "YES" : "NO");
+									return rv;
                                   });
-  const std::filesystem::path &selected_path =
-      (config_file != config_paths.end()) ? *config_file : config_paths.back();
+	if (config_file == config_paths.end()) {
+        tprintError("Config file '{}' cannot be opened / does not exist anywhere we looked.\n", filename);
+        return;
+      }
+  const std::filesystem::path &selected_path = *config_file;
 
   ParamUtils::ReadParamsFile(selected_path.string().c_str(), constraint,
                              this->params());
->>>>>>> bb9604fb
 }
 
 // Returns false if a unicharset file for the specified language was not found
@@ -121,28 +90,16 @@
                                          const std::vector<std::string> *vars_values,
                                          TessdataManager *mgr) {
   // Set the language data path prefix
-<<<<<<< HEAD
   lang_ = !language.empty() ? language : "eng";
-  language_data_path_prefix_ = datadir_;
-  language_data_path_prefix_ += lang_;
-  language_data_path_prefix_ += ".";
+  //std::filesystem::path 
+  language_data_path_prefix_ = datadir / (lang + "." + );
 
   // Initialize TessdataManager.
-  std::string tessdata_path = language_data_path_prefix_ + "traineddata";
+  std::filesystem::path tessdata_path = language_data_path_prefix_ + kTrainedDataSuffix;
   if (!mgr->is_loaded() && !mgr->Init(tessdata_path.c_str())) {
     tprintError("Error opening data file {}\n", tessdata_path);
     tprintInfo("Please make sure the TESSDATA_PREFIX environment variable is set"
         " to your \"tessdata\" directory.\n");
-=======
-  lang = !language.empty() ? language : "eng";
-  std::filesystem::path tessdata_path = datadir / (lang + "." + kTrainedDataSuffix);
-
-  // Initialize TessdataManager.
-  if (!mgr->is_loaded() && !mgr->Init(tessdata_path.string().c_str())) {
-    tesserr << "Error opening data file " << tessdata_path.string() << '\n' <<
-        "Please make sure the TESSDATA_PREFIX environment variable is set"
-        " to your \"tessdata\" directory.\n";
->>>>>>> bb9604fb
     return false;
   }
 #if DISABLED_LEGACY_ENGINE
@@ -235,18 +192,11 @@
     // Avoid requiring a unicharset when we aren't running base tesseract.
     unicharset_.CopyFrom(lstm_recognizer_->GetUnicharset());
   }
-<<<<<<< HEAD
 #if !DISABLED_LEGACY_ENGINE
   else if (!mgr->GetComponent(TESSDATA_UNICHARSET, &fp) || !unicharset_.load_from_file(&fp, false)) {
     tprintError("Tesseract (legacy) engine requested, but components are "
         "not present in {}!!\n",
         tessdata_path);
-=======
-#ifndef DISABLED_LEGACY_ENGINE
-  else if (!mgr->GetComponent(TESSDATA_UNICHARSET, &fp) || !unicharset.load_from_file(&fp, false)) {
-    tesserr << "Error: Tesseract (legacy) engine requested, but components are "
-        "not present in " << tessdata_path.string() << "!!\n";
->>>>>>> bb9604fb
     return false;
   }
 #endif // !DISABLED_LEGACY_ENGINE
