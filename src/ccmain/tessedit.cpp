/**********************************************************************
 * File:        tessedit.cpp  (Formerly tessedit.c)
 * Description: (Previously) Main program for merge of tess and editor.
 *              Now just code to load the language model and various
 *              engine-specific data files.
 * Author:      Ray Smith
 *
 * (C) Copyright 1992, Hewlett-Packard Ltd.
 ** Licensed under the Apache License, Version 2.0 (the "License");
 ** you may not use this file except in compliance with the License.
 ** You may obtain a copy of the License at
 ** http://www.apache.org/licenses/LICENSE-2.0
 ** Unless required by applicable law or agreed to in writing, software
 ** distributed under the License is distributed on an "AS IS" BASIS,
 ** WITHOUT WARRANTIES OR CONDITIONS OF ANY KIND, either express or implied.
 ** See the License for the specific language governing permissions and
 ** limitations under the License.
 *
 **********************************************************************/

// Include automatically generated configuration file if running autoconf.
#ifdef HAVE_TESSERACT_CONFIG_H
#  include "config_auto.h"
#endif

#include <regex> // for std::regex_match

#include "control.h"
#include "matchdefs.h"
#include "pageres.h"
#include "params.h"
#include "stopper.h"
#include "tesseractclass.h"
#include "tessvars.h"
#include "tprintf.h"
#ifndef DISABLED_LEGACY_ENGINE
#  include "chop.h"
#  include "intmatcher.h"
#  include "reject.h"
#endif
#include "lstmrecognizer.h"

namespace tesseract {

// Read a "config" file containing a set of variable, value pairs.
// Searches the standard places: tessdata/configs, tessdata/tessconfigs
// and also accepts a relative or absolute path name.
void Tesseract::read_config_file(const char *filename, SetParamConstraint constraint) {
  std::string path = datadir;
  path += "configs/";
  path += filename;
  FILE *fp;
  if ((fp = fopen(path.c_str(), "rb")) != nullptr) {
    fclose(fp);
  } else {
    path = datadir;
    path += "tessconfigs/";
    path += filename;
    if ((fp = fopen(path.c_str(), "rb")) != nullptr) {
      fclose(fp);
    } else {
      path = filename;
    }
  }
  ParamUtils::ReadParamsFile(path.c_str(), constraint, this->params());
}

// Returns false if a unicharset file for the specified language was not found
// or was invalid.
// This function initializes TessdataManager. After TessdataManager is
// no longer needed, TessdataManager::End() should be called.
//
// This function sets tessedit_oem_mode to the given OcrEngineMode oem, unless
// it is OEM_DEFAULT, in which case the value of the variable will be obtained
// from the language-specific config file (stored in [lang].traineddata), from
// the config files specified on the command line or left as the default
// OEM_TESSERACT_ONLY if none of the configs specify this variable.
bool Tesseract::init_tesseract_lang_data(const std::string &arg0,
                                         const std::string &language, OcrEngineMode oem,
                                         const char **configs, int configs_size,
                                         const std::vector<std::string> *vars_vec,
                                         const std::vector<std::string> *vars_values,
                                         bool set_only_non_debug_params, TessdataManager *mgr) {
  // Set the language data path prefix
  lang = !language.empty() ? language : "eng";
  language_data_path_prefix = datadir;
  language_data_path_prefix += lang;
  language_data_path_prefix += ".";

  // Initialize TessdataManager.
  std::string tessdata_path = language_data_path_prefix + kTrainedDataSuffix;
  if (!mgr->is_loaded() && !mgr->Init(tessdata_path.c_str())) {
    tprintf("ERROR: Error opening data file %s\n", tessdata_path.c_str());
    tprintf(
        "INFO: Please make sure the TESSDATA_PREFIX environment variable is set"
        " to your \"tessdata\" directory.\n");
    return false;
  }
#ifdef DISABLED_LEGACY_ENGINE
  tessedit_ocr_engine_mode.set_value(OEM_LSTM_ONLY);
#else
  if (oem == OEM_DEFAULT) {
    // Set the engine mode from availability, which can then be overridden by
    // the config file when we read it below.
    if (!mgr->IsLSTMAvailable()) {
      tessedit_ocr_engine_mode.set_value(OEM_TESSERACT_ONLY);
    } else if (!mgr->IsBaseAvailable()) {
      tessedit_ocr_engine_mode.set_value(OEM_LSTM_ONLY);
    } else {
      tessedit_ocr_engine_mode.set_value(OEM_TESSERACT_LSTM_COMBINED);
    }
  }
#endif // ndef DISABLED_LEGACY_ENGINE

  // If a language specific config file (lang.config) exists, load it in.
  TFile fp;
  if (mgr->GetComponent(TESSDATA_LANG_CONFIG, &fp)) {
    ParamUtils::ReadParamsFromFp(SET_PARAM_CONSTRAINT_NONE, &fp, this->params());
  }

  SetParamConstraint set_params_constraint =
      set_only_non_debug_params ? SET_PARAM_CONSTRAINT_NON_DEBUG_ONLY : SET_PARAM_CONSTRAINT_NONE;
  // Load tesseract variables from config files. This is done after loading
  // language-specific variables from [lang].traineddata file, so that custom
  // config files can override values in [lang].traineddata file.
  for (int i = 0; i < configs_size; ++i) {
    read_config_file(configs[i], set_params_constraint);
  }

  // Set params specified in vars_vec (done after setting params from config
  // files, so that params in vars_vec can override those from files).
  if (vars_vec != nullptr && vars_values != nullptr) {
    for (unsigned i = 0; i < vars_vec->size(); ++i) {
      if (!ParamUtils::SetParam((*vars_vec)[i].c_str(), (*vars_values)[i].c_str(),
                                set_params_constraint, this->params())) {
        tprintf("WARNING: The parameter '%s' was not found.\n", (*vars_vec)[i].c_str());
      }
    }
  }

  if (!tessedit_write_params_to_file.empty()) {
    FILE *params_file = fopen(tessedit_write_params_to_file.c_str(), "wb");
    if (params_file != nullptr) {
      ParamUtils::PrintParams(params_file, this->params());
      fclose(params_file);
    } else {
      tprintf("ERROR: Failed to open %s for writing params.\n", tessedit_write_params_to_file.c_str());
    }
  }

#ifndef DISABLED_LEGACY_ENGINE
  // Determine which ocr engine(s) should be loaded and used for recognition.
  if (oem != OEM_DEFAULT) {
    tessedit_ocr_engine_mode.set_value(oem);
  }
#endif

  // If we are only loading the config file (and so not planning on doing any
  // recognition) then there's nothing else do here.
  if (tessedit_init_config_only) {
    return true;
  }

// The various OcrEngineMode settings (see tesseract/publictypes.h) determine
// which engine-specific data files need to be loaded. If LSTM_ONLY is
// requested, the base Tesseract files are *Not* required.
#ifdef DISABLED_LEGACY_ENGINE
  if (tessedit_ocr_engine_mode == OEM_LSTM_ONLY) {
#else
  if (tessedit_ocr_engine_mode == OEM_LSTM_ONLY ||
      tessedit_ocr_engine_mode == OEM_TESSERACT_LSTM_COMBINED) {
#endif // ndef DISABLED_LEGACY_ENGINE
    if (mgr->IsComponentAvailable(TESSDATA_LSTM)) {
      lstm_recognizer_ = new LSTMRecognizer(language_data_path_prefix.c_str());
      ASSERT_HOST(lstm_recognizer_->Load(this->params(), lstm_use_matrix ? language : "", mgr));
	  // TODO: ConvertToInt optional extra
    } else {
      tprintf("ERROR: LSTM requested, but not present!! Loading tesseract.\n");
      tessedit_ocr_engine_mode.set_value(OEM_TESSERACT_ONLY);
    }
  }

  // Load the unicharset
  if (tessedit_ocr_engine_mode == OEM_LSTM_ONLY) {
    // Avoid requiring a unicharset when we aren't running base tesseract.
    unicharset.CopyFrom(lstm_recognizer_->GetUnicharset());
  }
#ifndef DISABLED_LEGACY_ENGINE
  else if (!mgr->GetComponent(TESSDATA_UNICHARSET, &fp) || !unicharset.load_from_file(&fp, false)) {
    tprintf(
        "ERROR: Tesseract (legacy) engine requested, but components are "
        "not present in %s!!\n",
        tessdata_path.c_str());
    return false;
  }
#endif // ndef DISABLED_LEGACY_ENGINE
  if (unicharset.size() > MAX_NUM_CLASSES) {
    tprintf("ERROR: Size of unicharset is greater than MAX_NUM_CLASSES\n");
    return false;
  }
  right_to_left_ = unicharset.major_right_to_left();

#ifndef DISABLED_LEGACY_ENGINE

  // Setup initial unichar ambigs table and read universal ambigs.
  UNICHARSET encoder_unicharset;
  encoder_unicharset.CopyFrom(unicharset);
  unichar_ambigs.InitUnicharAmbigs(unicharset, use_ambigs_for_adaption);
  unichar_ambigs.LoadUniversal(encoder_unicharset, &unicharset);

  if (!tessedit_ambigs_training && mgr->GetComponent(TESSDATA_AMBIGS, &fp)) {
    unichar_ambigs.LoadUnicharAmbigs(encoder_unicharset, &fp, ambigs_debug_level,
                                     use_ambigs_for_adaption, &unicharset);
  }

  // Init ParamsModel.
  // Load pass1 and pass2 weights (for now these two sets are the same, but in
  // the future separate sets of weights can be generated).
  for (int p = ParamsModel::PTRAIN_PASS1; p < ParamsModel::PTRAIN_NUM_PASSES; ++p) {
    language_model_->getParamsModel().SetPass(static_cast<ParamsModel::PassEnum>(p));
    if (mgr->GetComponent(TESSDATA_PARAMS_MODEL, &fp)) {
      if (!language_model_->getParamsModel().LoadFromFp(lang.c_str(), &fp)) {
        return false;
      }
    }
  }
#endif // ndef DISABLED_LEGACY_ENGINE

  return true;
}

// Helper returns true if the given string is in the vector of strings.
static bool IsStrInList(const std::string &str, const std::vector<std::string> &str_list) {
  for (const auto &i : str_list) {
    if (i == str) {
      return true;
    }
  }
  return false;
}

// Parse a string of the form [~]<lang>[+[~]<lang>]*.
// Langs with no prefix get appended to to_load, provided they
// are not in there already.
// Langs with ~ prefix get appended to not_to_load, provided they are not in
// there already.
void Tesseract::ParseLanguageString(const std::string &lang_str, std::vector<std::string> *to_load,
                                    std::vector<std::string> *not_to_load) {
  std::string remains(lang_str);
  // Look whether the model file uses a prefix which must be applied to
  // included model files as well.
  std::regex e("(.*)/[^/]*");
  std::cmatch cm;
  std::string prefix;
  if (std::regex_match(lang.c_str(), cm, e, std::regex_constants::match_default)) {
    // A prefix was found.
    prefix = cm[1].str() + "/";
  }
  while (!remains.empty()) {
    // Find the start of the lang code and which vector to add to.
    const char *start = remains.c_str();
    while (*start == '+') {
      ++start;
    }
    std::vector<std::string> *target = to_load;
    if (*start == '~') {
      target = not_to_load;
      ++start;
    }
    // Find the index of the end of the lang code in string start.
    int end = strlen(start);
    const char *plus = strchr(start, '+');
    if (plus != nullptr && plus - start < end) {
      end = plus - start;
    }
    std::string lang_code(start);
    lang_code.resize(end);
    std::string next(start + end);
    remains = next;
    lang_code = prefix + lang_code;
    // Check whether lang_code is already in the target vector and add.
    if (!IsStrInList(lang_code, *target)) {
      target->push_back(lang_code);
    }
  }
}

// Initialize for potentially a set of languages defined by the language
// string and recursively any additional languages required by any language
// traineddata file (via tessedit_load_sublangs in its config) that is loaded.
// See init_tesseract_internal for args.
int Tesseract::init_tesseract(const std::string &arg0, const std::string &textbase,
                              const std::string &language, OcrEngineMode oem, const char **configs,
                              int configs_size, const std::vector<std::string> *vars_vec,
                              const std::vector<std::string> *vars_values,
                              bool set_only_non_debug_params, TessdataManager *mgr) {
  std::vector<std::string> langs_to_load;
  std::vector<std::string> langs_not_to_load;
  ParseLanguageString(language, &langs_to_load, &langs_not_to_load);

  // Set the basename, compute the data directory.
  main_setup(arg0, textbase);

  for (auto *lang : sub_langs_) {
    delete lang;
  }
  sub_langs_.clear();
  // Find the first loadable lang and load into this.
  // Add any languages that this language requires
  bool loaded_primary = false;
  // Load the rest into sub_langs_.
  // A range based for loop does not work here because langs_to_load
  // might be changed in the loop when a new submodel is found.
  for (size_t lang_index = 0; lang_index < langs_to_load.size(); ++lang_index) {
    auto &lang_to_load = langs_to_load[lang_index];
    if (!IsStrInList(lang_to_load, langs_not_to_load)) {
      const char *lang_str = lang_to_load.c_str();
      Tesseract *tess_to_init;
      if (!loaded_primary) {
        tess_to_init = this;
      } else {
        tess_to_init = new Tesseract;
      }

      int result = tess_to_init->init_tesseract_internal(arg0, textbase, lang_str, oem, configs,
                                                         configs_size, vars_vec, vars_values,
                                                         set_only_non_debug_params, mgr);
      // Forget that language, but keep any reader we were given.
      mgr->Clear();

      if (!loaded_primary) {
        if (result < 0) {
          tprintf("ERROR: Failed loading language '%s'\n", lang_str);
        } else {
          ParseLanguageString(tess_to_init->tessedit_load_sublangs, &langs_to_load,
                              &langs_not_to_load);
          loaded_primary = true;
        }
      } else {
        if (result < 0) {
          tprintf("ERROR: Failed loading language '%s'\n", lang_str);
          delete tess_to_init;
        } else {
          sub_langs_.push_back(tess_to_init);
          // Add any languages that this language requires
          ParseLanguageString(tess_to_init->tessedit_load_sublangs, &langs_to_load,
                              &langs_not_to_load);
        }
      }
    }
  }
<<<<<<< HEAD
  if (!loaded_primary) {
    tprintf("ERROR: Tesseract couldn't load any languages!\n");
=======
  if (!loaded_primary && !langs_to_load.empty()) {
    tprintf("Tesseract couldn't load any languages!\n");
>>>>>>> c6026240
    return -1; // Couldn't load any language!
  }
#ifndef DISABLED_LEGACY_ENGINE
  if (!sub_langs_.empty()) {
    // In multilingual mode word ratings have to be directly comparable,
    // so use the same language model weights for all languages:
    // use the primary language's params model if
    // tessedit_use_primary_params_model is set,
    // otherwise use default language model weights.
    if (tessedit_use_primary_params_model) {
      for (auto &sub_lang : sub_langs_) {
        sub_lang->language_model_->getParamsModel().Copy(this->language_model_->getParamsModel());
      }
      tprintf("Using params model of the primary language\n");
    } else {
      this->language_model_->getParamsModel().Clear();
      for (auto &sub_lang : sub_langs_) {
        sub_lang->language_model_->getParamsModel().Clear();
      }
    }
  }

  SetupUniversalFontIds();
#endif // ndef DISABLED_LEGACY_ENGINE
  return 0;
}

// Common initialization for a single language.
// arg0 is the datapath for the tessdata directory, which could be the
// path of the tessdata directory with no trailing /, or (if tessdata
// lives in the same directory as the executable, the path of the executable,
// hence the name arg0.
// textbase is an optional output file basename (used only for training)
// language is the language code to load.
// oem controls which engine(s) will operate on the image
// configs (argv) is an array of config filenames to load variables from.
// May be nullptr.
// configs_size (argc) is the number of elements in configs.
// vars_vec is an optional vector of variables to set.
// vars_values is an optional corresponding vector of values for the variables
// in vars_vec.
// If set_only_non_debug_params is true, only params that do not contain
// "debug" in the name will be set.
int Tesseract::init_tesseract_internal(const std::string &arg0, const std::string &textbase,
                                       const std::string &language, OcrEngineMode oem,
                                       const char **configs, int configs_size,
                                       const std::vector<std::string> *vars_vec,
                                       const std::vector<std::string> *vars_values,
                                       bool set_only_non_debug_params, TessdataManager *mgr) {
  if (!init_tesseract_lang_data(arg0, language, oem, configs, configs_size, vars_vec,
                                vars_values, set_only_non_debug_params, mgr)) {
    return -1;
  }
  if (tessedit_init_config_only) {
    return 0;
  }
  // If only LSTM will be used, skip loading Tesseract classifier's
  // pre-trained templates and dictionary.
  bool init_tesseract = tessedit_ocr_engine_mode != OEM_LSTM_ONLY;
  program_editup(textbase, init_tesseract ? mgr : nullptr, init_tesseract ? mgr : nullptr);
  return 0; // Normal exit
}

#ifndef DISABLED_LEGACY_ENGINE

// Helper builds the all_fonts table by adding new fonts from new_fonts.
static void CollectFonts(const UnicityTable<FontInfo> &new_fonts,
                         UnicityTable<FontInfo> *all_fonts) {
  for (int i = 0; i < new_fonts.size(); ++i) {
    // UnicityTable uniques as we go.
    all_fonts->push_back(new_fonts.at(i));
  }
}

// Helper assigns an id to lang_fonts using the index in all_fonts table.
static void AssignIds(const UnicityTable<FontInfo> &all_fonts, UnicityTable<FontInfo> *lang_fonts) {
  for (int i = 0; i < lang_fonts->size(); ++i) {
    auto index = all_fonts.get_index(lang_fonts->at(i));
    lang_fonts->at(i).universal_id = index;
  }
}

// Set the universal_id member of each font to be unique among all
// instances of the same font loaded.
void Tesseract::SetupUniversalFontIds() {
  // Note that we can get away with bitwise copying FontInfo in
  // all_fonts, as it is a temporary structure and we avoid setting the
  // delete callback.
  UnicityTable<FontInfo> all_fonts;

  // Create the universal ID table.
  CollectFonts(get_fontinfo_table(), &all_fonts);
  for (auto &sub_lang : sub_langs_) {
    CollectFonts(sub_lang->get_fontinfo_table(), &all_fonts);
  }
  // Assign ids from the table to each font table.
  AssignIds(all_fonts, &get_fontinfo_table());
  for (auto &sub_lang : sub_langs_) {
    AssignIds(all_fonts, &sub_lang->get_fontinfo_table());
  }
  font_table_size_ = all_fonts.size();
}

#endif // ndef DISABLED_LEGACY_ENGINE

void Tesseract::end_tesseract() {
  end_recog();
}

/* Define command type identifiers */

enum CMD_EVENTS { ACTION_1_CMD_EVENT, RECOG_WERDS, RECOG_PSEUDO, ACTION_2_CMD_EVENT };
} // namespace tesseract<|MERGE_RESOLUTION|>--- conflicted
+++ resolved
@@ -349,13 +349,8 @@
       }
     }
   }
-<<<<<<< HEAD
-  if (!loaded_primary) {
+  if (!loaded_primary && !langs_to_load.empty()) {
     tprintf("ERROR: Tesseract couldn't load any languages!\n");
-=======
-  if (!loaded_primary && !langs_to_load.empty()) {
-    tprintf("Tesseract couldn't load any languages!\n");
->>>>>>> c6026240
     return -1; // Couldn't load any language!
   }
 #ifndef DISABLED_LEGACY_ENGINE
