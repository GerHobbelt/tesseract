/**********************************************************************
 * File:        tessedit.cpp  (Formerly tessedit.c)
 * Description: (Previously) Main program for merge of tess and editor.
 *              Now just code to load the language model and various
 *              engine-specific data files.
 * Author:      Ray Smith
 *
 * (C) Copyright 1992, Hewlett-Packard Ltd.
 ** Licensed under the Apache License, Version 2.0 (the "License");
 ** you may not use this file except in compliance with the License.
 ** You may obtain a copy of the License at
 ** http://www.apache.org/licenses/LICENSE-2.0
 ** Unless required by applicable law or agreed to in writing, software
 ** distributed under the License is distributed on an "AS IS" BASIS,
 ** WITHOUT WARRANTIES OR CONDITIONS OF ANY KIND, either express or implied.
 ** See the License for the specific language governing permissions and
 ** limitations under the License.
 *
 **********************************************************************/

// Include automatically generated configuration file if running autoconf.
#ifdef HAVE_TESSERACT_CONFIG_H
#  include "config_auto.h"
#endif

#include "control.h"
#include "matchdefs.h"
#include "pageres.h"
#include "params.h"
#include "stopper.h"
#include "tesseractclass.h"
#include "tessvars.h"
#include "tprintf.h"
#if !DISABLED_LEGACY_ENGINE
#  include "chop.h"
#  include "intmatcher.h"
#  include "reject.h"
#endif
#include "lstmrecognizer.h"

namespace tesseract {

// Read a "config" file containing a set of variable, value pairs.
// Searches the standard places: tessdata/configs, tessdata/tessconfigs
// and also accepts a relative or absolute path name.
void Tesseract::read_config_file(const char *filename, SetParamConstraint constraint) {
  if (filename || !*filename) {
    tprintf("ERROR: empty config filename specified. No config loaded.\n");
    return;
  }

  std::string path = datadir;
  path += "configs/";
  path += filename;
  tprintf("Read Config: test if '{}' is a readable file.\n", path);
  FILE *fp;
  if ((fp = fopen(path.c_str(), "rb")) != nullptr) {
    fclose(fp);
  } else {
    path = datadir;
    path += "tessconfigs/";
    path += filename;
    tprintf("Read Config: test if '{}' is a readable file.\n", path);
    if ((fp = fopen(path.c_str(), "rb")) != nullptr) {
      fclose(fp);
    } else {
      path = filename;
      tprintf("Read Config: test if '{}' is a readable file.\n", path);
      if ((fp = fopen(path.c_str(), "rb")) != nullptr) {
        fclose(fp);
      }
      else {
        tprintf("ERROR: config file '{}' cannot be opened / does not exist.\n", path);
        return;
      }
    }
  }
  ParamUtils::ReadParamsFile(path.c_str(), constraint, this->params());
}

// Returns false if a unicharset file for the specified language was not found
// or was invalid.
// This function initializes TessdataManager. After TessdataManager is
// no longer needed, TessdataManager::End() should be called.
//
// This function sets tessedit_oem_mode to the given OcrEngineMode oem, unless
// it is OEM_DEFAULT, in which case the value of the variable will be obtained
// from the language-specific config file (stored in [lang].traineddata), from
// the config files specified on the command line or left as the default
// OEM_TESSERACT_ONLY if none of the configs specify this variable.
bool Tesseract::init_tesseract_lang_data(const std::string &arg0,
                                         const std::string &language, OcrEngineMode oem,
                                         const char **configs, int configs_size,
                                         const std::vector<std::string> *vars_vec,
                                         const std::vector<std::string> *vars_values,
                                         bool set_only_non_debug_params, TessdataManager *mgr) {
  // Set the language data path prefix
  lang = !language.empty() ? language : "eng";
  language_data_path_prefix = datadir;
  language_data_path_prefix += lang;
  language_data_path_prefix += ".";

  // Initialize TessdataManager.
  std::string tessdata_path = language_data_path_prefix + kTrainedDataSuffix;
  if (!mgr->is_loaded() && !mgr->Init(tessdata_path.c_str())) {
    tprintf("ERROR: Error opening data file {}\n", tessdata_path.c_str());
    tprintf(
        "INFO: Please make sure the TESSDATA_PREFIX environment variable is set"
        " to your \"tessdata\" directory.\n");
    return false;
  }
#if DISABLED_LEGACY_ENGINE
  tessedit_ocr_engine_mode.set_value(OEM_LSTM_ONLY);
#else
  // Determine which ocr engine(s) should be loaded and used for recognition.
  if (oem == OEM_DEFAULT) {
    // Set the engine mode from availability, which can then be overridden by
    // the config file when we read it below.
    if (!mgr->IsLSTMAvailable()) {
      tessedit_ocr_engine_mode.set_value(OEM_TESSERACT_ONLY);
    } else if (!mgr->IsBaseAvailable()) {
      tessedit_ocr_engine_mode.set_value(OEM_LSTM_ONLY);
    } else {
      tessedit_ocr_engine_mode.set_value(OEM_TESSERACT_LSTM_COMBINED);
    }
  } else {
    tessedit_ocr_engine_mode.set_value(oem);
  }
#endif // DISABLED_LEGACY_ENGINE

  // If a language specific config file (lang.config) exists, load it in.
  TFile fp;
  if (mgr->GetComponent(TESSDATA_LANG_CONFIG, &fp)) {
    ParamUtils::ReadParamsFromFp(SET_PARAM_CONSTRAINT_NONE, &fp, this->params());
  }

  SetParamConstraint set_params_constraint =
      set_only_non_debug_params ? SET_PARAM_CONSTRAINT_NON_DEBUG_ONLY : SET_PARAM_CONSTRAINT_NONE;
  // Load tesseract variables from config files. This is done after loading
  // language-specific variables from [lang].traineddata file, so that custom
  // config files can override values in [lang].traineddata file.
  for (int i = 0; i < configs_size; ++i) {
    read_config_file(configs[i], set_params_constraint);
  }

  // Set params specified in vars_vec (done after setting params from config
  // files, so that params in vars_vec can override those from files).
  if (vars_vec != nullptr && vars_values != nullptr) {
    for (unsigned i = 0; i < vars_vec->size(); ++i) {
      if (!ParamUtils::SetParam((*vars_vec)[i].c_str(), (*vars_values)[i].c_str(),
                                set_params_constraint, this->params())) {
        tprintf("WARNING: The parameter '{}' was not found.\n", (*vars_vec)[i].c_str());
      }
    }
  }

  if (!tessedit_write_params_to_file.empty()) {
    FILE *params_file = fopen(tessedit_write_params_to_file.c_str(), "wb");
    if (params_file != nullptr) {
      ParamUtils::PrintParams(params_file, this->params());
      fclose(params_file);
    } else {
      tprintf("ERROR: Failed to open {} for writing params.\n", tessedit_write_params_to_file.c_str());
    }
  }

  // If we are only loading the config file (and so not planning on doing any
  // recognition) then there's nothing else do here.
  if (tessedit_init_config_only) {
    return true;
  }

// The various OcrEngineMode settings (see tesseract/publictypes.h) determine
// which engine-specific data files need to be loaded. If LSTM_ONLY is
// requested, the base Tesseract files are *Not* required.
#if DISABLED_LEGACY_ENGINE
  if (tessedit_ocr_engine_mode == OEM_LSTM_ONLY) {
#else
  if (tessedit_ocr_engine_mode == OEM_LSTM_ONLY ||
      tessedit_ocr_engine_mode == OEM_TESSERACT_LSTM_COMBINED) {
#endif // DISABLED_LEGACY_ENGINE
    if (mgr->IsComponentAvailable(TESSDATA_LSTM)) {
      lstm_recognizer_ = new LSTMRecognizer();

      ResyncVariablesInternally();
      // lstm_recognizer_->SetDataPathPrefix(language_data_path_prefix);
      // lstm_recognizer_->CopyDebugParameters(this, &getDict());
      // lstm_recognizer_->SetDebug(tess_debug_lstm);
      
      ASSERT_HOST(lstm_recognizer_->Load(this->params(),
                                         lstm_use_matrix ? language : "", mgr));
	  // TODO: ConvertToInt optional extra
    } else {
      tprintf("ERROR: LSTM requested, but not present!! Loading tesseract.\n");
      tessedit_ocr_engine_mode.set_value(OEM_TESSERACT_ONLY);
    }
  }

  // Load the unicharset
  if (tessedit_ocr_engine_mode == OEM_LSTM_ONLY) {
    // Avoid requiring a unicharset when we aren't running base tesseract.
    unicharset.CopyFrom(lstm_recognizer_->GetUnicharset());
  }
#if !DISABLED_LEGACY_ENGINE
  else if (!mgr->GetComponent(TESSDATA_UNICHARSET, &fp) || !unicharset.load_from_file(&fp, false)) {
    tprintf(
        "ERROR: Tesseract (legacy) engine requested, but components are "
        "not present in {}!!\n",
        tessdata_path);
    return false;
  }
#endif // !DISABLED_LEGACY_ENGINE
  if (unicharset.size() > MAX_NUM_CLASSES) {
    tprintf("ERROR: Size of unicharset is greater than MAX_NUM_CLASSES\n");
    return false;
  }
  right_to_left_ = unicharset.major_right_to_left();

#if !DISABLED_LEGACY_ENGINE

  // Setup initial unichar ambigs table and read universal ambigs.
  UNICHARSET encoder_unicharset;
  encoder_unicharset.CopyFrom(unicharset);
  unichar_ambigs.InitUnicharAmbigs(unicharset, use_ambigs_for_adaption);
  unichar_ambigs.LoadUniversal(encoder_unicharset, &unicharset);

  if (!tessedit_ambigs_training && mgr->GetComponent(TESSDATA_AMBIGS, &fp)) {
    unichar_ambigs.LoadUnicharAmbigs(encoder_unicharset, &fp, ambigs_debug_level,
                                     use_ambigs_for_adaption, &unicharset);
  }

  // Init ParamsModel.
  // Load pass1 and pass2 weights (for now these two sets are the same, but in
  // the future separate sets of weights can be generated).
  for (int p = ParamsModel::PTRAIN_PASS1; p < ParamsModel::PTRAIN_NUM_PASSES; ++p) {
    language_model_->getParamsModel().SetPass(static_cast<ParamsModel::PassEnum>(p));
    if (mgr->GetComponent(TESSDATA_PARAMS_MODEL, &fp)) {
      if (!language_model_->getParamsModel().LoadFromFp(lang.c_str(), &fp)) {
        return false;
      }
    }
  }
#endif // !DISABLED_LEGACY_ENGINE

  return true;
}

// Helper returns true if the given string is in the vector of strings.
static bool IsStrInList(const std::string &str, const std::vector<std::string> &str_list) {
  for (const auto &i : str_list) {
    if (i == str) {
      return true;
    }
  }
  return false;
}

// Parse a string of the form [~]<lang>[+[~]<lang>]*.
// Langs with no prefix get appended to to_load, provided they
// are not in there already.
// Langs with ~ prefix get appended to not_to_load, provided they are not in
// there already.
void Tesseract::ParseLanguageString(const std::string &lang_str, std::vector<std::string> *to_load,
                                    std::vector<std::string> *not_to_load) {
  std::string remains(lang_str);

  // replace ',' and ';' with '+', in case user used one of those separators instead of '+':
  std::replace(remains.begin(), remains.end(), ',', '+');
  std::replace(remains.begin(), remains.end(), ';', '+');

  // Look whether the model file uses a prefix which must be applied to
  // included model files as well.
  std::string prefix;
  size_t found = lang.find_last_of('/');
  if (found != std::string::npos) {
    // A prefix was found.
    prefix = lang.substr(0, found + 1);
  }
  while (!remains.empty()) {
    // Find the start of the lang code and which vector to add to.
    const char *start = remains.c_str();
    while (*start == '+') {
      ++start;
    }
    std::vector<std::string> *target = to_load;
    if (*start == '~') {
      target = not_to_load;
      ++start;
    }
    // Find the index of the end of the lang code in string start.
    int end = strlen(start);
    const char *plus = strchr(start, '+');
    if (plus != nullptr && plus - start < end) {
      end = plus - start;
    }
    std::string lang_code(start);
    lang_code.resize(end);
    std::string next(start + end);
    remains = next;
    lang_code = prefix + lang_code;
    // Check whether lang_code is already in the target vector and add.
    if (!IsStrInList(lang_code, *target)) {
      target->push_back(lang_code);
    }
  }
}

// Initialize for potentially a set of languages defined by the language
// string and recursively any additional languages required by any language
// traineddata file (via tessedit_load_sublangs in its config) that is loaded.
// See init_tesseract_internal for args.
int Tesseract::init_tesseract(const std::string &arg0, const std::string &textbase,
                              const std::string &language, OcrEngineMode oem, const char **configs,
                              int configs_size, const std::vector<std::string> *vars_vec,
                              const std::vector<std::string> *vars_values,
                              bool set_only_non_debug_params, TessdataManager *mgr) {
  std::vector<std::string> langs_to_load;
  std::vector<std::string> langs_not_to_load;
  ParseLanguageString(language, &langs_to_load, &langs_not_to_load);

  for (auto &lang : sub_langs_) {
    delete lang;
  }

  if (debug_output_path.empty() && !textbase.empty()) {
    if (textbase == "-" /* stdout */)
      debug_output_path = "tesseract-stdio-session-debug";
    else
      debug_output_path = textbase + "-debug";
  }

  // Set the basename, compute the data directory.
  main_setup(arg0, textbase);

  sub_langs_.clear();
  // Find the first loadable lang and load into this.
  // Add any languages that this language requires
  bool loaded_primary = false;
  // Load the rest into sub_langs_.
  // WARNING: A range based for loop does not work here because langs_to_load
  // might be changed in the loop when a new submodel is found.
<<<<<<< HEAD
  for (size_t idx = 0; idx < langs_to_load.size(); ++idx) {
    const auto &lang_to_load = langs_to_load[idx];
=======
  for (size_t lang_index = 0; lang_index < langs_to_load.size(); ++lang_index) {
    auto &lang_to_load = langs_to_load[lang_index];
>>>>>>> d366e1e9
    if (!IsStrInList(lang_to_load, langs_not_to_load)) {
      const char *lang_str = lang_to_load.c_str();
      Tesseract *tess_to_init;
      if (!loaded_primary) {
        tess_to_init = this;
      } else {
        tess_to_init = new Tesseract(this);
        tess_to_init->main_setup(arg0, textbase);
      }

      int result = tess_to_init->init_tesseract_internal(arg0, textbase, lang_str, oem, configs,
                                                         configs_size, vars_vec, vars_values,
                                                         set_only_non_debug_params, mgr);
      // Forget that language, but keep any reader we were given.
      mgr->Clear();

      if (!loaded_primary) {
        if (result < 0) {
          tprintf("ERROR: Failed loading language '{}'\n", lang_str);
        } else {
          ParseLanguageString(tess_to_init->tessedit_load_sublangs, &langs_to_load, &langs_not_to_load);
          loaded_primary = true;
        }
      } else {
        if (result < 0) {
          tprintf("ERROR: Failed loading sub-language '{}'\n", lang_str);
          delete tess_to_init;
        } else {
          sub_langs_.push_back(tess_to_init);
          // Add any languages that this language requires
          ParseLanguageString(tess_to_init->tessedit_load_sublangs, &langs_to_load, &langs_not_to_load);
        }
      }
    }
  }
  if (!loaded_primary && !langs_to_load.empty()) {
    tprintf("ERROR: Tesseract couldn't load any languages!\n");
    return -1; // Couldn't load any language!
  }

  if (!sub_langs_.empty()) {
    // In multilingual mode word ratings have to be directly comparable,
    // so use the same language model weights for all languages:
    // use the primary language's params model if
    // tessedit_use_primary_params_model is set,
    // otherwise use default language model weights.
    if (tessedit_use_primary_params_model) {
      for (auto &sub_lang : sub_langs_) {
        sub_lang->language_model_->getParamsModel().Copy(this->language_model_->getParamsModel());
      }
      tprintf("Using params model of the primary language.\n");
    } else {
      this->language_model_->getParamsModel().Clear();
      for (auto &sub_lang : sub_langs_) {
        sub_lang->language_model_->getParamsModel().Clear();
      }
    }
  }

  SetupUniversalFontIds();

  return 0;
}

// Common initialization for a single language.
// arg0 is the datapath for the tessdata directory, which could be the
// path of the tessdata directory with no trailing /, or (if tessdata
// lives in the same directory as the executable, the path of the executable,
// hence the name arg0.
// textbase is an optional output file basename (used only for training)
// language is the language code to load.
// oem controls which engine(s) will operate on the image
// configs (argv) is an array of config filenames to load variables from.
// May be nullptr.
// configs_size (argc) is the number of elements in configs.
// vars_vec is an optional vector of variables to set.
// vars_values is an optional corresponding vector of values for the variables
// in vars_vec.
// If set_only_non_debug_params is true, only params that do not contain
// "debug" in the name will be set.
int Tesseract::init_tesseract_internal(const std::string &arg0, const std::string &textbase,
                                       const std::string &language, OcrEngineMode oem,
                                       const char **configs, int configs_size,
                                       const std::vector<std::string> *vars_vec,
                                       const std::vector<std::string> *vars_values,
                                       bool set_only_non_debug_params, TessdataManager *mgr) {
  if (!init_tesseract_lang_data(arg0, language, oem, configs, configs_size, vars_vec,
                                vars_values, set_only_non_debug_params, mgr)) {
    return -1;
  }
  if (tessedit_init_config_only) {
    return 0;
  }
  // If only LSTM will be used, skip loading Tesseract classifier's
  // pre-trained templates and dictionary.
  bool init_tesseract = (tessedit_ocr_engine_mode != OEM_LSTM_ONLY);
  program_editup(textbase, init_tesseract ? mgr : nullptr, init_tesseract ? mgr : nullptr);
  return 0; // Normal exit
}

#if !DISABLED_LEGACY_ENGINE

// Helper builds the all_fonts table by adding new fonts from new_fonts.
static void CollectFonts(const UnicityTable<FontInfo> &new_fonts,
                         UnicityTable<FontInfo> *all_fonts) {
  for (int i = 0; i < new_fonts.size(); ++i) {
    // UnicityTable uniques as we go.
    all_fonts->push_back(new_fonts.at(i));
  }
}

// Helper assigns an id to lang_fonts using the index in all_fonts table.
static void AssignIds(const UnicityTable<FontInfo> &all_fonts, UnicityTable<FontInfo> *lang_fonts) {
  for (int i = 0; i < lang_fonts->size(); ++i) {
    auto index = all_fonts.get_index(lang_fonts->at(i));
    lang_fonts->at(i).universal_id = index;
  }
}

// Set the universal_id member of each font to be unique among all
// instances of the same font loaded.
void Tesseract::SetupUniversalFontIds() {
  // Note that we can get away with bitwise copying FontInfo in
  // all_fonts, as it is a temporary structure and we avoid setting the
  // delete callback.
  UnicityTable<FontInfo> all_fonts;

  // Create the universal ID table.
  CollectFonts(get_fontinfo_table(), &all_fonts);
  for (auto &sub_lang : sub_langs_) {
    CollectFonts(sub_lang->get_fontinfo_table(), &all_fonts);
  }
  // Assign ids from the table to each font table.
  AssignIds(all_fonts, &get_fontinfo_table());
  for (auto &sub_lang : sub_langs_) {
    AssignIds(all_fonts, &sub_lang->get_fontinfo_table());
  }
  font_table_size_ = all_fonts.size();
}

#endif // !DISABLED_LEGACY_ENGINE

void Tesseract::end_tesseract() {
  end_recog();
}

/* Define command type identifiers */

enum CMD_EVENTS { ACTION_1_CMD_EVENT, RECOG_WERDS, RECOG_PSEUDO, ACTION_2_CMD_EVENT };
} // namespace tesseract<|MERGE_RESOLUTION|>--- conflicted
+++ resolved
@@ -339,13 +339,8 @@
   // Load the rest into sub_langs_.
   // WARNING: A range based for loop does not work here because langs_to_load
   // might be changed in the loop when a new submodel is found.
-<<<<<<< HEAD
-  for (size_t idx = 0; idx < langs_to_load.size(); ++idx) {
-    const auto &lang_to_load = langs_to_load[idx];
-=======
   for (size_t lang_index = 0; lang_index < langs_to_load.size(); ++lang_index) {
-    auto &lang_to_load = langs_to_load[lang_index];
->>>>>>> d366e1e9
+    const auto &lang_to_load = langs_to_load[lang_index];
     if (!IsStrInList(lang_to_load, langs_not_to_load)) {
       const char *lang_str = lang_to_load.c_str();
       Tesseract *tess_to_init;
