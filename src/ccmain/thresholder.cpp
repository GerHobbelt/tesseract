--- conflicted
+++ resolved
@@ -203,12 +203,8 @@
 
   auto pix_grey = GetPixRectGrey();
 
-<<<<<<< HEAD
   int r = 0;
   l_int32 threshold_val = 0;
-  
-=======
-  int r;
   
   l_int32 pix_w, pix_h;
   pixGetDimensions(pix_grey, &pix_w, &pix_h, nullptr);
@@ -219,7 +215,6 @@
     tprintf("\nimage width: %d  height: %d  ppi: %d", pix_w, pix_h, yres_);
   }
 
->>>>>>> 7f6519cd
   if (method == ThresholdMethod::Sauvola) {
     int window_size;
     double window_size_factor;
