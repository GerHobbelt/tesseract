--- conflicted
+++ resolved
@@ -200,23 +200,112 @@
  *
  * \param[in]    pixs          8 or 32 bpp
  * \param[out]   ptresh        l_int32 global threshold value
-<<<<<<< HEAD
- * \param[out]   pfgval        l_int32 global foreground value
- * \param[out]   pbgval        l_int32 global background value
- * \return  pixd    8 bpp grayscale, or NULL on error
-=======
  * \return       pixd          8 bpp grayscale, or NULL on error
->>>>>>> a09b6b43
  *
  * <pre>
  * Notes:
  *      (1) This composite operation is good for adaptively removing
-<<<<<<< HEAD
+ *          dark background. Adaption of Thomas Breuel's nlbin version
+ *          from ocropus.
+ *      (2) A good thresholder together NLNorm is WAN
+ * </pre>
+ */
+Pix *ImageThresholder::pixNLNorm2(Pix *pixs, int *pthresh) {
+  l_int32 d, thresh, w1, h1, w2, h2, fgval, bgval;
+  l_uint32 black_val, white_val;
+  l_float32 factor, threshpos, avefg, avebg;
+  PIX *pixg, *pixd, *pixd2;
+  BOX *pixbox;
+  NUMA *na;
+
+  PROCNAME("pixNLNorm");
+
+  if (!pixs || (d = pixGetDepth(pixs)) < 8) {
+    return (PIX *)ERROR_PTR("pixs undefined or d < 8 bpp", procName, NULL);
+  }
+  if (d == 32) {
+    // ITU-R 601-2 luma
+    pixg = pixConvertRGBToGray(pixs, 0.299, 0.587, 0.114);
+    // Legacy converting
+    // pixg = pixConvertRGBToGray(pixs, 0.3, 0.4, 0.3);
+  } else {
+    pixg = pixConvertTo8(pixs, 0);
+  }
+
+  /// Normalize contrast
+  //  pixGetBlackOrWhiteVal(pixg, L_GET_BLACK_VAL, &black_val);
+  //  if (black_val>0) pixAddConstantGray(pixg, -1 * black_val);
+  //  pixGetBlackOrWhiteVal(pixg, L_GET_WHITE_VAL, &white_val);
+  //  if (white_val<255) pixMultConstantGray(pixg, (255. / white_val));
+  pixd = pixMaxDynamicRange(pixg, L_LINEAR_SCALE);
+  pixDestroy(&pixg);
+  pixg = pixCopy(nullptr, pixd);
+  pixDestroy(&pixd);
+
+  /// Calculate flat version
+  pixGetDimensions(pixg, &w1, &h1, NULL);
+  pixd = pixScaleGeneral(pixg, 0.5, 0.5, 0.0, 0);
+  pixd2 = pixRankFilter(pixd, 20, 2, 0.8);
+  pixDestroy(&pixd);
+  pixd = pixRankFilter(pixd2, 2, 20, 0.8);
+  pixDestroy(&pixd2);
+  pixGetDimensions(pixd, &w2, &h2, NULL);
+  pixd2 = pixScaleGrayLI(pixd, (l_float32)w1 / (l_float32)w2,
+                         (l_float32)h1 / (l_float32)h2);
+  pixDestroy(&pixd);
+  pixInvert(pixd2, pixd2);
+  pixAddGray(pixg, pixg, pixd2);
+  pixDestroy(&pixd2);
+
+  /// Local contrast enhancement
+  //  Ignore a border of 10 % and get a mean threshold,
+  //  background and foreground value
+  pixbox = boxCreate(w1 * 0.1, h1 * 0.1, w1 * 0.9, h1 * 0.9);
+  na = pixGetGrayHistogramInRect(pixg, pixbox, 1);
+  numaSplitDistribution(na, 0.1, &thresh, &avefg, &avebg, NULL, NULL, NULL);
+  boxDestroy(&pixbox);
+  numaDestroy(&na);
+
+  /// Subtract by a foreground value and multiply by factor to
+  //  set a background value to 255
+  fgval = (l_int32)(avefg + 0.5);
+  bgval = (l_int32)(avebg + 0.5);
+  threshpos = (l_float32)(thresh - fgval) / (bgval - fgval);
+  // Todo: fgval or fgval + slightly offset
+  fgval = fgval; // + (l_int32) ((thresh - fgval)*.25);
+  bgval = bgval +
+          (l_int32)std::min((l_int32)((bgval - thresh) * .5), (255 - bgval));
+  factor = 255. / (bgval - fgval);
+  if (pthresh) {
+    *pthresh = (l_int32)threshpos * factor - threshpos * .1;
+  }
+  pixAddConstantGray(pixg, -1 * fgval);
+  pixMultConstantGray(pixg, factor);
+  
+  return pixg;
+}
+
+
+/*----------------------------------------------------------------------*
+ *                  Non-linear contrast normalization                   *
+ *----------------------------------------------------------------------*/
+/*!
+ * \brief   pixNLNorm()
+ *
+ * \param[in]    pixs          8 or 32 bpp
+ * \param[out]   ptresh        l_int32 global threshold value
+ * \param[out]   pfgval        l_int32 global foreground value
+ * \param[out]   pbgval        l_int32 global background value
+ * \return  pixd    8 bpp grayscale, or NULL on error
+ *
+ * <pre>
+ * Notes:
+ *      (1) This composite operation is good for adaptively removing
  *          dark background. Adaption of Thomas Breuel's nlbin version from ocropus.
  * </pre>
  */
 PIX  *
-pixNLNorm(PIX     *pixs,
+pixNLNorm1(PIX     *pixs,
         l_int32   *pthresh,
         l_int32   *pfgval,
         l_int32   *pbgval)
@@ -323,92 +412,6 @@
 
   return pixb;
 }
-=======
- *          dark background. Adaption of Thomas Breuel's nlbin version
- *          from ocropus.
- *      (2) A good thresholder together NLNorm is WAN
- * </pre>
- */
-Pix *ImageThresholder::pixNLNorm(Pix *pixs, int *pthresh) {
-  l_int32 d, thresh, w1, h1, w2, h2, fgval, bgval;
-  l_uint32 black_val, white_val;
-  l_float32 factor, threshpos, avefg, avebg;
-  PIX *pixg, *pixd, *pixd2;
-  BOX *pixbox;
-  NUMA *na;
-
-  PROCNAME("pixNLNorm");
-
-  if (!pixs || (d = pixGetDepth(pixs)) < 8) {
-    return (PIX *)ERROR_PTR("pixs undefined or d < 8 bpp", procName, NULL);
-  }
-  if (d == 32) {
-    // ITU-R 601-2 luma
-    pixg = pixConvertRGBToGray(pixs, 0.299, 0.587, 0.114);
-    // Legacy converting
-    // pixg = pixConvertRGBToGray(pixs, 0.3, 0.4, 0.3);
-  } else {
-    pixg = pixConvertTo8(pixs, 0);
-  }
-
-  /// Normalize contrast
-  //  pixGetBlackOrWhiteVal(pixg, L_GET_BLACK_VAL, &black_val);
-  //  if (black_val>0) pixAddConstantGray(pixg, -1 * black_val);
-  //  pixGetBlackOrWhiteVal(pixg, L_GET_WHITE_VAL, &white_val);
-  //  if (white_val<255) pixMultConstantGray(pixg, (255. / white_val));
-  pixd = pixMaxDynamicRange(pixg, L_LINEAR_SCALE);
-  pixDestroy(&pixg);
-  pixg = pixCopy(nullptr, pixd);
-  pixDestroy(&pixd);
-
-  /// Calculate flat version
-  pixGetDimensions(pixg, &w1, &h1, NULL);
-  pixd = pixScaleGeneral(pixg, 0.5, 0.5, 0.0, 0);
-  pixd2 = pixRankFilter(pixd, 20, 2, 0.8);
-  pixDestroy(&pixd);
-  pixd = pixRankFilter(pixd2, 2, 20, 0.8);
-  pixDestroy(&pixd2);
-  pixGetDimensions(pixd, &w2, &h2, NULL);
-  pixd2 = pixScaleGrayLI(pixd, (l_float32)w1 / (l_float32)w2,
-                         (l_float32)h1 / (l_float32)h2);
-  pixDestroy(&pixd);
-  pixInvert(pixd2, pixd2);
-  pixAddGray(pixg, pixg, pixd2);
-  pixDestroy(&pixd2);
-
-  /// Local contrast enhancement
-  //  Ignore a border of 10 % and get a mean threshold,
-  //  background and foreground value
-  pixbox = boxCreate(w1 * 0.1, h1 * 0.1, w1 * 0.9, h1 * 0.9);
-  na = pixGetGrayHistogramInRect(pixg, pixbox, 1);
-  numaSplitDistribution(na, 0.1, &thresh, &avefg, &avebg, NULL, NULL, NULL);
-  boxDestroy(&pixbox);
-  numaDestroy(&na);
-
-  /// Subtract by a foreground value and multiply by factor to
-  //  set a background value to 255
-  fgval = (l_int32)(avefg + 0.5);
-  bgval = (l_int32)(avebg + 0.5);
-  threshpos = (l_float32)(thresh - fgval) / (bgval - fgval);
-  // Todo: fgval or fgval + slightly offset
-  fgval = fgval; // + (l_int32) ((thresh - fgval)*.25);
-  bgval = bgval +
-          (l_int32)std::min((l_int32)((bgval - thresh) * .5), (255 - bgval));
-  factor = 255. / (bgval - fgval);
-  if (pthresh) {
-    *pthresh = (l_int32)threshpos * factor - threshpos * .1;
-  }
-  pixAddConstantGray(pixg, -1 * fgval);
-  pixMultConstantGray(pixg, factor);
-  
-  return pixg;
-}
-
-
-/*----------------------------------------------------------------------*
- *                          Thresholding                                *
- *----------------------------------------------------------------------*/
->>>>>>> a09b6b43
 
 std::tuple<bool, Image, Image, Image> ImageThresholder::Threshold(
                                                       TessBaseAPI *api,
@@ -431,7 +434,7 @@
   l_int32 threshold_val = 0;
 
   l_int32 pix_w, pix_h;
-  pixGetDimensions(pix_, &pix_w, &pix_h, nullptr);
+  pixGetDimensions(pix_ /* pix_grey */, &pix_w, &pix_h, nullptr);
 
   bool thresholding_debug;
   api->GetBoolVariable("thresholding_debug", &thresholding_debug);
@@ -506,8 +509,8 @@
     r = pixOtsuAdaptiveThreshold(pix_grey, tile_size, tile_size,
                                  half_smooth_size, half_smooth_size,
                                  score_fraction,
-                                 (PIX**)pix_thresholds,
-                                 (PIX**)pix_binary);
+                                 pix_thresholds,
+                                 pix_binary);
   } else if (method == ThresholdMethod::Nlbin) {
     auto pix = GetPixRect();
     pix_binary = pixNLBin(pix, false);
@@ -615,7 +618,7 @@
 // Provided to the classifier to extract features from the greyscale image.
 Image ImageThresholder::GetPixNormRectGrey() {
   auto pix = GetPixRect();
-  auto result = ImageThresholder::pixNLNorm(pix, nullptr);
+  auto result = ImageThresholder::pixNLNorm2(pix, nullptr);
   pix.destroy();
   return result;
 }
