///////////////////////////////////////////////////////////////////////
// File:        thresholder.cpp
// Description: Base API for thresholding images in tesseract.
// Author:      Ray Smith
//
// (C) Copyright 2008, Google Inc.
// Licensed under the Apache License, Version 2.0 (the "License");
// you may not use this file except in compliance with the License.
// You may obtain a copy of the License at
// http://www.apache.org/licenses/LICENSE-2.0
// Unless required by applicable law or agreed to in writing, software
// distributed under the License is distributed on an "AS IS" BASIS,
// WITHOUT WARRANTIES OR CONDITIONS OF ANY KIND, either express or implied.
// See the License for the specific language governing permissions and
// limitations under the License.
//
///////////////////////////////////////////////////////////////////////

#include "otsuthr.h"
#include "thresholder.h"
#include "tprintf.h" // for tprintf

#if defined(USE_OPENCL)
#  include "openclwrapper.h" // for OpenclDevice
#endif

#include <allheaders.h>
#include <tesseract/baseapi.h> // for api->GetIntVariable()

#include <cstdint> // for uint32_t
#include <cstring>
#include <tuple>

namespace tesseract {

ImageThresholder::ImageThresholder()
    : pix_(nullptr)
    , image_width_(0)
    , image_height_(0)
    , pix_channels_(0)
    , pix_wpl_(0)
    , scale_(1)
    , yres_(300)
    , estimated_res_(300) {
  SetRectangle(0, 0, 0, 0);
}

ImageThresholder::~ImageThresholder() {
  Clear();
}

// Destroy the Pix if there is one, freeing memory.
void ImageThresholder::Clear() {
  pix_.destroy();
}

// Return true if no image has been set.
bool ImageThresholder::IsEmpty() const {
  return pix_ == nullptr;
}

// SetImage makes a copy of all the image data, so it may be deleted
// immediately after this call.
// Greyscale of 8 and color of 24 or 32 bits per pixel may be given.
// Palette color images will not work properly and must be converted to
// 24 bit.
// Binary images of 1 bit per pixel may also be given but they must be
// byte packed with the MSB of the first byte being the first pixel, and a
// one pixel is WHITE. For binary images set bytes_per_pixel=0.
void ImageThresholder::SetImage(const unsigned char *imagedata, int width, int height,
                                int bytes_per_pixel, int bytes_per_line) {
  int bpp = bytes_per_pixel * 8;
  if (bpp == 0) {
    bpp = 1;
  }
  Image pix = pixCreate(width, height, bpp == 24 ? 32 : bpp);
  l_uint32 *data = pixGetData(pix);
  int wpl = pixGetWpl(pix);
  switch (bpp) {
    case 1:
      for (int y = 0; y < height; ++y, data += wpl, imagedata += bytes_per_line) {
        for (int x = 0; x < width; ++x) {
          if (imagedata[x / 8] & (0x80 >> (x % 8))) {
            CLEAR_DATA_BIT(data, x);
          } else {
            SET_DATA_BIT(data, x);
          }
        }
      }
      break;

    case 8:
      // Greyscale just copies the bytes in the right order.
      for (int y = 0; y < height; ++y, data += wpl, imagedata += bytes_per_line) {
        for (int x = 0; x < width; ++x) {
          SET_DATA_BYTE(data, x, imagedata[x]);
        }
      }
      break;

    case 24:
      // Put the colors in the correct places in the line buffer.
      for (int y = 0; y < height; ++y, imagedata += bytes_per_line) {
        for (int x = 0; x < width; ++x, ++data) {
          SET_DATA_BYTE(data, COLOR_RED, imagedata[3 * x]);
          SET_DATA_BYTE(data, COLOR_GREEN, imagedata[3 * x + 1]);
          SET_DATA_BYTE(data, COLOR_BLUE, imagedata[3 * x + 2]);
        }
      }
      break;

    case 32:
      // Maintain byte order consistency across different endianness.
      for (int y = 0; y < height; ++y, imagedata += bytes_per_line, data += wpl) {
        for (int x = 0; x < width; ++x) {
          data[x] = (imagedata[x * 4] << 24) | (imagedata[x * 4 + 1] << 16) |
                    (imagedata[x * 4 + 2] << 8) | imagedata[x * 4 + 3];
        }
      }
      break;

    default:
      tprintf("ERROR: Cannot convert RAW image to Pix with bpp = %d\n", bpp);
  }
  SetImage(pix);
  pix.destroy();
}

// Store the coordinates of the rectangle to process for later use.
// Doesn't actually do any thresholding.
void ImageThresholder::SetRectangle(int left, int top, int width, int height) {
  rect_left_ = left;
  rect_top_ = top;
  rect_width_ = width;
  rect_height_ = height;
}

// Get enough parameters to be able to rebuild bounding boxes in the
// original image (not just within the rectangle).
// Left and top are enough with top-down coordinates, but
// the height of the rectangle and the image are needed for bottom-up.
void ImageThresholder::GetImageSizes(int *left, int *top, int *width, int *height, int *imagewidth,
                                     int *imageheight) {
  *left = rect_left_;
  *top = rect_top_;
  *width = rect_width_;
  *height = rect_height_;
  *imagewidth = image_width_;
  *imageheight = image_height_;
}

// Pix vs raw, which to use? Pix is the preferred input for efficiency,
// since raw buffers are copied.
// SetImage for Pix clones its input, so the source pix may be pixDestroyed
// immediately after, but may not go away until after the Thresholder has
// finished with it.
void ImageThresholder::SetImage(const Image pix) {
  if (pix_ != nullptr) {
    pix_.destroy();
  }
  Image src = pix;
  int depth;
  pixGetDimensions(src, &image_width_, &image_height_, &depth);
  // Convert the image as necessary so it is one of binary, plain RGB, or
  // 8 bit with no colormap. Guarantee that we always end up with our own copy,
  // not just a clone of the input.
  if (pixGetColormap(src)) {
    Image tmp = pixRemoveColormap(src, REMOVE_CMAP_BASED_ON_SRC);
    depth = pixGetDepth(tmp);
    if (depth > 1 && depth < 8) {
      pix_ = pixConvertTo8(tmp, false);
      tmp.destroy();
    } else {
      pix_ = tmp;
    }
  } else if (depth > 1 && depth < 8) {
    pix_ = pixConvertTo8(src, false);
  } else {
    pix_ = src.copy();
  }
  depth = pixGetDepth(pix_);
  pix_channels_ = depth / 8;
  pix_wpl_ = pixGetWpl(pix_);
  scale_ = 1;
  estimated_res_ = yres_ = pixGetYRes(pix_);
  Init();
}

std::tuple<bool, Image, Image, Image> ImageThresholder::Threshold(
                                                      TessBaseAPI *api,
                                                      ThresholdMethod method) {
  Image pix_binary = nullptr;
  Image pix_thresholds = nullptr;

  if (pix_channels_ == 0) {
    // We have a binary image, but it still has to be copied, as this API
    // allows the caller to modify the output.
    Image original = GetPixRect();
    pix_binary = original.copy();
    original.destroy();
    return std::make_tuple(true, nullptr, pix_binary, nullptr);
  }

  auto pix_grey = GetPixRectGrey();

  int r = 0;
  l_int32 threshold_val = 0;
  
  if (method == ThresholdMethod::Sauvola) {
    int window_size;
    api->GetIntVariable("thresholding_window_size", &window_size);
    int half_window_size = window_size / 2;
    // factor for image division into tiles; >= 1
    l_int32 nx, ny;
//  // tiles size will be approx. 250 x 250 pixels
    l_int32 pix_w, pix_h;
    pixGetDimensions(pix_grey, &pix_w, &pix_h, nullptr);
    nx = std::max(1, (pix_w + 125) / 250);
    ny = std::max(1, (pix_h + 125) / 250);
    auto xrat = pix_w / nx;
    auto yrat = pix_h / ny;
    if (xrat < half_window_size + 2) {
      nx = pix_w / (half_window_size + 2);
    }
    if (yrat < half_window_size + 2) {
      ny = pix_h / (half_window_size + 2);
    }

    double kfactor;
    api->GetDoubleVariable("thresholding_kfactor", &kfactor);
    r = pixSauvolaBinarizeTiled(pix_grey, half_window_size, kfactor, nx, ny,
                               (PIX**)pix_thresholds,
                                (PIX**)pix_binary);
<<<<<<< HEAD
  } else if (method == ThresholdMethod::OtsuOnNormalizedBackground) {
    pix_binary = pixOtsuThreshOnBackgroundNorm(pix_grey, nullptr, 10, 15, 100,
                                               50, 255, 2, 2, 0.1f,
                                               &threshold_val);
  } else if (method == ThresholdMethod::MaskingAndOtsuOnNormalizedBackground) {
    pix_binary = pixMaskedThreshOnBackgroundNorm(pix_grey, nullptr, 10, 15,
                                                 100, 50, 2, 2, 0.1f,
                                                 &threshold_val);
  } else { // if (method == ThresholdMethod::AdaptiveOtsu)
=======
  } else { // if (method == ThresholdMethod::LeptonicaOtsu)
>>>>>>> 0d5705fe
    int tile_size;
    api->GetIntVariable("thresholding_tile_size", &tile_size);
    int smooth_size;
    api->GetIntVariable("thresholding_smooth_size", &smooth_size);
    int half_smooth_size = smooth_size / 2;
    double score_fraction;
    api->GetDoubleVariable("thresholding_score_fraction", &score_fraction);
    r = pixOtsuAdaptiveThreshold(pix_grey, tile_size, tile_size,
                                 half_smooth_size, half_smooth_size,
                                 score_fraction, 
                                 (PIX**)pix_thresholds,
                                 (PIX**)pix_binary);
  }

  bool ok = (r == 0) && pix_binary;
  return std::make_tuple(ok, pix_grey, pix_binary, pix_thresholds);
}

// Threshold the source image as efficiently as possible to the output Pix.
// Creates a Pix and sets pix to point to the resulting pointer.
// Caller must use pixDestroy to free the created Pix.
/// Returns false on error.
bool ImageThresholder::ThresholdToPix(Image *pix) {
  if (image_width_ > INT16_MAX || image_height_ > INT16_MAX) {
    tprintf("ERROR: Image too large: (%d, %d)\n", image_width_, image_height_);
    return false;
  }
  if (pix_channels_ == 0) {
    // We have a binary image, but it still has to be copied, as this API
    // allows the caller to modify the output.
    Image original = GetPixRect();
    *pix = original.copy();
    original.destroy();
  } else {
    OtsuThresholdRectToPix(pix_, pix);
  }
  return true;
}

// Gets a pix that contains an 8 bit threshold value at each pixel. The
// returned pix may be an integer reduction of the binary image such that
// the scale factor may be inferred from the ratio of the sizes, even down
// to the extreme of a 1x1 pixel thresholds image.
// Ideally the 8 bit threshold should be the exact threshold used to generate
// the binary image in ThresholdToPix, but this is not a hard constraint.
// Returns nullptr if the input is binary. PixDestroy after use.
Image ImageThresholder::GetPixRectThresholds() {
  if (IsBinary()) {
    return nullptr;
  }
  Image pix_grey = GetPixRectGrey();
  int width = pixGetWidth(pix_grey);
  int height = pixGetHeight(pix_grey);
  std::vector<int> thresholds;
  std::vector<int> hi_values;
  OtsuThreshold(pix_grey, 0, 0, width, height, thresholds, hi_values);
  pix_grey.destroy();
  Image pix_thresholds = pixCreate(width, height, 8);
  int threshold = thresholds[0] > 0 ? thresholds[0] : 128;
  pixSetAllArbitrary(pix_thresholds, threshold);
  return pix_thresholds;
}

// Common initialization shared between SetImage methods.
void ImageThresholder::Init() {
  SetRectangle(0, 0, image_width_, image_height_);
}

// Get a clone/copy of the source image rectangle.
// The returned Pix must be pixDestroyed.
// This function will be used in the future by the page layout analysis, and
// the layout analysis that uses it will only be available with Leptonica,
// so there is no raw equivalent.
Image ImageThresholder::GetPixRect() {
  if (IsFullImage()) {
    // Just clone the whole thing.
    return pix_.clone();
  } else {
    // Crop to the given rectangle.
    Box *box = boxCreate(rect_left_, rect_top_, rect_width_, rect_height_);
    Image cropped = pixClipRectangle(pix_, box, nullptr);
    boxDestroy(&box);
    return cropped;
  }
}

// Get a clone/copy of the source image rectangle, reduced to greyscale,
// and at the same resolution as the output binary.
// The returned Pix must be pixDestroyed.
// Provided to the classifier to extract features from the greyscale image.
Image ImageThresholder::GetPixRectGrey() {
  auto pix = GetPixRect(); // May have to be reduced to grey.
  int depth = pixGetDepth(pix);
  if (depth != 8) {
    if (depth == 24) {
      auto tmp = pixConvert24To32(pix);
      pix.destroy();
      pix = tmp;
    }
    auto result = pixConvertTo8(pix, false);
    pix.destroy();
    return result;
  }
  return pix;
}

// Otsu thresholds the rectangle, taking the rectangle from *this.
void ImageThresholder::OtsuThresholdRectToPix(Image src_pix, Image *out_pix) const {
  std::vector<int> thresholds;
  std::vector<int> hi_values;

  int num_channels = OtsuThreshold(src_pix, rect_left_, rect_top_, rect_width_, rect_height_,
                                   thresholds, hi_values);
  // only use opencl if compiled w/ OpenCL and selected device is opencl
#ifdef USE_OPENCL
  OpenclDevice od;
  if (num_channels == 4 && od.selectedDeviceIsOpenCL() && rect_top_ == 0 && rect_left_ == 0) {
    od.ThresholdRectToPixOCL((unsigned char *)pixGetData(src_pix), num_channels,
                             pixGetWpl(src_pix) * 4, &thresholds[0], &hi_values[0], out_pix /*pix_OCL*/,
                             rect_height_, rect_width_, rect_top_, rect_left_);
  } else {
#endif
    ThresholdRectToPix(src_pix, num_channels, thresholds, hi_values, out_pix);
#ifdef USE_OPENCL
  }
#endif
}

/// Threshold the rectangle, taking everything except the src_pix
/// from the class, using thresholds/hi_values to the output pix.
/// NOTE that num_channels is the size of the thresholds and hi_values
// arrays and also the bytes per pixel in src_pix.
void ImageThresholder::ThresholdRectToPix(Image src_pix, int num_channels, const std::vector<int> &thresholds,
                                          const std::vector<int> &hi_values, Image *pix) const {
  *pix = pixCreate(rect_width_, rect_height_, 1);
  uint32_t *pixdata = pixGetData(*pix);
  int wpl = pixGetWpl(*pix);
  int src_wpl = pixGetWpl(src_pix);
  uint32_t *srcdata = pixGetData(src_pix);
  pixSetXRes(*pix, pixGetXRes(src_pix));
  pixSetYRes(*pix, pixGetYRes(src_pix));
  for (int y = 0; y < rect_height_; ++y) {
    const uint32_t *linedata = srcdata + (y + rect_top_) * src_wpl;
    uint32_t *pixline = pixdata + y * wpl;
    for (int x = 0; x < rect_width_; ++x) {
      bool white_result = true;
      for (int ch = 0; ch < num_channels; ++ch) {
        int pixel = GET_DATA_BYTE(linedata, (x + rect_left_) * num_channels + ch);
        if (hi_values[ch] >= 0 && (pixel > thresholds[ch]) == (hi_values[ch] == 0)) {
          white_result = false;
          break;
        }
      }
      if (white_result) {
        CLEAR_DATA_BIT(pixline, x);
      } else {
        SET_DATA_BIT(pixline, x);
      }
    }
  }
}

} // namespace tesseract.<|MERGE_RESOLUTION|>--- conflicted
+++ resolved
@@ -231,7 +231,6 @@
     r = pixSauvolaBinarizeTiled(pix_grey, half_window_size, kfactor, nx, ny,
                                (PIX**)pix_thresholds,
                                 (PIX**)pix_binary);
-<<<<<<< HEAD
   } else if (method == ThresholdMethod::OtsuOnNormalizedBackground) {
     pix_binary = pixOtsuThreshOnBackgroundNorm(pix_grey, nullptr, 10, 15, 100,
                                                50, 255, 2, 2, 0.1f,
@@ -240,10 +239,7 @@
     pix_binary = pixMaskedThreshOnBackgroundNorm(pix_grey, nullptr, 10, 15,
                                                  100, 50, 2, 2, 0.1f,
                                                  &threshold_val);
-  } else { // if (method == ThresholdMethod::AdaptiveOtsu)
-=======
   } else { // if (method == ThresholdMethod::LeptonicaOtsu)
->>>>>>> 0d5705fe
     int tile_size;
     api->GetIntVariable("thresholding_tile_size", &tile_size);
     int smooth_size;
