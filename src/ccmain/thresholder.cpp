///////////////////////////////////////////////////////////////////////
// File:        thresholder.cpp
// Description: Base API for thresholding images in tesseract.
// Author:      Ray Smith
//
// (C) Copyright 2008, Google Inc.
// Licensed under the Apache License, Version 2.0 (the "License");
// you may not use this file except in compliance with the License.
// You may obtain a copy of the License at
// http://www.apache.org/licenses/LICENSE-2.0
// Unless required by applicable law or agreed to in writing, software
// distributed under the License is distributed on an "AS IS" BASIS,
// WITHOUT WARRANTIES OR CONDITIONS OF ANY KIND, either express or implied.
// See the License for the specific language governing permissions and
// limitations under the License.
//
///////////////////////////////////////////////////////////////////////

// Include automatically generated configuration file
#include <tesseract/preparation.h> // compiler config, etc.

#include "otsuthr.h"
#include "thresholder.h"
#include "pixProcessing.h" 
#include "tesseractclass.h"
#include "global_params.h"
#include <tesseract/tprintf.h> // for tprintf

#include <leptonica/allheaders.h>
#include <tesseract/baseapi.h> // for api->GetIntVariable()

#include <algorithm> // for std::max, std::min
#include <cstdint>   // for uint32_t
#include <cstring>
#include <tuple>


namespace tesseract {

ImageThresholder::ImageThresholder(Tesseract* tess)
    : tesseract_(tess)
    , pix_(nullptr)
    , image_width_(0)
    , image_height_(0)
    , pix_channels_(0)
    , pix_wpl_(0)
    , scale_(1)
    , yres_(300)
    , estimated_res_(300) {
  ASSERT0(tess != nullptr);
  SetRectangle(0, 0, 0, 0);
}

ImageThresholder::~ImageThresholder() {
  Clear();
}

// Destroy the Pix if there is one, freeing memory.
void ImageThresholder::Clear() {
  pix_.destroy();
}

// Return true if no image has been set.
bool ImageThresholder::IsEmpty() const {
  return pix_ == nullptr;
}

// SetImage makes a copy of all the image data, so it may be deleted
// immediately after this call.
// Greyscale of 8 and color of 24 or 32 bits per pixel may be given.
// Palette color images will not work properly and must be converted to
// 24 bit.
// Binary images of 1 bit per pixel may also be given but they must be
// byte packed with the MSB of the first byte being the first pixel, and a
// one pixel is WHITE. For binary images set bytes_per_pixel=0.
void ImageThresholder::SetImage(const unsigned char *imagedata, int width, int height,
                                int bytes_per_pixel, int bytes_per_line, int exif, 
                                const float angle, bool upscale) {
  int bpp = bytes_per_pixel * 8;
  if (bpp == 0) {
    bpp = 1;
  }
  // pixRotate(pixCreate(width, height, bpp == 24 ? 32 : bpp), 0.15, L_ROTATE_SHEAR, L_BRING_IN_WHITE, 0, 0);
  Image pix = pixCreate(width, height, bpp == 24 ? 32 : bpp);
  l_uint32 *data = pixGetData(pix);
  int wpl = pixGetWpl(pix);
  switch (bpp) {
    case 1:
      for (int y = 0; y < height; ++y, data += wpl, imagedata += bytes_per_line) {
        for (int x = 0; x < width; ++x) {
          if (imagedata[x / 8] & (0x80 >> (x % 8))) {
            CLEAR_DATA_BIT(data, x);
          } else {
            SET_DATA_BIT(data, x);
          }
        }
      }
      break;

    case 8:
      // Greyscale just copies the bytes in the right order.
      for (int y = 0; y < height; ++y, data += wpl, imagedata += bytes_per_line) {
        for (int x = 0; x < width; ++x) {
          SET_DATA_BYTE(data, x, imagedata[x]);
        }
      }
      break;

    case 24:
      // Put the colors in the correct places in the line buffer.
      for (int y = 0; y < height; ++y, imagedata += bytes_per_line) {
        for (int x = 0; x < width; ++x, ++data) {
          SET_DATA_BYTE(data, COLOR_RED, imagedata[3 * x]);
          SET_DATA_BYTE(data, COLOR_GREEN, imagedata[3 * x + 1]);
          SET_DATA_BYTE(data, COLOR_BLUE, imagedata[3 * x + 2]);
        }
      }
      break;

    case 32:
      // Maintain byte order consistency across different endianness.
      for (int y = 0; y < height; ++y, imagedata += bytes_per_line, data += wpl) {
        for (int x = 0; x < width; ++x) {
          data[x] = (imagedata[x * 4] << 24) | (imagedata[x * 4 + 1] << 16) |
                    (imagedata[x * 4 + 2] << 8) | imagedata[x * 4 + 3];
        }
      }
      break;

    default:
      tprintError("Cannot convert RAW image to Pix with bpp = {}\n", bpp);
  }

<<<<<<< HEAD
  SetImage(pix, exif, angle, upscale);
  pix.destroy();
=======
  SetImage(pix, angle);
>>>>>>> 064818b3
}

// Store the coordinates of the rectangle to process for later use.
// Doesn't actually do any thresholding.
void ImageThresholder::SetRectangle(int left, int top, int width, int height) {
  rect_left_ = left;
  rect_top_ = top;
  rect_width_ = width;
  rect_height_ = height;
}

// Get enough parameters to be able to rebuild bounding boxes in the
// original image (not just within the rectangle).
// Left and top are enough with top-down coordinates, but
// the height of the rectangle and the image are needed for bottom-up.
void ImageThresholder::GetImageSizes(int *left, int *top, int *width, int *height, int *imagewidth,
                                     int *imageheight) {
  *left = rect_left_;
  *top = rect_top_;
  *width = rect_width_;
  *height = rect_height_;
  *imagewidth = image_width_;
  *imageheight = image_height_;
}

// Pix vs raw, which to use? Pix is the preferred input for efficiency,
// since raw buffers are copied.
// SetImage for Pix clones its input, so the source pix may be pixDestroyed
// immediately after, but may not go away until after the Thresholder has
// finished with it.
<<<<<<< HEAD
void ImageThresholder::SetImage(const Image pix, int exif, const float angle, bool upscale) {
  if (pix_ != nullptr) {
    pix_.destroy();
  }

  // Note that pix.clone() does not actually clone the data,
  // it simply makes a new pointer to the existing data.
  // Therefore, there should not be any performance penalty
  // to having several copies of the same image here.

  // Rotate if specified by exif orientation value.
  Image src, temp1, temp2, temp3;
  if (exif == 3 || exif == 4) {
    temp1 = pixRotateOrth(pix, 2);
  } else if (exif == 5 || exif == 6) {
    temp1 = pixRotateOrth(pix, 1);
  } else if (exif == 7 || exif == 8) {
    temp1 = pixRotateOrth(pix, 3);
  } else {
    temp1 = pix.clone();
  }

  // Mirror if specified by exif orientation value
  if (exif == 2 || exif == 4 || exif == 5 || exif == 7) {
    temp2 = pixFlipLR(NULL, temp1);
  } else {
    temp2 = temp1.clone();
  }

  if (upscale) {
    tprintDebug("Upscaling image.\n");
    // Scale up by 2x if requested.
    // 2x is a special case that is both faster and better quality than other scales.
    temp3 = pixScale(temp2, 2.0, 2.0);
  } else {
    temp3 = temp2.clone();
  }

  // Rotate if additional rotation angle is specified
  src = pixRotate(temp3, angle, L_ROTATE_AREA_MAP, L_BRING_IN_WHITE, 0, 0);

  temp1.destroy();
  temp2.destroy();
  temp3.destroy();

=======
void ImageThresholder::SetImage(const Image &pix, const float angle) {
#if 01
  // clones or creates a freshly rotated copy.
  Image src = pixRotate(const_cast<PIX *>(pix.ptr()), angle, L_ROTATE_AREA_MAP, L_BRING_IN_WHITE, 0, 0);
#else
  Image src = pix;  // clones
#endif
>>>>>>> 064818b3
  int depth;
  pixGetDimensions(src, &image_width_, &image_height_, &depth);
  // Convert the image as necessary so it is one of binary, plain RGB, or
  // 8 bit with no colormap. Guarantee that we always end up with our own copy,
  // not just a clone of the input.
  if (depth > 1 && depth < 8) {
    pix_ = pixConvertTo8(src, false);
  } else {
    pix_ = src.copy();
  }
  depth = pixGetDepth(pix_);
  pix_channels_ = depth / 8;
  pix_wpl_ = pixGetWpl(pix_);
  scale_ = 1;
  estimated_res_ = yres_ = pixGetYRes(pix_);
  Init();
}


std::tuple<bool, Image, Image, Image> ImageThresholder::Threshold(ThresholdMethod method) {
  Image pix_binary = nullptr;
  Image pix_thresholds = nullptr;

  if (pix_channels_ == 0) {
    // We have a binary image, but it still has to be copied, as this API
    // allows the caller to modify the output.
    Image original = GetPixRect();
    pix_binary = original.copy();
    return std::make_tuple(true, nullptr, pix_binary, nullptr);
  }

  Image pix_grey = nullptr;

  int r = 0;
  l_int32 threshold_val = 0;

  // TODO: code/history review why we don't use pix_grey here; 
  // initial check points the finger at myself when I merged in the NlBin threshold algo, 
  // which likes to also do its own to-greyscale conversion, which should really be done before, 
  // in a previous stage in tesseract proper, rather than *specifically for NlBin only*. 
  // Code/flow review required.
  l_int32 pix_w, pix_h;
  pixGetDimensions(pix_ /* pix_grey */, &pix_w, &pix_h, nullptr);

  if (tesseract_->thresholding_debug) {
    tprintDebug("\nimage width: {}  height: {}  ppi: {}\n", pix_w, pix_h, yres_);
  }

  switch (method) {
  case ThresholdMethod::Sauvola: {
    int window_size;
    window_size = tesseract_->thresholding_window_size * yres_;
    window_size = std::max(7, window_size);
    window_size = std::min(pix_w < pix_h ? pix_w - 3 : pix_h - 3, window_size);
    int half_window_size = window_size / 2;

    // factor for image division into tiles; >= 1
    l_int32 nx, ny;
    // tiles size will be approx. 250 x 250 pixels
    nx = std::max(1, (pix_w + 125) / 250);
    ny = std::max(1, (pix_h + 125) / 250);
    auto xrat = pix_w / nx;
    auto yrat = pix_h / ny;
    if (xrat < half_window_size + 2) {
      nx = pix_w / (half_window_size + 2);
    }
    if (yrat < half_window_size + 2) {
      ny = pix_h / (half_window_size + 2);
    }

    double kfactor = tesseract_->thresholding_kfactor;
    kfactor = std::max(0.0, kfactor);

    if (tesseract_->thresholding_debug) {
      tprintDebug("Sauvola thresholding: window size: {}  kfactor: {}  nx: {}  ny: {}\n", window_size, kfactor, nx, ny);
    }

    pix_grey = GetPixRectGrey();

    r = pixSauvolaBinarizeTiled(pix_grey, half_window_size, kfactor, nx, ny,
                               (PIX**)pix_thresholds,
                                (PIX**)pix_binary);
  } break;

  case ThresholdMethod::OtsuOnNormalizedBackground: {
    pix_grey = GetPixRectGrey();

    pix_binary = pixOtsuThreshOnBackgroundNorm(pix_grey, nullptr, 10, 15, 100,
                                               50, 255, 2, 2, 0.1f,
                                               &threshold_val);
  } break;

  case ThresholdMethod::MaskingAndOtsuOnNormalizedBackground: {
    pix_grey = GetPixRectGrey();

    pix_binary = pixMaskedThreshOnBackgroundNorm(pix_grey, nullptr, 10, 15,
                                                 100, 50, 2, 2, 0.1f,
                                                 &threshold_val);
  } break;

  case ThresholdMethod::LeptonicaOtsu: {
    int tile_size;
    double tile_size_factor = tesseract_->thresholding_tile_size;
    tile_size = tile_size_factor * yres_;
    tile_size = std::max(16, tile_size);

    int smooth_size;
    double smooth_size_factor = tesseract_->thresholding_smooth_kernel_size;
    smooth_size_factor = std::max(0.0, smooth_size_factor);
    smooth_size = smooth_size_factor * yres_;
    int half_smooth_size = smooth_size / 2;

    double score_fraction = tesseract_->thresholding_score_fraction;

    if (tesseract_->thresholding_debug) {
      tprintDebug("LeptonicaOtsu thresholding: tile size: {}, smooth_size: {}, score_fraction: {}\n", tile_size, smooth_size, score_fraction);
    }

    pix_grey = GetPixRectGrey();

    r = pixOtsuAdaptiveThreshold(pix_grey, tile_size, tile_size,
                                 half_smooth_size, half_smooth_size,
                                 score_fraction,
                                 (PIX **)pix_thresholds,
                                 (PIX **)pix_binary);
  } break;

  case ThresholdMethod::Nlbin: {
    Image pix = GetPixRect();
    pix_binary = pixNLBin(pix, false);
  } break;

  case ThresholdMethod::NlbinAdaptive: {
    Image pix = GetPixRect();
    pix_binary = pixNLBin(pix, true);
  } break;

  case ThresholdMethod::Otsu: {
    if (!ThresholdToPix(&pix_binary)) {
      r = 1;
    }
    else {
      if (!IsBinary()) {
        pix_thresholds = GetPixRectThresholds();
        //pix_grey = GetPixRectGrey();
      }
    }
  } break;

  default:
    // Unsupported threshold method.
    r = 1;
    break;
  }

  bool ok = (r == 0) && pix_binary;
  return std::make_tuple(ok, pix_grey, pix_binary, pix_thresholds);
}

// Threshold the source image as efficiently as possible to the output Pix.
// Creates a Pix and sets pix to point to the resulting pointer.
// Caller must use pixDestroy to free the created Pix.
//
/// Returns false on error.
bool ImageThresholder::ThresholdToPix(Image *pix) {
  // tolerate overlarge images when they're about to be cropped by GetPixRect():
  if (IsFullImage()) {
    if (tesseract_->CheckAndReportIfImageTooLarge(pix_)) {
      return false;
    }
  }
  else {
    // validate against the future cropped image size:
    if (tesseract_->CheckAndReportIfImageTooLarge(rect_width_, rect_height_)) {
      return false;
    }
  }

  Image original = GetPixRect();

  if (pix_channels_ == 0) {
    // We have a binary image, but it still has to be copied, as this API
    // allows the caller to modify the output.
    *pix = original.copy();
  } else {
    if (pixGetColormap(original)) {
      Image tmp;
      Image without_cmap = pixRemoveColormap(original, REMOVE_CMAP_BASED_ON_SRC);
      int depth = pixGetDepth(without_cmap);
      if (depth > 1 && depth < 8) {
        tmp = pixConvertTo8(without_cmap, false);
      } else {
        tmp = without_cmap.copy();
      }
      OtsuThresholdRectToPix(tmp, pix);
    } else {
      OtsuThresholdRectToPix(pix_, pix);
    }
  }
  return true;
}

// Gets a pix that contains an 8 bit threshold value at each pixel. The
// returned pix may be an integer reduction of the binary image such that
// the scale factor may be inferred from the ratio of the sizes, even down
// to the extreme of a 1x1 pixel thresholds image.
// Ideally the 8 bit threshold should be the exact threshold used to generate
// the binary image in ThresholdToPix, but this is not a hard constraint.
// Returns nullptr if the input is binary. PixDestroy after use.
Image ImageThresholder::GetPixRectThresholds() {
  if (IsBinary()) {
    return nullptr;
  }
  Image pix_grey = GetPixRectGrey();
  int width = pixGetWidth(pix_grey);
  int height = pixGetHeight(pix_grey);
  std::vector<int> thresholds;
  std::vector<int> hi_values;
  OtsuThreshold(pix_grey, 0, 0, width, height, thresholds, hi_values);
  Image pix_thresholds = pixCreate(width, height, 8);
  int threshold = thresholds[0] > 0 ? thresholds[0] : 128;
  pixSetAllArbitrary(pix_thresholds, threshold);
  return pix_thresholds;
}

// Common initialization shared between SetImage methods.
void ImageThresholder::Init() {
  SetRectangle(0, 0, image_width_, image_height_);
}

// Get a clone/copy of the source image rectangle.
// The returned Pix must be pixDestroyed.
// This function will be used in the future by the page layout analysis, and
// the layout analysis that uses it will only be available with Leptonica,
// so there is no raw equivalent.
Image ImageThresholder::GetPixRect() {
  if (IsFullImage()) {
    // Just clone the whole thing.
    return pix_;  //.clone();
  } else {
    // Crop to the given rectangle.
    Box *box = boxCreate(rect_left_, rect_top_, rect_width_, rect_height_);
    Image cropped = pixClipRectangle(pix_, box, nullptr);
    boxDestroy(&box);
    return cropped;
  }
}

// Get a clone/copy of the source image rectangle, reduced to greyscale,
// and at the same resolution as the output binary.
// The returned Pix must be pixDestroyed.
// Provided to the classifier to extract features from the greyscale image.
Image ImageThresholder::GetPixRectGrey() {
  Image pix = GetPixRect(); // May have to be reduced to grey.
  int depth = pixGetDepth(pix);
  if (depth != 8 || pixGetColormap(pix)) {
    if (verbose_process) {
      tprintInfo("PROCESS: the source image is not a greyscale image, hence we apply a simple conversion to 8 bit greyscale now. The greyscale image is required by any of the binarization a.k.a. thresholding algorithms tesseract employs to produce an image content mask and to analyze the image content, to decide which parts of your input image will be extracted and sent to the OCR core engine after.\n");
    }
    if (depth == 24) {
      Image tmp = pixConvert24To32(pix);
      //pix.destroy();
      pix = tmp;
    }
    Image result = pixConvertTo8(pix, false);
    //pix.destroy();
    return result;
  }
  return pix;
}

// Otsu thresholds the rectangle, taking the rectangle from *this.
void ImageThresholder::OtsuThresholdRectToPix(Image src_pix, Image *out_pix) const {
  std::vector<int> thresholds;
  std::vector<int> hi_values;

  int num_channels = OtsuThreshold(src_pix, rect_left_, rect_top_, rect_width_, rect_height_,
                                   thresholds, hi_values);
  ThresholdRectToPix(src_pix, num_channels, thresholds, hi_values, out_pix);
}

/// Threshold the rectangle, taking everything except the src_pix
/// from the class, using thresholds/hi_values to the output pix.
/// 
/// NOTE that num_channels is the size of the thresholds and hi_values
/// arrays and also the bytes per pixel in src_pix.
void ImageThresholder::ThresholdRectToPix(Image src_pix, int num_channels, const std::vector<int> &thresholds,
                                          const std::vector<int> &hi_values, Image *pix) const {
  *pix = pixCreate(rect_width_, rect_height_, 1);
  uint32_t *pixdata = pixGetData(*pix);
  int wpl = pixGetWpl(*pix);
  int src_wpl = pixGetWpl(src_pix);
  uint32_t *srcdata = pixGetData(src_pix);
  pixSetXRes(*pix, pixGetXRes(src_pix));
  pixSetYRes(*pix, pixGetYRes(src_pix));
  for (int y = 0; y < rect_height_; ++y) {
    const uint32_t *linedata = srcdata + (y + rect_top_) * src_wpl;
    uint32_t *pixline = pixdata + y * wpl;
    for (int x = 0; x < rect_width_; ++x) {
      bool white_result = true;
      for (int ch = 0; ch < num_channels; ++ch) {
        int pixel = GET_DATA_BYTE(linedata, (x + rect_left_) * num_channels + ch);
        if (hi_values[ch] >= 0 && (pixel > thresholds[ch]) == (hi_values[ch] == 0)) {
          white_result = false;
          break;
        }
      }
      if (white_result) {
        CLEAR_DATA_BIT(pixline, x);
      } else {
        SET_DATA_BIT(pixline, x);
      }
    }
  }
}

} // namespace tesseract.<|MERGE_RESOLUTION|>--- conflicted
+++ resolved
@@ -131,12 +131,7 @@
       tprintError("Cannot convert RAW image to Pix with bpp = {}\n", bpp);
   }
 
-<<<<<<< HEAD
   SetImage(pix, exif, angle, upscale);
-  pix.destroy();
-=======
-  SetImage(pix, angle);
->>>>>>> 064818b3
 }
 
 // Store the coordinates of the rectangle to process for later use.
@@ -167,12 +162,8 @@
 // SetImage for Pix clones its input, so the source pix may be pixDestroyed
 // immediately after, but may not go away until after the Thresholder has
 // finished with it.
-<<<<<<< HEAD
-void ImageThresholder::SetImage(const Image pix, int exif, const float angle, bool upscale) {
-  if (pix_ != nullptr) {
-    pix_.destroy();
-  }
-
+void ImageThresholder::SetImage(const Image &pix, int exif, const float angle, bool upscale) {
+#if 01
   // Note that pix.clone() does not actually clone the data,
   // it simply makes a new pointer to the existing data.
   // Therefore, there should not be any performance penalty
@@ -181,20 +172,20 @@
   // Rotate if specified by exif orientation value.
   Image src, temp1, temp2, temp3;
   if (exif == 3 || exif == 4) {
-    temp1 = pixRotateOrth(pix, 2);
+    temp1 = pixRotateOrth(const_cast<PIX *>(pix.ptr()), 2);
   } else if (exif == 5 || exif == 6) {
-    temp1 = pixRotateOrth(pix, 1);
+    temp1 = pixRotateOrth(const_cast<PIX *>(pix.ptr()), 1);
   } else if (exif == 7 || exif == 8) {
-    temp1 = pixRotateOrth(pix, 3);
+    temp1 = pixRotateOrth(const_cast<PIX *>(pix.ptr()), 3);
   } else {
-    temp1 = pix.clone();
+    temp1 = pix;
   }
 
   // Mirror if specified by exif orientation value
   if (exif == 2 || exif == 4 || exif == 5 || exif == 7) {
     temp2 = pixFlipLR(NULL, temp1);
   } else {
-    temp2 = temp1.clone();
+    temp2 = temp1;
   }
 
   if (upscale) {
@@ -203,25 +194,16 @@
     // 2x is a special case that is both faster and better quality than other scales.
     temp3 = pixScale(temp2, 2.0, 2.0);
   } else {
-    temp3 = temp2.clone();
+    temp3 = temp2;
   }
 
   // Rotate if additional rotation angle is specified
-  src = pixRotate(temp3, angle, L_ROTATE_AREA_MAP, L_BRING_IN_WHITE, 0, 0);
-
-  temp1.destroy();
-  temp2.destroy();
-  temp3.destroy();
-
-=======
-void ImageThresholder::SetImage(const Image &pix, const float angle) {
-#if 01
+  //
   // clones or creates a freshly rotated copy.
-  Image src = pixRotate(const_cast<PIX *>(pix.ptr()), angle, L_ROTATE_AREA_MAP, L_BRING_IN_WHITE, 0, 0);
+  Image src = pixRotate(temp3, angle, L_ROTATE_AREA_MAP, L_BRING_IN_WHITE, 0, 0);
 #else
   Image src = pix;  // clones
 #endif
->>>>>>> 064818b3
   int depth;
   pixGetDimensions(src, &image_width_, &image_height_, &depth);
   // Convert the image as necessary so it is one of binary, plain RGB, or
