--- conflicted
+++ resolved
@@ -205,9 +205,8 @@
   l_int32 threshold_val = 0;
   
   if (method == ThresholdMethod::Sauvola) {
-<<<<<<< HEAD
-    r = pixSauvolaBinarizeTiled(pix_grey, 25, 0.40f, 300, 300, pix_thresholds,
-                                pix_binary);
+    r = pixSauvolaBinarizeTiled(pix_grey, 25, 0.40f, 300, 300, (PIX**)pix_thresholds,
+                                (PIX**)pix_binary);
   } else if (method == ThresholdMethod::OtsuOnNormalizedBackground) {
     pix_binary = pixOtsuThreshOnBackgroundNorm(pix_grey, nullptr, 10, 15, 100,
                                                50, 255, 2, 2, 0.1f,
@@ -219,15 +218,7 @@
   } else {
     // AdaptiveOtsu.
     r = pixOtsuAdaptiveThreshold(pix_grey, 300, 300, 0, 0, 0.1f,
-                                 pix_thresholds, pix_binary);
-=======
-    r = pixSauvolaBinarizeTiled(pix_grey, 25, 0.40, 300, 300, (PIX**)pix_thresholds,
-                                (PIX**)pix_binary);
-  } else {
-    // AdaptiveOtsu.
-    r = pixOtsuAdaptiveThreshold(pix_grey, 300, 300, 0, 0, 0.1,
                                  (PIX**)pix_thresholds, (PIX**)pix_binary);
->>>>>>> 1f437f3b
   }
 
   bool ok = (r == 0) && pix_binary;
