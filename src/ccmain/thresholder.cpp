///////////////////////////////////////////////////////////////////////
// File:        thresholder.cpp
// Description: Base API for thresholding images in tesseract.
// Author:      Ray Smith
//
// (C) Copyright 2008, Google Inc.
// Licensed under the Apache License, Version 2.0 (the "License");
// you may not use this file except in compliance with the License.
// You may obtain a copy of the License at
// http://www.apache.org/licenses/LICENSE-2.0
// Unless required by applicable law or agreed to in writing, software
// distributed under the License is distributed on an "AS IS" BASIS,
// WITHOUT WARRANTIES OR CONDITIONS OF ANY KIND, either express or implied.
// See the License for the specific language governing permissions and
// limitations under the License.
//
///////////////////////////////////////////////////////////////////////

#include <allheaders.h>

#include <tesseract/thresholder.h>

#include <cstdint> // for uint32_t
#include <cstring>

#include "otsuthr.h"
#include "tprintf.h" // for tprintf

#if defined(USE_OPENCL)
#  include "openclwrapper.h" // for OpenclDevice
#endif

namespace tesseract {

ImageThresholder::ImageThresholder()
    : pix_(nullptr)
    , image_width_(0)
    , image_height_(0)
    , pix_channels_(0)
    , pix_wpl_(0)
    , scale_(1)
    , yres_(300)
    , estimated_res_(300) {
  SetRectangle(0, 0, 0, 0);
}

ImageThresholder::~ImageThresholder() {
  Clear();
}

// Destroy the Pix if there is one, freeing memory.
void ImageThresholder::Clear() {
  pixDestroy(&pix_);
}

// Return true if no image has been set.
bool ImageThresholder::IsEmpty() const {
  return pix_ == nullptr;
}

// SetImage makes a copy of all the image data, so it may be deleted
// immediately after this call.
// Greyscale of 8 and color of 24 or 32 bits per pixel may be given.
// Palette color images will not work properly and must be converted to
// 24 bit.
// Binary images of 1 bit per pixel may also be given but they must be
// byte packed with the MSB of the first byte being the first pixel, and a
// one pixel is WHITE. For binary images set bytes_per_pixel=0.
void ImageThresholder::SetImage(const unsigned char *imagedata, int width, int height,
                                int bytes_per_pixel, int bytes_per_line) {
  int bpp = bytes_per_pixel * 8;
  if (bpp == 0)
    bpp = 1;
  Pix *pix = pixCreate(width, height, bpp == 24 ? 32 : bpp);
  l_uint32 *data = pixGetData(pix);
  int wpl = pixGetWpl(pix);
  switch (bpp) {
    case 1:
      for (int y = 0; y < height; ++y, data += wpl, imagedata += bytes_per_line) {
        for (int x = 0; x < width; ++x) {
          if (imagedata[x / 8] & (0x80 >> (x % 8)))
            CLEAR_DATA_BIT(data, x);
          else
            SET_DATA_BIT(data, x);
        }
      }
      break;

    case 8:
      // Greyscale just copies the bytes in the right order.
      for (int y = 0; y < height; ++y, data += wpl, imagedata += bytes_per_line) {
        for (int x = 0; x < width; ++x)
          SET_DATA_BYTE(data, x, imagedata[x]);
      }
      break;

    case 24:
      // Put the colors in the correct places in the line buffer.
      for (int y = 0; y < height; ++y, imagedata += bytes_per_line) {
        for (int x = 0; x < width; ++x, ++data) {
          SET_DATA_BYTE(data, COLOR_RED, imagedata[3 * x]);
          SET_DATA_BYTE(data, COLOR_GREEN, imagedata[3 * x + 1]);
          SET_DATA_BYTE(data, COLOR_BLUE, imagedata[3 * x + 2]);
        }
      }
      break;

    case 32:
      // Maintain byte order consistency across different endianness.
      for (int y = 0; y < height; ++y, imagedata += bytes_per_line, data += wpl) {
        for (int x = 0; x < width; ++x) {
          data[x] = (imagedata[x * 4] << 24) | (imagedata[x * 4 + 1] << 16) |
                    (imagedata[x * 4 + 2] << 8) | imagedata[x * 4 + 3];
        }
      }
      break;

<<<<<<< HEAD
  default:
    tprintf("ERROR: Cannot convert RAW image to Pix with bpp = %d\n", bpp);
=======
    default:
      tprintf("Cannot convert RAW image to Pix with bpp = %d\n", bpp);
>>>>>>> 87b0a4de
  }
  SetImage(pix);
  pixDestroy(&pix);
}

// Store the coordinates of the rectangle to process for later use.
// Doesn't actually do any thresholding.
void ImageThresholder::SetRectangle(int left, int top, int width, int height) {
  rect_left_ = left;
  rect_top_ = top;
  rect_width_ = width;
  rect_height_ = height;
}

// Get enough parameters to be able to rebuild bounding boxes in the
// original image (not just within the rectangle).
// Left and top are enough with top-down coordinates, but
// the height of the rectangle and the image are needed for bottom-up.
void ImageThresholder::GetImageSizes(int *left, int *top, int *width, int *height, int *imagewidth,
                                     int *imageheight) {
  *left = rect_left_;
  *top = rect_top_;
  *width = rect_width_;
  *height = rect_height_;
  *imagewidth = image_width_;
  *imageheight = image_height_;
}

// Pix vs raw, which to use? Pix is the preferred input for efficiency,
// since raw buffers are copied.
// SetImage for Pix clones its input, so the source pix may be pixDestroyed
// immediately after, but may not go away until after the Thresholder has
// finished with it.
void ImageThresholder::SetImage(const Pix *pix) {
  if (pix_ != nullptr)
    pixDestroy(&pix_);
  Pix *src = const_cast<Pix *>(pix);
  int depth;
  pixGetDimensions(src, &image_width_, &image_height_, &depth);
  // Convert the image as necessary so it is one of binary, plain RGB, or
  // 8 bit with no colormap. Guarantee that we always end up with our own copy,
  // not just a clone of the input.
  if (pixGetColormap(src)) {
    Pix *tmp = pixRemoveColormap(src, REMOVE_CMAP_BASED_ON_SRC);
    depth = pixGetDepth(tmp);
    if (depth > 1 && depth < 8) {
      pix_ = pixConvertTo8(tmp, false);
      pixDestroy(&tmp);
    } else {
      pix_ = tmp;
    }
  } else if (depth > 1 && depth < 8) {
    pix_ = pixConvertTo8(src, false);
  } else {
    pix_ = pixCopy(nullptr, src);
  }
  depth = pixGetDepth(pix_);
  pix_channels_ = depth / 8;
  pix_wpl_ = pixGetWpl(pix_);
  scale_ = 1;
  estimated_res_ = yres_ = pixGetYRes(pix_);
  Init();
}

// Threshold the source image as efficiently as possible to the output Pix.
// Creates a Pix and sets pix to point to the resulting pointer.
// Caller must use pixDestroy to free the created Pix.
/// Returns false on error.
bool ImageThresholder::ThresholdToPix(PageSegMode pageseg_mode, Pix **pix) {
  if (image_width_ > INT16_MAX || image_height_ > INT16_MAX) {
    tprintf("ERROR: Image too large: (%d, %d)\n", image_width_, image_height_);
    return false;
  }
  if (pix_channels_ == 0) {
    // We have a binary image, but it still has to be copied, as this API
    // allows the caller to modify the output.
    Pix *original = GetPixRect();
    *pix = pixCopy(nullptr, original);
    pixDestroy(&original);
  } else {
    OtsuThresholdRectToPix(pix_, pix);
  }
  return true;
}

// Gets a pix that contains an 8 bit threshold value at each pixel. The
// returned pix may be an integer reduction of the binary image such that
// the scale factor may be inferred from the ratio of the sizes, even down
// to the extreme of a 1x1 pixel thresholds image.
// Ideally the 8 bit threshold should be the exact threshold used to generate
// the binary image in ThresholdToPix, but this is not a hard constraint.
// Returns nullptr if the input is binary. PixDestroy after use.
Pix *ImageThresholder::GetPixRectThresholds() {
  if (IsBinary())
    return nullptr;
  Pix *pix_grey = GetPixRectGrey();
  int width = pixGetWidth(pix_grey);
  int height = pixGetHeight(pix_grey);
  int *thresholds;
  int *hi_values;
  OtsuThreshold(pix_grey, 0, 0, width, height, &thresholds, &hi_values);
  pixDestroy(&pix_grey);
  Pix *pix_thresholds = pixCreate(width, height, 8);
  int threshold = thresholds[0] > 0 ? thresholds[0] : 128;
  pixSetAllArbitrary(pix_thresholds, threshold);
  delete[] thresholds;
  delete[] hi_values;
  return pix_thresholds;
}

// Common initialization shared between SetImage methods.
void ImageThresholder::Init() {
  SetRectangle(0, 0, image_width_, image_height_);
}

// Get a clone/copy of the source image rectangle.
// The returned Pix must be pixDestroyed.
// This function will be used in the future by the page layout analysis, and
// the layout analysis that uses it will only be available with Leptonica,
// so there is no raw equivalent.
Pix *ImageThresholder::GetPixRect() {
  if (IsFullImage()) {
    // Just clone the whole thing.
    return pixClone(pix_);
  } else {
    // Crop to the given rectangle.
    Box *box = boxCreate(rect_left_, rect_top_, rect_width_, rect_height_);
    Pix *cropped = pixClipRectangle(pix_, box, nullptr);
    boxDestroy(&box);
    return cropped;
  }
}

// Get a clone/copy of the source image rectangle, reduced to greyscale,
// and at the same resolution as the output binary.
// The returned Pix must be pixDestroyed.
// Provided to the classifier to extract features from the greyscale image.
Pix *ImageThresholder::GetPixRectGrey() {
  auto pix = GetPixRect(); // May have to be reduced to grey.
  int depth = pixGetDepth(pix);
  if (depth != 8) {
#if (LIBLEPT_MAJOR_VERSION == 1 && LIBLEPT_MINOR_VERSION > 80) || (LIBLEPT_MAJOR_VERSION > 1)
    if (depth == 24) {
      auto tmp = pixConvert24To32(pix);
      pixDestroy(&pix);
      pix = tmp;
    }
#endif
    auto result = pixConvertTo8(pix, false);
    pixDestroy(&pix);
    return result;
  }
  return pix;
}

// Otsu thresholds the rectangle, taking the rectangle from *this.
void ImageThresholder::OtsuThresholdRectToPix(Pix *src_pix, Pix **out_pix) const {
  int *thresholds;
  int *hi_values;

  int num_channels = OtsuThreshold(src_pix, rect_left_, rect_top_, rect_width_, rect_height_,
                                   &thresholds, &hi_values);
  // only use opencl if compiled w/ OpenCL and selected device is opencl
#ifdef USE_OPENCL
  OpenclDevice od;
  if (num_channels == 4 && od.selectedDeviceIsOpenCL() && rect_top_ == 0 && rect_left_ == 0) {
    od.ThresholdRectToPixOCL((unsigned char *)pixGetData(src_pix), num_channels,
                             pixGetWpl(src_pix) * 4, thresholds, hi_values, out_pix /*pix_OCL*/,
                             rect_height_, rect_width_, rect_top_, rect_left_);
  } else {
#endif
    ThresholdRectToPix(src_pix, num_channels, thresholds, hi_values, out_pix);
#ifdef USE_OPENCL
  }
#endif
  delete[] thresholds;
  delete[] hi_values;
}

/// Threshold the rectangle, taking everything except the src_pix
/// from the class, using thresholds/hi_values to the output pix.
/// NOTE that num_channels is the size of the thresholds and hi_values
// arrays and also the bytes per pixel in src_pix.
void ImageThresholder::ThresholdRectToPix(Pix *src_pix, int num_channels, const int *thresholds,
                                          const int *hi_values, Pix **pix) const {
  *pix = pixCreate(rect_width_, rect_height_, 1);
  uint32_t *pixdata = pixGetData(*pix);
  int wpl = pixGetWpl(*pix);
  int src_wpl = pixGetWpl(src_pix);
  uint32_t *srcdata = pixGetData(src_pix);
  pixSetXRes(*pix, pixGetXRes(src_pix));
  pixSetYRes(*pix, pixGetYRes(src_pix));
  for (int y = 0; y < rect_height_; ++y) {
    const uint32_t *linedata = srcdata + (y + rect_top_) * src_wpl;
    uint32_t *pixline = pixdata + y * wpl;
    for (int x = 0; x < rect_width_; ++x) {
      bool white_result = true;
      for (int ch = 0; ch < num_channels; ++ch) {
        int pixel = GET_DATA_BYTE(linedata, (x + rect_left_) * num_channels + ch);
        if (hi_values[ch] >= 0 && (pixel > thresholds[ch]) == (hi_values[ch] == 0)) {
          white_result = false;
          break;
        }
      }
      if (white_result)
        CLEAR_DATA_BIT(pixline, x);
      else
        SET_DATA_BIT(pixline, x);
    }
  }
}

} // namespace tesseract.<|MERGE_RESOLUTION|>--- conflicted
+++ resolved
@@ -115,13 +115,8 @@
       }
       break;
 
-<<<<<<< HEAD
-  default:
-    tprintf("ERROR: Cannot convert RAW image to Pix with bpp = %d\n", bpp);
-=======
     default:
-      tprintf("Cannot convert RAW image to Pix with bpp = %d\n", bpp);
->>>>>>> 87b0a4de
+      tprintf("ERROR: Cannot convert RAW image to Pix with bpp = %d\n", bpp);
   }
   SetImage(pix);
   pixDestroy(&pix);
