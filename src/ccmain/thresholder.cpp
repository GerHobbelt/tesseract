///////////////////////////////////////////////////////////////////////
// File:        thresholder.cpp
// Description: Base API for thresholding images in tesseract.
// Author:      Ray Smith
//
// (C) Copyright 2008, Google Inc.
// Licensed under the Apache License, Version 2.0 (the "License");
// you may not use this file except in compliance with the License.
// You may obtain a copy of the License at
// http://www.apache.org/licenses/LICENSE-2.0
// Unless required by applicable law or agreed to in writing, software
// distributed under the License is distributed on an "AS IS" BASIS,
// WITHOUT WARRANTIES OR CONDITIONS OF ANY KIND, either express or implied.
// See the License for the specific language governing permissions and
// limitations under the License.
//
///////////////////////////////////////////////////////////////////////

#include "otsuthr.h"
#include "thresholder.h"
#include "tprintf.h" // for tprintf

#if defined(USE_OPENCL)
#  include "openclwrapper.h" // for OpenclDevice
#endif

#include <allheaders.h>
#include <tesseract/baseapi.h> // for api->GetIntVariable()

#include <cstdint> // for uint32_t
#include <cstring>
#include <tuple>

namespace tesseract {

ImageThresholder::ImageThresholder()
    : pix_(nullptr)
    , image_width_(0)
    , image_height_(0)
    , pix_channels_(0)
    , pix_wpl_(0)
    , scale_(1)
    , yres_(300)
    , estimated_res_(300) {
  SetRectangle(0, 0, 0, 0);
}

ImageThresholder::~ImageThresholder() {
  Clear();
}

// Destroy the Pix if there is one, freeing memory.
void ImageThresholder::Clear() {
  pix_.destroy();
}

// Return true if no image has been set.
bool ImageThresholder::IsEmpty() const {
  return pix_ == nullptr;
}

// SetImage makes a copy of all the image data, so it may be deleted
// immediately after this call.
// Greyscale of 8 and color of 24 or 32 bits per pixel may be given.
// Palette color images will not work properly and must be converted to
// 24 bit.
// Binary images of 1 bit per pixel may also be given but they must be
// byte packed with the MSB of the first byte being the first pixel, and a
// one pixel is WHITE. For binary images set bytes_per_pixel=0.
void ImageThresholder::SetImage(const unsigned char *imagedata, int width, int height,
                                int bytes_per_pixel, int bytes_per_line) {
  int bpp = bytes_per_pixel * 8;
  if (bpp == 0) {
    bpp = 1;
  }
  Image pix = pixCreate(width, height, bpp == 24 ? 32 : bpp);
  l_uint32 *data = pixGetData(pix);
  int wpl = pixGetWpl(pix);
  switch (bpp) {
    case 1:
      for (int y = 0; y < height; ++y, data += wpl, imagedata += bytes_per_line) {
        for (int x = 0; x < width; ++x) {
          if (imagedata[x / 8] & (0x80 >> (x % 8))) {
            CLEAR_DATA_BIT(data, x);
          } else {
            SET_DATA_BIT(data, x);
          }
        }
      }
      break;

    case 8:
      // Greyscale just copies the bytes in the right order.
      for (int y = 0; y < height; ++y, data += wpl, imagedata += bytes_per_line) {
        for (int x = 0; x < width; ++x) {
          SET_DATA_BYTE(data, x, imagedata[x]);
        }
      }
      break;

    case 24:
      // Put the colors in the correct places in the line buffer.
      for (int y = 0; y < height; ++y, imagedata += bytes_per_line) {
        for (int x = 0; x < width; ++x, ++data) {
          SET_DATA_BYTE(data, COLOR_RED, imagedata[3 * x]);
          SET_DATA_BYTE(data, COLOR_GREEN, imagedata[3 * x + 1]);
          SET_DATA_BYTE(data, COLOR_BLUE, imagedata[3 * x + 2]);
        }
      }
      break;

    case 32:
      // Maintain byte order consistency across different endianness.
      for (int y = 0; y < height; ++y, imagedata += bytes_per_line, data += wpl) {
        for (int x = 0; x < width; ++x) {
          data[x] = (imagedata[x * 4] << 24) | (imagedata[x * 4 + 1] << 16) |
                    (imagedata[x * 4 + 2] << 8) | imagedata[x * 4 + 3];
        }
      }
      break;

    default:
      tprintf("ERROR: Cannot convert RAW image to Pix with bpp = %d\n", bpp);
  }
  SetImage(pix);
  pix.destroy();
}

// Store the coordinates of the rectangle to process for later use.
// Doesn't actually do any thresholding.
void ImageThresholder::SetRectangle(int left, int top, int width, int height) {
  rect_left_ = left;
  rect_top_ = top;
  rect_width_ = width;
  rect_height_ = height;
}

// Get enough parameters to be able to rebuild bounding boxes in the
// original image (not just within the rectangle).
// Left and top are enough with top-down coordinates, but
// the height of the rectangle and the image are needed for bottom-up.
void ImageThresholder::GetImageSizes(int *left, int *top, int *width, int *height, int *imagewidth,
                                     int *imageheight) {
  *left = rect_left_;
  *top = rect_top_;
  *width = rect_width_;
  *height = rect_height_;
  *imagewidth = image_width_;
  *imageheight = image_height_;
}

// Pix vs raw, which to use? Pix is the preferred input for efficiency,
// since raw buffers are copied.
// SetImage for Pix clones its input, so the source pix may be pixDestroyed
// immediately after, but may not go away until after the Thresholder has
// finished with it.
void ImageThresholder::SetImage(const Image pix) {
  if (pix_ != nullptr) {
    pix_.destroy();
  }
  Image src = pix;
  int depth;
  pixGetDimensions(src, &image_width_, &image_height_, &depth);
  // Convert the image as necessary so it is one of binary, plain RGB, or
  // 8 bit with no colormap. Guarantee that we always end up with our own copy,
  // not just a clone of the input.
  if (pixGetColormap(src)) {
    Image tmp = pixRemoveColormap(src, REMOVE_CMAP_BASED_ON_SRC);
    depth = pixGetDepth(tmp);
    if (depth > 1 && depth < 8) {
      pix_ = pixConvertTo8(tmp, false);
      tmp.destroy();
    } else {
      pix_ = tmp;
    }
  } else if (depth > 1 && depth < 8) {
    pix_ = pixConvertTo8(src, false);
  } else {
    pix_ = src.copy();
  }
  depth = pixGetDepth(pix_);
  pix_channels_ = depth / 8;
  pix_wpl_ = pixGetWpl(pix_);
  scale_ = 1;
  estimated_res_ = yres_ = pixGetYRes(pix_);
  Init();
}

std::tuple<bool, Image, Image, Image> ImageThresholder::Threshold(
<<<<<<< HEAD
=======
                                                      TessBaseAPI *api,
>>>>>>> 0aad8b86
                                                      ThresholdMethod method) {
  Image pix_binary = nullptr;
  Image pix_thresholds = nullptr;

  if (pix_channels_ == 0) {
    // We have a binary image, but it still has to be copied, as this API
    // allows the caller to modify the output.
    Image original = GetPixRect();
    pix_binary = original.copy();
    original.destroy();
    return std::make_tuple(false, nullptr, pix_binary, nullptr);
  }

  auto pix_grey = GetPixRectGrey();

  int r = 0;
  l_int32 threshold_val = 0;
  
  if (method == ThresholdMethod::Sauvola) {
    bool b;
    int window_size;
    b = api->GetIntVariable("thresholding_window_size", &window_size);
    int half_window_size = window_size / 2;
    // factor for image division into tiles; >= 1
    l_int32 nx, ny;
//  // tiles size will be approx. 250 x 250 pixels
    l_int32 pix_w, pix_h;
    pixGetDimensions(pix_grey, &pix_w, &pix_h, nullptr);
    nx = std::max(1, (pix_w + 125) / 250);
    ny = std::max(1, (pix_h + 125) / 250);
    auto xrat = pix_w / nx;
    auto yrat = pix_h / ny;
    if (xrat < half_window_size + 2) {
      nx = pix_w / (half_window_size + 2);
    }
    if (yrat < half_window_size + 2) {
      ny = pix_h / (half_window_size + 2);
    }

<<<<<<< HEAD
    r = pixSauvolaBinarizeTiled(pix_grey, whsize, 0.40f, nx, ny,
=======
    double kfactor;
    b = api->GetDoubleVariable("thresholding_kfactor", &kfactor);
    r = pixSauvolaBinarizeTiled(pix_grey, half_window_size, kfactor, nx, ny,
>>>>>>> 0aad8b86
                               (PIX**)pix_thresholds,
                                (PIX**)pix_binary);
  } else if (method == ThresholdMethod::OtsuOnNormalizedBackground) {
    pix_binary = pixOtsuThreshOnBackgroundNorm(pix_grey, nullptr, 10, 15, 100,
                                               50, 255, 2, 2, 0.1f,
                                               &threshold_val);
  } else if (method == ThresholdMethod::MaskingAndOtsuOnNormalizedBackground) {
    pix_binary = pixMaskedThreshOnBackgroundNorm(pix_grey, nullptr, 10, 15,
                                                 100, 50, 2, 2, 0.1f,
                                                 &threshold_val);
  } else { // if (method == ThresholdMethod::AdaptiveOtsu)
<<<<<<< HEAD
    r = pixOtsuAdaptiveThreshold(pix_grey, 300, 300, 0, 0, 0.1f,
                                 (PIX**)pix_thresholds, (PIX**)pix_binary);
=======
    bool b;
    int tile_size;
    b = api->GetIntVariable("thresholding_tile_size", &tile_size);
    int smooth_size;
    b = api->GetIntVariable("thresholding_smooth_size", &smooth_size);
    int half_smooth_size = smooth_size / 2;
    double score_fraction;
    b = api->GetDoubleVariable("thresholding_score_fraction", &score_fraction);
    r = pixOtsuAdaptiveThreshold(pix_grey, tile_size, tile_size,
                                 half_smooth_size, half_smooth_size,
                                 score_fraction, 
                                 (PIX**)pix_thresholds,
                                 (PIX**)pix_binary);
>>>>>>> 0aad8b86
  }

  bool ok = (r == 0) && pix_binary;
  return std::make_tuple(ok, pix_grey, pix_binary, pix_thresholds);
}

// Threshold the source image as efficiently as possible to the output Pix.
// Creates a Pix and sets pix to point to the resulting pointer.
// Caller must use pixDestroy to free the created Pix.
/// Returns false on error.
bool ImageThresholder::ThresholdToPix(Image *pix) {
  if (image_width_ > INT16_MAX || image_height_ > INT16_MAX) {
    tprintf("ERROR: Image too large: (%d, %d)\n", image_width_, image_height_);
    return false;
  }
  if (pix_channels_ == 0) {
    // We have a binary image, but it still has to be copied, as this API
    // allows the caller to modify the output.
    Image original = GetPixRect();
    *pix = original.copy();
    original.destroy();
  } else {
    OtsuThresholdRectToPix(pix_, pix);
  }
  return true;
}

// Gets a pix that contains an 8 bit threshold value at each pixel. The
// returned pix may be an integer reduction of the binary image such that
// the scale factor may be inferred from the ratio of the sizes, even down
// to the extreme of a 1x1 pixel thresholds image.
// Ideally the 8 bit threshold should be the exact threshold used to generate
// the binary image in ThresholdToPix, but this is not a hard constraint.
// Returns nullptr if the input is binary. PixDestroy after use.
Image ImageThresholder::GetPixRectThresholds() {
  if (IsBinary()) {
    return nullptr;
  }
  Image pix_grey = GetPixRectGrey();
  int width = pixGetWidth(pix_grey);
  int height = pixGetHeight(pix_grey);
  std::vector<int> thresholds;
  std::vector<int> hi_values;
  OtsuThreshold(pix_grey, 0, 0, width, height, thresholds, hi_values);
  pix_grey.destroy();
  Image pix_thresholds = pixCreate(width, height, 8);
  int threshold = thresholds[0] > 0 ? thresholds[0] : 128;
  pixSetAllArbitrary(pix_thresholds, threshold);
  return pix_thresholds;
}

// Common initialization shared between SetImage methods.
void ImageThresholder::Init() {
  SetRectangle(0, 0, image_width_, image_height_);
}

// Get a clone/copy of the source image rectangle.
// The returned Pix must be pixDestroyed.
// This function will be used in the future by the page layout analysis, and
// the layout analysis that uses it will only be available with Leptonica,
// so there is no raw equivalent.
Image ImageThresholder::GetPixRect() {
  if (IsFullImage()) {
    // Just clone the whole thing.
    return pix_.clone();
  } else {
    // Crop to the given rectangle.
    Box *box = boxCreate(rect_left_, rect_top_, rect_width_, rect_height_);
    Image cropped = pixClipRectangle(pix_, box, nullptr);
    boxDestroy(&box);
    return cropped;
  }
}

// Get a clone/copy of the source image rectangle, reduced to greyscale,
// and at the same resolution as the output binary.
// The returned Pix must be pixDestroyed.
// Provided to the classifier to extract features from the greyscale image.
Image ImageThresholder::GetPixRectGrey() {
  auto pix = GetPixRect(); // May have to be reduced to grey.
  int depth = pixGetDepth(pix);
  if (depth != 8) {
    if (depth == 24) {
      auto tmp = pixConvert24To32(pix);
      pix.destroy();
      pix = tmp;
    }
    auto result = pixConvertTo8(pix, false);
    pix.destroy();
    return result;
  }
  return pix;
}

// Otsu thresholds the rectangle, taking the rectangle from *this.
void ImageThresholder::OtsuThresholdRectToPix(Image src_pix, Image *out_pix) const {
  std::vector<int> thresholds;
  std::vector<int> hi_values;

  int num_channels = OtsuThreshold(src_pix, rect_left_, rect_top_, rect_width_, rect_height_,
                                   thresholds, hi_values);
  // only use opencl if compiled w/ OpenCL and selected device is opencl
#ifdef USE_OPENCL
  OpenclDevice od;
  if (num_channels == 4 && od.selectedDeviceIsOpenCL() && rect_top_ == 0 && rect_left_ == 0) {
    od.ThresholdRectToPixOCL((unsigned char *)pixGetData(src_pix), num_channels,
                             pixGetWpl(src_pix) * 4, &thresholds[0], &hi_values[0], out_pix /*pix_OCL*/,
                             rect_height_, rect_width_, rect_top_, rect_left_);
  } else {
#endif
    ThresholdRectToPix(src_pix, num_channels, thresholds, hi_values, out_pix);
#ifdef USE_OPENCL
  }
#endif
}

/// Threshold the rectangle, taking everything except the src_pix
/// from the class, using thresholds/hi_values to the output pix.
/// NOTE that num_channels is the size of the thresholds and hi_values
// arrays and also the bytes per pixel in src_pix.
void ImageThresholder::ThresholdRectToPix(Image src_pix, int num_channels, const std::vector<int> &thresholds,
                                          const std::vector<int> &hi_values, Image *pix) const {
  *pix = pixCreate(rect_width_, rect_height_, 1);
  uint32_t *pixdata = pixGetData(*pix);
  int wpl = pixGetWpl(*pix);
  int src_wpl = pixGetWpl(src_pix);
  uint32_t *srcdata = pixGetData(src_pix);
  pixSetXRes(*pix, pixGetXRes(src_pix));
  pixSetYRes(*pix, pixGetYRes(src_pix));
  for (int y = 0; y < rect_height_; ++y) {
    const uint32_t *linedata = srcdata + (y + rect_top_) * src_wpl;
    uint32_t *pixline = pixdata + y * wpl;
    for (int x = 0; x < rect_width_; ++x) {
      bool white_result = true;
      for (int ch = 0; ch < num_channels; ++ch) {
        int pixel = GET_DATA_BYTE(linedata, (x + rect_left_) * num_channels + ch);
        if (hi_values[ch] >= 0 && (pixel > thresholds[ch]) == (hi_values[ch] == 0)) {
          white_result = false;
          break;
        }
      }
      if (white_result) {
        CLEAR_DATA_BIT(pixline, x);
      } else {
        SET_DATA_BIT(pixline, x);
      }
    }
  }
}

} // namespace tesseract.<|MERGE_RESOLUTION|>--- conflicted
+++ resolved
@@ -187,10 +187,7 @@
 }
 
 std::tuple<bool, Image, Image, Image> ImageThresholder::Threshold(
-<<<<<<< HEAD
-=======
                                                       TessBaseAPI *api,
->>>>>>> 0aad8b86
                                                       ThresholdMethod method) {
   Image pix_binary = nullptr;
   Image pix_thresholds = nullptr;
@@ -230,13 +227,9 @@
       ny = pix_h / (half_window_size + 2);
     }
 
-<<<<<<< HEAD
-    r = pixSauvolaBinarizeTiled(pix_grey, whsize, 0.40f, nx, ny,
-=======
     double kfactor;
     b = api->GetDoubleVariable("thresholding_kfactor", &kfactor);
     r = pixSauvolaBinarizeTiled(pix_grey, half_window_size, kfactor, nx, ny,
->>>>>>> 0aad8b86
                                (PIX**)pix_thresholds,
                                 (PIX**)pix_binary);
   } else if (method == ThresholdMethod::OtsuOnNormalizedBackground) {
@@ -248,10 +241,6 @@
                                                  100, 50, 2, 2, 0.1f,
                                                  &threshold_val);
   } else { // if (method == ThresholdMethod::AdaptiveOtsu)
-<<<<<<< HEAD
-    r = pixOtsuAdaptiveThreshold(pix_grey, 300, 300, 0, 0, 0.1f,
-                                 (PIX**)pix_thresholds, (PIX**)pix_binary);
-=======
     bool b;
     int tile_size;
     b = api->GetIntVariable("thresholding_tile_size", &tile_size);
@@ -265,7 +254,6 @@
                                  score_fraction, 
                                  (PIX**)pix_thresholds,
                                  (PIX**)pix_binary);
->>>>>>> 0aad8b86
   }
 
   bool ok = (r == 0) && pix_binary;
