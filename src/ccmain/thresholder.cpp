///////////////////////////////////////////////////////////////////////
// File:        thresholder.cpp
// Description: Base API for thresholding images in tesseract.
// Author:      Ray Smith
//
// (C) Copyright 2008, Google Inc.
// Licensed under the Apache License, Version 2.0 (the "License");
// you may not use this file except in compliance with the License.
// You may obtain a copy of the License at
// http://www.apache.org/licenses/LICENSE-2.0
// Unless required by applicable law or agreed to in writing, software
// distributed under the License is distributed on an "AS IS" BASIS,
// WITHOUT WARRANTIES OR CONDITIONS OF ANY KIND, either express or implied.
// See the License for the specific language governing permissions and
// limitations under the License.
//
///////////////////////////////////////////////////////////////////////

// Include automatically generated configuration file
#ifdef HAVE_CONFIG_H
#  include "config_auto.h"
#endif

#include "otsuthr.h"
#include "thresholder.h"
#include "tesseractclass.h"
#include "tprintf.h" // for tprintf

<<<<<<< HEAD
#if defined(USE_OPENCL)
#  include "openclwrapper.h" // for OpenclDevice
#endif

#include <leptonica/allheaders.h>
=======
#include <allheaders.h>
>>>>>>> 0cd53996
#include <tesseract/baseapi.h> // for api->GetIntVariable()

#include <algorithm> // for std::max, std::min
#include <cstdint>   // for uint32_t
#include <cstring>
#include <tuple>

#if defined(HAVE_MUPDF)
#include "mupdf/assertions.h"
#endif


namespace tesseract {

ImageThresholder::ImageThresholder(Tesseract* tess)
    : tesseract_(tess)
    , pix_(nullptr)
    , image_width_(0)
    , image_height_(0)
    , pix_channels_(0)
    , pix_wpl_(0)
    , scale_(1)
    , yres_(300)
    , estimated_res_(300) {
  ASSERT0(tess != nullptr);
  SetRectangle(0, 0, 0, 0);
}

ImageThresholder::~ImageThresholder() {
  Clear();
}

// Destroy the Pix if there is one, freeing memory.
void ImageThresholder::Clear() {
  pix_.destroy();
}

// Return true if no image has been set.
bool ImageThresholder::IsEmpty() const {
  return pix_ == nullptr;
}

// SetImage makes a copy of all the image data, so it may be deleted
// immediately after this call.
// Greyscale of 8 and color of 24 or 32 bits per pixel may be given.
// Palette color images will not work properly and must be converted to
// 24 bit.
// Binary images of 1 bit per pixel may also be given but they must be
// byte packed with the MSB of the first byte being the first pixel, and a
// one pixel is WHITE. For binary images set bytes_per_pixel=0.
void ImageThresholder::SetImage(const unsigned char *imagedata, int width, int height,
                                int bytes_per_pixel, int bytes_per_line, int exif, const float angle) {
  int bpp = bytes_per_pixel * 8;
  if (bpp == 0) {
    bpp = 1;
  }
  // pixRotate(pixCreate(width, height, bpp == 24 ? 32 : bpp), 0.15, L_ROTATE_SHEAR, L_BRING_IN_WHITE, 0, 0);
  Image pix = pixCreate(width, height, bpp == 24 ? 32 : bpp);
  l_uint32 *data = pixGetData(pix);
  int wpl = pixGetWpl(pix);
  switch (bpp) {
    case 1:
      for (int y = 0; y < height; ++y, data += wpl, imagedata += bytes_per_line) {
        for (int x = 0; x < width; ++x) {
          if (imagedata[x / 8] & (0x80 >> (x % 8))) {
            CLEAR_DATA_BIT(data, x);
          } else {
            SET_DATA_BIT(data, x);
          }
        }
      }
      break;

    case 8:
      // Greyscale just copies the bytes in the right order.
      for (int y = 0; y < height; ++y, data += wpl, imagedata += bytes_per_line) {
        for (int x = 0; x < width; ++x) {
          SET_DATA_BYTE(data, x, imagedata[x]);
        }
      }
      break;

    case 24:
      // Put the colors in the correct places in the line buffer.
      for (int y = 0; y < height; ++y, imagedata += bytes_per_line) {
        for (int x = 0; x < width; ++x, ++data) {
          SET_DATA_BYTE(data, COLOR_RED, imagedata[3 * x]);
          SET_DATA_BYTE(data, COLOR_GREEN, imagedata[3 * x + 1]);
          SET_DATA_BYTE(data, COLOR_BLUE, imagedata[3 * x + 2]);
        }
      }
      break;

    case 32:
      // Maintain byte order consistency across different endianness.
      for (int y = 0; y < height; ++y, imagedata += bytes_per_line, data += wpl) {
        for (int x = 0; x < width; ++x) {
          data[x] = (imagedata[x * 4] << 24) | (imagedata[x * 4 + 1] << 16) |
                    (imagedata[x * 4 + 2] << 8) | imagedata[x * 4 + 3];
        }
      }
      break;

    default:
      tprintError("Cannot convert RAW image to Pix with bpp = {}\n", bpp);
  }

  SetImage(pix, exif, angle);
  pix.destroy();
}

// Store the coordinates of the rectangle to process for later use.
// Doesn't actually do any thresholding.
void ImageThresholder::SetRectangle(int left, int top, int width, int height) {
  rect_left_ = left;
  rect_top_ = top;
  rect_width_ = width;
  rect_height_ = height;
}

// Get enough parameters to be able to rebuild bounding boxes in the
// original image (not just within the rectangle).
// Left and top are enough with top-down coordinates, but
// the height of the rectangle and the image are needed for bottom-up.
void ImageThresholder::GetImageSizes(int *left, int *top, int *width, int *height, int *imagewidth,
                                     int *imageheight) {
  *left = rect_left_;
  *top = rect_top_;
  *width = rect_width_;
  *height = rect_height_;
  *imagewidth = image_width_;
  *imageheight = image_height_;
}

// Pix vs raw, which to use? Pix is the preferred input for efficiency,
// since raw buffers are copied.
// SetImage for Pix clones its input, so the source pix may be pixDestroyed
// immediately after, but may not go away until after the Thresholder has
// finished with it.
void ImageThresholder::SetImage(const Image pix, int exif, const float angle) {
  if (pix_ != nullptr) {
    pix_.destroy();
  }

  // Rotate if specified by exif orientation value
  Image src, temp1, temp2;
  if (exif == 3 || exif == 4) {
    temp1 = pixRotateOrth(pix, 2);
  } else if (exif == 5 || exif == 6) {
    temp1 = pixRotateOrth(pix, 1);
  } else if (exif == 7 || exif == 8) {
    temp1 = pixRotateOrth(pix, 3);
  } else {
    temp1 = pix.clone();
  }

  // Mirror if specified by exif orientation value
  if (exif == 2 || exif == 4 || exif == 5 || exif == 7) {
    temp2 = pixFlipLR(NULL, temp1);
  } else {
    temp2 = temp1.clone();
  }

  // Rotate if additional rotation angle is specified
  src = pixRotate(temp2, angle, L_ROTATE_AREA_MAP, L_BRING_IN_WHITE, 0, 0);

  temp1.destroy();
  temp2.destroy();

  int depth;
  pixGetDimensions(src, &image_width_, &image_height_, &depth);
  // Convert the image as necessary so it is one of binary, plain RGB, or
  // 8 bit with no colormap. Guarantee that we always end up with our own copy,
  // not just a clone of the input.
  if (depth > 1 && depth < 8) {
    pix_ = pixConvertTo8(src, false);
  } else {
    pix_ = src.copy();
  }
  src.destroy();
  depth = pixGetDepth(pix_);
  pix_channels_ = depth / 8;
  pix_wpl_ = pixGetWpl(pix_);
  scale_ = 1;
  estimated_res_ = yres_ = pixGetYRes(pix_);
  Init();
}

/*----------------------------------------------------------------------*
 *                  Non-linear contrast normalization                   *
 *----------------------------------------------------------------------*/
/*!
 * \brief   pixNLNorm2()
 *
 * \param[in]    pixs          8 or 32 bpp
 * \param[out]   ptresh        l_int32 global threshold value
 * \return       pixd          8 bpp grayscale, or NULL on error
 *
 * <pre>
 * Notes:
 *      (1) This composite operation is good for adaptively removing
 *          dark background. Adaption of Thomas Breuel's nlbin version
 *          from ocropus.
 *      (2) A good thresholder together with NLNorm is WAN
 * </pre>
 */
Pix *ImageThresholder::pixNLNorm2(Pix *pixs, int *pthresh) {
  l_int32 d, thresh, w1, h1, w2, h2, fgval, bgval;
  //l_uint32 black_val, white_val;
  l_float32 factor, threshpos, avefg, avebg, numfg, numbg;
  PIX *pixg, *pixd, *pixd2;
  BOX *pixbox;
  NUMA *na;

  PROCNAME("pixNLNorm");

  if (!pixs || (d = pixGetDepth(pixs)) < 8) {
    return (PIX *)ERROR_PTR("pixs undefined or d < 8 bpp", procName, NULL);
  }
  if (d == 32) {
    // ITU-R 601-2 luma
    pixg = pixConvertRGBToGray(pixs, 0.299, 0.587, 0.114);
    // Legacy converting
    // pixg = pixConvertRGBToGray(pixs, 0.3, 0.4, 0.3);
  } else {
    pixg = pixConvertTo8(pixs, 0);
  }

  /// Normalize contrast
  //  pixGetBlackOrWhiteVal(pixg, L_GET_BLACK_VAL, &black_val);
  //  if (black_val>0) pixAddConstantGray(pixg, -1 * black_val);
  //  pixGetBlackOrWhiteVal(pixg, L_GET_WHITE_VAL, &white_val);
  //  if (white_val<255) pixMultConstantGray(pixg, (255. / white_val));
  pixd = pixMaxDynamicRange(pixg, L_LINEAR_SCALE);
  pixDestroy(&pixg);
  pixg = pixCopy(nullptr, pixd);
  pixDestroy(&pixd);

  /// Calculate flat version
  pixGetDimensions(pixg, &w1, &h1, NULL);
  pixd = pixScaleGeneral(pixg, 0.5, 0.5, 0.0, 0);
  pixd2 = pixRankFilter(pixd, 20, 2, 0.8);
  pixDestroy(&pixd);
  pixd = pixRankFilter(pixd2, 2, 20, 0.8);
  pixDestroy(&pixd2);
  pixGetDimensions(pixd, &w2, &h2, NULL);
  pixd2 = pixScaleGrayLI(pixd, (l_float32)w1 / (l_float32)w2,
                         (l_float32)h1 / (l_float32)h2);
  pixDestroy(&pixd);
  pixInvert(pixd2, pixd2);
  pixAddGray(pixg, pixg, pixd2);
  pixDestroy(&pixd2);

  /// Local contrast enhancement
  //  Ignore a border of 10% and get a mean threshold,
  //  background and foreground value
  pixbox = boxCreate(w1 * 0.1, h1 * 0.1, w1 * 0.9, h1 * 0.9);
  na = pixGetGrayHistogramInRect(pixg, pixbox, 1);
  numaSplitDistribution(na, 0.1, &thresh, &avefg, &avebg, &numfg, &numbg, NULL);
  boxDestroy(&pixbox);
  numaDestroy(&na);

  if (numfg > numbg) {
    // white = fg --> swap the values produced by numaSplitDistribution()
    l_float32 tmp = avefg;
    avefg = avebg;
    avebg = tmp;

    tmp = numfg;
    numfg = numbg;
    numbg = tmp;
  }

  /// Subtract by a foreground value and multiply by factor to
  //  set a background value to 255
  fgval = (l_int32)(avefg + 0.5);
  bgval = (l_int32)(avebg + 0.5);
  threshpos = (l_float32)(thresh - fgval) / (bgval - fgval);
  // Todo: fgval or fgval + slightly offset
  fgval = fgval; // + (l_int32) ((thresh - fgval)*.25);
  bgval = bgval +
          (l_int32)std::min((l_int32)((bgval - thresh) * .5), (255 - bgval));
  factor = 255. / (bgval - fgval);
  if (pthresh) {
    *pthresh = (l_int32)threshpos * factor - threshpos * .1;
  }
  pixAddConstantGray(pixg, -1 * fgval);
  pixMultConstantGray(pixg, factor);
  
  return pixg;
}

/*----------------------------------------------------------------------*
 *                  Non-linear contrast normalization                   *
 *----------------------------------------------------------------------*/
/*!
 * \brief   pixNLNorm1()
 *
 * \param[in]    pixs          8 or 32 bpp
 * \param[out]   ptresh        l_int32 global threshold value
 * \param[out]   pfgval        l_int32 global foreground value
 * \param[out]   pbgval        l_int32 global background value
 * \return  pixd    8 bpp grayscale, or NULL on error
 *
 * <pre>
 * Notes:
 *      (1) This composite operation is good for adaptively removing
 *          dark background. Adaption of Thomas Breuel's nlbin version from ocropus.
 * </pre>
 */
PIX  *
ImageThresholder::pixNLNorm1(PIX *pixs, int *pthresh, int *pfgval,int *pbgval)
{
  l_int32   d, fgval, bgval, thresh, w1, h1, w2, h2;
  l_float32 factor;
  PIX       *pixg, *pixd;

  PROCNAME("pixNLNorm");

  if (!pixs || (d = pixGetDepth(pixs)) < 8)
      return (PIX *)ERROR_PTR("pixs undefined or d < 8 bpp", procName, NULL);
  if (d == 32)
      pixg = pixConvertRGBToGray(pixs, 0.3, 0.4, 0.3);
  else
      pixg = pixConvertTo8(pixs, 0);


  /* Normalize contrast */
  pixd = pixMaxDynamicRange(pixg, L_LINEAR_SCALE);

  /* Calculate flat version */
  pixGetDimensions(pixd, &w1, &h1, NULL);
  pixd = pixScaleSmooth(pixd, 0.5, 0.5);
  pixd = pixRankFilter(pixd, 2, 20, 0.8);
  pixd = pixRankFilter(pixd, 20, 2, 0.8);
  pixGetDimensions(pixd, &w2, &h2, NULL);
  pixd = pixScaleGrayLI(pixd, (l_float32)w1 / (l_float32)w2, (l_float32)h1 / (l_float32)h2);
  pixInvert(pixd, pixd);
  pixg = pixAddGray(NULL, pixg, pixd);
  pixDestroy(&pixd);

  /* Local contrast enhancement */
  pixSplitDistributionFgBg(pixg, 0.1, 2, &thresh, &fgval, &bgval, NULL);
  if (pthresh)
    *pthresh = thresh;
  if (pfgval)
    *pfgval = fgval;
  if (pbgval)
    *pbgval = bgval;
  fgval = fgval+((thresh-fgval)*0.25);
  if (fgval<0)
    fgval = 0;
  pixAddConstantGray(pixg, -1*fgval);
  factor = 255/(bgval-fgval);
  pixMultConstantGray(pixg, factor);
  pixd = pixGammaTRC(NULL, pixg, 1.0, 0, bgval-((bgval-thresh)*0.5));
  pixDestroy(&pixg);

  return pixd;
}


/*----------------------------------------------------------------------*
 *                  Non-linear contrast normalization                   *
 *                            and thresholding                          *
 *----------------------------------------------------------------------*/
/*!
 * \brief   pixNLBin()
 *
 * \param[in]    pixs          8 or 32 bpp
 * \oaram[in]    adaptive      bool if set to true it uses adaptive thresholding
 *                             recommended for images, which contain dark and light text
 *                             at the same time (it doubles the processing time)
 * \return  pixd    1 bpp thresholded image, or NULL on error
 *
 * <pre>
 * Notes:
 *      (1) This composite operation is good for adaptively removing
 *          dark background. Adaption of Thomas Breuel's nlbin version from ocropus.
 *      (2) The threshold for the binarization uses an
 *          Sauvola adaptive thresholding.
 * </pre>
 */
PIX  *
ImageThresholder::pixNLBin(PIX *pixs, bool adaptive)
{
	int thresh;
	int fgval, bgval;
  PIX        *pixb;

  PROCNAME("pixNLBin");

  pixb = pixNLNorm1(pixs, &thresh, &fgval, &bgval);
  if (!pixb)
    return (PIX *)ERROR_PTR("invalid normalization result", procName, NULL);

  /* Binarize */

  if (adaptive) {
    l_int32    w, h, nx, ny;
    pixGetDimensions(pixb, &w, &h, NULL);
    nx = L_MAX(1, (w + 64) / 128);
    ny = L_MAX(1, (h + 64) / 128);
    /* whsize needs to be this small to use it also for lineimages for tesseract */
    pixSauvolaBinarizeTiled(pixb, 16, 0.5, nx, ny, NULL, &pixb);
  } else {
    pixb = pixDitherToBinarySpec(pixb, bgval-((bgval-thresh)*0.75), fgval+((thresh-fgval)*0.25));
    //pixb = pixThresholdToBinary(pixb, fgval+((thresh-fgval)*.1));  /* for bg and light fg */
  }

  return pixb;
}

std::tuple<bool, Image, Image, Image> ImageThresholder::Threshold(
                                                      ThresholdMethod method) {
  Image pix_binary = nullptr;
  Image pix_thresholds = nullptr;

  if (pix_channels_ == 0) {
    // We have a binary image, but it still has to be copied, as this API
    // allows the caller to modify the output.
    Image original = GetPixRect();
    pix_binary = original.copy();
    original.destroy();
    return std::make_tuple(true, nullptr, pix_binary, nullptr);
  }

  auto pix_grey = GetPixRectGrey();

  int r = 0;
  l_int32 threshold_val = 0;

  l_int32 pix_w, pix_h;
  pixGetDimensions(pix_ /* pix_grey */, &pix_w, &pix_h, nullptr);

  if (tesseract_->thresholding_debug) {
    tprintDebug("\nimage width: {}  height: {}  ppi: {}\n", pix_w, pix_h, yres_);
  }

  switch (method) {
  case ThresholdMethod::Sauvola: {
    int window_size;
    window_size = tesseract_->thresholding_window_size * yres_;
    window_size = std::max(7, window_size);
    window_size = std::min(pix_w < pix_h ? pix_w - 3 : pix_h - 3, window_size);
    int half_window_size = window_size / 2;

    // factor for image division into tiles; >= 1
    l_int32 nx, ny;
    // tiles size will be approx. 250 x 250 pixels
    nx = std::max(1, (pix_w + 125) / 250);
    ny = std::max(1, (pix_h + 125) / 250);
    auto xrat = pix_w / nx;
    auto yrat = pix_h / ny;
    if (xrat < half_window_size + 2) {
      nx = pix_w / (half_window_size + 2);
    }
    if (yrat < half_window_size + 2) {
      ny = pix_h / (half_window_size + 2);
    }

    double kfactor = tesseract_->thresholding_kfactor;
    kfactor = std::max(0.0, kfactor);

    if (tesseract_->thresholding_debug) {
      tprintDebug("window size: {}  kfactor: {}  nx: {}  ny: {}\n", window_size, kfactor, nx, ny);
    }

    r = pixSauvolaBinarizeTiled(pix_grey, half_window_size, kfactor, nx, ny,
                               (PIX**)pix_thresholds,
                                (PIX**)pix_binary);
  } break;

  case ThresholdMethod::OtsuOnNormalizedBackground: {
    pix_binary = pixOtsuThreshOnBackgroundNorm(pix_grey, nullptr, 10, 15, 100,
                                               50, 255, 2, 2, 0.1f,
                                               &threshold_val);
  } break;

  case ThresholdMethod::MaskingAndOtsuOnNormalizedBackground: {
    pix_binary = pixMaskedThreshOnBackgroundNorm(pix_grey, nullptr, 10, 15,
                                                 100, 50, 2, 2, 0.1f,
                                                 &threshold_val);
  } break;

  case ThresholdMethod::LeptonicaOtsu: {
    int tile_size;
    double tile_size_factor = tesseract_->thresholding_tile_size;
    tile_size = tile_size_factor * yres_;
    tile_size = std::max(16, tile_size);

    int smooth_size;
    double smooth_size_factor = tesseract_->thresholding_smooth_kernel_size;
    smooth_size_factor = std::max(0.0, smooth_size_factor);
    smooth_size = smooth_size_factor * yres_;
    int half_smooth_size = smooth_size / 2;

    double score_fraction = tesseract_->thresholding_score_fraction;

    if (tesseract_->thresholding_debug) {
      tprintDebug("LeptonicaOtsu thresholding: tile size: {}, smooth_size: {}, score_fraction: {}\n", tile_size, smooth_size, score_fraction);
    }

    r = pixOtsuAdaptiveThreshold(pix_grey, tile_size, tile_size,
                                 half_smooth_size, half_smooth_size,
                                 score_fraction,
                                 (PIX **)pix_thresholds,
                                 (PIX **)pix_binary);
  } break;

  case ThresholdMethod::Nlbin: {
    auto pix = GetPixRect();
    pix_binary = pixNLBin(pix, false);
  } break;

  case ThresholdMethod::Otsu: {
    if (!ThresholdToPix(&pix_binary)) {
      r = 1;
    }
    else {
      if (!IsBinary()) {
        pix_thresholds = GetPixRectThresholds();
        //pix_grey = GetPixRectGrey();
      }
    }
  } break;

  default:
    // Unsupported threshold method.
    r = 1;
    break;
  }

  bool ok = (r == 0) && pix_binary;
  return std::make_tuple(ok, pix_grey, pix_binary, pix_thresholds);
}

// Threshold the source image as efficiently as possible to the output Pix.
// Creates a Pix and sets pix to point to the resulting pointer.
// Caller must use pixDestroy to free the created Pix.
//
/// Returns false on error.
bool ImageThresholder::ThresholdToPix(Image *pix) {
  // tolerate overlarge images when they're about to be cropped by GetPixRect():
  if (IsFullImage()) {
    if (tesseract_->CheckAndReportIfImageTooLarge(pix_)) {
      return false;
    }
  }
  else {
    // validate against the future cropped image size:
    if (tesseract_->CheckAndReportIfImageTooLarge(rect_width_, rect_height_)) {
      return false;
    }
  }

  Image original = GetPixRect();

  if (pix_channels_ == 0) {
    // We have a binary image, but it still has to be copied, as this API
    // allows the caller to modify the output.
    *pix = original.copy();
  } else {
    if (pixGetColormap(original)) {
      Image tmp;
      Image without_cmap = pixRemoveColormap(original, REMOVE_CMAP_BASED_ON_SRC);
      int depth = pixGetDepth(without_cmap);
      if (depth > 1 && depth < 8) {
        tmp = pixConvertTo8(without_cmap, false);
      } else {
        tmp = without_cmap.copy();
      }
      without_cmap.destroy();
      OtsuThresholdRectToPix(tmp, pix);
      tmp.destroy();
    } else {
      OtsuThresholdRectToPix(pix_, pix);
    }
  }
  original.destroy();
  return true;
}

// Gets a pix that contains an 8 bit threshold value at each pixel. The
// returned pix may be an integer reduction of the binary image such that
// the scale factor may be inferred from the ratio of the sizes, even down
// to the extreme of a 1x1 pixel thresholds image.
// Ideally the 8 bit threshold should be the exact threshold used to generate
// the binary image in ThresholdToPix, but this is not a hard constraint.
// Returns nullptr if the input is binary. PixDestroy after use.
Image ImageThresholder::GetPixRectThresholds() {
  if (IsBinary()) {
    return nullptr;
  }
  Image pix_grey = GetPixRectGrey();
  int width = pixGetWidth(pix_grey);
  int height = pixGetHeight(pix_grey);
  std::vector<int> thresholds;
  std::vector<int> hi_values;
  OtsuThreshold(pix_grey, 0, 0, width, height, thresholds, hi_values);
  pix_grey.destroy();
  Image pix_thresholds = pixCreate(width, height, 8);
  int threshold = thresholds[0] > 0 ? thresholds[0] : 128;
  pixSetAllArbitrary(pix_thresholds, threshold);
  return pix_thresholds;
}

// Common initialization shared between SetImage methods.
void ImageThresholder::Init() {
  SetRectangle(0, 0, image_width_, image_height_);
}

// Get a clone/copy of the source image rectangle.
// The returned Pix must be pixDestroyed.
// This function will be used in the future by the page layout analysis, and
// the layout analysis that uses it will only be available with Leptonica,
// so there is no raw equivalent.
Image ImageThresholder::GetPixRect() {
  if (IsFullImage()) {
    // Just clone the whole thing.
    return pix_.clone();
  } else {
    // Crop to the given rectangle.
    Box *box = boxCreate(rect_left_, rect_top_, rect_width_, rect_height_);
    Image cropped = pixClipRectangle(pix_, box, nullptr);
    boxDestroy(&box);
    return cropped;
  }
}

// Get a clone/copy of the source image rectangle, reduced to greyscale,
// and at the same resolution as the output binary.
// The returned Pix must be pixDestroyed.
// Provided to the classifier to extract features from the greyscale image.
Image ImageThresholder::GetPixRectGrey() {
  auto pix = GetPixRect(); // May have to be reduced to grey.
  int depth = pixGetDepth(pix);
  if (depth != 8 || pixGetColormap(pix)) {
    if (depth == 24) {
      auto tmp = pixConvert24To32(pix);
      pix.destroy();
      pix = tmp;
    }
    auto result = pixConvertTo8(pix, false);
    pix.destroy();
    return result;
  }
  return pix;
}

// Get a clone/copy of the source image rectangle, reduced to normalized greyscale,
// and at the same resolution as the output binary.
// The returned Pix must be pixDestroyed.
// Provided to the classifier to extract features from the greyscale image.
Image ImageThresholder::GetPixNormRectGrey() {
  auto pix = GetPixRect();
  auto result = ImageThresholder::pixNLNorm2(pix, nullptr);
  pix.destroy();
  return result;
}

// Otsu thresholds the rectangle, taking the rectangle from *this.
void ImageThresholder::OtsuThresholdRectToPix(Image src_pix, Image *out_pix) const {
  std::vector<int> thresholds;
  std::vector<int> hi_values;

  int num_channels = OtsuThreshold(src_pix, rect_left_, rect_top_, rect_width_, rect_height_,
                                   thresholds, hi_values);
  ThresholdRectToPix(src_pix, num_channels, thresholds, hi_values, out_pix);
}

/// Threshold the rectangle, taking everything except the src_pix
/// from the class, using thresholds/hi_values to the output pix.
/// NOTE that num_channels is the size of the thresholds and hi_values
// arrays and also the bytes per pixel in src_pix.
void ImageThresholder::ThresholdRectToPix(Image src_pix, int num_channels, const std::vector<int> &thresholds,
                                          const std::vector<int> &hi_values, Image *pix) const {
  *pix = pixCreate(rect_width_, rect_height_, 1);
  uint32_t *pixdata = pixGetData(*pix);
  int wpl = pixGetWpl(*pix);
  int src_wpl = pixGetWpl(src_pix);
  uint32_t *srcdata = pixGetData(src_pix);
  pixSetXRes(*pix, pixGetXRes(src_pix));
  pixSetYRes(*pix, pixGetYRes(src_pix));
  for (int y = 0; y < rect_height_; ++y) {
    const uint32_t *linedata = srcdata + (y + rect_top_) * src_wpl;
    uint32_t *pixline = pixdata + y * wpl;
    for (int x = 0; x < rect_width_; ++x) {
      bool white_result = true;
      for (int ch = 0; ch < num_channels; ++ch) {
        int pixel = GET_DATA_BYTE(linedata, (x + rect_left_) * num_channels + ch);
        if (hi_values[ch] >= 0 && (pixel > thresholds[ch]) == (hi_values[ch] == 0)) {
          white_result = false;
          break;
        }
      }
      if (white_result) {
        CLEAR_DATA_BIT(pixline, x);
      } else {
        SET_DATA_BIT(pixline, x);
      }
    }
  }
}

} // namespace tesseract.<|MERGE_RESOLUTION|>--- conflicted
+++ resolved
@@ -26,15 +26,7 @@
 #include "tesseractclass.h"
 #include "tprintf.h" // for tprintf
 
-<<<<<<< HEAD
-#if defined(USE_OPENCL)
-#  include "openclwrapper.h" // for OpenclDevice
-#endif
-
 #include <leptonica/allheaders.h>
-=======
-#include <allheaders.h>
->>>>>>> 0cd53996
 #include <tesseract/baseapi.h> // for api->GetIntVariable()
 
 #include <algorithm> // for std::max, std::min
