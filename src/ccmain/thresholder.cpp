///////////////////////////////////////////////////////////////////////
// File:        thresholder.cpp
// Description: Base API for thresholding images in tesseract.
// Author:      Ray Smith
//
// (C) Copyright 2008, Google Inc.
// Licensed under the Apache License, Version 2.0 (the "License");
// you may not use this file except in compliance with the License.
// You may obtain a copy of the License at
// http://www.apache.org/licenses/LICENSE-2.0
// Unless required by applicable law or agreed to in writing, software
// distributed under the License is distributed on an "AS IS" BASIS,
// WITHOUT WARRANTIES OR CONDITIONS OF ANY KIND, either express or implied.
// See the License for the specific language governing permissions and
// limitations under the License.
//
///////////////////////////////////////////////////////////////////////

// Include automatically generated configuration file
#ifdef HAVE_CONFIG_H
#  include "config_auto.h"
#endif

#include "otsuthr.h"
#include "thresholder.h"
#include "tprintf.h" // for tprintf

#if defined(USE_OPENCL)
#  include "openclwrapper.h" // for OpenclDevice
#endif

#include <allheaders.h>
#include <tesseract/baseapi.h> // for api->GetIntVariable()

#include <algorithm> // for std::max, std::min
#include <cstdint>   // for uint32_t
#include <cstring>
#include <tuple>

namespace tesseract {

ImageThresholder::ImageThresholder()
    : pix_(nullptr)
    , image_width_(0)
    , image_height_(0)
    , pix_channels_(0)
    , pix_wpl_(0)
    , scale_(1)
    , yres_(300)
    , estimated_res_(300) {
  SetRectangle(0, 0, 0, 0);
}

ImageThresholder::~ImageThresholder() {
  Clear();
}

// Destroy the Pix if there is one, freeing memory.
void ImageThresholder::Clear() {
  pix_.destroy();
}

// Return true if no image has been set.
bool ImageThresholder::IsEmpty() const {
  return pix_ == nullptr;
}

// SetImage makes a copy of all the image data, so it may be deleted
// immediately after this call.
// Greyscale of 8 and color of 24 or 32 bits per pixel may be given.
// Palette color images will not work properly and must be converted to
// 24 bit.
// Binary images of 1 bit per pixel may also be given but they must be
// byte packed with the MSB of the first byte being the first pixel, and a
// one pixel is WHITE. For binary images set bytes_per_pixel=0.
void ImageThresholder::SetImage(const unsigned char *imagedata, int width, int height,
                                int bytes_per_pixel, int bytes_per_line, const float angle) {
  int bpp = bytes_per_pixel * 8;
  if (bpp == 0) {
    bpp = 1;
  }
  // pixRotate(pixCreate(width, height, bpp == 24 ? 32 : bpp), 0.15, L_ROTATE_SHEAR, L_BRING_IN_WHITE, 0, 0);
  Image pix = pixCreate(width, height, bpp == 24 ? 32 : bpp);
  l_uint32 *data = pixGetData(pix);
  int wpl = pixGetWpl(pix);
  switch (bpp) {
    case 1:
      for (int y = 0; y < height; ++y, data += wpl, imagedata += bytes_per_line) {
        for (int x = 0; x < width; ++x) {
          if (imagedata[x / 8] & (0x80 >> (x % 8))) {
            CLEAR_DATA_BIT(data, x);
          } else {
            SET_DATA_BIT(data, x);
          }
        }
      }
      break;

    case 8:
      // Greyscale just copies the bytes in the right order.
      for (int y = 0; y < height; ++y, data += wpl, imagedata += bytes_per_line) {
        for (int x = 0; x < width; ++x) {
          SET_DATA_BYTE(data, x, imagedata[x]);
        }
      }
      break;

    case 24:
      // Put the colors in the correct places in the line buffer.
      for (int y = 0; y < height; ++y, imagedata += bytes_per_line) {
        for (int x = 0; x < width; ++x, ++data) {
          SET_DATA_BYTE(data, COLOR_RED, imagedata[3 * x]);
          SET_DATA_BYTE(data, COLOR_GREEN, imagedata[3 * x + 1]);
          SET_DATA_BYTE(data, COLOR_BLUE, imagedata[3 * x + 2]);
        }
      }
      break;

    case 32:
      // Maintain byte order consistency across different endianness.
      for (int y = 0; y < height; ++y, imagedata += bytes_per_line, data += wpl) {
        for (int x = 0; x < width; ++x) {
          data[x] = (imagedata[x * 4] << 24) | (imagedata[x * 4 + 1] << 16) |
                    (imagedata[x * 4 + 2] << 8) | imagedata[x * 4 + 3];
        }
      }
      break;

    default:
      tprintf("ERROR: Cannot convert RAW image to Pix with bpp = %d\n", bpp);
  }

  SetImage(pix, angle);
  pix.destroy();
}

// Store the coordinates of the rectangle to process for later use.
// Doesn't actually do any thresholding.
void ImageThresholder::SetRectangle(int left, int top, int width, int height) {
  rect_left_ = left;
  rect_top_ = top;
  rect_width_ = width;
  rect_height_ = height;
}

// Get enough parameters to be able to rebuild bounding boxes in the
// original image (not just within the rectangle).
// Left and top are enough with top-down coordinates, but
// the height of the rectangle and the image are needed for bottom-up.
void ImageThresholder::GetImageSizes(int *left, int *top, int *width, int *height, int *imagewidth,
                                     int *imageheight) {
  *left = rect_left_;
  *top = rect_top_;
  *width = rect_width_;
  *height = rect_height_;
  *imagewidth = image_width_;
  *imageheight = image_height_;
}

// Pix vs raw, which to use? Pix is the preferred input for efficiency,
// since raw buffers are copied.
// SetImage for Pix clones its input, so the source pix may be pixDestroyed
// immediately after, but may not go away until after the Thresholder has
// finished with it.
void ImageThresholder::SetImage(const Image pix, const float angle) {
  if (pix_ != nullptr) {
    pix_.destroy();
  }
  Image src = pixRotate(pix, angle, L_ROTATE_AREA_MAP, L_BRING_IN_WHITE, 0, 0);
  //Image src = pix;
  int depth;
  pixGetDimensions(src, &image_width_, &image_height_, &depth);
  // Convert the image as necessary so it is one of binary, plain RGB, or
  // 8 bit with no colormap. Guarantee that we always end up with our own copy,
  // not just a clone of the input.
  if (pixGetColormap(src)) {
    Image tmp = pixRemoveColormap(src, REMOVE_CMAP_BASED_ON_SRC);
    depth = pixGetDepth(tmp);
    if (depth > 1 && depth < 8) {
      pix_ = pixConvertTo8(tmp, false);
      tmp.destroy();
    } else {
      pix_ = tmp;
    }
  } else if (depth > 1 && depth < 8) {
    pix_ = pixConvertTo8(src, false);
  } else {
    pix_ = src.copy();
  }
  depth = pixGetDepth(pix_);
  pix_channels_ = depth / 8;
  pix_wpl_ = pixGetWpl(pix_);
  scale_ = 1;
  estimated_res_ = yres_ = pixGetYRes(pix_);
  Init();
}

/*----------------------------------------------------------------------*
 *                  Non-linear contrast normalization                   *
 *----------------------------------------------------------------------*/
/*!
 * \brief   pixNLNorm2()
 *
 * \param[in]    pixs          8 or 32 bpp
 * \param[out]   ptresh        l_int32 global threshold value
 * \return       pixd          8 bpp grayscale, or NULL on error
 *
 * <pre>
 * Notes:
 *      (1) This composite operation is good for adaptively removing
 *          dark background. Adaption of Thomas Breuel's nlbin version
 *          from ocropus.
 *      (2) A good thresholder together NLNorm is WAN
 * </pre>
 */
Pix *ImageThresholder::pixNLNorm2(Pix *pixs, int *pthresh) {
  l_int32 d, thresh, w1, h1, w2, h2, fgval, bgval;
  //l_uint32 black_val, white_val;
  l_float32 factor, threshpos, avefg, avebg;
  PIX *pixg, *pixd, *pixd2;
  BOX *pixbox;
  NUMA *na;

  PROCNAME("pixNLNorm");

  if (!pixs || (d = pixGetDepth(pixs)) < 8) {
    return (PIX *)ERROR_PTR("pixs undefined or d < 8 bpp", procName, NULL);
  }
  if (d == 32) {
    // ITU-R 601-2 luma
    pixg = pixConvertRGBToGray(pixs, 0.299, 0.587, 0.114);
    // Legacy converting
    // pixg = pixConvertRGBToGray(pixs, 0.3, 0.4, 0.3);
  } else {
    pixg = pixConvertTo8(pixs, 0);
  }

  /// Normalize contrast
  //  pixGetBlackOrWhiteVal(pixg, L_GET_BLACK_VAL, &black_val);
  //  if (black_val>0) pixAddConstantGray(pixg, -1 * black_val);
  //  pixGetBlackOrWhiteVal(pixg, L_GET_WHITE_VAL, &white_val);
  //  if (white_val<255) pixMultConstantGray(pixg, (255. / white_val));
  pixd = pixMaxDynamicRange(pixg, L_LINEAR_SCALE);
  pixDestroy(&pixg);
  pixg = pixCopy(nullptr, pixd);
  pixDestroy(&pixd);

  /// Calculate flat version
  pixGetDimensions(pixg, &w1, &h1, NULL);
  pixd = pixScaleGeneral(pixg, 0.5, 0.5, 0.0, 0);
  pixd2 = pixRankFilter(pixd, 20, 2, 0.8);
  pixDestroy(&pixd);
  pixd = pixRankFilter(pixd2, 2, 20, 0.8);
  pixDestroy(&pixd2);
  pixGetDimensions(pixd, &w2, &h2, NULL);
  pixd2 = pixScaleGrayLI(pixd, (l_float32)w1 / (l_float32)w2,
                         (l_float32)h1 / (l_float32)h2);
  pixDestroy(&pixd);
  pixInvert(pixd2, pixd2);
  pixAddGray(pixg, pixg, pixd2);
  pixDestroy(&pixd2);

  /// Local contrast enhancement
  //  Ignore a border of 10 % and get a mean threshold,
  //  background and foreground value
  pixbox = boxCreate(w1 * 0.1, h1 * 0.1, w1 * 0.9, h1 * 0.9);
  na = pixGetGrayHistogramInRect(pixg, pixbox, 1);
  numaSplitDistribution(na, 0.1, &thresh, &avefg, &avebg, NULL, NULL, NULL);
  boxDestroy(&pixbox);
  numaDestroy(&na);

  /// Subtract by a foreground value and multiply by factor to
  //  set a background value to 255
  fgval = (l_int32)(avefg + 0.5);
  bgval = (l_int32)(avebg + 0.5);
  threshpos = (l_float32)(thresh - fgval) / (bgval - fgval);
  // Todo: fgval or fgval + slightly offset
  fgval = fgval; // + (l_int32) ((thresh - fgval)*.25);
  bgval = bgval +
          (l_int32)std::min((l_int32)((bgval - thresh) * .5), (255 - bgval));
  factor = 255. / (bgval - fgval);
  if (pthresh) {
    *pthresh = (l_int32)threshpos * factor - threshpos * .1;
  }
  pixAddConstantGray(pixg, -1 * fgval);
  pixMultConstantGray(pixg, factor);
  
  return pixg;
}


/*----------------------------------------------------------------------*
 *                  Non-linear contrast normalization                   *
 *----------------------------------------------------------------------*/
/*!
 * \brief   pixNLNorm1()
 *
 * \param[in]    pixs          8 or 32 bpp
 * \param[out]   ptresh        l_int32 global threshold value
 * \param[out]   pfgval        l_int32 global foreground value
 * \param[out]   pbgval        l_int32 global background value
 * \return  pixd    8 bpp grayscale, or NULL on error
 *
 * <pre>
 * Notes:
 *      (1) This composite operation is good for adaptively removing
 *          dark background. Adaption of Thomas Breuel's nlbin version from ocropus.
 * </pre>
 */
PIX  *
ImageThresholder::pixNLNorm1(PIX *pixs, int *pthresh, int *pfgval,int *pbgval)
{
  l_int32   d, fgval, bgval, thresh, w1, h1, w2, h2;
  l_float32 factor;
  PIX       *pixg, *pixd;

  PROCNAME("pixNLNorm");

  if (!pixs || (d = pixGetDepth(pixs)) < 8)
      return (PIX *)ERROR_PTR("pixs undefined or d < 8 bpp", procName, NULL);
  if (d == 32)
      pixg = pixConvertRGBToGray(pixs, 0.3, 0.4, 0.3);
  else
      pixg = pixConvertTo8(pixs, 0);


  /* Normalize contrast */
  pixd = pixMaxDynamicRange(pixg, L_LINEAR_SCALE);

  /* Calculate flat version */
  pixGetDimensions(pixd, &w1, &h1, NULL);
  pixd = pixScaleSmooth(pixd, 0.5, 0.5);
  pixd = pixRankFilter(pixd, 2, 20, 0.8);
  pixd = pixRankFilter(pixd, 20, 2, 0.8);
  pixGetDimensions(pixd, &w2, &h2, NULL);
  pixd = pixScaleGrayLI(pixd, (l_float32)w1 / (l_float32)w2, (l_float32)h1 / (l_float32)h2);
  pixInvert(pixd, pixd);
  pixg = pixAddGray(NULL, pixg, pixd);
  pixDestroy(&pixd);

  /* Local contrast enhancement */
  pixSplitDistributionFgBg(pixg, 0.1, 2, &thresh, &fgval, &bgval, NULL);
  if (pthresh)
    *pthresh = thresh;
  if (pfgval)
    *pfgval = fgval;
  if (pbgval)
    *pbgval = bgval;
  fgval = fgval+((thresh-fgval)*0.25);
  if (fgval<0)
    fgval = 0;
  pixAddConstantGray(pixg, -1*fgval);
  factor = 255/(bgval-fgval);
  pixMultConstantGray(pixg, factor);
  pixd = pixGammaTRC(NULL, pixg, 1.0, 0, bgval-((bgval-thresh)*0.5));
  pixDestroy(&pixg);

  return pixd;
}


/*----------------------------------------------------------------------*
 *                  Non-linear contrast normalization                   *
 *                            and thresholding                          *
 *----------------------------------------------------------------------*/
/*!
 * \brief   pixNLBin()
 *
 * \param[in]    pixs          8 or 32 bpp
 * \oaram[in]    adaptive      bool if set to true it uses adaptive thresholding
 *                             recommended for images, which contain dark and light text
 *                             at the same time (it doubles the processing time)
 * \return  pixd    1 bpp thresholded image, or NULL on error
 *
 * <pre>
 * Notes:
 *      (1) This composite operation is good for adaptively removing
 *          dark background. Adaption of Thomas Breuel's nlbin version from ocropus.
 *      (2) The threshold for the binarization uses an
 *          Sauvola adaptive thresholding.
 * </pre>
 */
PIX  *
ImageThresholder::pixNLBin(PIX *pixs, bool adaptive)
{
	int thresh;
	int fgval, bgval;
  PIX        *pixb;

  PROCNAME("pixNLBin");

  pixb = pixNLNorm1(pixs, &thresh, &fgval, &bgval);
  if (!pixb)
    return (PIX *)ERROR_PTR("invalid normalization result", procName, NULL);

  /* Binarize */

  if (adaptive) {
    l_int32    w, h, nx, ny;
    pixGetDimensions(pixb, &w, &h, NULL);
    nx = L_MAX(1, (w + 64) / 128);
    ny = L_MAX(1, (h + 64) / 128);
    /* whsize needs to be this small to use it also for lineimages for tesseract */
    pixSauvolaBinarizeTiled(pixb, 16, 0.5, nx, ny, NULL, &pixb);
  } else {
    pixb =pixDitherToBinarySpec(pixb, bgval-((bgval-thresh)*0.75), fgval+((thresh-fgval)*0.25));
    //pixb = pixThresholdToBinary(pixb, fgval+((thresh-fgval)*.1));  /* for bg and light fg */
  }

  return pixb;
}

std::tuple<bool, Image, Image, Image> ImageThresholder::Threshold(
                                                      TessBaseAPI *api,
                                                      ThresholdMethod method) {
  Image pix_binary = nullptr;
  Image pix_thresholds = nullptr;

  if (pix_channels_ == 0) {
    // We have a binary image, but it still has to be copied, as this API
    // allows the caller to modify the output.
    Image original = GetPixRect();
    pix_binary = original.copy();
    original.destroy();
    return std::make_tuple(true, nullptr, pix_binary, nullptr);
  }

  auto pix_grey = GetPixRectGrey();

  int r = 0;
  l_int32 threshold_val = 0;

  l_int32 pix_w, pix_h;
  pixGetDimensions(pix_ /* pix_grey */, &pix_w, &pix_h, nullptr);

  bool thresholding_debug;
  api->GetBoolVariable("thresholding_debug", &thresholding_debug);
  if (thresholding_debug) {
    tprintf("\nimage width: %d  height: %d  ppi: %d\n", pix_w, pix_h, yres_);
  }

  if (method == ThresholdMethod::Sauvola) {
    int window_size;
    double window_size_factor;
    api->GetDoubleVariable("thresholding_window_size", &window_size_factor);
    window_size = window_size_factor * yres_;
    window_size = std::max(7, window_size);
    window_size = std::min(pix_w < pix_h ? pix_w - 3 : pix_h - 3, window_size);
    int half_window_size = window_size / 2;

    // factor for image division into tiles; >= 1
    l_int32 nx, ny;
    // tiles size will be approx. 250 x 250 pixels
    nx = std::max(1, (pix_w + 125) / 250);
    ny = std::max(1, (pix_h + 125) / 250);
    auto xrat = pix_w / nx;
    auto yrat = pix_h / ny;
    if (xrat < half_window_size + 2) {
      nx = pix_w / (half_window_size + 2);
    }
    if (yrat < half_window_size + 2) {
      ny = pix_h / (half_window_size + 2);
    }

    double kfactor;
    api->GetDoubleVariable("thresholding_kfactor", &kfactor);
    kfactor = std::max(0.0, kfactor);

    if (thresholding_debug) {
      tprintf("window size: %d  kfactor: %.3f  nx:%d  ny: %d\n", window_size, kfactor, nx, ny);
    }

    r = pixSauvolaBinarizeTiled(pix_grey, half_window_size, kfactor, nx, ny,
                               (PIX**)pix_thresholds,
                                (PIX**)pix_binary);
  } else if (method == ThresholdMethod::OtsuOnNormalizedBackground) {
    pix_binary = pixOtsuThreshOnBackgroundNorm(pix_grey, nullptr, 10, 15, 100,
                                               50, 255, 2, 2, 0.1f,
                                               &threshold_val);
  } else if (method == ThresholdMethod::MaskingAndOtsuOnNormalizedBackground) {
    pix_binary = pixMaskedThreshOnBackgroundNorm(pix_grey, nullptr, 10, 15,
                                                 100, 50, 2, 2, 0.1f,
                                                 &threshold_val);
  } else if (method == ThresholdMethod::LeptonicaOtsu) {
    int tile_size;
    double tile_size_factor;
    api->GetDoubleVariable("thresholding_tile_size", &tile_size_factor);
    tile_size = tile_size_factor * yres_;
    tile_size = std::max(16, tile_size);

    int smooth_size;
    double smooth_size_factor;
    api->GetDoubleVariable("thresholding_smooth_kernel_size",
                         &smooth_size_factor);
    smooth_size_factor = std::max(0.0, smooth_size_factor);
    smooth_size = smooth_size_factor * yres_;
    int half_smooth_size = smooth_size / 2;

    double score_fraction;
    api->GetDoubleVariable("thresholding_score_fraction", &score_fraction);

    if (thresholding_debug) {
      tprintf("tile size: %d  smooth_size: %d  score_fraction: %.2f\n", tile_size, smooth_size, score_fraction);
    }

    r = pixOtsuAdaptiveThreshold(pix_grey, tile_size, tile_size,
                                 half_smooth_size, half_smooth_size,
                                 score_fraction,
                                 (PIX **)pix_thresholds,
                                 (PIX **)pix_binary);
  } else if (method == ThresholdMethod::Nlbin) {
    auto pix = GetPixRect();
    pix_binary = pixNLBin(pix, false);
    r = 0;
  } else {
    // Unsupported threshold method.
    r = 1;
  }

<<<<<<< HEAD
  bool ok = (r == 0) && pix_binary;
=======
  // bool scribe_save_grey_rotated_image;
  // api->GetBoolVariable("scribe_save_grey_rotated_image", &scribe_save_grey_rotated_image);
  // if (scribe_save_grey_rotated_image) {
  //   tprintf("Saving grey_image.png\n");
  //   Pix *p1 = pix_grey;
  //   pixWrite("/grey_image.png", p1, IFF_PNG);
  // }
  // bool scribe_save_binary_rotated_image;
  // api->GetBoolVariable("scribe_save_binary_rotated_image", &scribe_save_binary_rotated_image);
  // if (scribe_save_binary_rotated_image) {
  //   tprintf("Saving binary_image.png\n");
  //   Pix *p1 = (PIX*)pix_binary;
  //   pixWrite("/binary_image.png", p1, IFF_PNG);
  // }


  bool ok = (r == 0);
>>>>>>> 86977715
  return std::make_tuple(ok, pix_grey, pix_binary, pix_thresholds);
}

// Threshold the source image as efficiently as possible to the output Pix.
// Creates a Pix and sets pix to point to the resulting pointer.
// Caller must use pixDestroy to free the created Pix.
/// Returns false on error.
bool ImageThresholder::ThresholdToPix(Image *pix) {
  if (image_width_ > INT16_MAX || image_height_ > INT16_MAX) {
    tprintf("ERROR: Image too large: (%d, %d)\n", image_width_, image_height_);
    return false;
  }
  if (pix_channels_ == 0) {
    // We have a binary image, but it still has to be copied, as this API
    // allows the caller to modify the output.
    Image original = GetPixRect();
    *pix = original.copy();
    original.destroy();
  } else {
    OtsuThresholdRectToPix(pix_, pix);
  }
  return true;
}

// Gets a pix that contains an 8 bit threshold value at each pixel. The
// returned pix may be an integer reduction of the binary image such that
// the scale factor may be inferred from the ratio of the sizes, even down
// to the extreme of a 1x1 pixel thresholds image.
// Ideally the 8 bit threshold should be the exact threshold used to generate
// the binary image in ThresholdToPix, but this is not a hard constraint.
// Returns nullptr if the input is binary. PixDestroy after use.
Image ImageThresholder::GetPixRectThresholds() {
  if (IsBinary()) {
    return nullptr;
  }
  Image pix_grey = GetPixRectGrey();
  int width = pixGetWidth(pix_grey);
  int height = pixGetHeight(pix_grey);
  std::vector<int> thresholds;
  std::vector<int> hi_values;
  OtsuThreshold(pix_grey, 0, 0, width, height, thresholds, hi_values);
  pix_grey.destroy();
  Image pix_thresholds = pixCreate(width, height, 8);
  int threshold = thresholds[0] > 0 ? thresholds[0] : 128;
  pixSetAllArbitrary(pix_thresholds, threshold);
  return pix_thresholds;
}

// Common initialization shared between SetImage methods.
void ImageThresholder::Init() {
  SetRectangle(0, 0, image_width_, image_height_);
}

// Get a clone/copy of the source image rectangle.
// The returned Pix must be pixDestroyed.
// This function will be used in the future by the page layout analysis, and
// the layout analysis that uses it will only be available with Leptonica,
// so there is no raw equivalent.
Image ImageThresholder::GetPixRect() {
  if (IsFullImage()) {
    // Just clone the whole thing.
    return pix_.clone();
  } else {
    // Crop to the given rectangle.
    Box *box = boxCreate(rect_left_, rect_top_, rect_width_, rect_height_);
    Image cropped = pixClipRectangle(pix_, box, nullptr);
    boxDestroy(&box);
    return cropped;
  }
}

// Get a clone/copy of the source image rectangle, reduced to greyscale,
// and at the same resolution as the output binary.
// The returned Pix must be pixDestroyed.
// Provided to the classifier to extract features from the greyscale image.
Image ImageThresholder::GetPixRectGrey() {
  auto pix = GetPixRect(); // May have to be reduced to grey.
  int depth = pixGetDepth(pix);
  if (depth != 8) {
    if (depth == 24) {
      auto tmp = pixConvert24To32(pix);
      pix.destroy();
      pix = tmp;
    }
    auto result = pixConvertTo8(pix, false);
    pix.destroy();
    return result;
  }
  return pix;
}

// Get a clone/copy of the source image rectangle, reduced to normalized greyscale,
// and at the same resolution as the output binary.
// The returned Pix must be pixDestroyed.
// Provided to the classifier to extract features from the greyscale image.
Image ImageThresholder::GetPixNormRectGrey() {
  auto pix = GetPixRect();
  auto result = ImageThresholder::pixNLNorm2(pix, nullptr);
  pix.destroy();
  return result;
}


// Otsu thresholds the rectangle, taking the rectangle from *this.
void ImageThresholder::OtsuThresholdRectToPix(Image src_pix, Image *out_pix) const {
  std::vector<int> thresholds;
  std::vector<int> hi_values;

  int num_channels = OtsuThreshold(src_pix, rect_left_, rect_top_, rect_width_, rect_height_,
                                   thresholds, hi_values);
  // only use opencl if compiled w/ OpenCL and selected device is opencl
#ifdef USE_OPENCL
  OpenclDevice od;
  if (num_channels == 4 && od.selectedDeviceIsOpenCL() && rect_top_ == 0 && rect_left_ == 0) {
    od.ThresholdRectToPixOCL((unsigned char *)pixGetData(src_pix), num_channels,
                             pixGetWpl(src_pix) * 4, &thresholds[0], &hi_values[0], out_pix /*pix_OCL*/,
                             rect_height_, rect_width_, rect_top_, rect_left_);
  } else {
#endif
    ThresholdRectToPix(src_pix, num_channels, thresholds, hi_values, out_pix);
#ifdef USE_OPENCL
  }
#endif
}

/// Threshold the rectangle, taking everything except the src_pix
/// from the class, using thresholds/hi_values to the output pix.
/// NOTE that num_channels is the size of the thresholds and hi_values
// arrays and also the bytes per pixel in src_pix.
void ImageThresholder::ThresholdRectToPix(Image src_pix, int num_channels, const std::vector<int> &thresholds,
                                          const std::vector<int> &hi_values, Image *pix) const {
  *pix = pixCreate(rect_width_, rect_height_, 1);
  uint32_t *pixdata = pixGetData(*pix);
  int wpl = pixGetWpl(*pix);
  int src_wpl = pixGetWpl(src_pix);
  uint32_t *srcdata = pixGetData(src_pix);
  pixSetXRes(*pix, pixGetXRes(src_pix));
  pixSetYRes(*pix, pixGetYRes(src_pix));
  for (int y = 0; y < rect_height_; ++y) {
    const uint32_t *linedata = srcdata + (y + rect_top_) * src_wpl;
    uint32_t *pixline = pixdata + y * wpl;
    for (int x = 0; x < rect_width_; ++x) {
      bool white_result = true;
      for (int ch = 0; ch < num_channels; ++ch) {
        int pixel = GET_DATA_BYTE(linedata, (x + rect_left_) * num_channels + ch);
        if (hi_values[ch] >= 0 && (pixel > thresholds[ch]) == (hi_values[ch] == 0)) {
          white_result = false;
          break;
        }
      }
      if (white_result) {
        CLEAR_DATA_BIT(pixline, x);
      } else {
        SET_DATA_BIT(pixline, x);
      }
    }
  }
}

} // namespace tesseract.<|MERGE_RESOLUTION|>--- conflicted
+++ resolved
@@ -517,9 +517,6 @@
     r = 1;
   }
 
-<<<<<<< HEAD
-  bool ok = (r == 0) && pix_binary;
-=======
   // bool scribe_save_grey_rotated_image;
   // api->GetBoolVariable("scribe_save_grey_rotated_image", &scribe_save_grey_rotated_image);
   // if (scribe_save_grey_rotated_image) {
@@ -535,9 +532,7 @@
   //   pixWrite("/binary_image.png", p1, IFF_PNG);
   // }
 
-
-  bool ok = (r == 0);
->>>>>>> 86977715
+  bool ok = (r == 0) && pix_binary;
   return std::make_tuple(ok, pix_grey, pix_binary, pix_thresholds);
 }
 
