///////////////////////////////////////////////////////////////////////
// File:        par_control.cpp
// Description: Control code for parallel implementation.
// Author:      Ray Smith
//
// (C) Copyright 2013, Google Inc.
// Licensed under the Apache License, Version 2.0 (the "License");
// you may not use this file except in compliance with the License.
// You may obtain a copy of the License at
// http://www.apache.org/licenses/LICENSE-2.0
// Unless required by applicable law or agreed to in writing, software
// distributed under the License is distributed on an "AS IS" BASIS,
// WITHOUT WARRANTIES OR CONDITIONS OF ANY KIND, either express or implied.
// See the License for the specific language governing permissions and
// limitations under the License.
//
///////////////////////////////////////////////////////////////////////

#include "tesseractclass.h"
#include "blobs.h"

#ifdef _OPENMP
#  include <omp.h>
#endif // _OPENMP

namespace tesseract {

struct BlobData {
  BlobData() = default;
  BlobData(int index, Tesseract *tess, const WERD_RES &word)
      : blob(word.chopped_word->blobs[index])
      , tesseract(tess)
      , choices(&(*word.ratings)(index, index)) {}

  TBLOB *blob = nullptr;
  Tesseract *tesseract = nullptr;
  BLOB_CHOICE_LIST **choices = nullptr;
};


#if !DISABLED_LEGACY_ENGINE

void Tesseract::PrerecAllWordsPar(const std::vector<WordData> &words) {
  // Prepare all the blobs.
  std::vector<BlobData> blobs;
  for (const auto &w : words) {
    if (w.word->ratings != nullptr && w.word->ratings->get(0, 0) == nullptr) {
      for (size_t s = 0; s < w.lang_words.size(); ++s) {
        Tesseract *sub = s < sub_langs_.size() ? sub_langs_[s] : this;
        const WERD_RES &word = *w.lang_words[s];
        for (unsigned b = 0; b < word.chopped_word->NumBlobs(); ++b) {
          blobs.emplace_back(b, sub, word);
        }
      }
    }
  }
  // Pre-classify all the blobs.
  if (tessedit_parallelize > 1) {
#ifdef _OPENMP
#  pragma omp parallel for num_threads(10)
#endif // _OPENMP
    // NOLINTNEXTLINE(modernize-loop-convert)
<<<<<<< HEAD
	// Error C3016: index variable in OpenMP 'for' statement must have signed integral type
    for (int b = 0; b < static_cast<int>(blobs.size()); ++b) {
=======
    for (auto b = 0; b < blobs.size(); ++b) {
>>>>>>> b7319c26
      *blobs[b].choices =
          blobs[b].tesseract->classify_blob(blobs[b].blob, "par", ScrollView::WHITE, nullptr);
    }
  } else {
    // TODO(AMD) parallelize this.
    for (auto &blob : blobs) {
      *blob.choices = blob.tesseract->classify_blob(blob.blob, "par", ScrollView::WHITE, nullptr);
    }
  }
}

#endif

} // namespace tesseract.<|MERGE_RESOLUTION|>--- conflicted
+++ resolved
@@ -60,12 +60,8 @@
 #  pragma omp parallel for num_threads(10)
 #endif // _OPENMP
     // NOLINTNEXTLINE(modernize-loop-convert)
-<<<<<<< HEAD
 	// Error C3016: index variable in OpenMP 'for' statement must have signed integral type
-    for (int b = 0; b < static_cast<int>(blobs.size()); ++b) {
-=======
     for (auto b = 0; b < blobs.size(); ++b) {
->>>>>>> b7319c26
       *blobs[b].choices =
           blobs[b].tesseract->classify_blob(blobs[b].blob, "par", ScrollView::WHITE, nullptr);
     }
