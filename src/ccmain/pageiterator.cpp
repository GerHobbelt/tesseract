///////////////////////////////////////////////////////////////////////
// File:        pageiterator.cpp
// Description: Iterator for tesseract page structure that avoids using
//              tesseract internal data structures.
// Author:      Ray Smith
//
// (C) Copyright 2010, Google Inc.
// Licensed under the Apache License, Version 2.0 (the "License");
// you may not use this file except in compliance with the License.
// You may obtain a copy of the License at
// http://www.apache.org/licenses/LICENSE-2.0
// Unless required by applicable law or agreed to in writing, software
// distributed under the License is distributed on an "AS IS" BASIS,
// WITHOUT WARRANTIES OR CONDITIONS OF ANY KIND, either express or implied.
// See the License for the specific language governing permissions and
// limitations under the License.
//
///////////////////////////////////////////////////////////////////////

#include <allheaders.h>
#include <tesseract/pageiterator.h>
#include "helpers.h"
#include "pageres.h"
#include "tesseractclass.h"

#include <algorithm>

namespace tesseract {

PageIterator::PageIterator(PAGE_RES *page_res, Tesseract *tesseract, int scale,
                           int scaled_yres, int rect_left, int rect_top,
                           int rect_width, int rect_height)
    : page_res_(page_res),
      tesseract_(tesseract),
      word_(nullptr),
      word_length_(0),
      blob_index_(0),
      cblob_it_(nullptr),
      include_upper_dots_(false),
      include_lower_dots_(false),
      scale_(scale),
      scaled_yres_(scaled_yres),
      rect_left_(rect_left),
      rect_top_(rect_top),
      rect_width_(rect_width),
      rect_height_(rect_height) {
  it_ = new PAGE_RES_IT(page_res);
  PageIterator::Begin();
}

PageIterator::~PageIterator() {
  delete it_;
  delete cblob_it_;
}

/**
 * PageIterators may be copied! This makes it possible to iterate over
 * all the objects at a lower level, while maintaining an iterator to
 * objects at a higher level.
 */
PageIterator::PageIterator(const PageIterator &src)
    : page_res_(src.page_res_),
      tesseract_(src.tesseract_),
      word_(nullptr),
      word_length_(src.word_length_),
      blob_index_(src.blob_index_),
      cblob_it_(nullptr),
      include_upper_dots_(src.include_upper_dots_),
      include_lower_dots_(src.include_lower_dots_),
      scale_(src.scale_),
      scaled_yres_(src.scaled_yres_),
      rect_left_(src.rect_left_),
      rect_top_(src.rect_top_),
      rect_width_(src.rect_width_),
      rect_height_(src.rect_height_) {
  it_ = new PAGE_RES_IT(*src.it_);
  BeginWord(src.blob_index_);
}

const PageIterator &PageIterator::operator=(const PageIterator &src) {
  page_res_ = src.page_res_;
  tesseract_ = src.tesseract_;
  include_upper_dots_ = src.include_upper_dots_;
  include_lower_dots_ = src.include_lower_dots_;
  scale_ = src.scale_;
  scaled_yres_ = src.scaled_yres_;
  rect_left_ = src.rect_left_;
  rect_top_ = src.rect_top_;
  rect_width_ = src.rect_width_;
  rect_height_ = src.rect_height_;
  delete it_;
  it_ = new PAGE_RES_IT(*src.it_);
  BeginWord(src.blob_index_);
  return *this;
}

bool PageIterator::PositionedAtSameWord(const PAGE_RES_IT *other) const {
  return (it_ == nullptr && it_ == other) ||
         ((other != nullptr) && (it_ != nullptr) && (*it_ == *other));
}

// ============= Moving around within the page ============.

/** Resets the iterator to point to the start of the page. */
void PageIterator::Begin() {
  it_->restart_page_with_empties();
  BeginWord(0);
}

void PageIterator::RestartParagraph() {
  if (it_->block() == nullptr) {
    return; // At end of the document.
  }
  PAGE_RES_IT para(page_res_);
  PAGE_RES_IT next_para(para);
  next_para.forward_paragraph();
  while (next_para.cmp(*it_) <= 0) {
    para = next_para;
    next_para.forward_paragraph();
  }
  *it_ = para;
  BeginWord(0);
}

bool PageIterator::IsWithinFirstTextlineOfParagraph() const {
  PageIterator p_start(*this);
  p_start.RestartParagraph();
  return p_start.it_->row() == it_->row();
}

void PageIterator::RestartRow() {
  it_->restart_row();
  BeginWord(0);
}

/**
 * Moves to the start of the next object at the given level in the
 * page hierarchy, and returns false if the end of the page was reached.
 * NOTE (CHANGED!) that ALL PageIteratorLevel level values will visit each
 * non-text block at least once.
 * Think of non text blocks as containing a single para, with at least one
 * line, with a single imaginary word, containing a single symbol.
 * The bounding boxes mark out any polygonal nature of the block, and
 * PTIsTextType(BLockType()) is false for non-text blocks.
 * Calls to Next with different levels may be freely intermixed.
 * This function iterates words in right-to-left scripts correctly, if
 * the appropriate language has been loaded into Tesseract.
 */
bool PageIterator::Next(PageIteratorLevel level) {
  if (it_->block() == nullptr) {
    return false; // Already at the end!
  }
  if (it_->word() == nullptr) {
    level = RIL_BLOCK;
  }

  switch (level) {
    case RIL_BLOCK:
      it_->forward_block();
      break;
    case RIL_PARA:
      it_->forward_paragraph();
      break;
    case RIL_TEXTLINE:
      for (it_->forward_with_empties(); it_->row() == it_->prev_row();
           it_->forward_with_empties()) {
        ;
      }
      break;
    case RIL_WORD:
      it_->forward_with_empties();
      break;
    case RIL_SYMBOL:
      if (cblob_it_ != nullptr) {
        cblob_it_->forward();
      }
      ++blob_index_;
      if (blob_index_ >= word_length_) {
        it_->forward_with_empties();
      } else {
        return true;
      }
      break;
  }
  BeginWord(0);
  return it_->block() != nullptr;
}

/**
 * Returns true if the iterator is at the start of an object at the given
 * level. Possible uses include determining if a call to Next(RIL_WORD)
 * moved to the start of a RIL_PARA.
 */
bool PageIterator::IsAtBeginningOf(PageIteratorLevel level) const {
  if (it_->block() == nullptr) {
    return false; // Already at the end!
  }
  if (it_->word() == nullptr) {
    return true; // In an image block.
  }
  switch (level) {
    case RIL_BLOCK:
      return blob_index_ == 0 && it_->block() != it_->prev_block();
    case RIL_PARA:
      return blob_index_ == 0 &&
             (it_->block() != it_->prev_block() ||
              it_->row()->row->para() != it_->prev_row()->row->para());
    case RIL_TEXTLINE:
      return blob_index_ == 0 && it_->row() != it_->prev_row();
    case RIL_WORD:
      return blob_index_ == 0;
    case RIL_SYMBOL:
      return true;
  }
  return false;
}

/**
 * Returns whether the iterator is positioned at the last element in a
 * given level. (e.g. the last word in a line, the last line in a block)
 */
bool PageIterator::IsAtFinalElement(PageIteratorLevel level,
                                    PageIteratorLevel element) const {
  if (Empty(element)) {
    return true; // Already at the end!
  }
  // The result is true if we step forward by element and find we are
  // at the the end of the page or at beginning of *all* levels in:
  // [level, element).
  // When there is more than one level difference between element and level,
  // we could for instance move forward one symbol and still be at the first
  // word on a line, so we also have to be at the first symbol in a word.
  PageIterator next(*this);
  next.Next(element);
  if (next.Empty(element)) {
    return true; // Reached the end of the page.
  }
  while (element > level) {
    element = static_cast<PageIteratorLevel>(element - 1);
    if (!next.IsAtBeginningOf(element)) {
      return false;
    }
  }
  return true;
}

/**
 * Returns whether this iterator is positioned
 *   before other:   -1
 *   equal to other:  0
 *   after other:     1
 */
int PageIterator::Cmp(const PageIterator &other) const {
  int word_cmp = it_->cmp(*other.it_);
  if (word_cmp != 0) {
    return word_cmp;
  }
  if (blob_index_ < other.blob_index_) {
    return -1;
  }
  if (blob_index_ == other.blob_index_) {
    return 0;
  }
  return 1;
}

// ============= Accessing data ==============.
// Coordinate system:
// Integer coordinates are at the cracks between the pixels.
// The top-left corner of the top-left pixel in the image is at (0,0).
// The bottom-right corner of the bottom-right pixel in the image is at
// (width, height).
// Every bounding box goes from the top-left of the top-left contained
// pixel to the bottom-right of the bottom-right contained pixel, so
// the bounding box of the single top-left pixel in the image is:
// (0,0)->(1,1).
// If an image rectangle has been set in the API, then returned coordinates
// relate to the original (full) image, rather than the rectangle.

/**
 * Returns the bounding rectangle of the current object at the given level in
 * the coordinates of the working image that is pix_binary().
 * See comment on coordinate system above.
 * Returns false if there is no such object at the current position.
 */
bool PageIterator::BoundingBoxInternal(PageIteratorLevel level, int *left,
                                       int *top, int *right,
                                       int *bottom) const {
  if (Empty(level)) {
    return false;
  }
  TBOX box;
  PARA *para = nullptr;
  switch (level) {
    case RIL_BLOCK:
      box = it_->block()->block->restricted_bounding_box(include_upper_dots_,
                                                         include_lower_dots_);
      break;
    case RIL_PARA:
      para = it_->row()->row->para();
      // Fall through.
    case RIL_TEXTLINE:
      box = it_->row()->row->restricted_bounding_box(include_upper_dots_,
                                                     include_lower_dots_);
      break;
    case RIL_WORD:
      box = it_->word()->word->restricted_bounding_box(include_upper_dots_,
                                                       include_lower_dots_);
      break;
    case RIL_SYMBOL:
      if (cblob_it_ == nullptr) {
        box = it_->word()->box_word->BlobBox(blob_index_);
      } else {
        box = cblob_it_->data()->bounding_box();
      }
  }
  if (level == RIL_PARA) {
    PageIterator other = *this;
    other.Begin();
    do {
      if (other.it_->block() &&
          other.it_->block()->block == it_->block()->block &&
          other.it_->row() && other.it_->row()->row &&
          other.it_->row()->row->para() == para) {
        box = box.bounding_union(other.it_->row()->row->bounding_box());
      }
    } while (other.Next(RIL_TEXTLINE));
  }
  if (level != RIL_SYMBOL || cblob_it_ != nullptr) {
    box.rotate(it_->block()->block->re_rotation());
  }
  // Now we have a box in tesseract coordinates relative to the image rectangle,
  // we have to convert the coords to a top-down system.
  const int pix_height = pixGetHeight(tesseract_->pix_binary());
  const int pix_width = pixGetWidth(tesseract_->pix_binary());
  *left = ClipToRange(static_cast<int>(box.left()), 0, pix_width);
  *top = ClipToRange(pix_height - box.top(), 0, pix_height);
  *right = ClipToRange(static_cast<int>(box.right()), *left, pix_width);
  *bottom = ClipToRange(pix_height - box.bottom(), *top, pix_height);
  return true;
}

/**
 * Returns the bounding rectangle of the current object at the given level in
 * coordinates of the original image.
 * See comment on coordinate system above.
 * Returns false if there is no such object at the current position.
 */
bool PageIterator::BoundingBox(PageIteratorLevel level, int *left, int *top,
                               int *right, int *bottom) const {
  return BoundingBox(level, 0, left, top, right, bottom);
}

bool PageIterator::BoundingBox(PageIteratorLevel level, const int padding,
                               int *left, int *top, int *right,
                               int *bottom) const {
  if (!BoundingBoxInternal(level, left, top, right, bottom)) {
    return false;
  }
  // Convert to the coordinate system of the original image.
  *left = ClipToRange(*left / scale_ + rect_left_ - padding, rect_left_,
                      rect_left_ + rect_width_);
  *top = ClipToRange(*top / scale_ + rect_top_ - padding, rect_top_,
                     rect_top_ + rect_height_);
  *right = ClipToRange((*right + scale_ - 1) / scale_ + rect_left_ + padding,
                       *left, rect_left_ + rect_width_);
  *bottom = ClipToRange((*bottom + scale_ - 1) / scale_ + rect_top_ + padding,
                        *top, rect_top_ + rect_height_);
  return true;
}

/** Return that there is no such object at a given level. */
bool PageIterator::Empty(PageIteratorLevel level) const {
  if (it_->block() == nullptr) {
    return true; // Already at the end!
  }
  if (it_->word() == nullptr && level != RIL_BLOCK) {
    return true; // image block
  }
  if (level == RIL_SYMBOL && blob_index_ >= word_length_) {
    return true; // Zero length word, or already at the end of it.
  }
  return false;
}

/** Returns the type of the current block.
 *  See tesseract/publictypes.h for PolyBlockType. */
PolyBlockType PageIterator::BlockType() const {
  if (it_->block() == nullptr || it_->block()->block == nullptr) {
    return PT_UNKNOWN; // Already at the end!
  }
  if (it_->block()->block->pdblk.poly_block() == nullptr) {
    return PT_FLOWING_TEXT; // No layout analysis used - assume text.
  }
  return it_->block()->block->pdblk.poly_block()->isA();
}

/** Returns the polygon outline of the current block. The returned Pta must
 *  be ptaDestroy-ed after use. */
Pta *PageIterator::BlockPolygon() const {
  if (it_->block() == nullptr || it_->block()->block == nullptr) {
    return nullptr; // Already at the end!
  }
  if (it_->block()->block->pdblk.poly_block() == nullptr) {
    return nullptr; // No layout analysis used - no polygon.
  }
  // Copy polygon, so we can unrotate it to image coordinates.
  POLY_BLOCK *internal_poly = it_->block()->block->pdblk.poly_block();
  ICOORDELT_LIST vertices;
  vertices.deep_copy(internal_poly->points(), ICOORDELT::deep_copy);
  POLY_BLOCK poly(&vertices, internal_poly->isA());
  poly.rotate(it_->block()->block->re_rotation());
  ICOORDELT_IT it(poly.points());
  Pta *pta = ptaCreate(it.length());
  int num_pts = 0;
  for (it.mark_cycle_pt(); !it.cycled_list(); it.forward(), ++num_pts) {
    ICOORD *pt = it.data();
    // Convert to top-down coords within the input image.
    int x = static_cast<float>(pt->x()) / scale_ + rect_left_;
    int y = rect_top_ + rect_height_ - static_cast<float>(pt->y()) / scale_;
    x = ClipToRange(x, rect_left_, rect_left_ + rect_width_);
    y = ClipToRange(y, rect_top_, rect_top_ + rect_height_);
    ptaAddPt(pta, x, y);
  }
  return pta;
}

/**
 * Returns a binary image of the current object at the given level.
 * The position and size match the return from BoundingBoxInternal, and so this
 * could be upscaled with respect to the original input image.
 * Use pixDestroy to delete the image after use.
 * The following methods are used to generate the images:
 * RIL_BLOCK: mask the page image with the block polygon.
 * RIL_TEXTLINE: Clip the rectangle of the line box from the page image.
 * TODO(rays) fix this to generate and use a line polygon.
 * RIL_WORD: Clip the rectangle of the word box from the page image.
 * RIL_SYMBOL: Render the symbol outline to an image for cblobs (prior
 * to recognition) or the bounding box otherwise.
 * A reconstruction of the original image (using xor to check for double
 * representation) should be reasonably accurate,
 * apart from removed noise, at the block level. Below the block level, the
 * reconstruction will be missing images and line separators.
 * At the symbol level, kerned characters will be invade the bounding box
 * if rendered after recognition, making an xor reconstruction inaccurate, but
 * an or construction better. Before recognition, symbol-level reconstruction
 * should be good, even with xor, since the images come from the connected
 * components.
 */
Pix *PageIterator::GetBinaryImage(PageIteratorLevel level) const {
  int left, top, right, bottom;
  if (!BoundingBoxInternal(level, &left, &top, &right, &bottom)) {
    return nullptr;
  }
  if (level == RIL_SYMBOL && cblob_it_ != nullptr &&
      cblob_it_->data()->area() != 0) {
    return cblob_it_->data()->render();
  }
  Box *box = boxCreate(left, top, right - left, bottom - top);
  Image pix = pixClipRectangle(tesseract_->pix_binary(), box, nullptr);
  boxDestroy(&box);
  if (level == RIL_BLOCK || level == RIL_PARA) {
    // Clip to the block polygon as well.
    TBOX mask_box;
    Image mask = it_->block()->block->render_mask(&mask_box);
    int mask_x = left - mask_box.left();
    int mask_y = top - (tesseract_->ImageHeight() - mask_box.top());
    // AND the mask and pix, putting the result in pix.
    pixRasterop(pix, std::max(0, -mask_x), std::max(0, -mask_y),
                pixGetWidth(pix), pixGetHeight(pix), PIX_SRC & PIX_DST, mask,
                std::max(0, mask_x), std::max(0, mask_y));
    mask.destroy();
  }
  return pix;
}

/**
 * Returns an image of the current object at the given level in greyscale
 * if available in the input. To guarantee a binary image use BinaryImage.
 * NOTE that in order to give the best possible image, the bounds are
 * expanded slightly over the binary connected component, by the supplied
 * padding, so the top-left position of the returned image is returned
 * in (left,top). These will most likely not match the coordinates
 * returned by BoundingBox.
 * If you do not supply an original image, you will get a binary one.
 * Use pixDestroy to delete the image after use.
 */
Pix *PageIterator::GetImage(PageIteratorLevel level, int padding,
                            Pix *original_img, int *left, int *top) const {
  int right, bottom;
  if (!BoundingBox(level, left, top, &right, &bottom)) {
    return nullptr;
  }
  if (original_img == nullptr) {
    return GetBinaryImage(level);
  }

  // Expand the box.
  *left = std::max(*left - padding, 0);
  *top = std::max(*top - padding, 0);
  right = std::min(right + padding, rect_width_);
  bottom = std::min(bottom + padding, rect_height_);
  Box *box = boxCreate(*left, *top, right - *left, bottom - *top);
  Image grey_pix = pixClipRectangle(original_img, box, nullptr);
  boxDestroy(&box);
  if (level == RIL_BLOCK || level == RIL_PARA) {
    // Clip to the block polygon as well.
    TBOX mask_box;
    Image mask = it_->block()->block->render_mask(&mask_box);
    // Copy the mask registered correctly into an image the size of grey_pix.
    int mask_x = *left - mask_box.left();
    int mask_y = *top - (pixGetHeight(original_img) - mask_box.top());
    int width = pixGetWidth(grey_pix);
    int height = pixGetHeight(grey_pix);
    Image resized_mask = pixCreate(width, height, 1);
    pixRasterop(resized_mask, std::max(0, -mask_x), std::max(0, -mask_y), width,
                height, PIX_SRC, mask, std::max(0, mask_x),
                std::max(0, mask_y));
    mask.destroy();
    pixDilateBrick(resized_mask, resized_mask, 2 * padding + 1,
                   2 * padding + 1);
    pixInvert(resized_mask, resized_mask);
    pixSetMasked(grey_pix, resized_mask, UINT32_MAX);
    resized_mask.destroy();
  }
  return grey_pix;
}

/**
 * Returns the baseline of the current object at the given level.
 * The baseline is the line that passes through (x1, y1) and (x2, y2).
 * WARNING: with vertical text, baselines may be vertical!
 */
bool PageIterator::Baseline(PageIteratorLevel level, int *x1, int *y1, int *x2,
                            int *y2) const {
  if (it_->word() == nullptr) {
    return false; // Already at the end!
  }
  ROW *row = it_->row()->row;
  WERD *word = it_->word()->word;
  TBOX box = (level == RIL_WORD || level == RIL_SYMBOL) ? word->bounding_box()
                                                        : row->bounding_box();
  int left = box.left();
  ICOORD startpt(left, static_cast<int16_t>(row->base_line(left) + 0.5));
  int right = box.right();
  ICOORD endpt(right, static_cast<int16_t>(row->base_line(right) + 0.5));
  // Rotate to image coordinates and convert to global image coords.
  startpt.rotate(it_->block()->block->re_rotation());
  endpt.rotate(it_->block()->block->re_rotation());
  *x1 = startpt.x() / scale_ + rect_left_;
  *y1 = (rect_height_ - startpt.y()) / scale_ + rect_top_;
  *x2 = endpt.x() / scale_ + rect_left_;
  *y2 = (rect_height_ - endpt.y()) / scale_ + rect_top_;
  return true;
}

void PageIterator::RowAttributes(float *row_height, float *descenders,
                                 float *ascenders) const {
  *row_height = it_->row()->row->x_height() + it_->row()->row->ascenders() -
                it_->row()->row->descenders();
  *descenders = it_->row()->row->descenders();
  *ascenders = it_->row()->row->ascenders();
}

void PageIterator::Orientation(tesseract::Orientation *orientation,
                               tesseract::WritingDirection *writing_direction,
                               tesseract::TextlineOrder *textline_order,
                               float *deskew_angle) const {
  BLOCK *block = it_->block()->block;

  // Orientation
  FCOORD up_in_image(0.0, 1.0);
  up_in_image.unrotate(block->classify_rotation());
  up_in_image.rotate(block->re_rotation());

  if (up_in_image.x() == 0.0F) {
    if (up_in_image.y() > 0.0F) {
      *orientation = ORIENTATION_PAGE_UP;
    } else {
      *orientation = ORIENTATION_PAGE_DOWN;
    }
  } else if (up_in_image.x() > 0.0F) {
    *orientation = ORIENTATION_PAGE_RIGHT;
  } else {
    *orientation = ORIENTATION_PAGE_LEFT;
  }

  // Writing direction
  bool is_vertical_text = (block->classify_rotation().x() == 0.0);
  bool right_to_left = block->right_to_left();
  *writing_direction = is_vertical_text
                           ? WRITING_DIRECTION_TOP_TO_BOTTOM
                           : (right_to_left ? WRITING_DIRECTION_RIGHT_TO_LEFT
                                            : WRITING_DIRECTION_LEFT_TO_RIGHT);

  // Textline Order
  const bool is_mongolian = false; // TODO(eger): fix me
  *textline_order = is_vertical_text
                        ? (is_mongolian ? TEXTLINE_ORDER_LEFT_TO_RIGHT
                                        : TEXTLINE_ORDER_RIGHT_TO_LEFT)
                        : TEXTLINE_ORDER_TOP_TO_BOTTOM;

  // Deskew angle
  FCOORD skew = block->skew(); // true horizontal for textlines
  *deskew_angle = -skew.angle();
}

void PageIterator::ParagraphInfo(tesseract::ParagraphJustification *just,
                                 bool *is_list_item, bool *is_crown,
                                 int *first_line_indent) const {
  *just = tesseract::JUSTIFICATION_UNKNOWN;
  if (!it_->row() || !it_->row()->row || !it_->row()->row->para() ||
      !it_->row()->row->para()->model) {
    return;
  }

  PARA *para = it_->row()->row->para();
  *is_list_item = para->is_list_item;
  *is_crown = para->is_very_first_or_continuation;
  *first_line_indent = para->model->first_indent() - para->model->body_indent();
  *just = para->model->justification();
}

/**
 * Sets up the internal data for iterating the blobs of a new word, then
 * moves the iterator to the given offset.
 */
void PageIterator::BeginWord(int offset) {
  WERD_RES *word_res = it_->word();
  if (word_res == nullptr) {
    // This is a non-text block, so there is no word.
    word_length_ = 0;
    blob_index_ = 0;
    word_ = nullptr;
    return;
  }
  if (word_res->best_choice != nullptr) {
    // Recognition has been done, so we are using the box_word, which
    // is already baseline denormalized.
    word_length_ = word_res->best_choice->length();
    if (word_res->box_word != nullptr) {
      if (word_res->box_word->length() != static_cast<unsigned>(word_length_)) {
<<<<<<< HEAD
        tprintf("WARNING: Corrupted word! best_choice[len=%d] = %s, box_word[len=%d]: ", word_length_,
                word_res->best_choice->unichar_string().c_str(), word_res->box_word->length());
=======
        tprintf("Corrupted word! best_choice[len=%d] = %s, box_word[len=%d]: ",
                word_length_, word_res->best_choice->unichar_string().c_str(),
                word_res->box_word->length());
>>>>>>> ee29fca9
        word_res->box_word->bounding_box().print();
      }
      ASSERT_HOST(word_res->box_word->length() ==
                  static_cast<unsigned>(word_length_));
    }
    word_ = nullptr;
    // We will be iterating the box_word.
    delete cblob_it_;
    cblob_it_ = nullptr;
  } else {
    // No recognition yet, so a "symbol" is a cblob.
    word_ = word_res->word;
    ASSERT_HOST(word_->cblob_list() != nullptr);
    word_length_ = word_->cblob_list()->length();
    if (cblob_it_ == nullptr) {
      cblob_it_ = new C_BLOB_IT;
    }
    cblob_it_->set_to_list(word_->cblob_list());
  }
  for (blob_index_ = 0; blob_index_ < offset; ++blob_index_) {
    if (cblob_it_ != nullptr) {
      cblob_it_->forward();
    }
  }
}

bool PageIterator::SetWordBlamerBundle(BlamerBundle *blamer_bundle) {
  if (it_->word() != nullptr) {
    it_->word()->blamer_bundle = blamer_bundle;
    return true;
  } else {
    return false;
  }
}

} // namespace tesseract.<|MERGE_RESOLUTION|>--- conflicted
+++ resolved
@@ -640,14 +640,9 @@
     word_length_ = word_res->best_choice->length();
     if (word_res->box_word != nullptr) {
       if (word_res->box_word->length() != static_cast<unsigned>(word_length_)) {
-<<<<<<< HEAD
-        tprintf("WARNING: Corrupted word! best_choice[len=%d] = %s, box_word[len=%d]: ", word_length_,
-                word_res->best_choice->unichar_string().c_str(), word_res->box_word->length());
-=======
-        tprintf("Corrupted word! best_choice[len=%d] = %s, box_word[len=%d]: ",
+        tprintf("WARNING: Corrupted word! best_choice[len=%d] = %s, box_word[len=%d]: ",
                 word_length_, word_res->best_choice->unichar_string().c_str(),
                 word_res->box_word->length());
->>>>>>> ee29fca9
         word_res->box_word->bounding_box().print();
       }
       ASSERT_HOST(word_res->box_word->length() ==
