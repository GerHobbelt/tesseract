/**********************************************************************
 * File:        pgedit.cpp (Formerly pgeditor.c)
 * Description: Page structure file editor
 * Author:      Phil Cheatle
 *
 *(C) Copyright 1991, Hewlett-Packard Ltd.
 ** Licensed under the Apache License, Version 2.0(the "License");
 ** you may not use this file except in compliance with the License.
 ** You may obtain a copy of the License at
 ** http:// www.apache.org/licenses/LICENSE-2.0
 ** Unless required by applicable law or agreed to in writing, software
 ** distributed under the License is distributed on an "AS IS" BASIS,
 ** WITHOUT WARRANTIES OR CONDITIONS OF ANY KIND, either express or implied.
 ** See the License for the specific language governing permissions and
 ** limitations under the License.
 *
 **********************************************************************/

// Include automatically generated configuration file if running autoconf.
#ifdef HAVE_TESSERACT_CONFIG_H
#  include "config_auto.h"
#endif

#include <tesseract/debugheap.h>
#include "pgedit.h"

#include "blread.h"
#include "control.h"
#include "pageres.h"
#include "paramsd.h"
#include "scrollview.h"
#include "statistc.h"
#include "svmnode.h"
#include "tesseractclass.h"
#include "tordmain.h"
#include "werdit.h"

#include <cctype>
#include <cmath>
#include <iomanip> // for std::setprecision
#include <locale>  // for std::locale::classic
#include <sstream> // for std::stringstream


#if !GRAPHICS_DISABLED

namespace tesseract {

#  define ASC_HEIGHT (2 * kBlnBaselineOffset + kBlnXHeight)
#  define X_HEIGHT (kBlnBaselineOffset + kBlnXHeight)
#  define BL_HEIGHT kBlnBaselineOffset
#  define DESC_HEIGHT 0

enum CMD_EVENTS {
  NULL_CMD_EVENT,
  CHANGE_DISP_CMD_EVENT,
  DUMP_WERD_CMD_EVENT,
  SHOW_POINT_CMD_EVENT,
  SHOW_BLN_WERD_CMD_EVENT,
  DEBUG_WERD_CMD_EVENT,
  BLAMER_CMD_EVENT,
  BOUNDING_BOX_CMD_EVENT,
  CORRECT_TEXT_CMD_EVENT,
  POLYGONAL_CMD_EVENT,
  BL_NORM_CMD_EVENT,
  BITMAP_CMD_EVENT,
  IMAGE_CMD_EVENT,
  BLOCKS_CMD_EVENT,
  BASELINES_CMD_EVENT,
  UNIFORM_DISP_CMD_EVENT,
  REFRESH_CMD_EVENT,
  QUIT_CMD_EVENT,
  RECOG_WERDS,
  RECOG_PSEUDO,
  SHOW_BLOB_FEATURES,
  SHOW_SUBSCRIPT_CMD_EVENT,
  SHOW_SUPERSCRIPT_CMD_EVENT,
  SHOW_ITALIC_CMD_EVENT,
  SHOW_BOLD_CMD_EVENT,
  SHOW_UNDERLINE_CMD_EVENT,
  SHOW_FIXEDPITCH_CMD_EVENT,
  SHOW_SERIF_CMD_EVENT,
  SHOW_SMALLCAPS_CMD_EVENT,
  SHOW_DROPCAPS_CMD_EVENT,
};

enum ColorationMode {
  CM_RAINBOW,
  CM_SUBSCRIPT,
  CM_SUPERSCRIPT,
  CM_ITALIC,
  CM_BOLD,
  CM_UNDERLINE,
  CM_FIXEDPITCH,
  CM_SERIF,
  CM_SMALLCAPS,
  CM_DROPCAPS
};

/*
 *
 *  Some global data
 *
 */

FZ_HEAPDBG_TRACKER_SECTION_START_MARKER(_)

static ScrollView *image_win;
static ParamsEditor *pe;
static bool stillRunning = false;

static ScrollView *bln_word_window = nullptr; // baseline norm words

static CMD_EVENTS mode = CHANGE_DISP_CMD_EVENT; // selected words op

static bool recog_done = false; // recog_all_words was called

// These variables should remain global, since they are only used for the
// debug mode (in which only a single Tesseract thread/instance will exist).
static std::bitset<16> word_display_mode;
static ColorationMode color_mode = CM_RAINBOW;

static PAGE_RES *current_page_res = nullptr;

STRING_VAR(editor_image_win_name, "EditorImage", "Editor image window name");
INT_VAR(editor_image_xpos, 590, "Editor image X Pos");
INT_VAR(editor_image_ypos, 10, "Editor image Y Pos");
static INT_VAR(editor_image_menuheight, 50, "Add to image height for menu bar");
INT_VAR(editor_image_word_bb_color, ScrollView::BLUE, "Word bounding box colour");
INT_VAR(editor_image_blob_bb_color, ScrollView::YELLOW, "Blob bounding box colour");

STRING_VAR(editor_word_name, "BlnWords", "BL normalized word window");
INT_VAR(editor_word_xpos, 60, "Word window X Pos");
INT_VAR(editor_word_ypos, 510, "Word window Y Pos");
INT_VAR(editor_word_height, 240, "Word window height");
INT_VAR(editor_word_width, 655, "Word window width");

FZ_HEAPDBG_TRACKER_SECTION_END_MARKER(_)

/**
 * show_point()
 *
 * Show coords of point, blob bounding box, word bounding box and offset from
 * row baseline
 */

static void show_point(PAGE_RES *page_res, float x, float y) {
  FCOORD pt(x, y);
  PAGE_RES_IT pr_it(page_res);

  std::stringstream msg;
  msg.imbue(std::locale::classic());
  msg << std::fixed << std::setprecision(3) << "Pt:(" << x << ", " << y << ") ";

  for (WERD_RES *word = pr_it.word(); word != nullptr; word = pr_it.forward()) {
    if (pr_it.row() != pr_it.prev_row() && pr_it.row()->row->bounding_box().contains(pt)) {
      msg << "BL(x)=" << pr_it.row()->row->base_line(x) << ' ';
    }
    if (word->word->bounding_box().contains(pt)) {
      TBOX box = word->word->bounding_box();
      msg << "Wd(" << box.left() << ", " << box.bottom() << ")/("
          << box.right() << ", " << box.top() << ") ";
      C_BLOB_IT cblob_it(word->word->cblob_list());
      for (cblob_it.mark_cycle_pt(); !cblob_it.cycled_list(); cblob_it.forward()) {
        C_BLOB *cblob = cblob_it.data();
        box = cblob->bounding_box();
        if (box.contains(pt)) {
          msg << "CBlb(" << box.left() << ", " << box.bottom() << ")/("
              << box.right() << ", " << box.top() << ") ";
        }
      }
    }
  }
  image_win->AddMessage(msg.str().c_str());
}

/**
 * pgeditor_msg()
 *
 * Display a message - in the command window if there is one, or to stdout
 */

static void pgeditor_msg( // message display
    const char *msg) {
  image_win->AddMessage(msg);
}

class BlnEventHandler : public SVEventHandler {
public:
  void Notify(const SVEvent *sv_event) override {
    if (sv_event->type == SVET_DESTROY) {
      bln_word_window = nullptr;
    } else if (sv_event->type == SVET_CLICK) {
      show_point(current_page_res, sv_event->x, sv_event->y);
    }
  }
};

/**
 *  bln_word_window_handle()
 *
 *  @return a WINDOW for the word window, creating it if necessary
 */
static ScrollView *bln_word_window_handle() { // return handle
                                              // not opened yet
  if (bln_word_window == nullptr) {
    pgeditor_msg("Creating BLN word window...");
    bln_word_window = new ScrollView(editor_word_name.c_str(), editor_word_xpos, editor_word_ypos,
                                     editor_word_width, editor_word_height, 4000, 4000, true);
    auto *a = new BlnEventHandler();
    bln_word_window->AddEventHandler(a);
    pgeditor_msg("Creating BLN word window...Done");
  }
  return bln_word_window;
}

/**
 *  build_image_window()
 *
 *  Destroy the existing image window if there is one.  Work out how big the
 *  new window needs to be. Create it and re-display.
 */

static void build_image_window(int width, int height) {
  delete image_win;
  image_win = new ScrollView(editor_image_win_name.c_str(), editor_image_xpos, editor_image_ypos,
                             width + 1, height + editor_image_menuheight + 1, width, height, true);
}

/**
 *  display_bln_lines()
 *
 *  Display normalized baseline, x-height, ascender limit and descender limit
 */

static void display_bln_lines(ScrollView *window, ScrollView::Color colour, float scale_factor,
                              float y_offset, float minx, float maxx) {
  window->Pen(colour);
  window->Line(minx, y_offset + scale_factor * DESC_HEIGHT, maxx,
               y_offset + scale_factor * DESC_HEIGHT);
  window->Line(minx, y_offset + scale_factor * BL_HEIGHT, maxx,
               y_offset + scale_factor * BL_HEIGHT);
  window->Line(minx, y_offset + scale_factor * X_HEIGHT, maxx, y_offset + scale_factor * X_HEIGHT);
  window->Line(minx, y_offset + scale_factor * ASC_HEIGHT, maxx,
               y_offset + scale_factor * ASC_HEIGHT);
}

/**
 *  notify()
 *
 *  Event handler that processes incoming events, either forwarding
 *  them to process_cmd_win_event or process_image_event.
 *
 */

void PGEventHandler::Notify(const SVEvent *event) {
  char myval = '0';
  if (event->type == SVET_POPUP) {
    pe->Notify(event);
  } // These are handled by ParamsEditor
  else if (event->type == SVET_EXIT) {
    stillRunning = false;
  } else if (event->type == SVET_MENU) {
    if (strcmp(event->parameter, "true") == 0) {
      myval = 'T';
    } else if (strcmp(event->parameter, "false") == 0) {
      myval = 'F';
    }
    tess_->process_cmd_win_event(event->command_id, &myval);
  } else {
    tess_->process_image_event(*event);
  }
}

/**
 *  build_menu()
 *
 *  Construct the menu tree used by the command window
 */
SVMenuNode *Tesseract::build_menu_new() {
  SVMenuNode *parent_menu;
  auto *root_menu_item = new SVMenuNode();

  SVMenuNode *modes_menu_item = root_menu_item->AddChild("MODES");

  modes_menu_item->AddChild("Change Display", CHANGE_DISP_CMD_EVENT);
  modes_menu_item->AddChild("Dump Word", DUMP_WERD_CMD_EVENT);
  modes_menu_item->AddChild("Show Point", SHOW_POINT_CMD_EVENT);
  modes_menu_item->AddChild("Show BL Norm Word", SHOW_BLN_WERD_CMD_EVENT);
  modes_menu_item->AddChild("Config Words", DEBUG_WERD_CMD_EVENT);
  modes_menu_item->AddChild("Recog Words", RECOG_WERDS);
  modes_menu_item->AddChild("Recog Blobs", RECOG_PSEUDO);
  modes_menu_item->AddChild("Show Blob Features", SHOW_BLOB_FEATURES);

  parent_menu = root_menu_item->AddChild("DISPLAY");

  parent_menu->AddChild("Blamer", BLAMER_CMD_EVENT, false);
  parent_menu->AddChild("Bounding Boxes", BOUNDING_BOX_CMD_EVENT, false);
  parent_menu->AddChild("Correct Text", CORRECT_TEXT_CMD_EVENT, false);
  parent_menu->AddChild("Polygonal Approx", POLYGONAL_CMD_EVENT, false);
  parent_menu->AddChild("Baseline Normalized", BL_NORM_CMD_EVENT, false);
  parent_menu->AddChild("Edge Steps", BITMAP_CMD_EVENT, true);
  parent_menu->AddChild("Subscripts", SHOW_SUBSCRIPT_CMD_EVENT);
  parent_menu->AddChild("Superscripts", SHOW_SUPERSCRIPT_CMD_EVENT);
  parent_menu->AddChild("Italics", SHOW_ITALIC_CMD_EVENT);
  parent_menu->AddChild("Bold", SHOW_BOLD_CMD_EVENT);
  parent_menu->AddChild("Underline", SHOW_UNDERLINE_CMD_EVENT);
  parent_menu->AddChild("FixedPitch", SHOW_FIXEDPITCH_CMD_EVENT);
  parent_menu->AddChild("Serifs", SHOW_SERIF_CMD_EVENT);
  parent_menu->AddChild("SmallCaps", SHOW_SMALLCAPS_CMD_EVENT);
  parent_menu->AddChild("DropCaps", SHOW_DROPCAPS_CMD_EVENT);

  parent_menu = root_menu_item->AddChild("OTHER");

  parent_menu->AddChild("Quit", QUIT_CMD_EVENT);
  parent_menu->AddChild("Show Image", IMAGE_CMD_EVENT, false);
  parent_menu->AddChild("ShowBlock Outlines", BLOCKS_CMD_EVENT, false);
  parent_menu->AddChild("Show Baselines", BASELINES_CMD_EVENT, false);
  parent_menu->AddChild("Uniform Display", UNIFORM_DISP_CMD_EVENT);
  parent_menu->AddChild("Refresh Display", REFRESH_CMD_EVENT);

  return root_menu_item;
}

/**
 *  do_re_display()
 *
 *  Redisplay page
 */
void Tesseract::do_re_display(bool (tesseract::Tesseract::*word_painter)(PAGE_RES_IT *pr_it)) {
  int block_count = 1;

  image_win->Clear();
  if (debug_display_page) {
    image_win->Draw(pix_binary_, 0, 0);
  }

  image_win->Brush(ScrollView::NONE);
  PAGE_RES_IT pr_it(current_page_res);
  for (WERD_RES *word = pr_it.word(); word != nullptr; word = pr_it.forward()) {
    (this->*word_painter)(&pr_it);
    if (debug_display_page_baselines && pr_it.row() != pr_it.prev_row()) {
      pr_it.row()->row->plot_baseline(image_win, ScrollView::GREEN);
    }
    if (debug_display_page_blocks && pr_it.block() != pr_it.prev_block()) {
      pr_it.block()->block->pdblk.plot(image_win, block_count++, ScrollView::RED);
    }
  }
  image_win->Update();
}

/**
 *  pgeditor_main()
 *
 *  Top level editor operation:
 *  Setup a new window and an according event handler
 *
 */

void Tesseract::pgeditor_main(int width, int height, PAGE_RES *page_res) {
  current_page_res = page_res;
  if (current_page_res->block_res_list.empty()) {
    return;
  }
  if (debug_do_not_use_scrollview_app) {
    return;
  }

  recog_done = false;
  stillRunning = true;

  build_image_window(width, height);
  word_display_mode.set(DF_EDGE_STEP);
  do_re_display(&tesseract::Tesseract::word_set_display);
#if !GRAPHICS_DISABLED
  pe = new ParamsEditor(this, image_win);
#endif
  PGEventHandler pgEventHandler(this);

  image_win->AddEventHandler(&pgEventHandler);
  image_win->AddMessageBox();

  SVMenuNode *svMenuRoot = build_menu_new();

  svMenuRoot->BuildMenu(image_win);
  image_win->SetVisible(true);

  image_win->AwaitEvent(SVET_DESTROY);
  image_win->AddEventHandler(nullptr);

  delete svMenuRoot;
}

/**
 *  process_cmd_win_event()
 *
 *  Process a command returned from the command window
 * (Just call the appropriate command handler)
 */

bool Tesseract::process_cmd_win_event( // UI command semantics
    int32_t cmd_event,                 // which menu item?
    char *new_value                    // any prompt data
) {
  bool exit = false;

  color_mode = CM_RAINBOW;

  // Run recognition on the full page if needed.
  switch (cmd_event) {
    case BLAMER_CMD_EVENT:
    case SHOW_SUBSCRIPT_CMD_EVENT:
    case SHOW_SUPERSCRIPT_CMD_EVENT:
    case SHOW_ITALIC_CMD_EVENT:
    case SHOW_BOLD_CMD_EVENT:
    case SHOW_UNDERLINE_CMD_EVENT:
    case SHOW_FIXEDPITCH_CMD_EVENT:
    case SHOW_SERIF_CMD_EVENT:
    case SHOW_SMALLCAPS_CMD_EVENT:
    case SHOW_DROPCAPS_CMD_EVENT:
      if (!recog_done) {
        recog_all_words(current_page_res, nullptr, nullptr, nullptr, 0);
        recog_done = true;
      }
      break;
    default:
      break;
  }

  char *parameter;

  switch (cmd_event) {
    case NULL_CMD_EVENT:
      break;

    case CHANGE_DISP_CMD_EVENT:
    case DUMP_WERD_CMD_EVENT:
    case SHOW_POINT_CMD_EVENT:
    case SHOW_BLN_WERD_CMD_EVENT:
    case RECOG_WERDS:
    case RECOG_PSEUDO:
    case SHOW_BLOB_FEATURES:
      mode = static_cast<CMD_EVENTS>(cmd_event);
      break;
    case DEBUG_WERD_CMD_EVENT:
      mode = DEBUG_WERD_CMD_EVENT;
      parameter = image_win->ShowInputDialog("Config File Name");
      word_config_ = parameter;
      delete[] parameter;
      break;
    case BOUNDING_BOX_CMD_EVENT:
      if (new_value[0] == 'T') {
        word_display_mode.set(DF_BOX);
      } else {
        word_display_mode.reset(DF_BOX);
      }
      mode = CHANGE_DISP_CMD_EVENT;
      break;
    case BLAMER_CMD_EVENT:
      if (new_value[0] == 'T') {
        word_display_mode.set(DF_BLAMER);
      } else {
        word_display_mode.reset(DF_BLAMER);
      }
      do_re_display(&tesseract::Tesseract::word_display);
      mode = CHANGE_DISP_CMD_EVENT;
      break;
    case CORRECT_TEXT_CMD_EVENT:
      if (new_value[0] == 'T') {
        word_display_mode.set(DF_TEXT);
      } else {
        word_display_mode.reset(DF_TEXT);
      }
      mode = CHANGE_DISP_CMD_EVENT;
      break;
    case POLYGONAL_CMD_EVENT:
      if (new_value[0] == 'T') {
        word_display_mode.set(DF_POLYGONAL);
      } else {
        word_display_mode.reset(DF_POLYGONAL);
      }
      mode = CHANGE_DISP_CMD_EVENT;
      break;
    case BL_NORM_CMD_EVENT:
      if (new_value[0] == 'T') {
        word_display_mode.set(DF_BN_POLYGONAL);
      } else {
        word_display_mode.reset(DF_BN_POLYGONAL);
      }
      mode = CHANGE_DISP_CMD_EVENT;
      break;
    case BITMAP_CMD_EVENT:
      if (new_value[0] == 'T') {
        word_display_mode.set(DF_EDGE_STEP);
      } else {
        word_display_mode.reset(DF_EDGE_STEP);
      }
      mode = CHANGE_DISP_CMD_EVENT;
      break;
    case UNIFORM_DISP_CMD_EVENT:
      do_re_display(&tesseract::Tesseract::word_set_display);
      break;
    case IMAGE_CMD_EVENT:
      debug_display_page = (new_value[0] == 'T');
      do_re_display(&tesseract::Tesseract::word_display);
      break;
    case BLOCKS_CMD_EVENT:
      debug_display_page_blocks = (new_value[0] == 'T');
      do_re_display(&tesseract::Tesseract::word_display);
      break;
    case BASELINES_CMD_EVENT:
      debug_display_page_baselines = (new_value[0] == 'T');
      do_re_display(&tesseract::Tesseract::word_display);
      break;
    case SHOW_SUBSCRIPT_CMD_EVENT:
      color_mode = CM_SUBSCRIPT;
      do_re_display(&tesseract::Tesseract::word_display);
      break;
    case SHOW_SUPERSCRIPT_CMD_EVENT:
      color_mode = CM_SUPERSCRIPT;
      do_re_display(&tesseract::Tesseract::word_display);
      break;
    case SHOW_ITALIC_CMD_EVENT:
      color_mode = CM_ITALIC;
      do_re_display(&tesseract::Tesseract::word_display);
      break;
    case SHOW_BOLD_CMD_EVENT:
      color_mode = CM_BOLD;
      do_re_display(&tesseract::Tesseract::word_display);
      break;
    case SHOW_UNDERLINE_CMD_EVENT:
      color_mode = CM_UNDERLINE;
      do_re_display(&tesseract::Tesseract::word_display);
      break;
    case SHOW_FIXEDPITCH_CMD_EVENT:
      color_mode = CM_FIXEDPITCH;
      do_re_display(&tesseract::Tesseract::word_display);
      break;
    case SHOW_SERIF_CMD_EVENT:
      color_mode = CM_SERIF;
      do_re_display(&tesseract::Tesseract::word_display);
      break;
    case SHOW_SMALLCAPS_CMD_EVENT:
      color_mode = CM_SMALLCAPS;
      do_re_display(&tesseract::Tesseract::word_display);
      break;
    case SHOW_DROPCAPS_CMD_EVENT:
      color_mode = CM_DROPCAPS;
      do_re_display(&tesseract::Tesseract::word_display);
      break;
    case REFRESH_CMD_EVENT:
      do_re_display(&tesseract::Tesseract::word_display);
      break;
    case QUIT_CMD_EVENT:
      exit = true;
      ScrollView::Exit();
      break;

    default:
      image_win->AddMessage("Unrecognised event {} ({})", cmd_event, new_value);
      break;
  }
  return exit;
}

/**
 * process_image_event()
 *
 * User has done something in the image window - mouse down or up.  Work out
 * what it is and do something with it.
 * If DOWN - just remember where it was.
 * If UP - for each word in the selected area do the operation defined by
 * the current mode.
 */
void Tesseract::process_image_event( // action in image win
    const SVEvent &event) {
  // The following variable should remain static, since it is used by
  // debug editor, which uses a single Tesseract instance.
  static ICOORD down;
  ICOORD up;
  TBOX selection_box;

  switch (event.type) {
    case SVET_SELECTION:
      if (event.type == SVET_SELECTION) {
        down.set_x(event.x + event.x_size);
        down.set_y(event.y + event.y_size);
        if (mode == SHOW_POINT_CMD_EVENT) {
          show_point(current_page_res, event.x, event.y);
        }
      }

      up.set_x(event.x);
      up.set_y(event.y);

      selection_box = TBOX(down, up);

      switch (mode) {
        case CHANGE_DISP_CMD_EVENT:
          process_selected_words(current_page_res, selection_box,
                                 &tesseract::Tesseract::word_blank_and_set_display);
          break;
        case DUMP_WERD_CMD_EVENT:
          process_selected_words(current_page_res, selection_box,
                                 &tesseract::Tesseract::word_dumper);
          break;
        case SHOW_BLN_WERD_CMD_EVENT:
          process_selected_words(current_page_res, selection_box,
                                 &tesseract::Tesseract::word_bln_display);
          break;
        case DEBUG_WERD_CMD_EVENT:
          debug_word(current_page_res, selection_box);
          break;
        case SHOW_POINT_CMD_EVENT:
          break; // ignore up event

        case RECOG_WERDS:
#  if !DISABLED_LEGACY_ENGINE
          image_win->AddMessage("Recogging selected words");
          this->process_selected_words(current_page_res, selection_box,
                                       &Tesseract::recog_interactive);
#  endif // !DISABLED_LEGACY_ENGINE
          break;
        case RECOG_PSEUDO:
          image_win->AddMessage("Recogging selected blobs");
          recog_pseudo_word(current_page_res, selection_box);
          break;
        case SHOW_BLOB_FEATURES:
          blob_feature_display(current_page_res, selection_box);
          break;

        default:
<<<<<<< HEAD
          image_win->AddMessage("Mode {} not yet implemented", mode);
=======
          snprintf(msg, sizeof(msg), "Mode %d not yet implemented", mode);
          image_win->AddMessage(msg);
>>>>>>> 62962e08
          break;
      }
    default:
      break;
  }
}

/**
 * debug_word
 *
 * Process the whole image, but load word_config_ for the selected word(s).
 */
void Tesseract::debug_word(PAGE_RES *page_res, const TBOX &selection_box) {
#  if !DISABLED_LEGACY_ENGINE
  ResetAdaptiveClassifier();
#  endif
  recog_all_words(page_res, nullptr, &selection_box, word_config_.c_str(), 0);
}

/**********************************************************************
 * WERD PROCESSOR FUNCTIONS
 * ========================
 *
 * These routines are invoked by one or more of:
 *    process_all_words()
 *    process_selected_words()
 * or
 *    process_all_words_it()
 *    process_selected_words_it()
 * for each word to be processed
 **********************************************************************/

/**
 * word_blank_and_set_display()  Word processor
 *
 * Blank display of word then redisplay word according to current display mode
 * settings
 */

bool Tesseract::word_blank_and_set_display(PAGE_RES_IT *pr_it) {
  pr_it->word()->word->bounding_box().plot(image_win, ScrollView::BLACK, ScrollView::BLACK);
  return word_set_display(pr_it);
}

/**
 * word_bln_display()
 *
 * Normalize word and display in word window
 */
bool Tesseract::word_bln_display(PAGE_RES_IT *pr_it) {
  WERD_RES *word_res = pr_it->word();
  if (word_res->chopped_word == nullptr) {
    // Setup word normalization parameters.
    word_res->SetupForRecognition(unicharset, this, BestPix(), tessedit_ocr_engine_mode, nullptr,
                                  classify_bln_numeric_mode, textord_use_cjk_fp_model,
                                  poly_allow_detailed_fx, pr_it->row()->row, pr_it->block()->block);
  }
  bln_word_window_handle()->Clear();
  display_bln_lines(bln_word_window_handle(), ScrollView::CYAN, 1.0, 0.0f, -1000.0f, 1000.0f);
  C_BLOB_IT it(word_res->word->cblob_list());
  ScrollView::Color color = WERD::NextColor(ScrollView::BLACK);
  for (it.mark_cycle_pt(); !it.cycled_list(); it.forward()) {
    it.data()->plot_normed(word_res->denorm, color, ScrollView::BROWN, bln_word_window_handle());
    color = WERD::NextColor(color);
  }
  bln_word_window_handle()->Update();
  return true;
}

/**
 *  word_display()  Word Processor
 *
 *  Display a word according to its display modes
 */
bool Tesseract::word_display(PAGE_RES_IT *pr_it) {
  WERD_RES *word_res = pr_it->word();
  WERD *word = word_res->word;
  TBOX word_bb;    // word bounding box
  int word_height; // ht of word BB
  bool displayed_something = false;
  float shift; // from bot left

  if (color_mode != CM_RAINBOW && word_res->box_word != nullptr) {
#  if !DISABLED_LEGACY_ENGINE
    BoxWord *box_word = word_res->box_word;
    WERD_CHOICE *best_choice = word_res->best_choice;
    int length = box_word->length();
    if (word_res->fontinfo == nullptr) {
      return false;
    }
    const FontInfo &font_info = *word_res->fontinfo;
    for (int i = 0; i < length; ++i) {
      ScrollView::Color color = ScrollView::GREEN;
      switch (color_mode) {
        case CM_SUBSCRIPT:
          if (best_choice->BlobPosition(i) == SP_SUBSCRIPT) {
            color = ScrollView::RED;
          }
          break;
        case CM_SUPERSCRIPT:
          if (best_choice->BlobPosition(i) == SP_SUPERSCRIPT) {
            color = ScrollView::RED;
          }
          break;
        case CM_ITALIC:
          if (font_info.is_italic()) {
            color = ScrollView::RED;
          }
          break;
        case CM_BOLD:
          if (font_info.is_bold()) {
            color = ScrollView::RED;
          }
          break;
        case CM_FIXEDPITCH:
          if (font_info.is_fixed_pitch()) {
            color = ScrollView::RED;
          }
          break;
        case CM_SERIF:
          if (font_info.is_serif()) {
            color = ScrollView::RED;
          }
          break;
        case CM_SMALLCAPS:
          if (word_res->small_caps) {
            color = ScrollView::RED;
          }
          break;
        case CM_DROPCAPS:
          if (best_choice->BlobPosition(i) == SP_DROPCAP) {
            color = ScrollView::RED;
          }
          break;
          // TODO(rays) underline is currently completely unsupported.
        case CM_UNDERLINE:
        default:
          break;
      }
      image_win->Pen(color);
      TBOX box = box_word->BlobBox(i);
      image_win->Rectangle(box.left(), box.bottom(), box.right(), box.top());
    }
    return true;
#  else
    return false;
#  endif // !DISABLED_LEGACY_ENGINE
  }
  /*
  Note the double coercions of(COLOUR)((int32_t)editor_image_word_bb_color)
  etc. are to keep the compiler happy.
*/
  // display bounding box
  if (word->display_flag(DF_BOX)) {
    word->bounding_box().plot(image_win,
                              static_cast<ScrollView::Color>((int32_t)editor_image_word_bb_color),
                              static_cast<ScrollView::Color>((int32_t)editor_image_word_bb_color));

    auto c = static_cast<ScrollView::Color>((int32_t)editor_image_blob_bb_color);
    image_win->Pen(c);
    // cblob iterator
    C_BLOB_IT c_it(word->cblob_list());
    for (c_it.mark_cycle_pt(); !c_it.cycled_list(); c_it.forward()) {
      c_it.data()->bounding_box().plot(image_win);
    }
    displayed_something = true;
  }

  // display edge steps
  if (word->display_flag(DF_EDGE_STEP)) { // edgesteps available
    word->plot(image_win);                // rainbow colors
    displayed_something = true;
  }

  // display poly approx
  if (word->display_flag(DF_POLYGONAL)) {
    // need to convert
    TWERD *tword = TWERD::PolygonalCopy(poly_allow_detailed_fx, word);
    tword->plot(image_win);
    delete tword;
    displayed_something = true;
  }

  // Display correct text and blamer information.
  std::string text;
  std::string blame;
  if (word->display_flag(DF_TEXT) && word->text() != nullptr) {
    text = word->text();
  }
  if (word->display_flag(DF_BLAMER) &&
      !(word_res->blamer_bundle != nullptr &&
        word_res->blamer_bundle->incorrect_result_reason() == IRR_CORRECT)) {
    text = "";
    const BlamerBundle *blamer_bundle = word_res->blamer_bundle;
    if (blamer_bundle == nullptr) {
      text += "NULL";
    } else {
      text = blamer_bundle->TruthString();
    }
    text += " -> ";
    std::string best_choice_str;
    if (word_res->best_choice == nullptr) {
      best_choice_str = "NULL";
    } else {
      word_res->best_choice->string_and_lengths(&best_choice_str, nullptr);
    }
    text += best_choice_str;
    IncorrectResultReason reason =
        (blamer_bundle == nullptr) ? IRR_PAGE_LAYOUT : blamer_bundle->incorrect_result_reason();
    ASSERT_HOST(reason < IRR_NUM_REASONS);
    blame += " [";
    blame += BlamerBundle::IncorrectReasonName(reason);
    blame += "]";
  }
  if (text.length() > 0) {
    word_bb = word->bounding_box();
    image_win->Pen(ScrollView::RED);
    word_height = word_bb.height();
    int text_height = 0.50 * word_height;
    if (text_height > 20) {
      text_height = 20;
    }
    image_win->TextAttributes("Arial", text_height, false, false, false);
    shift = (word_height < word_bb.width()) ? 0.25 * word_height : 0.0f;
    image_win->Text(word_bb.left() + shift, word_bb.bottom() + 0.25 * word_height, text.c_str());
    if (blame.length() > 0) {
      image_win->Text(word_bb.left() + shift, word_bb.bottom() + 0.25 * word_height - text_height,
                      blame.c_str());
    }

    displayed_something = true;
  }

  if (!displayed_something) { // display BBox anyway
    word->bounding_box().plot(image_win,
                              static_cast<ScrollView::Color>((int32_t)editor_image_word_bb_color),
                              static_cast<ScrollView::Color>((int32_t)editor_image_word_bb_color));
  }
  return true;
}
} // namespace tesseract
#endif // !GRAPHICS_DISABLED

namespace tesseract {
/**
 * word_dumper()
 *
 * Dump members to the debug window
 */
bool Tesseract::word_dumper(PAGE_RES_IT *pr_it) {
  if (pr_it->block()->block != nullptr) {
    tprintf("\nBlock data...\n");
    pr_it->block()->block->print(nullptr, false);
  }
  tprintf("\nRow data...\n");
  pr_it->row()->row->print(nullptr);
  tprintf("\nWord data...\n");
  WERD_RES *word_res = pr_it->word();
  word_res->word->print();
  if (word_res->blamer_bundle != nullptr && wordrec_debug_blamer &&
      word_res->blamer_bundle->incorrect_result_reason() != IRR_CORRECT) {
    tprintf("Current blamer debug: {}\n", word_res->blamer_bundle->debug());
  }
  return true;
}

#if !GRAPHICS_DISABLED
/**
 * word_set_display()  Word processor
 *
 * Display word according to current display mode settings
 */
bool Tesseract::word_set_display(PAGE_RES_IT *pr_it) {
  WERD *word = pr_it->word()->word;
  word->set_display_flag(DF_BOX, word_display_mode[DF_BOX]);
  word->set_display_flag(DF_TEXT, word_display_mode[DF_TEXT]);
  word->set_display_flag(DF_POLYGONAL, word_display_mode[DF_POLYGONAL]);
  word->set_display_flag(DF_EDGE_STEP, word_display_mode[DF_EDGE_STEP]);
  word->set_display_flag(DF_BN_POLYGONAL, word_display_mode[DF_BN_POLYGONAL]);
  word->set_display_flag(DF_BLAMER, word_display_mode[DF_BLAMER]);
  return word_display(pr_it);
}

// page_res is non-const because the iterator doesn't know if you are going
// to change the items it points to! Really a const here though.
void Tesseract::blob_feature_display(PAGE_RES *page_res, const TBOX &selection_box) {
#  if !DISABLED_LEGACY_ENGINE
  PAGE_RES_IT *it = make_pseudo_word(page_res, selection_box);
  if (it != nullptr) {
    WERD_RES *word_res = it->word();
    word_res->x_height = it->row()->row->x_height();
    word_res->SetupForRecognition(unicharset, this, BestPix(), tessedit_ocr_engine_mode, nullptr,
                                  classify_bln_numeric_mode, textord_use_cjk_fp_model,
                                  poly_allow_detailed_fx, it->row()->row, it->block()->block);
    TWERD *bln_word = word_res->chopped_word;
    TBLOB *bln_blob = bln_word->blobs[0];
    INT_FX_RESULT_STRUCT fx_info;
    std::vector<INT_FEATURE_STRUCT> bl_features;
    std::vector<INT_FEATURE_STRUCT> cn_features;
    Classify::ExtractFeatures(*bln_blob, classify_nonlinear_norm, &bl_features, &cn_features,
                              &fx_info, nullptr);
    // Display baseline features.
    ScrollView *bl_win = CreateFeatureSpaceWindow("BL Features", 512, 0);
    ClearFeatureSpaceWindow(baseline, bl_win);
    for (auto &bl_feature : bl_features) {
      RenderIntFeature(bl_win, &bl_feature, ScrollView::GREEN);
    }
    bl_win->Update();
    // Display cn features.
    ScrollView *cn_win = CreateFeatureSpaceWindow("CN Features", 512, 0);
    ClearFeatureSpaceWindow(character, cn_win);
    for (auto &cn_feature : cn_features) {
      RenderIntFeature(cn_win, &cn_feature, ScrollView::GREEN);
    }
    cn_win->Update();

    it->DeleteCurrentWord();
    delete it;
  }
#  endif // !DISABLED_LEGACY_ENGINE
}

#endif // !GRAPHICS_DISABLED


/**
 *  display_current_page_result()
 */
void Tesseract::display_current_page_result(PAGE_RES* page_res) {
  auto width = ImageWidth();
  auto height = ImageHeight();

  Image pix = pixCreate(width, height, 32 /* RGBA */);
  pixSetAll(pix);

  int w, h;
  pixGetDimensions(pix, &w, &h, NULL);
  l_uint32* data = pixGetData(pix);
  int wpl = pixGetWpl(pix);

  int block_count = 1;

  bool display_image = debug_display_page;
  bool display_blocks = debug_display_page_blocks;
  bool display_baselines = debug_display_page_baselines;

  // bool (tesseract::Tesseract:: * word_painter)(PAGE_RES_IT * pr_it)

  //image_win->Clear();
  if (display_image) {
    pixRasterop(pix, 4, 4, width, height, PIX_SRC, pix_binary_, 0, 0);
    //image_win->Draw(pix_binary_, 0, 0);
  }

  {
    PAGE_RES_IT pr_it(page_res);
    word_dumper(&pr_it);
  }

  //image_win->Brush(ScrollView::NONE);
  if (page_res != nullptr) {
    PAGE_RES_IT pr_it(page_res);
    for (WERD_RES* word = pr_it.word(); word != nullptr; word = pr_it.forward()) {
      //(this->*word_painter)(&pr_it);
      if (display_baselines && pr_it.row() != pr_it.prev_row()) {
        pr_it.row()->row->plot_baseline(pix, data, wpl, w, h);
      }
      if (display_blocks && pr_it.block() != pr_it.prev_block()) {
        pr_it.block()->block->pdblk.plot(pix, block_count++, data, wpl, w, h);
      }
    }
    //image_win->Update();
  }

  this->AddPixDebugPage(pix, "current page results", false);
}

} // namespace tesseract<|MERGE_RESOLUTION|>--- conflicted
+++ resolved
@@ -630,12 +630,7 @@
           break;
 
         default:
-<<<<<<< HEAD
           image_win->AddMessage("Mode {} not yet implemented", mode);
-=======
-          snprintf(msg, sizeof(msg), "Mode %d not yet implemented", mode);
-          image_win->AddMessage(msg);
->>>>>>> 62962e08
           break;
       }
     default:
