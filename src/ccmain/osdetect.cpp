///////////////////////////////////////////////////////////////////////
// File:        osdetect.cpp
// Description: Orientation and script detection.
// Author:      Samuel Charron
//              Ranjith Unnikrishnan
//
// (C) Copyright 2008, Google Inc.
// Licensed under the Apache License, Version 2.0 (the "License");
// you may not use this file except in compliance with the License.
// You may obtain a copy of the License at
// http://www.apache.org/licenses/LICENSE-2.0
// Unless required by applicable law or agreed to in writing, software
// distributed under the License is distributed on an "AS IS" BASIS,
// WITHOUT WARRANTIES OR CONDITIONS OF ANY KIND, either express or implied.
// See the License for the specific language governing permissions and
// limitations under the License.
//
///////////////////////////////////////////////////////////////////////

#include <tesseract/osdetect.h>

#include "blobs.h"   // for TPOINT, TWERD, TBLOB
#include "blobbox.h"
#include "blread.h"
#include "colfind.h"
#include "fontinfo.h"
#include "imagefind.h"
#include "linefind.h"
#include "oldlist.h"
#include "qrsequence.h"
#include "ratngs.h"
#include "tabvector.h"
#include "tesseractclass.h"
#include "textord.h"

#include <algorithm>
#include <cmath> // for std::fabs
#include <memory>

namespace tesseract {

const float kSizeRatioToReject = 2.0;
const int kMinAcceptableBlobHeight = 10;

const float kScriptAcceptRatio = 1.3;

const float kHanRatioInKorean = 0.7;
const float kHanRatioInJapanese = 0.3;

const float kNonAmbiguousMargin = 1.0;

// General scripts
static const char *han_script = "Han";
static const char *latin_script = "Latin";
static const char *katakana_script = "Katakana";
static const char *hiragana_script = "Hiragana";
static const char *hangul_script = "Hangul";

// Pseudo-scripts Name
const char *ScriptDetector::korean_script_ = "Korean";
const char *ScriptDetector::japanese_script_ = "Japanese";
const char *ScriptDetector::fraktur_script_ = "Fraktur";

void OSResults::update_best_orientation() {
  float first = orientations[0];
  float second = orientations[1];
  best_result.orientation_id = 0;
  if (orientations[0] < orientations[1]) {
    first = orientations[1];
    second = orientations[0];
    best_result.orientation_id = 1;
  }
  for (int i = 2; i < 4; ++i) {
    if (orientations[i] > first) {
      second = first;
      first = orientations[i];
      best_result.orientation_id = i;
    } else if (orientations[i] > second) {
      second = orientations[i];
    }
  }
  // Store difference of top two orientation scores.
  best_result.oconfidence = first - second;
}

void OSResults::set_best_orientation(int orientation_id) {
  best_result.orientation_id = orientation_id;
  best_result.oconfidence = 0;
}

void OSResults::update_best_script(int orientation) {
  // We skip index 0 to ignore the "Common" script.
  float first = scripts_na[orientation][1];
  float second = scripts_na[orientation][2];
  best_result.script_id = 1;
  if (scripts_na[orientation][1] < scripts_na[orientation][2]) {
    first = scripts_na[orientation][2];
    second = scripts_na[orientation][1];
    best_result.script_id = 2;
  }
  for (int i = 3; i < kMaxNumberOfScripts; ++i) {
    if (scripts_na[orientation][i] > first) {
      best_result.script_id = i;
      second = first;
      first = scripts_na[orientation][i];
    } else if (scripts_na[orientation][i] > second) {
      second = scripts_na[orientation][i];
    }
  }
  best_result.sconfidence =
      (second == 0.0f) ? 2.0f : (first / second - 1.0) / (kScriptAcceptRatio - 1.0);
}

int OSResults::get_best_script(int orientation_id) const {
  int max_id = -1;
  for (int j = 0; j < kMaxNumberOfScripts; ++j) {
    const char *script = unicharset->get_script_from_script_id(j);
    if (strcmp(script, "Common") && strcmp(script, "NULL")) {
      if (max_id == -1 || scripts_na[orientation_id][j] > scripts_na[orientation_id][max_id]) {
        max_id = j;
      }
    }
  }
  return max_id;
}

// Print the script scores for all possible orientations.
void OSResults::print_scores(void) const {
  for (int i = 0; i < 4; ++i) {
    tprintf("Orientation id #{}", i);
    print_scores(i);
  }
}

// Print the script scores for the given candidate orientation.
void OSResults::print_scores(int orientation_id) const {
  for (int j = 0; j < kMaxNumberOfScripts; ++j) {
    if (scripts_na[orientation_id][j]) {
      tprintf("{}\t: {}\n", unicharset->get_script_from_script_id(j),
              scripts_na[orientation_id][j]);
    }
  }
}

// Accumulate scores with given OSResults instance and update the best script.
void OSResults::accumulate(const OSResults &osr) {
  for (int i = 0; i < 4; ++i) {
    orientations[i] += osr.orientations[i];
    for (int j = 0; j < kMaxNumberOfScripts; ++j) {
      scripts_na[i][j] += osr.scripts_na[i][j];
    }
  }
  unicharset = osr.unicharset;
  update_best_orientation();
  update_best_script(best_result.orientation_id);
}

// Detect and erase horizontal/vertical lines and picture regions from the
// image, so that non-text blobs are removed from consideration.
static void remove_nontext_regions(tesseract::Tesseract *tess, BLOCK_LIST *blocks,
                                   TO_BLOCK_LIST *to_blocks) {
  Image pix = tess->pix_binary();
  ASSERT_HOST(pix != nullptr);
  int vertical_x = 0;
  int vertical_y = 1;
  tesseract::TabVector_LIST v_lines;
  tesseract::TabVector_LIST h_lines;
  int resolution;
  if (kMinCredibleResolution > pixGetXRes(pix)) {
    resolution = kMinCredibleResolution;
<<<<<<< HEAD
    tprintf("Warning. Invalid resolution {} dpi. Using {} instead.\n", pixGetXRes(pix), resolution);
=======
    tprintf("WARNING: Invalid resolution %d dpi. Using %d instead.\n", pixGetXRes(pix), resolution);
>>>>>>> ccae24f4
  } else {
    resolution = pixGetXRes(pix);
  }

  tesseract::LineFinder::FindAndRemoveLines(resolution, false, pix, &vertical_x, &vertical_y,
                                            nullptr, &v_lines, &h_lines, tess->debug_output_path);
  Image im_pix = tesseract::ImageFind::FindImages(pix, tess->pix_debug());
  if (im_pix != nullptr) {
    pixSubtract(pix, pix, im_pix);
    im_pix.destroy();
  }
  tess->mutable_textord()->find_components(tess->pix_binary(), blocks, to_blocks);
}

// Find connected components in the page and process a subset until finished or
// a stopping criterion is met.
// Returns the number of blobs used in making the estimate. 0 implies failure.
int orientation_and_script_detection(const char *filename, OSResults *osr,
                                     tesseract::Tesseract *tess) {
  std::string name = filename; // truncated name

  const char *lastdot = strrchr(name.c_str(), '.');
  if (lastdot != nullptr) {
    name[lastdot - name.c_str()] = '\0';
  }

  ASSERT_HOST(tess->pix_binary() != nullptr);
  int width = pixGetWidth(tess->pix_binary());
  int height = pixGetHeight(tess->pix_binary());

  BLOCK_LIST blocks;
  if (!read_unlv_file(name, width, height, &blocks)) {
    FullPageBlock(width, height, &blocks);
  }

  // Try to remove non-text regions from consideration.
  TO_BLOCK_LIST land_blocks, port_blocks;
  remove_nontext_regions(tess, &blocks, &port_blocks);

  if (port_blocks.empty()) {
    // page segmentation did not succeed, so we need to find_components first.
    tess->mutable_textord()->find_components(tess->pix_binary(), &blocks, &port_blocks);
  } else {
    TBOX page_box(0, 0, width, height);
    // Filter_blobs sets up the TO_BLOCKs the same as find_components does.
    tess->mutable_textord()->filter_blobs(page_box.topright(), &port_blocks, true);
  }

  return os_detect(&port_blocks, osr, tess);
}

// Filter and sample the blobs.
// Returns a non-zero number of blobs if the page was successfully processed, or
// zero if the page had too few characters to be reliable
int os_detect(TO_BLOCK_LIST *port_blocks, OSResults *osr, tesseract::Tesseract *tess) {
  int blobs_total = 0;
  TO_BLOCK_IT block_it;
  block_it.set_to_list(port_blocks);

  BLOBNBOX_CLIST filtered_list;
  BLOBNBOX_C_IT filtered_it(&filtered_list);

  for (block_it.mark_cycle_pt(); !block_it.cycled_list(); block_it.forward()) {
    TO_BLOCK *to_block = block_it.data();
    if (to_block->block->pdblk.poly_block() && !to_block->block->pdblk.poly_block()->IsText()) {
      continue;
    }
    BLOBNBOX_IT bbox_it;
    bbox_it.set_to_list(&to_block->blobs);
    for (bbox_it.mark_cycle_pt(); !bbox_it.cycled_list(); bbox_it.forward()) {
      BLOBNBOX *bbox = bbox_it.data();
      C_BLOB *blob = bbox->cblob();
      TBOX box = blob->bounding_box();
      ++blobs_total;

      // Catch illegal value of box width and avoid division by zero.
      if (box.width() == 0) {
        continue;
      }
      // TODO: Can height and width be negative? If not, remove fabs.
      float y_x = std::fabs((box.height() * 1.0f) / box.width());
      float x_y = 1.0f / y_x;
      // Select a >= 1.0 ratio
      float ratio = x_y > y_x ? x_y : y_x;
      // Blob is ambiguous
      if (ratio > kSizeRatioToReject) {
        continue;
      }
      if (box.height() < kMinAcceptableBlobHeight) {
        continue;
      }
      filtered_it.add_to_end(bbox);
    }
  }
  return os_detect_blobs(nullptr, &filtered_list, osr, tess);
}

// Detect orientation and script from a list of blobs.
// Returns a non-zero number of blobs if the list was successfully processed, or
// zero if the list had too few characters to be reliable.
// If allowed_scripts is non-null and non-empty, it is a list of scripts that
// constrains both orientation and script detection to consider only scripts
// from the list.
int os_detect_blobs(const std::vector<int> *allowed_scripts, BLOBNBOX_CLIST *blob_list,
                    OSResults *osr, tesseract::Tesseract *tess) {
  OSResults osr_;
  int minCharactersToTry = tess->min_characters_to_try;
  int maxCharactersToTry = 5 * minCharactersToTry;
  if (osr == nullptr) {
    osr = &osr_;
  }

  osr->unicharset = &tess->unicharset;
  OrientationDetector o(allowed_scripts, osr);
  ScriptDetector s(allowed_scripts, osr, tess);

  BLOBNBOX_C_IT filtered_it(blob_list);
  int real_max = std::min(filtered_it.length(), maxCharactersToTry);
#if 0
  tprintf("Total blobs found = {}\n", blobs_total);
  tprintf("Number of blobs post-filtering = {}\n", filtered_it.length());
  tprintf("Number of blobs to try = {}\n", real_max);
#endif

  // If there are too few characters, skip this page entirely.
  if (real_max < minCharactersToTry / 2) {
    tprintf("Too few characters. Skipping this page\n");
    return 0;
  }

  auto **blobs = new BLOBNBOX *[filtered_it.length()];
  int number_of_blobs = 0;
  for (filtered_it.mark_cycle_pt(); !filtered_it.cycled_list(); filtered_it.forward()) {
    blobs[number_of_blobs++] = filtered_it.data();
  }
  QRSequenceGenerator sequence(number_of_blobs);
  int num_blobs_evaluated = 0;
  for (int i = 0; i < real_max; ++i) {
    if (os_detect_blob(blobs[sequence.GetVal()], &o, &s, osr, tess) && i > minCharactersToTry) {
      break;
    }
    ++num_blobs_evaluated;
  }
  delete[] blobs;

  // Make sure the best_result is up-to-date
  int orientation = o.get_orientation();
  osr->update_best_script(orientation);
  return num_blobs_evaluated;
}


#if !DISABLED_LEGACY_ENGINE

// Processes a single blob to estimate script and orientation.
// Return true if estimate of orientation and script satisfies stopping
// criteria.
bool os_detect_blob(BLOBNBOX *bbox, OrientationDetector *o, ScriptDetector *s, OSResults *osr,
                    tesseract::Tesseract *tess) {
  tess->tess_cn_matching.set_value(true); // turn it on
  tess->tess_bn_matching.set_value(false);
  C_BLOB *blob = bbox->cblob();
  TBLOB *tblob = TBLOB::PolygonalCopy(tess->poly_allow_detailed_fx, blob);
  TBOX box = tblob->bounding_box();
  FCOORD current_rotation(1.0f, 0.0f);
  FCOORD rotation90(0.0f, 1.0f);
  BLOB_CHOICE_LIST ratings[4];
  // Test the 4 orientations
  for (int i = 0; i < 4; ++i) {
    // Normalize the blob. Set the origin to the place we want to be the
    // bottom-middle after rotation.
    // Scaling is to make the rotated height the x-height.
    float scaling = static_cast<float>(kBlnXHeight) / box.height();
    float x_origin = (box.left() + box.right()) / 2.0f;
    float y_origin = (box.bottom() + box.top()) / 2.0f;
    if (i == 0 || i == 2) {
      // Rotation is 0 or 180.
      y_origin = i == 0 ? box.bottom() : box.top();
    } else {
      // Rotation is 90 or 270.
      scaling = static_cast<float>(kBlnXHeight) / box.width();
      x_origin = i == 1 ? box.left() : box.right();
    }
    std::unique_ptr<TBLOB> rotated_blob(new TBLOB(*tblob));
    rotated_blob->Normalize(nullptr, &current_rotation, nullptr, x_origin, y_origin, scaling,
                            scaling, 0.0f, static_cast<float>(kBlnBaselineOffset), false, nullptr);
    tess->AdaptiveClassifier(rotated_blob.get(), ratings + i);
    current_rotation.rotate(rotation90);
  }
  delete tblob;

  bool stop = o->detect_blob(ratings);
  s->detect_blob(ratings);
  int orientation = o->get_orientation();
  stop = s->must_stop(orientation) && stop;
  return stop;
}

#endif


OrientationDetector::OrientationDetector(const std::vector<int> *allowed_scripts, OSResults *osr) {
  osr_ = osr;
  allowed_scripts_ = allowed_scripts;
}

// Score the given blob and return true if it is now sure of the orientation
// after adding this block.
bool OrientationDetector::detect_blob(BLOB_CHOICE_LIST *scores) {
  float blob_o_score[4] = {0.0f, 0.0f, 0.0f, 0.0f};
  float total_blob_o_score = 0.0f;

  for (int i = 0; i < 4; ++i) {
    BLOB_CHOICE_IT choice_it(scores + i);
    if (!choice_it.empty()) {
      BLOB_CHOICE *choice = nullptr;
      if (allowed_scripts_ != nullptr && !allowed_scripts_->empty()) {
        // Find the top choice in an allowed script.
        for (choice_it.mark_cycle_pt(); !choice_it.cycled_list() && choice == nullptr;
             choice_it.forward()) {
          int choice_script = choice_it.data()->script_id();
          unsigned s = 0;
          for (s = 0; s < allowed_scripts_->size(); ++s) {
            if ((*allowed_scripts_)[s] == choice_script) {
              choice = choice_it.data();
              break;
            }
          }
        }
      } else {
        choice = choice_it.data();
      }
      if (choice != nullptr) {
        // The certainty score ranges between [-20,0]. This is converted here to
        // [0,1], with 1 indicating best match.
        blob_o_score[i] = 1 + 0.05 * choice->certainty();
        total_blob_o_score += blob_o_score[i];
      }
    }
  }
  if (total_blob_o_score == 0.0) {
    return false;
  }
  // Fill in any blanks with the worst score of the others. This is better than
  // picking an arbitrary probability for it and way better than -inf.
  float worst_score = 0.0f;
  int num_good_scores = 0;
  for (float f : blob_o_score) {
    if (f > 0.0f) {
      ++num_good_scores;
      if (worst_score == 0.0f || f < worst_score) {
        worst_score = f;
      }
    }
  }
  if (num_good_scores == 1) {
    // Lower worst if there is only one.
    worst_score /= 2.0f;
  }
  for (float &f : blob_o_score) {
    if (f == 0.0f) {
      f = worst_score;
      total_blob_o_score += worst_score;
    }
  }
  // Normalize the orientation scores for the blob and use them to
  // update the aggregated orientation score.
  for (int i = 0; total_blob_o_score != 0 && i < 4; ++i) {
    osr_->orientations[i] += std::log(blob_o_score[i] / total_blob_o_score);
  }

  // TODO(ranjith) Add an early exit test, based on min_orientation_margin,
  // as used in pagesegmain.cpp.
  return false;
}

int OrientationDetector::get_orientation() {
  osr_->update_best_orientation();
  return osr_->best_result.orientation_id;
}

ScriptDetector::ScriptDetector(const std::vector<int> *allowed_scripts, OSResults *osr,
                               tesseract::Tesseract *tess) {
  osr_ = osr;
  tess_ = tess;
  allowed_scripts_ = allowed_scripts;
  katakana_id_ = tess_->unicharset.add_script(katakana_script);
  hiragana_id_ = tess_->unicharset.add_script(hiragana_script);
  han_id_ = tess_->unicharset.add_script(han_script);
  hangul_id_ = tess_->unicharset.add_script(hangul_script);
  japanese_id_ = tess_->unicharset.add_script(japanese_script_);
  korean_id_ = tess_->unicharset.add_script(korean_script_);
  latin_id_ = tess_->unicharset.add_script(latin_script);
  fraktur_id_ = tess_->unicharset.add_script(fraktur_script_);
}


#if !DISABLED_LEGACY_ENGINE

// Score the given blob and return true if it is now sure of the script after
// adding this blob.
void ScriptDetector::detect_blob(BLOB_CHOICE_LIST *scores) {
  for (int i = 0; i < 4; ++i) {
    bool done[kMaxNumberOfScripts] = {false};

    BLOB_CHOICE_IT choice_it;
    choice_it.set_to_list(scores + i);

    float prev_score = -1;
    int script_count = 0;
    int prev_id = -1;
    int prev_fontinfo_id = -1;
    const char *prev_unichar = "";
    const char *unichar = "";

    for (choice_it.mark_cycle_pt(); !choice_it.cycled_list(); choice_it.forward()) {
      BLOB_CHOICE *choice = choice_it.data();
      int id = choice->script_id();
      if (allowed_scripts_ != nullptr && !allowed_scripts_->empty()) {
        // Check that the choice is in an allowed script.
        size_t s = 0;
        for (s = 0; s < allowed_scripts_->size(); ++s) {
          if ((*allowed_scripts_)[s] == id) {
            break;
          }
        }
        if (s == allowed_scripts_->size()) {
          continue; // Not found in list.
        }
      }
      // Script already processed before.
      if (done[id]) {
        continue;
      }
      done[id] = true;

      unichar = tess_->unicharset.id_to_unichar(choice->unichar_id());
      // Save data from the first match
      if (prev_score < 0) {
        prev_score = -choice->certainty();
        script_count = 1;
        prev_id = id;
        prev_unichar = unichar;
        prev_fontinfo_id = choice->fontinfo_id();
      } else if (-choice->certainty() < prev_score + kNonAmbiguousMargin) {
        ++script_count;
      }

      if (strlen(prev_unichar) == 1) {
        if (unichar[0] >= '0' && unichar[0] <= '9') {
          break;
        }
      }

      // if script_count is >= 2, character is ambiguous, skip other matches
      // since they are useless.
      if (script_count >= 2) {
        break;
      }
    }
    // Character is non ambiguous
    if (script_count == 1) {
      // Update the score of the winning script
      osr_->scripts_na[i][prev_id] += 1.0;

      // Workaround for Fraktur
      if (prev_id == latin_id_) {
        if (prev_fontinfo_id >= 0) {
          const tesseract::FontInfo &fi = tess_->get_fontinfo_table().at(prev_fontinfo_id);
          // tprintf("Font: {} i:{} b:{} f:{} s:{} k:{} ({})\n", fi.name,
          //       fi.is_italic(), fi.is_bold(), fi.is_fixed_pitch(),
          //       fi.is_serif(), fi.is_fraktur(),
          //       prev_unichar);
          if (fi.is_fraktur()) {
            osr_->scripts_na[i][prev_id] -= 1.0;
            osr_->scripts_na[i][fraktur_id_] += 1.0;
          }
        }
      }

      // Update Japanese / Korean pseudo-scripts
      if (prev_id == katakana_id_) {
        osr_->scripts_na[i][japanese_id_] += 1.0;
      }
      if (prev_id == hiragana_id_) {
        osr_->scripts_na[i][japanese_id_] += 1.0;
      }
      if (prev_id == hangul_id_) {
        osr_->scripts_na[i][korean_id_] += 1.0;
      }
      if (prev_id == han_id_) {
        osr_->scripts_na[i][korean_id_] += kHanRatioInKorean;
        osr_->scripts_na[i][japanese_id_] += kHanRatioInJapanese;
      }
    }
  } // iterate over each orientation
}

#endif


bool ScriptDetector::must_stop(int orientation) const {
  osr_->update_best_script(orientation);
  return osr_->best_result.sconfidence > 1;
}

// Helper method to convert an orientation index to its value in degrees.
// The value represents the amount of clockwise rotation in degrees that must be
// applied for the text to be upright (readable).
int OrientationIdToValue(const int &id) {
  switch (id) {
    case 0:
      return 0;
    case 1:
      return 270;
    case 2:
      return 180;
    case 3:
      return 90;
    default:
      return -1;
  }
}

} // namespace tesseract<|MERGE_RESOLUTION|>--- conflicted
+++ resolved
@@ -168,11 +168,7 @@
   int resolution;
   if (kMinCredibleResolution > pixGetXRes(pix)) {
     resolution = kMinCredibleResolution;
-<<<<<<< HEAD
-    tprintf("Warning. Invalid resolution {} dpi. Using {} instead.\n", pixGetXRes(pix), resolution);
-=======
-    tprintf("WARNING: Invalid resolution %d dpi. Using %d instead.\n", pixGetXRes(pix), resolution);
->>>>>>> ccae24f4
+    tprintf("WARNING: Invalid resolution {} dpi. Using {} instead.\n", pixGetXRes(pix), resolution);
   } else {
     resolution = pixGetXRes(pix);
   }
