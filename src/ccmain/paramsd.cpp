///////////////////////////////////////////////////////////////////////
// File:        paramsd.cpp
// Description: Tesseract parameter Editor
// Author:      Joern Wanke
//
// (C) Copyright 2007, Google Inc.
// Licensed under the Apache License, Version 2.0 (the "License");
// you may not use this file except in compliance with the License.
// You may obtain a copy of the License at
// http://www.apache.org/licenses/LICENSE-2.0
// Unless required by applicable law or agreed to in writing, software
// distributed under the License is distributed on an "AS IS" BASIS,
// WITHOUT WARRANTIES OR CONDITIONS OF ANY KIND, either express or implied.
// See the License for the specific language governing permissions and
// limitations under the License.
//
///////////////////////////////////////////////////////////////////////
//
// The parameters editor is used to edit all the parameters used within
// tesseract from the ui.

// Include automatically generated configuration file if running autoconf.
#include <tesseract/preparation.h> // compiler config, etc.

#if !GRAPHICS_DISABLED

<<<<<<< HEAD
#include <tesseract/debugheap.h>

#  include <tesseract/params.h> // for ParamsVectorSet, StringParam, BoolParam
=======
#  include "params.h" // for ParamsVectors, StringParam, BoolParam
>>>>>>> 8dc3cdd4
#  include "paramsd.h"
#  include "scrollview.h"     // for SVEvent, ScrollView, SVET_POPUP
#  include "svmnode.h"        // for SVMenuNode
#  include "tesseractclass.h" // for Tesseract

#  include <cstdio>  // for fclose, fopen, fprintf, FILE
#  include <cstdlib> // for atoi
#  include <cstring> // for strcmp, strcspn, strlen, strncpy
#  include <locale>  // for std::locale::classic
#  include <map>     // for map, _Rb_tree_iterator, map<>::iterator
#  include <memory>  // for unique_ptr
#  include <sstream> // for std::stringstream
#  include <utility> // for pair


namespace tesseract {

FZ_HEAPDBG_TRACKER_SECTION_START_MARKER(_)

#  define VARDIR "configs/" /*parameters files */
#  define MAX_ITEMS_IN_SUBMENU 30

// The following variables should remain static globals, since they
// are used by debug editor, which uses a single Tesseract instance.
//
// Contains the mappings from unique VC ids to their actual pointers.
static std::map<int, ParamContent *> vcMap;
static int nrParams = 0;
static int writeCommands[2];

FZ_HEAPDBG_TRACKER_SECTION_END_MARKER(_)

// Constructors for the various ParamTypes.
ParamContent::ParamContent(tesseract::Param *it) {
  ASSERT0(it != nullptr);
  my_id_ = nrParams;
  nrParams++;
  it_ = it;
  vcMap[my_id_] = this;
}

// Gets a VC object identified by its ID.
ParamContent *ParamContent::GetParamContentById(int id) {
  return vcMap[id];
}

// Copy the first N words from the source string to the target string.
// Words are delimited by "_".
static void GetFirstWords(const char *s, // source string
                          int n,         // number of words
                          std::string &d // target string
) {
  int full_length = strlen(s);
  int reqd_len = 0; // No. of chars required
  const char *next_word = s;

  while ((n > 0) && reqd_len < full_length) {
    reqd_len += strcspn(next_word, "_") + 1;
    next_word = s + reqd_len;
    n--;
  }
  std::string rv(s, reqd_len);  // don't copy beyond s[reqd_len]
  d = std::move(rv);
}

// Getter for the name.
const char *ParamContent::GetName() const {
  return it_->name_str();
}

// Getter for the description.
const char *ParamContent::GetDescription() const {
  return it_->info_str();
}

// Getter for the value.
std::string ParamContent::GetValue() const {
  return it_->raw_value_str();
}

// Setter for the value.
void ParamContent::SetValue(const char *val) {
  // TODO (wanke) Test if the values actually are properly converted.
  // (Quickly visible impacts?)
  changed_ = true;
<<<<<<< HEAD
  it_->set_value(val);
=======
  if (param_type_ == VT_INTEGER) {
    iIt->set_value(atoi(val));
  } else if (param_type_ == VT_BOOLEAN) {
    bIt->set_value(atoi(val) != 0);
  } else if (param_type_ == VT_DOUBLE) {
    std::stringstream stream(val);
    // Use "C" locale for reading double value.
    stream.imbue(std::locale::classic());
    double d = 0;
    stream >> d;
    dIt->set_value(d);
  } else if (param_type_ == VT_STRING) {
    sIt->set_value(val);
  }
>>>>>>> 8dc3cdd4
}

// Gets the up to the first 3 prefixes from s (split by _).
// For example, tesseract_foo_bar will be split into tesseract, foo and bar.
static void GetPrefixes(const char *s, std::string &level_one, std::string &level_two,
                        std::string &level_three) {
  GetFirstWords(s, 1, level_one);
  GetFirstWords(s, 2, level_two);
  GetFirstWords(s, 3, level_three);
}

// Compare two VC objects by their name.
int ParamContent::Compare(const void *v1, const void *v2) {
  const ParamContent *one = *static_cast<const ParamContent *const *>(v1);
  const ParamContent *two = *static_cast<const ParamContent *const *>(v2);
  return strcmp(one->GetName(), two->GetName());
}

// Find all editable parameters used within tesseract and create a
// SVMenuNode tree from it.
// 
// TODO (wanke): This is actually sort of hackish.
SVMenuNode *ParamsEditor::BuildListOfAllLeaves(tesseract::Tesseract *tess) {
  auto *mr = new SVMenuNode();
  ParamContent_LIST vclist;
  ParamContent_IT vc_it(&vclist);
  // Amount counts the number of entries for a specific char*.
  // 
  // TODO(rays) get rid of the use of std::map.
  std::map<const char *, int> amount;

  // Add all parameters to a list.
  tesseract::ParamsVectorSet vec({ &GlobalParams(), &tess->params() });
  for (auto &param : vec.as_list()) {
    vc_it.add_after_then_move(new ParamContent(param));
  }

  // Count the # of entries starting with a specific prefix.
  for (vc_it.mark_cycle_pt(); !vc_it.cycled_list(); vc_it.forward()) {
    ParamContent *vc = vc_it.data();
    std::string tag;
    std::string tag2;
    std::string tag3;

    GetPrefixes(vc->GetName(), tag, tag2, tag3);
    amount[tag.c_str()]++;
    amount[tag2.c_str()]++;
    amount[tag3.c_str()]++;
  }

  vclist.sort(ParamContent::Compare); // Sort the list alphabetically.

  SVMenuNode *other = mr->AddChild("OTHER");

  // go through the list again and this time create the menu structure.
  vc_it.move_to_first();
  for (vc_it.mark_cycle_pt(); !vc_it.cycled_list(); vc_it.forward()) {
    ParamContent *vc = vc_it.data();
    std::string tag;
    std::string tag2;
    std::string tag3;
    GetPrefixes(vc->GetName(), tag, tag2, tag3);

    if (amount[tag.c_str()] == 1) {
      other->AddChild(vc->GetName(), vc->GetId(), vc->GetValue().c_str(), vc->GetDescription());
    } else { // More than one would use this submenu -> create submenu.
      SVMenuNode *sv = mr->AddChild(tag.c_str());
      if ((amount[tag.c_str()] <= MAX_ITEMS_IN_SUBMENU) || (amount[tag2.c_str()] <= 1)) {
        sv->AddChild(vc->GetName(), vc->GetId(), vc->GetValue().c_str(), vc->GetDescription());
      } else { // Make subsubmenus.
        SVMenuNode *sv2 = sv->AddChild(tag2.c_str());
        sv2->AddChild(vc->GetName(), vc->GetId(), vc->GetValue().c_str(), vc->GetDescription());
      }
    }
  }
  return mr;
}

// Event listener. Waits for SVET_POPUP events and processes them.
void ParamsEditor::Notify(const SVEvent *sve) {
  if (sve->type == SVET_POPUP) { // only catch SVET_POPUP!
    char *param = sve->parameter;
    if (sve->command_id == writeCommands[0]) {
      WriteParams(param, false);
    } else if (sve->command_id == writeCommands[1]) {
      WriteParams(param, true);
    } else {
      ParamContent *vc = ParamContent::GetParamContentById(sve->command_id);
      vc->SetValue(param);
      sv_window_->AddMessage("Setting {} to {}", vc->GetName(), vc->GetValue());
    }
  }
}

// Integrate the parameters editor as popupmenu into the existing scrollview
// window (usually the pg editor). If sv == null, create a new empty
// empty window and attach the parameters editor to that window (ugly).
ParamsEditor::ParamsEditor(tesseract::Tesseract *tess, ScrollViewReference &sv) {
  if (!sv) {
    sv = ScrollViewManager::MakeScrollView(tess, "ParamEditorMAIN", 1, 1, 200, 200, 300, 200);
  }

  sv_window_ = sv;

  // Only one event handler per window.
  // sv->AddEventHandler((SVEventHandler*) this);

  if (sv->HasInteractiveFeature()) {
    SVMenuNode *svMenuRoot = BuildListOfAllLeaves(tess);

    std::string paramfile;
    paramfile = tess->datadir_;
    paramfile += VARDIR;   // parameters dir
    paramfile += "edited"; // actual name

    SVMenuNode *std_menu = svMenuRoot->AddChild("Build Config File");

    writeCommands[0] = nrParams + 1;
    std_menu->AddChild("All Parameters", writeCommands[0], paramfile.c_str(), "Config file name?");

    writeCommands[1] = nrParams + 2;
    std_menu->AddChild("changed_ Parameters Only", writeCommands[1], paramfile.c_str(),
                       "Config file name?");

    svMenuRoot->BuildMenu(sv, false);

    delete svMenuRoot;
  }
}

// Write all (changed_) parameters to a config file.
void ParamsEditor::WriteParams(char *filename, bool changes_only) {
  FILE *fp; // input file
  // if file exists
  if ((fp = fopen(filename, "rb")) != nullptr) {
    fclose(fp);
    std::stringstream msg;
    msg << "Overwrite file " << filename << "? (Y/N)";
    int a = sv_window_->ShowYesNoDialog(msg.str().c_str());
    if (a == 'n') {
      return;
    } // don't write
  }

  fp = fopen(filename, "wb"); // can we write to it?
  if (fp == nullptr) {
    sv_window_->AddMessage("Can't write to file {}", filename);
    return;
  }
  for (auto &iter : vcMap) {
    ParamContent *cur = iter.second;
    if (!changes_only || cur->HasChanged()) {
      fprintf(fp, "%-25s   %-12s   # %s\n", cur->GetName(), cur->GetValue().c_str(),
              cur->GetDescription());
    }
  }
  fclose(fp);
}

} // namespace tesseract

#endif // !GRAPHICS_DISABLED<|MERGE_RESOLUTION|>--- conflicted
+++ resolved
@@ -24,13 +24,7 @@
 
 #if !GRAPHICS_DISABLED
 
-<<<<<<< HEAD
-#include <tesseract/debugheap.h>
-
 #  include <tesseract/params.h> // for ParamsVectorSet, StringParam, BoolParam
-=======
-#  include "params.h" // for ParamsVectors, StringParam, BoolParam
->>>>>>> 8dc3cdd4
 #  include "paramsd.h"
 #  include "scrollview.h"     // for SVEvent, ScrollView, SVET_POPUP
 #  include "svmnode.h"        // for SVMenuNode
@@ -116,24 +110,7 @@
   // TODO (wanke) Test if the values actually are properly converted.
   // (Quickly visible impacts?)
   changed_ = true;
-<<<<<<< HEAD
   it_->set_value(val);
-=======
-  if (param_type_ == VT_INTEGER) {
-    iIt->set_value(atoi(val));
-  } else if (param_type_ == VT_BOOLEAN) {
-    bIt->set_value(atoi(val) != 0);
-  } else if (param_type_ == VT_DOUBLE) {
-    std::stringstream stream(val);
-    // Use "C" locale for reading double value.
-    stream.imbue(std::locale::classic());
-    double d = 0;
-    stream >> d;
-    dIt->set_value(d);
-  } else if (param_type_ == VT_STRING) {
-    sIt->set_value(val);
-  }
->>>>>>> 8dc3cdd4
 }
 
 // Gets the up to the first 3 prefixes from s (split by _).
