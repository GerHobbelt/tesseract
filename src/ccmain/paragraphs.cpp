--- conflicted
+++ resolved
@@ -33,12 +33,8 @@
 #include "ratngs.h"              // for WERD_CHOICE
 #include "rect.h"                // for TBOX
 #include "statistc.h"            // for STATS
-<<<<<<< HEAD
+#include "tesserrstream.h"       // for tesserr
 #include <tesseract/tprintf.h>             // for tprintf
-=======
-#include "tesserrstream.h"       // for tesserr
-#include "tprintf.h"             // for tprintf
->>>>>>> eed339b3
 #include "unicharset.h"          // for UNICHARSET
 #include "werd.h"                // for WERD, W_REP_CHAR
 #include "tesseractclass.h"
@@ -86,13 +82,8 @@
                               const std::vector<RowScratchRegisters> *rows, int row_start,
                               int row_end) {
   if (row_start < 0 || static_cast<size_t>(row_end) > rows->size() || row_start > row_end) {
-<<<<<<< HEAD
     tprintError("Invalid arguments rows[{}, {}) while rows is of size {}.\n", row_start, row_end,
             rows->size());
-=======
-    tesserr << "Invalid arguments rows[" << row_start << ", " << row_end
-            << ") while rows is of size " << rows->size() << ".\n";
->>>>>>> eed339b3
     return false;
   }
   if (row_end - row_start < min_num_rows) {
@@ -941,16 +932,10 @@
     tolerance = InterwordSpace(*r, r_start, r_end);
     CalculateTabStops(r, r_start, r_end, tolerance, &left_tabs, &right_tabs);
     if (debug_level >= 3) {
-<<<<<<< HEAD
       tprintDebug(
           "Geometry: TabStop cluster tolerance = {}; "
           "{} left tabs; {} right tabs\n",
           tolerance, left_tabs.size(), right_tabs.size());
-=======
-      tesserr << "Geometry: TabStop cluster tolerance = " << tolerance << "; "
-              << left_tabs.size() << " left tabs; "
-              << right_tabs.size() << " right tabs\n";
->>>>>>> eed339b3
     }
     ltr = (*r)[r_start].ri_->ltr;
   }
