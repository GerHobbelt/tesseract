/**********************************************************************
 * File:        paragraphs.cpp
 * Description: Paragraph detection for tesseract.
 * Author:      David Eger
 *
 * (C) Copyright 2011, Google Inc.
 ** Licensed under the Apache License, Version 2.0 (the "License");
 ** you may not use this file except in compliance with the License.
 ** You may obtain a copy of the License at
 ** http://www.apache.org/licenses/LICENSE-2.0
 ** Unless required by applicable law or agreed to in writing, software
 ** distributed under the License is distributed on an "AS IS" BASIS,
 ** WITHOUT WARRANTIES OR CONDITIONS OF ANY KIND, either express or implied.
 ** See the License for the specific language governing permissions and
 ** limitations under the License.
 *
 **********************************************************************/

#include "paragraphs.h"

#include "helpers.h"             // for UpdateRange, ClipToRange
#include "host.h"                // for NearlyEqual
#include "mutableiterator.h"     // for MutableIterator
#include "ocrblock.h"            // for BLOCK
#include "ocrpara.h"             // for ParagraphModel, PARA, PARA_IT, PARA...
#include "ocrrow.h"              // for ROW
#include "pageres.h"             // for PAGE_RES_IT, WERD_RES, ROW_RES, BLO...
#include "paragraphs_internal.h" // for RowScratchRegisters, SetOfModels
#include "pdblock.h"             // for PDBLK
#include "polyblk.h"             // for POLY_BLOCK
#include "ratngs.h"              // for WERD_CHOICE
#include "rect.h"                // for TBOX
#include "statistc.h"            // for STATS
#include "tprintf.h"             // for tprintf
#include "unicharset.h"          // for UNICHARSET
#include "werd.h"                // for WERD, W_REP_CHAR

#include <tesseract/pageiterator.h> // for PageIterator
#include <tesseract/publictypes.h>  // for JUSTIFICATION_LEFT, JUSTIFICATION_R...
#include <tesseract/unichar.h>      // for UNICHAR, UNICHAR_ID

#include <algorithm> // for max
#include <cctype>    // for isspace
#include <cmath>     // for abs
#include <cstdio>    // for snprintf
#include <cstdlib>   // for abs
#include <cstring>   // for strchr, strlen
#include <memory>    // for unique_ptr

static const char * const kRLE = u8"\u202A";  // Right-to-Left Embedding
static const char * const kPDF = u8"\u202C";  // Pop Directional Formatting

namespace tesseract {

// Special "weak" ParagraphModels.
const ParagraphModel *kCrownLeft =
    reinterpret_cast<ParagraphModel *>(static_cast<uintptr_t>(0xDEAD111F));
const ParagraphModel *kCrownRight =
    reinterpret_cast<ParagraphModel *>(static_cast<uintptr_t>(0xDEAD888F));

// Do the text and geometry of two rows support a paragraph break between them?
static bool LikelyParagraphStart(const RowScratchRegisters &before,
                                 const RowScratchRegisters &after,
                                 tesseract::ParagraphJustification j);

// Given the width of a typical space between words, what is the threshold
// by which by which we think left and right alignments for paragraphs
// can vary and still be aligned.
static int Epsilon(int space_pix) {
  return space_pix * 4 / 5;
}

static bool AcceptableRowArgs(int debug_level, int min_num_rows, const char *function_name,
                              const std::vector<RowScratchRegisters> *rows, int row_start,
                              int row_end) {
  if (row_start < 0 || static_cast<size_t>(row_end) > rows->size() || row_start > row_end) {
<<<<<<< HEAD
    tprintf("ERROR: Invalid arguments rows[%d, %d) while rows is of size %zu.\n", row_start, row_end,
=======
    tprintf("Invalid arguments rows[{}, {}) while rows is of size {}.\n", row_start, row_end,
>>>>>>> fef89242
            rows->size());
    return false;
  }
  if (row_end - row_start < min_num_rows) {
    if (debug_level > 1) {
      tprintf("# Too few rows[{}, {}) for {}.\n", row_start, row_end, function_name);
    }
    return false;
  }
  return true;
}

// =============================== Debug Code ================================

// Given a row-major matrix of unicode text and a column separator, print
// a formatted table.  For ASCII, we get good column alignment.
static void PrintTable(const std::vector<std::vector<std::string>> &rows, const char *colsep) {
  std::vector<int> max_col_widths;
  for (const auto &row : rows) {
    auto num_columns = row.size();
    for (size_t c = 0; c < num_columns; c++) {
      int num_unicodes = 0;
      for (char i : row[c]) {
        if ((i & 0xC0) != 0x80) {
          num_unicodes++;
        }
      }
      if (c >= max_col_widths.size()) {
        max_col_widths.push_back(num_unicodes);
      } else {
        if (num_unicodes > max_col_widths[c]) {
          max_col_widths[c] = num_unicodes;
        }
      }
    }
  }

  std::vector<std::string> col_width_patterns;
  col_width_patterns.reserve(max_col_widths.size());
  for (int max_col_width : max_col_widths) {
    col_width_patterns.push_back(std::string("%-") + std::to_string(max_col_width) + "s");
  }

  for (const auto &row : rows) {
    for (unsigned c = 0; c < row.size(); c++) {
      if (c > 0) {
        tprintf("{}", colsep);
      }
      tprintf(col_width_patterns[c].c_str(), row[c].c_str());
    }
    tprintf("\n");
  }
}

static std::string RtlEmbed(const std::string &word, bool rtlify) {
  if (rtlify) {
    return std::string(kRLE) + word + std::string(kPDF);
  }
  return word;
}

// Print the current thoughts of the paragraph detector.
static void PrintDetectorState(const ParagraphTheory &theory,
                               const std::vector<RowScratchRegisters> &rows) {
  std::vector<std::vector<std::string>> output;
  output.emplace_back();
  output.back().push_back("#row");
  output.back().push_back("space");
  output.back().push_back("..");
  output.back().push_back("lword[widthSEL]");
  output.back().push_back("rword[widthSEL]");
  RowScratchRegisters::AppendDebugHeaderFields(output.back());
  output.back().push_back("text");

  for (unsigned i = 0; i < rows.size(); i++) {
    output.emplace_back();
    std::vector<std::string> &row = output.back();
    const RowInfo &ri = *rows[i].ri_;
    row.push_back(std::to_string(i));
    row.push_back(std::to_string(ri.average_interword_space));
    row.emplace_back(ri.has_leaders ? ".." : " ");
    row.push_back(RtlEmbed(ri.lword_text, !ri.ltr) + "[" + std::to_string(ri.lword_box.width()) +
                  (ri.lword_likely_starts_idea ? "S" : "s") +
                  (ri.lword_likely_ends_idea ? "E" : "e") +
                  (ri.lword_indicates_list_item ? "L" : "l") + "]");
    row.push_back(RtlEmbed(ri.rword_text, !ri.ltr) + "[" + std::to_string(ri.rword_box.width()) +
                  (ri.rword_likely_starts_idea ? "S" : "s") +
                  (ri.rword_likely_ends_idea ? "E" : "e") +
                  (ri.rword_indicates_list_item ? "L" : "l") + "]");
    rows[i].AppendDebugInfo(theory, row);
    row.push_back(RtlEmbed(ri.text, !ri.ltr));
  }
  PrintTable(output, " ");

  tprintf("Active Paragraph Models:\n");
  unsigned m = 0;
  for (const auto &model : theory.models()) {
    tprintf(" {}: {}\n", ++m, model->ToString());
  }
}

static void DebugDump(bool should_print, const char *phase, const ParagraphTheory &theory,
                      const std::vector<RowScratchRegisters> &rows) {
  if (!should_print) {
    return;
  }
  tprintf("# {}\n", phase);
  PrintDetectorState(theory, rows);
}

// Print out the text for rows[row_start, row_end)
static void PrintRowRange(const std::vector<RowScratchRegisters> &rows, int row_start,
                          int row_end) {
  tprintf("======================================\n");
  for (int row = row_start; row < row_end; row++) {
    tprintf("{}\n", rows[row].ri_->text.c_str());
  }
  tprintf("======================================\n");
}

// ============= Brain Dead Language Model (ASCII Version) ===================

static bool IsLatinLetter(int ch) {
  return (ch >= 'a' && ch <= 'z') || (ch >= 'A' && ch <= 'Z');
}

static bool IsDigitLike(int ch) {
  return ch == 'o' || ch == 'O' || ch == 'l' || ch == 'I';
}

static bool IsOpeningPunct(int ch) {
  return strchr("'\"({[", ch) != nullptr;
}

static bool IsTerminalPunct(int ch) {
  return strchr(":'\".?!]})", ch) != nullptr;
}

// Return a pointer after consuming as much text as qualifies as roman numeral.
static const char *SkipChars(const char *str, const char *toskip) {
  while (*str != '\0' && strchr(toskip, *str)) {
    str++;
  }
  return str;
}

static const char *SkipChars(const char *str, bool (*skip)(int)) {
  while (*str != '\0' && skip(*str)) {
    str++;
  }
  return str;
}

static const char *SkipOne(const char *str, const char *toskip) {
  if (*str != '\0' && strchr(toskip, *str)) {
    return str + 1;
  }
  return str;
}

// Return whether it is very likely that this is a numeral marker that could
// start a list item.  Some examples include:
//   A   I   iii.   VI   (2)   3.5.   [C-4]
static bool LikelyListNumeral(const std::string &word) {
  const char *kRomans = "ivxlmdIVXLMD";
  const char *kDigits = "012345789";
  const char *kOpen = "[{(";
  const char *kSep = ":;-.,";
  const char *kClose = "]})";

  int num_segments = 0;
  const char *pos = word.c_str();
  while (*pos != '\0' && num_segments < 3) {
    // skip up to two open parens.
    const char *numeral_start = SkipOne(SkipOne(pos, kOpen), kOpen);
    const char *numeral_end = SkipChars(numeral_start, kRomans);
    if (numeral_end != numeral_start) {
      // Got Roman Numeral. Great.
    } else {
      numeral_end = SkipChars(numeral_start, kDigits);
      if (numeral_end == numeral_start) {
        // If there's a single latin letter, we can use that.
        numeral_end = SkipChars(numeral_start, IsLatinLetter);
        if (numeral_end - numeral_start != 1) {
          break;
        }
      }
    }
    // We got some sort of numeral.
    num_segments++;
    // Skip any trailing parens or punctuation.
    pos = SkipChars(SkipChars(numeral_end, kClose), kSep);
    if (pos == numeral_end) {
      break;
    }
  }
  return *pos == '\0';
}

static bool LikelyListMark(const std::string &word) {
  const char *kListMarks = "0Oo*.,+.";
  return word.size() == 1 && strchr(kListMarks, word[0]) != nullptr;
}

bool AsciiLikelyListItem(const std::string &word) {
  return LikelyListMark(word) || LikelyListNumeral(word);
}

// ========== Brain Dead Language Model (Tesseract Version) ================

// Return the first Unicode Codepoint from werd[pos].
static int UnicodeFor(const UNICHARSET *u, const WERD_CHOICE *werd, unsigned pos) {
  if (!u || !werd || pos > werd->length()) {
    return 0;
  }
  return UNICHAR(u->id_to_unichar(werd->unichar_id(pos)), -1).first_uni();
}

// A useful helper class for finding the first j >= i so that word[j]
// does not have given character type.
class UnicodeSpanSkipper {
public:
  UnicodeSpanSkipper(const UNICHARSET *unicharset, const WERD_CHOICE *word)
      : u_(unicharset), word_(word), wordlen_(word->length()) {
  }

  // Given an input position, return the first position >= pos not punc.
  unsigned SkipPunc(unsigned pos);
  // Given an input position, return the first position >= pos not digit.
  unsigned SkipDigits(unsigned pos);
  // Given an input position, return the first position >= pos not roman.
  unsigned SkipRomans(unsigned pos);
  // Given an input position, return the first position >= pos not alpha.
  unsigned SkipAlpha(unsigned pos);

private:
  const UNICHARSET *u_;
  const WERD_CHOICE *word_;
  unsigned wordlen_;
};

unsigned UnicodeSpanSkipper::SkipPunc(unsigned pos) {
  while (pos < wordlen_ && u_->get_ispunctuation(word_->unichar_id(pos))) {
    pos++;
  }
  return pos;
}

unsigned UnicodeSpanSkipper::SkipDigits(unsigned pos) {
  while (pos < wordlen_ &&
         (u_->get_isdigit(word_->unichar_id(pos)) || IsDigitLike(UnicodeFor(u_, word_, pos)))) {
    pos++;
  }
  return pos;
}

unsigned UnicodeSpanSkipper::SkipRomans(unsigned pos) {
  const char *kRomans = "ivxlmdIVXLMD";
  while (pos < wordlen_) {
    int ch = UnicodeFor(u_, word_, pos);
    if (ch >= 0xF0 || strchr(kRomans, ch) == nullptr) {
      break;
    }
    pos++;
  }
  return pos;
}

unsigned UnicodeSpanSkipper::SkipAlpha(unsigned pos) {
  while (pos < wordlen_ && u_->get_isalpha(word_->unichar_id(pos))) {
    pos++;
  }
  return pos;
}

static bool LikelyListMarkUnicode(int ch) {
  if (ch < 0x80) {
    std::string single_ch;
    single_ch += ch;
    return LikelyListMark(single_ch);
  }
  switch (ch) {
    // TODO(eger) expand this list of unicodes as needed.
    case 0x00B0: // degree sign
    case 0x2022: // bullet
    case 0x25E6: // white bullet
    case 0x00B7: // middle dot
    case 0x25A1: // white square
    case 0x25A0: // black square
    case 0x25AA: // black small square
    case 0x2B1D: // black very small square
    case 0x25BA: // black right-pointing pointer
    case 0x25CF: // black circle
    case 0x25CB: // white circle
      return true;
    default:
      break; // fall through
  }
  return false;
}

// Return whether it is very likely that this is a numeral marker that could
// start a list item.  Some examples include:
//   A   I   iii.   VI   (2)   3.5.   [C-4]
static bool UniLikelyListItem(const UNICHARSET *u, const WERD_CHOICE *werd) {
  if (werd->length() == 1 && LikelyListMarkUnicode(UnicodeFor(u, werd, 0))) {
    return true;
  }

  UnicodeSpanSkipper m(u, werd);
  int num_segments = 0;
  unsigned pos = 0;
  while (pos < werd->length() && num_segments < 3) {
    auto numeral_start = m.SkipPunc(pos);
    if (numeral_start > pos + 1) {
      break;
    }
    auto numeral_end = m.SkipRomans(numeral_start);
    if (numeral_end == numeral_start) {
      numeral_end = m.SkipDigits(numeral_start);
      if (numeral_end == numeral_start) {
        // If there's a single latin letter, we can use that.
        numeral_end = m.SkipAlpha(numeral_start);
        if (numeral_end - numeral_start != 1) {
          break;
        }
      }
    }
    // We got some sort of numeral.
    num_segments++;
    // Skip any trailing punctuation.
    pos = m.SkipPunc(numeral_end);
    if (pos == numeral_end) {
      break;
    }
  }
  return pos == werd->length();
}

template<class T>
void push_back_new(std::vector<T> &vector, const T &data) {
  if (std::find(vector.begin(), vector.end(), data) == vector.end()) {
    vector.push_back(data);
  }
}

// ========= Brain Dead Language Model (combined entry points) ================

// Given the leftmost word of a line either as a Tesseract unicharset + werd
// or a utf8 string, set the following attributes for it:
//   is_list -      this word might be a list number or bullet.
//   starts_idea -  this word is likely to start a sentence.
//   ends_idea -    this word is likely to end a sentence.
void LeftWordAttributes(const UNICHARSET *unicharset, const WERD_CHOICE *werd, const std::string &utf8,
                        bool *is_list, bool *starts_idea, bool *ends_idea) {
  *is_list = false;
  *starts_idea = false;
  *ends_idea = false;
  if (utf8.empty() || (werd != nullptr && werd->empty())) { // Empty
    *ends_idea = true;
    return;
  }

  if (unicharset && werd) { // We have a proper werd and unicharset so use it.
    if (UniLikelyListItem(unicharset, werd)) {
      *is_list = true;
      *starts_idea = true;
      *ends_idea = true;
    }
    if (unicharset->get_isupper(werd->unichar_id(0))) {
      *starts_idea = true;
    }
    if (unicharset->get_ispunctuation(werd->unichar_id(0))) {
      *starts_idea = true;
      *ends_idea = true;
    }
  } else { // Assume utf8 is mostly ASCII
    if (AsciiLikelyListItem(utf8)) {
      *is_list = true;
      *starts_idea = true;
    }
    int start_letter = utf8[0];
    if (IsOpeningPunct(start_letter)) {
      *starts_idea = true;
    }
    if (IsTerminalPunct(start_letter)) {
      *ends_idea = true;
    }
    if (start_letter >= 'A' && start_letter <= 'Z') {
      *starts_idea = true;
    }
  }
}

// Given the rightmost word of a line either as a Tesseract unicharset + werd
// or a utf8 string, set the following attributes for it:
//   is_list -      this word might be a list number or bullet.
//   starts_idea -  this word is likely to start a sentence.
//   ends_idea -    this word is likely to end a sentence.
void RightWordAttributes(const UNICHARSET *unicharset, const WERD_CHOICE *werd, const std::string &utf8,
                         bool *is_list, bool *starts_idea, bool *ends_idea) {
  *is_list = false;
  *starts_idea = false;
  *ends_idea = false;
  if (utf8.empty() || (werd != nullptr && werd->empty())) { // Empty
    *ends_idea = true;
    return;
  }

  if (unicharset && werd) { // We have a proper werd and unicharset so use it.
    if (UniLikelyListItem(unicharset, werd)) {
      *is_list = true;
      *starts_idea = true;
    }
    UNICHAR_ID last_letter = werd->unichar_id(werd->length() - 1);
    if (unicharset->get_ispunctuation(last_letter)) {
      *ends_idea = true;
    }
  } else { // Assume utf8 is mostly ASCII
    if (AsciiLikelyListItem(utf8)) {
      *is_list = true;
      *starts_idea = true;
    }
    int last_letter = utf8[utf8.size() - 1];
    if (IsOpeningPunct(last_letter) || IsTerminalPunct(last_letter)) {
      *ends_idea = true;
    }
  }
}

// =============== Implementation of RowScratchRegisters =====================
/* static */
void RowScratchRegisters::AppendDebugHeaderFields(std::vector<std::string> &header) {
  header.emplace_back("[lmarg,lind;rind,rmarg]");
  header.emplace_back("model");
}

void RowScratchRegisters::AppendDebugInfo(const ParagraphTheory &theory,
                                          std::vector<std::string> &dbg) const {
  char s[30];
  snprintf(s, sizeof(s), "[%3d,%3d;%3d,%3d]", lmargin_, lindent_, rindent_, rmargin_);
  dbg.emplace_back(s);
  std::string model_string;
  model_string += static_cast<char>(GetLineType());
  model_string += ":";

  int model_numbers = 0;
  for (const auto &hypothese : hypotheses_) {
    if (hypothese.model == nullptr) {
      continue;
    }
    if (model_numbers > 0) {
      model_string += ",";
    }
    if (StrongModel(hypothese.model)) {
      model_string += std::to_string(1 + theory.IndexOf(hypothese.model));
    } else if (hypothese.model == kCrownLeft) {
      model_string += "CrL";
    } else if (hypothese.model == kCrownRight) {
      model_string += "CrR";
    }
    model_numbers++;
  }
  if (model_numbers == 0) {
    model_string += "0";
  }

  dbg.push_back(model_string);
}

void RowScratchRegisters::Init(const RowInfo &row) {
  ri_ = &row;
  lmargin_ = 0;
  lindent_ = row.pix_ldistance;
  rmargin_ = 0;
  rindent_ = row.pix_rdistance;
}

LineType RowScratchRegisters::GetLineType() const {
  if (hypotheses_.empty()) {
    return LT_UNKNOWN;
  }
  bool has_start = false;
  bool has_body = false;
  for (const auto &hypothese : hypotheses_) {
    switch (hypothese.ty) {
      case LT_START:
        has_start = true;
        break;
      case LT_BODY:
        has_body = true;
        break;
      default:
        tprintf("ERROR: Encountered bad value in hypothesis list: %c\n", hypothese.ty);
        break;
    }
  }
  if (has_start && has_body) {
    return LT_MULTIPLE;
  }
  return has_start ? LT_START : LT_BODY;
}

LineType RowScratchRegisters::GetLineType(const ParagraphModel *model) const {
  if (hypotheses_.empty()) {
    return LT_UNKNOWN;
  }
  bool has_start = false;
  bool has_body = false;
  for (const auto &hypothese : hypotheses_) {
    if (hypothese.model != model) {
      continue;
    }
    switch (hypothese.ty) {
      case LT_START:
        has_start = true;
        break;
      case LT_BODY:
        has_body = true;
        break;
      default:
        tprintf("ERROR: Encountered bad value in hypothesis list: %c\n", hypothese.ty);
        break;
    }
  }
  if (has_start && has_body) {
    return LT_MULTIPLE;
  }
  return has_start ? LT_START : LT_BODY;
}

void RowScratchRegisters::SetStartLine() {
  LineType current_lt = GetLineType();
  if (current_lt != LT_UNKNOWN && current_lt != LT_START) {
    tprintf("Trying to set a line to be START when it's already BODY.\n");
  }
  if (current_lt == LT_UNKNOWN || current_lt == LT_BODY) {
    push_back_new(hypotheses_, LineHypothesis(LT_START, nullptr));
  }
}

void RowScratchRegisters::SetBodyLine() {
  LineType current_lt = GetLineType();
  if (current_lt != LT_UNKNOWN && current_lt != LT_BODY) {
    tprintf("Trying to set a line to be BODY when it's already START.\n");
  }
  if (current_lt == LT_UNKNOWN || current_lt == LT_START) {
    push_back_new(hypotheses_, LineHypothesis(LT_BODY, nullptr));
  }
}

void RowScratchRegisters::AddStartLine(const ParagraphModel *model) {
  push_back_new(hypotheses_, LineHypothesis(LT_START, model));
  auto found = std::find(hypotheses_.begin(), hypotheses_.end(), LineHypothesis(LT_START, nullptr));
  if (found != hypotheses_.end()) {
    hypotheses_.erase(found);
  }
}

void RowScratchRegisters::AddBodyLine(const ParagraphModel *model) {
  push_back_new(hypotheses_, LineHypothesis(LT_BODY, model));
  auto found = std::find(hypotheses_.begin(), hypotheses_.end(), LineHypothesis(LT_BODY, nullptr));
  if (found != hypotheses_.end()) {
    hypotheses_.erase(found);
  }
}

void RowScratchRegisters::StartHypotheses(SetOfModels *models) const {
  for (const auto &hypothese : hypotheses_) {
    if (hypothese.ty == LT_START && StrongModel(hypothese.model)) {
      push_back_new(*models, hypothese.model);
    }
  }
}

void RowScratchRegisters::StrongHypotheses(SetOfModels *models) const {
  for (const auto &hypothese : hypotheses_) {
    if (StrongModel(hypothese.model)) {
      push_back_new(*models, hypothese.model);
    }
  }
}

void RowScratchRegisters::NonNullHypotheses(SetOfModels *models) const {
  for (const auto &hypothese : hypotheses_) {
    if (hypothese.model != nullptr) {
      push_back_new(*models, hypothese.model);
    }
  }
}

const ParagraphModel *RowScratchRegisters::UniqueStartHypothesis() const {
  if (hypotheses_.size() != 1 || hypotheses_[0].ty != LT_START) {
    return nullptr;
  }
  return hypotheses_[0].model;
}

const ParagraphModel *RowScratchRegisters::UniqueBodyHypothesis() const {
  if (hypotheses_.size() != 1 || hypotheses_[0].ty != LT_BODY) {
    return nullptr;
  }
  return hypotheses_[0].model;
}

// Discard any hypotheses whose model is not in the given list.
void RowScratchRegisters::DiscardNonMatchingHypotheses(const SetOfModels &models) {
  if (models.empty()) {
    return;
  }
  for (int h = hypotheses_.size() - 1; h >= 0; h--) {
    if (!contains(models, hypotheses_[h].model)) {
      hypotheses_.erase(hypotheses_.begin() + h);
    }
  }
}

// ============ Geometry based Paragraph Detection Algorithm =================

struct Cluster {
  Cluster() : center(0), count(0) {}
  Cluster(int cen, int num) : center(cen), count(num) {}

  int center; // The center of the cluster.
  int count;  // The number of entries within the cluster.
};

class SimpleClusterer {
public:
  explicit SimpleClusterer(int max_cluster_width) : max_cluster_width_(max_cluster_width) {}
  void Add(int value) {
    values_.push_back(value);
  }
  size_t size() const {
    return values_.size();
  }
  void GetClusters(std::vector<Cluster> *clusters);

private:
  int max_cluster_width_;
  std::vector<int> values_;
};

// Return the index of the cluster closest to value.
static int ClosestCluster(const std::vector<Cluster> &clusters, int value) {
  unsigned best_index = 0;
  for (unsigned i = 0; i < clusters.size(); i++) {
    if (abs(value - clusters[i].center) < abs(value - clusters[best_index].center)) {
      best_index = i;
    }
  }
  return best_index;
}

void SimpleClusterer::GetClusters(std::vector<Cluster> *clusters) {
  clusters->clear();
  std::sort(values_.begin(), values_.end());
  for (unsigned i = 0; i < values_.size();) {
    int orig_i = i;
    int lo = values_[i];
    int hi = lo;
    while (++i < values_.size() && values_[i] <= lo + max_cluster_width_) {
      hi = values_[i];
    }
    clusters->push_back(Cluster((hi + lo) / 2, i - orig_i));
  }
}

// Calculate left- and right-indent tab stop values seen in
// rows[row_start, row_end) given a tolerance of tolerance.
static void CalculateTabStops(std::vector<RowScratchRegisters> *rows, int row_start, int row_end,
                              int tolerance, std::vector<Cluster> *left_tabs,
                              std::vector<Cluster> *right_tabs) {
  if (!AcceptableRowArgs(0, 1, __func__, rows, row_start, row_end)) {
    return;
  }
  // First pass: toss all left and right indents into clusterers.
  SimpleClusterer initial_lefts(tolerance);
  SimpleClusterer initial_rights(tolerance);
  std::vector<Cluster> initial_left_tabs;
  std::vector<Cluster> initial_right_tabs;
  for (int i = row_start; i < row_end; i++) {
    initial_lefts.Add((*rows)[i].lindent_);
    initial_rights.Add((*rows)[i].rindent_);
  }
  initial_lefts.GetClusters(&initial_left_tabs);
  initial_rights.GetClusters(&initial_right_tabs);

  // Second pass: cluster only lines that are not "stray"
  //   An example of a stray line is a page number -- a line whose start
  //   and end tab-stops are far outside the typical start and end tab-stops
  //   for the block.
  //   Put another way, we only cluster data from lines whose start or end
  //   tab stop is frequent.
  SimpleClusterer lefts(tolerance);
  SimpleClusterer rights(tolerance);

  // Outlier elimination.  We might want to switch this to test outlier-ness
  // based on how strange a position an outlier is in instead of or in addition
  // to how rare it is.  These outliers get re-added if we end up having too
  // few tab stops, to work with, however.
  int infrequent_enough_to_ignore = 0;
  if (row_end - row_start >= 8) {
    infrequent_enough_to_ignore = 1;
  }
  if (row_end - row_start >= 20) {
    infrequent_enough_to_ignore = 2;
  }

  for (int i = row_start; i < row_end; i++) {
    int lidx = ClosestCluster(initial_left_tabs, (*rows)[i].lindent_);
    int ridx = ClosestCluster(initial_right_tabs, (*rows)[i].rindent_);
    if (initial_left_tabs[lidx].count > infrequent_enough_to_ignore ||
        initial_right_tabs[ridx].count > infrequent_enough_to_ignore) {
      lefts.Add((*rows)[i].lindent_);
      rights.Add((*rows)[i].rindent_);
    }
  }
  lefts.GetClusters(left_tabs);
  rights.GetClusters(right_tabs);

  if ((left_tabs->size() == 1 && right_tabs->size() >= 4) ||
      (right_tabs->size() == 1 && left_tabs->size() >= 4)) {
    // One side is really ragged, and the other only has one tab stop,
    // so those "insignificant outliers" are probably important, actually.
    // This often happens on a page of an index.  Add back in the ones
    // we omitted in the first pass.
    for (int i = row_start; i < row_end; i++) {
      int lidx = ClosestCluster(initial_left_tabs, (*rows)[i].lindent_);
      int ridx = ClosestCluster(initial_right_tabs, (*rows)[i].rindent_);
      if (!(initial_left_tabs[lidx].count > infrequent_enough_to_ignore ||
            initial_right_tabs[ridx].count > infrequent_enough_to_ignore)) {
        lefts.Add((*rows)[i].lindent_);
        rights.Add((*rows)[i].rindent_);
      }
    }
  }
  lefts.GetClusters(left_tabs);
  rights.GetClusters(right_tabs);

  // If one side is almost a two-indent aligned side, and the other clearly
  // isn't, try to prune out the least frequent tab stop from that side.
  if (left_tabs->size() == 3 && right_tabs->size() >= 4) {
    int to_prune = -1;
    for (int i = left_tabs->size() - 1; i >= 0; i--) {
      if (to_prune < 0 || (*left_tabs)[i].count < (*left_tabs)[to_prune].count) {
        to_prune = i;
      }
    }
    if (to_prune >= 0 && (*left_tabs)[to_prune].count <= infrequent_enough_to_ignore) {
      left_tabs->erase(left_tabs->begin() + to_prune);
    }
  }
  if (right_tabs->size() == 3 && left_tabs->size() >= 4) {
    int to_prune = -1;
    for (int i = right_tabs->size() - 1; i >= 0; i--) {
      if (to_prune < 0 || (*right_tabs)[i].count < (*right_tabs)[to_prune].count) {
        to_prune = i;
      }
    }
    if (to_prune >= 0 && (*right_tabs)[to_prune].count <= infrequent_enough_to_ignore) {
      right_tabs->erase(right_tabs->begin() + to_prune);
    }
  }
}

// Given a paragraph model mark rows[row_start, row_end) as said model
// start or body lines.
//
// Case 1: model->first_indent_ != model->body_indent_
//   Differentiating the paragraph start lines from the paragraph body lines in
//   this case is easy, we just see how far each line is indented.
//
// Case 2: model->first_indent_ == model->body_indent_
//   Here, we find end-of-paragraph lines by looking for "short lines."
//   What constitutes a "short line" changes depending on whether the text
//   ragged-right[left] or fully justified (aligned left and right).
//
//   Case 2a: Ragged Right (or Left) text.  (eop_threshold == 0)
//     We have a new paragraph it the first word would have at the end
//     of the previous line.
//
//   Case 2b: Fully Justified.  (eop_threshold > 0)
//     We mark a line as short (end of paragraph) if the offside indent
//     is greater than eop_threshold.
static void MarkRowsWithModel(std::vector<RowScratchRegisters> *rows, int row_start, int row_end,
                              const ParagraphModel *model, bool ltr, int eop_threshold) {
  if (!AcceptableRowArgs(0, 0, __func__, rows, row_start, row_end)) {
    return;
  }
  for (int row = row_start; row < row_end; row++) {
    bool valid_first = ValidFirstLine(rows, row, model);
    bool valid_body = ValidBodyLine(rows, row, model);
    if (valid_first && !valid_body) {
      (*rows)[row].AddStartLine(model);
    } else if (valid_body && !valid_first) {
      (*rows)[row].AddBodyLine(model);
    } else if (valid_body && valid_first) {
      bool after_eop = (row == row_start);
      if (row > row_start) {
        if (eop_threshold > 0) {
          if (model->justification() == JUSTIFICATION_LEFT) {
            after_eop = (*rows)[row - 1].rindent_ > eop_threshold;
          } else {
            after_eop = (*rows)[row - 1].lindent_ > eop_threshold;
          }
        } else {
          after_eop = FirstWordWouldHaveFit((*rows)[row - 1], (*rows)[row], model->justification());
        }
      }
      if (after_eop) {
        (*rows)[row].AddStartLine(model);
      } else {
        (*rows)[row].AddBodyLine(model);
      }
    } else {
      // Do nothing. Stray row.
    }
  }
}

// GeometricClassifierState holds all of the information we'll use while
// trying to determine a paragraph model for the text lines in a block of
// text:
//   + the rows under consideration [row_start, row_end)
//   + the common left- and right-indent tab stops
//   + does the block start out left-to-right or right-to-left
// Further, this struct holds the data we amass for the (single) ParagraphModel
// we'll assign to the text lines (assuming we get that far).
struct GeometricClassifierState {
  GeometricClassifierState(int dbg_level, std::vector<RowScratchRegisters> *r, int r_start,
                           int r_end)
      : debug_level(dbg_level), rows(r), row_start(r_start), row_end(r_end) {
    tolerance = InterwordSpace(*r, r_start, r_end);
    CalculateTabStops(r, r_start, r_end, tolerance, &left_tabs, &right_tabs);
    if (debug_level >= 3) {
      tprintf(
          "Geometry: TabStop cluster tolerance = {}; "
          "{} left tabs; {} right tabs\n",
          tolerance, left_tabs.size(), right_tabs.size());
    }
    ltr = (*r)[r_start].ri_->ltr;
  }

  void AssumeLeftJustification() {
    just = tesseract::JUSTIFICATION_LEFT;
    margin = (*rows)[row_start].lmargin_;
  }

  void AssumeRightJustification() {
    just = tesseract::JUSTIFICATION_RIGHT;
    margin = (*rows)[row_start].rmargin_;
  }

  // Align tabs are the tab stops the text is aligned to.
  const std::vector<Cluster> &AlignTabs() const {
    if (just == tesseract::JUSTIFICATION_RIGHT) {
      return right_tabs;
    }
    return left_tabs;
  }

  // Offside tabs are the tab stops opposite the tabs used to align the text.
  //
  // Note that for a left-to-right text which is aligned to the right such as
  //     this function comment, the offside tabs are the horizontal tab stops
  //                 marking the beginning of ("Note", "this" and "marking").
  const std::vector<Cluster> &OffsideTabs() const {
    if (just == tesseract::JUSTIFICATION_RIGHT) {
      return left_tabs;
    }
    return right_tabs;
  }

  // Return whether the i'th row extends from the leftmost left tab stop
  // to the right most right tab stop.
  bool IsFullRow(int i) const {
    return ClosestCluster(left_tabs, (*rows)[i].lindent_) == 0 &&
           ClosestCluster(right_tabs, (*rows)[i].rindent_) == 0;
  }

  int AlignsideTabIndex(int row_idx) const {
    return ClosestCluster(AlignTabs(), (*rows)[row_idx].AlignsideIndent(just));
  }

  // Given what we know about the paragraph justification (just), would the
  // first word of row_b have fit at the end of row_a?
  bool FirstWordWouldHaveFit(int row_a, int row_b) {
    return ::tesseract::FirstWordWouldHaveFit((*rows)[row_a], (*rows)[row_b], just);
  }

  void PrintRows() const {
    PrintRowRange(*rows, row_start, row_end);
  }

  void Fail(int min_debug_level, const char *why) const {
    if (debug_level < min_debug_level) {
      return;
    }
    tprintf("# {}\n", why);
    PrintRows();
  }

  ParagraphModel Model() const {
    return ParagraphModel(just, margin, first_indent, body_indent, tolerance);
  }

  // We print out messages with a debug level at least as great as debug_level.
  int debug_level = 0;

  // The Geometric Classifier was asked to find a single paragraph model
  // to fit the text rows (*rows)[row_start, row_end)
  std::vector<RowScratchRegisters> *rows;
  int row_start = 0;
  int row_end = 0;

  // The amount by which we expect the text edge can vary and still be aligned.
  int tolerance = 0;

  // Is the script in this text block left-to-right?
  // HORRIBLE ROUGH APPROXIMATION.  TODO(eger): Improve
  bool ltr = false;

  // These left and right tab stops were determined to be the common tab
  // stops for the given text.
  std::vector<Cluster> left_tabs;
  std::vector<Cluster> right_tabs;

  // These are parameters we must determine to create a ParagraphModel.
  tesseract::ParagraphJustification just = JUSTIFICATION_UNKNOWN;
  int margin = 0;
  int first_indent = 0;
  int body_indent = 0;

  // eop_threshold > 0 if the text is fully justified.  See MarkRowsWithModel()
  int eop_threshold = 0;
};

// Given a section of text where strong textual clues did not help identifying
// paragraph breaks, and for which the left and right indents have exactly
// three tab stops between them, attempt to find the paragraph breaks based
// solely on the outline of the text and whether the script is left-to-right.
//
// Algorithm Detail:
//   The selected rows are in the form of a rectangle except
//   for some number of "short lines" of the same length:
//
//   (A1)  xxxxxxxxxxxxx  (B1) xxxxxxxxxxxx
//           xxxxxxxxxxx       xxxxxxxxxx    # A "short" line.
//         xxxxxxxxxxxxx       xxxxxxxxxxxx
//         xxxxxxxxxxxxx       xxxxxxxxxxxx
//
//   We have a slightly different situation if the only short
//   line is at the end of the excerpt.
//
//   (A2) xxxxxxxxxxxxx  (B2) xxxxxxxxxxxx
//        xxxxxxxxxxxxx       xxxxxxxxxxxx
//        xxxxxxxxxxxxx       xxxxxxxxxxxx
//          xxxxxxxxxxx       xxxxxxxxxx     # A "short" line.
//
//   We'll interpret these as follows based on the reasoning in the comment for
//   GeometricClassify():
//       [script direction: first indent, body indent]
//   (A1) LtR: 2,0  RtL: 0,0   (B1) LtR: 0,0  RtL: 2,0
//   (A2) LtR: 2,0  RtL: CrR   (B2) LtR: CrL  RtL: 2,0
static void GeometricClassifyThreeTabStopTextBlock(int debug_level, GeometricClassifierState &s,
                                                   ParagraphTheory *theory) {
  int num_rows = s.row_end - s.row_start;
  int num_full_rows = 0;
  int last_row_full = 0;
  for (int i = s.row_start; i < s.row_end; i++) {
    if (s.IsFullRow(i)) {
      num_full_rows++;
      if (i == s.row_end - 1) {
        last_row_full++;
      }
    }
  }

  if (num_full_rows < 0.7 * num_rows) {
    s.Fail(1, "Not enough full lines to know which lines start paras.");
    return;
  }

  // eop_threshold gets set if we're fully justified; see MarkRowsWithModel()
  s.eop_threshold = 0;

  if (s.ltr) {
    s.AssumeLeftJustification();
  } else {
    s.AssumeRightJustification();
  }

  if (debug_level > 0) {
    tprintf(
        "# Not enough variety for clear outline classification. "
        "Guessing these are {} aligned based on script.\n",
        s.ltr ? "left" : "right");
    s.PrintRows();
  }

  if (s.AlignTabs().size() == 2) { // case A1 or A2
    s.first_indent = s.AlignTabs()[1].center;
    s.body_indent = s.AlignTabs()[0].center;
  } else { // case B1 or B2
    if (num_rows - 1 == num_full_rows - last_row_full) {
      // case B2
      const ParagraphModel *model = s.ltr ? kCrownLeft : kCrownRight;
      (*s.rows)[s.row_start].AddStartLine(model);
      for (int i = s.row_start + 1; i < s.row_end; i++) {
        (*s.rows)[i].AddBodyLine(model);
      }
      return;
    } else {
      // case B1
      s.first_indent = s.body_indent = s.AlignTabs()[0].center;
      s.eop_threshold = (s.OffsideTabs()[0].center + s.OffsideTabs()[1].center) / 2;
    }
  }
  const ParagraphModel *model = theory->AddModel(s.Model());
  MarkRowsWithModel(s.rows, s.row_start, s.row_end, model, s.ltr, s.eop_threshold);
  return;
}

// This function is called if strong textual clues were not available, but
// the caller hopes that the paragraph breaks will be super obvious just
// by the outline of the text.
//
// The particularly difficult case is figuring out what's going on if you
// don't have enough short paragraph end lines to tell us what's going on.
//
// For instance, let's say you have the following outline:
//
//   (A1)  xxxxxxxxxxxxxxxxxxxxxx
//           xxxxxxxxxxxxxxxxxxxx
//         xxxxxxxxxxxxxxxxxxxxxx
//         xxxxxxxxxxxxxxxxxxxxxx
//
// Even if we know that the text is left-to-right and so will probably be
// left-aligned, both of the following are possible texts:
//
//  (A1a)  1. Here our list item
//           with two full lines.
//         2. Here a second item.
//         3. Here our third one.
//
//  (A1b)  so ends paragraph one.
//           Here  starts another
//         paragraph  we want  to
//         read.  This  continues
//
// These examples are obvious from the text and should have been caught
// by the StrongEvidenceClassify pass.  However, for languages where we don't
// have capital letters to go on (e.g. Hebrew, Arabic, Hindi, Chinese),
// it's worth guessing that (A1b) is the correct interpretation if there are
// far more "full" lines than "short" lines.
static void GeometricClassify(int debug_level, std::vector<RowScratchRegisters> *rows,
                              int row_start, int row_end, ParagraphTheory *theory) {
  if (!AcceptableRowArgs(debug_level, 4, __func__, rows, row_start, row_end)) {
    return;
  }
  if (debug_level > 1) {
    tprintf("###############################################\n");
    tprintf("##### GeometricClassify( rows[{}:{}) )   ####\n", row_start, row_end);
    tprintf("###############################################\n");
  }
  RecomputeMarginsAndClearHypotheses(rows, row_start, row_end, 10);

  GeometricClassifierState s(debug_level, rows, row_start, row_end);
  if (s.left_tabs.size() > 2 && s.right_tabs.size() > 2) {
    s.Fail(2, "Too much variety for simple outline classification.");
    return;
  }
  if (s.left_tabs.size() <= 1 && s.right_tabs.size() <= 1) {
    s.Fail(1, "Not enough variety for simple outline classification.");
    return;
  }
  if (s.left_tabs.size() + s.right_tabs.size() == 3) {
    GeometricClassifyThreeTabStopTextBlock(debug_level, s, theory);
    return;
  }

  // At this point, we know that one side has at least two tab stops, and the
  // other side has one or two tab stops.
  // Left to determine:
  //   (1) Which is the body indent and which is the first line indent?
  //   (2) Is the text fully justified?

  // If one side happens to have three or more tab stops, assume that side
  // is opposite of the aligned side.
  if (s.right_tabs.size() > 2) {
    s.AssumeLeftJustification();
  } else if (s.left_tabs.size() > 2) {
    s.AssumeRightJustification();
  } else if (s.ltr) { // guess based on script direction
    s.AssumeLeftJustification();
  } else {
    s.AssumeRightJustification();
  }

  if (s.AlignTabs().size() == 2) {
    // For each tab stop on the aligned side, how many of them appear
    // to be paragraph start lines?  [first lines]
    int firsts[2] = {0, 0};
    // Count the first line as a likely paragraph start line.
    firsts[s.AlignsideTabIndex(s.row_start)]++;
    // For each line, if the first word would have fit on the previous
    // line count it as a likely paragraph start line.
    bool jam_packed = true;
    for (int i = s.row_start + 1; i < s.row_end; i++) {
      if (s.FirstWordWouldHaveFit(i - 1, i)) {
        firsts[s.AlignsideTabIndex(i)]++;
        jam_packed = false;
      }
    }
    // Make an extra accounting for the last line of the paragraph just
    // in case it's the only short line in the block.  That is, take its
    // first word as typical and see if this looks like the *last* line
    // of a paragraph.  If so, mark the *other* indent as probably a first.
    if (jam_packed && s.FirstWordWouldHaveFit(s.row_end - 1, s.row_end - 1)) {
      firsts[1 - s.AlignsideTabIndex(s.row_end - 1)]++;
    }

    int percent0firsts, percent1firsts;
    percent0firsts = (100 * firsts[0]) / s.AlignTabs()[0].count;
    percent1firsts = (100 * firsts[1]) / s.AlignTabs()[1].count;

    // TODO(eger): Tune these constants if necessary.
    if ((percent0firsts < 20 && 30 < percent1firsts) || percent0firsts + 30 < percent1firsts) {
      s.first_indent = s.AlignTabs()[1].center;
      s.body_indent = s.AlignTabs()[0].center;
    } else if ((percent1firsts < 20 && 30 < percent0firsts) ||
               percent1firsts + 30 < percent0firsts) {
      s.first_indent = s.AlignTabs()[0].center;
      s.body_indent = s.AlignTabs()[1].center;
    } else {
      // Ambiguous! Probably lineated (poetry)
      if (debug_level > 1) {
        tprintf("# Cannot determine {} indent likely to start paragraphs.\n",
                s.just == tesseract::JUSTIFICATION_LEFT ? "left" : "right");
        tprintf("# Indent of {} looks like a first line {}% of the time.\n",
                s.AlignTabs()[0].center, percent0firsts);
        tprintf("# Indent of {} looks like a first line {}% of the time.\n",
                s.AlignTabs()[1].center, percent1firsts);
        s.PrintRows();
      }
      return;
    }
  } else {
    // There's only one tab stop for the "aligned to" side.
    s.first_indent = s.body_indent = s.AlignTabs()[0].center;
  }

  // At this point, we have our model.
  const ParagraphModel *model = theory->AddModel(s.Model());

  // Now all we have to do is figure out if the text is fully justified or not.
  // eop_threshold: default to fully justified unless we see evidence below.
  //    See description on MarkRowsWithModel()
  s.eop_threshold = (s.OffsideTabs()[0].center + s.OffsideTabs()[1].center) / 2;
  // If the text is not fully justified, re-set the eop_threshold to 0.
  if (s.AlignTabs().size() == 2) {
    // Paragraphs with a paragraph-start indent.
    for (int i = s.row_start; i < s.row_end - 1; i++) {
      if (ValidFirstLine(s.rows, i + 1, model) &&
          !NearlyEqual(s.OffsideTabs()[0].center, (*s.rows)[i].OffsideIndent(s.just),
                       s.tolerance)) {
        // We found a non-end-of-paragraph short line: not fully justified.
        s.eop_threshold = 0;
        break;
      }
    }
  } else {
    // Paragraphs with no paragraph-start indent.
    for (int i = s.row_start; i < s.row_end - 1; i++) {
      if (!s.FirstWordWouldHaveFit(i, i + 1) &&
          !NearlyEqual(s.OffsideTabs()[0].center, (*s.rows)[i].OffsideIndent(s.just),
                       s.tolerance)) {
        // We found a non-end-of-paragraph short line: not fully justified.
        s.eop_threshold = 0;
        break;
      }
    }
  }
  MarkRowsWithModel(rows, row_start, row_end, model, s.ltr, s.eop_threshold);
}

// =============== Implementation of ParagraphTheory =====================

const ParagraphModel *ParagraphTheory::AddModel(const ParagraphModel &model) {
  for (const auto &m : *models_) {
    if (m->Comparable(model)) {
      return m;
    }
  }
  auto *m = new ParagraphModel(model);
  models_->push_back(m);
  push_back_new(models_we_added_, m);
  return m;
}

void ParagraphTheory::DiscardUnusedModels(const SetOfModels &used_models) {
  size_t w = 0;
  for (size_t r = 0; r < models_->size(); r++) {
    ParagraphModel *m = (*models_)[r];
    if (!contains(used_models, static_cast<const ParagraphModel *>(m)) && contains(models_we_added_, m)) {
      delete m;
    } else {
      if (r > w) {
        (*models_)[w] = m;
      }
      w++;
    }
  }
  models_->resize(w);
}

// Examine rows[start, end) and try to determine if an existing non-centered
// paragraph model would fit them perfectly.  If so, return a pointer to it.
// If not, return nullptr.
const ParagraphModel *ParagraphTheory::Fits(const std::vector<RowScratchRegisters> *rows,
                                            int start, int end) const {
  for (const auto *model : *models_) {
    if (model->justification() != JUSTIFICATION_CENTER && RowsFitModel(rows, start, end, model)) {
      return model;
    }
  }
  return nullptr;
}

void ParagraphTheory::NonCenteredModels(SetOfModels *models) {
  for (const auto *model : *models_) {
    if (model->justification() != JUSTIFICATION_CENTER) {
      push_back_new(*models, model);
    }
  }
}

int ParagraphTheory::IndexOf(const ParagraphModel *model) const {
  int i = 0;
  for (const auto *m : *models_) {
    if (m == model) {
      return i;
    }
    i++;
  }
  return -1;
}

bool ValidFirstLine(const std::vector<RowScratchRegisters> *rows, int row,
                    const ParagraphModel *model) {
  if (!StrongModel(model)) {
    tprintf("WARNING: ValidFirstLine() should only be called with strong models!\n");
  }
  return StrongModel(model) && model->ValidFirstLine((*rows)[row].lmargin_, (*rows)[row].lindent_,
                                                     (*rows)[row].rindent_, (*rows)[row].rmargin_);
}

bool ValidBodyLine(const std::vector<RowScratchRegisters> *rows, int row,
                   const ParagraphModel *model) {
  if (!StrongModel(model)) {
    tprintf("WARNING: ValidBodyLine() should only be called with strong models!\n");
  }
  return StrongModel(model) && model->ValidBodyLine((*rows)[row].lmargin_, (*rows)[row].lindent_,
                                                    (*rows)[row].rindent_, (*rows)[row].rmargin_);
}

bool CrownCompatible(const std::vector<RowScratchRegisters> *rows, int a, int b,
                     const ParagraphModel *model) {
  if (model != kCrownRight && model != kCrownLeft) {
    tprintf("CrownCompatible() should only be called with crown models!\n");
    return false;
  }
  auto &row_a = (*rows)[a];
  auto &row_b = (*rows)[b];
  if (model == kCrownRight) {
    return NearlyEqual(row_a.rindent_ + row_a.rmargin_, row_b.rindent_ + row_b.rmargin_,
                       Epsilon(row_a.ri_->average_interword_space));
  }
  return NearlyEqual(row_a.lindent_ + row_a.lmargin_, row_b.lindent_ + row_b.lmargin_,
                     Epsilon(row_a.ri_->average_interword_space));
}

// =============== Implementation of ParagraphModelSmearer ====================

ParagraphModelSmearer::ParagraphModelSmearer(std::vector<RowScratchRegisters> *rows,
                                             int row_start, int row_end, ParagraphTheory *theory)
    : theory_(theory), rows_(rows), row_start_(row_start), row_end_(row_end) {
  if (!AcceptableRowArgs(0, 0, __func__, rows, row_start, row_end)) {
    row_start_ = 0;
    row_end_ = 0;
    return;
  }
  open_models_.resize(open_models_.size() + row_end - row_start + 2);
}

// see paragraphs_internal.h
void ParagraphModelSmearer::CalculateOpenModels(int row_start, int row_end) {
  SetOfModels no_models;
  if (row_start < row_start_) {
    row_start = row_start_;
  }
  if (row_end > row_end_) {
    row_end = row_end_;
  }

  for (int row = (row_start > 0) ? row_start - 1 : row_start; row < row_end; row++) {
    if ((*rows_)[row].ri_->num_words == 0) {
      OpenModels(row + 1) = no_models;
    } else {
      SetOfModels &opened = OpenModels(row);
      (*rows_)[row].StartHypotheses(&opened);

      // Which models survive the transition from row to row + 1?
      SetOfModels still_open;
      for (auto &m : opened) {
        if (ValidFirstLine(rows_, row, m) || ValidBodyLine(rows_, row, m)) {
          // This is basic filtering; we check likely paragraph starty-ness down
          // below in Smear() -- you know, whether the first word would have fit
          // and such.
          push_back_new(still_open, m);
        }
      }
      OpenModels(row + 1) = still_open;
    }
  }
}

// see paragraphs_internal.h
void ParagraphModelSmearer::Smear() {
  CalculateOpenModels(row_start_, row_end_);

  // For each row which we're unsure about (that is, it is LT_UNKNOWN or
  // we have multiple LT_START hypotheses), see if there's a model that
  // was recently used (an "open" model) which might model it well.
  for (int i = row_start_; i < row_end_; i++) {
    RowScratchRegisters &row = (*rows_)[i];
    if (row.ri_->num_words == 0) {
      continue;
    }

    // Step One:
    //   Figure out if there are "open" models which are left-alined or
    //   right-aligned.  This is important for determining whether the
    //   "first" word in a row would fit at the "end" of the previous row.
    bool left_align_open = false;
    bool right_align_open = false;
    for (auto &m : OpenModels(i)) {
      switch (m->justification()) {
        case JUSTIFICATION_LEFT:
          left_align_open = true;
          break;
        case JUSTIFICATION_RIGHT:
          right_align_open = true;
          break;
        default:
          left_align_open = right_align_open = true;
      }
    }
    // Step Two:
    //   Use that knowledge to figure out if this row is likely to
    //   start a paragraph.
    bool likely_start;
    if (i == 0) {
      likely_start = true;
    } else {
      if (bool(left_align_open) == bool(right_align_open)) {
        likely_start = LikelyParagraphStart((*rows_)[i - 1], row, JUSTIFICATION_LEFT) ||
                       LikelyParagraphStart((*rows_)[i - 1], row, JUSTIFICATION_RIGHT);
      } else if (left_align_open) {
        likely_start = LikelyParagraphStart((*rows_)[i - 1], row, JUSTIFICATION_LEFT);
      } else {
        likely_start = LikelyParagraphStart((*rows_)[i - 1], row, JUSTIFICATION_RIGHT);
      }
    }

    // Step Three:
    //   If this text line seems like an obvious first line of an
    //   open model, or an obvious continuation of an existing
    //   modelled paragraph, mark it up.
    if (likely_start) {
      // Add Start Hypotheses for all Open models that fit.
      for (unsigned m = 0; m < OpenModels(i).size(); m++) {
        if (ValidFirstLine(rows_, i, OpenModels(i)[m])) {
          row.AddStartLine(OpenModels(i)[m]);
        }
      }
    } else {
      // Add relevant body line hypotheses.
      SetOfModels last_line_models;
      if (i > 0) {
        (*rows_)[i - 1].StrongHypotheses(&last_line_models);
      } else {
        theory_->NonCenteredModels(&last_line_models);
      }
      for (auto model : last_line_models) {
        if (ValidBodyLine(rows_, i, model)) {
          row.AddBodyLine(model);
        }
      }
    }

    // Step Four:
    //   If we're still quite unsure about this line, go through all
    //   models in our theory and see if this row could be the start
    //   of any of our  models.
    if (row.GetLineType() == LT_UNKNOWN ||
        (row.GetLineType() == LT_START && !row.UniqueStartHypothesis())) {
      SetOfModels all_models;
      theory_->NonCenteredModels(&all_models);
      for (auto &all_model : all_models) {
        if (ValidFirstLine(rows_, i, all_model)) {
          row.AddStartLine(all_model);
        }
      }
    }
    // Step Five:
    //   Since we may have updated the hypotheses about this row, we need
    //   to recalculate the Open models for the rest of rows[i + 1, row_end)
    if (row.GetLineType() != LT_UNKNOWN) {
      CalculateOpenModels(i + 1, row_end_);
    }
  }
}

// ================ Main Paragraph Detection Algorithm =======================

// Find out what ParagraphModels are actually used, and discard any
// that are not.
static void DiscardUnusedModels(const std::vector<RowScratchRegisters> &rows,
                                ParagraphTheory *theory) {
  SetOfModels used_models;
  for (const auto &row : rows) {
    row.StrongHypotheses(&used_models);
  }
  theory->DiscardUnusedModels(used_models);
}

// DowngradeWeakestToCrowns:
//   Forget any flush-{left, right} models unless we see two or more
//   of them in sequence.
//
// In pass 3, we start to classify even flush-left paragraphs (paragraphs
// where the first line and body indent are the same) as having proper Models.
// This is generally dangerous, since if you start imagining that flush-left
// is a typical paragraph model when it is not, it will lead you to chop normal
// indented paragraphs in the middle whenever a sentence happens to start on a
// new line (see "This" above).  What to do?
//   What we do is to take any paragraph which is flush left and is not
// preceded by another paragraph of the same model and convert it to a "Crown"
// paragraph.  This is a weak pseudo-ParagraphModel which is a placeholder
// for later.  It means that the paragraph is flush, but it would be desirable
// to mark it as the same model as following text if it fits.  This downgrade
// FlushLeft -> CrownLeft -> Model of following paragraph.  Means that we
// avoid making flush left Paragraph Models whenever we see a top-of-the-page
// half-of-a-paragraph. and instead we mark it the same as normal body text.
//
// Implementation:
//
//   Comb backwards through the row scratch registers, and turn any
//   sequences of body lines of equivalent type abutted against the beginning
//   or a body or start line of a different type into a crown paragraph.
static void DowngradeWeakestToCrowns(int debug_level, ParagraphTheory *theory,
                                     std::vector<RowScratchRegisters> *rows) {
  int start;
  for (int end = rows->size(); end > 0; end = start) {
    // Search back for a body line of a unique type.
    const ParagraphModel *model = nullptr;
    while (end > 0 && (model = (*rows)[end - 1].UniqueBodyHypothesis()) == nullptr) {
      end--;
    }
    if (end == 0) {
      break;
    }
    start = end - 1;
    while (start >= 0 && (*rows)[start].UniqueBodyHypothesis() == model) {
      start--; // walk back to the first line that is not the same body type.
    }
    if (start >= 0 && (*rows)[start].UniqueStartHypothesis() == model && StrongModel(model) &&
        NearlyEqual(model->first_indent(), model->body_indent(), model->tolerance())) {
      start--;
    }
    start++;
    // Now rows[start, end) is a sequence of unique body hypotheses of model.
    if (StrongModel(model) && model->justification() == JUSTIFICATION_CENTER) {
      continue;
    }
    if (!StrongModel(model)) {
      while (start > 0 && CrownCompatible(rows, start - 1, start, model)) {
        start--;
      }
    }
    if (start == 0 || (!StrongModel(model)) ||
        (StrongModel(model) && !ValidFirstLine(rows, start - 1, model))) {
      // crownify rows[start, end)
      const ParagraphModel *crown_model = model;
      if (StrongModel(model)) {
        if (model->justification() == JUSTIFICATION_LEFT) {
          crown_model = kCrownLeft;
        } else {
          crown_model = kCrownRight;
        }
      }
      (*rows)[start].SetUnknown();
      (*rows)[start].AddStartLine(crown_model);
      for (int row = start + 1; row < end; row++) {
        (*rows)[row].SetUnknown();
        (*rows)[row].AddBodyLine(crown_model);
      }
    }
  }
  DiscardUnusedModels(*rows, theory);
}

// Clear all hypotheses about lines [start, end) and reset margins.
//
// The empty space between the left of a row and the block boundary (and
// similarly for the right) is split into two pieces: margin and indent.
// In initial processing, we assume the block is tight and the margin for
// all lines is set to zero.   However, if our first pass does not yield
// models for  everything,  it may be  due to an  inset paragraph like a
// block-quote.   In that case, we make a second pass over that unmarked
// section of the page and reset the "margin" portion of the empty space
// to the common amount of space at  the ends of the lines under consid-
// eration.    This would be equivalent to percentile set to 0. However,
// sometimes we have a single character sticking out in the right margin
// of a text block  (like the 'r' in 'for' on line 3 above),  and we can
// really  just ignore it as an outlier.   To express this, we allow the
// user to specify  the percentile (0..100)  of indent values  to use as
// the common margin for each row in the run of rows[start, end).
void RecomputeMarginsAndClearHypotheses(std::vector<RowScratchRegisters> *rows, int start,
                                        int end, int percentile) {
  if (!AcceptableRowArgs(0, 0, __func__, rows, start, end)) {
    return;
  }

  int lmin, lmax, rmin, rmax;
  lmin = lmax = (*rows)[start].lmargin_ + (*rows)[start].lindent_;
  rmin = rmax = (*rows)[start].rmargin_ + (*rows)[start].rindent_;
  for (int i = start; i < end; i++) {
    RowScratchRegisters &sr = (*rows)[i];
    sr.SetUnknown();
    if (sr.ri_->num_words == 0) {
      continue;
    }
    UpdateRange(sr.lmargin_ + sr.lindent_, &lmin, &lmax);
    UpdateRange(sr.rmargin_ + sr.rindent_, &rmin, &rmax);
  }
  STATS lefts(lmin, lmax);
  STATS rights(rmin, rmax);
  for (int i = start; i < end; i++) {
    RowScratchRegisters &sr = (*rows)[i];
    if (sr.ri_->num_words == 0) {
      continue;
    }
    lefts.add(sr.lmargin_ + sr.lindent_, 1);
    rights.add(sr.rmargin_ + sr.rindent_, 1);
  }
  int ignorable_left = lefts.ile(ClipToRange(percentile, 0, 100) / 100.0);
  int ignorable_right = rights.ile(ClipToRange(percentile, 0, 100) / 100.0);
  for (int i = start; i < end; i++) {
    RowScratchRegisters &sr = (*rows)[i];
    int ldelta = ignorable_left - sr.lmargin_;
    sr.lmargin_ += ldelta;
    sr.lindent_ -= ldelta;
    int rdelta = ignorable_right - sr.rmargin_;
    sr.rmargin_ += rdelta;
    sr.rindent_ -= rdelta;
  }
}

// Return the median inter-word space in rows[row_start, row_end).
int InterwordSpace(const std::vector<RowScratchRegisters> &rows, int row_start, int row_end) {
  if (row_end < row_start + 1) {
    return 1;
  }
  int word_height =
      (rows[row_start].ri_->lword_box.height() + rows[row_end - 1].ri_->lword_box.height()) / 2;
  int word_width =
      (rows[row_start].ri_->lword_box.width() + rows[row_end - 1].ri_->lword_box.width()) / 2;
  STATS spacing_widths(0, 4 + word_width);
  for (int i = row_start; i < row_end; i++) {
    if (rows[i].ri_->num_words > 1) {
      spacing_widths.add(rows[i].ri_->average_interword_space, 1);
    }
  }
  int minimum_reasonable_space = word_height / 3;
  if (minimum_reasonable_space < 2) {
    minimum_reasonable_space = 2;
  }
  int median = spacing_widths.median();
  return (median > minimum_reasonable_space) ? median : minimum_reasonable_space;
}

// Return whether the first word on the after line can fit in the space at
// the end of the before line (knowing which way the text is aligned and read).
bool FirstWordWouldHaveFit(const RowScratchRegisters &before, const RowScratchRegisters &after,
                           tesseract::ParagraphJustification justification) {
  if (before.ri_->num_words == 0 || after.ri_->num_words == 0) {
    return true;
  }

  if (justification == JUSTIFICATION_UNKNOWN) {
    tprintf("Don't call FirstWordWouldHaveFit(r, s, JUSTIFICATION_UNKNOWN).\n");
  }
  int available_space;
  if (justification == JUSTIFICATION_CENTER) {
    available_space = before.lindent_ + before.rindent_;
  } else {
    available_space = before.OffsideIndent(justification);
  }
  available_space -= before.ri_->average_interword_space;

  if (before.ri_->ltr) {
    return after.ri_->lword_box.width() < available_space;
  }
  return after.ri_->rword_box.width() < available_space;
}

// Return whether the first word on the after line can fit in the space at
// the end of the before line (not knowing which way the text goes) in a left
// or right alignment.
bool FirstWordWouldHaveFit(const RowScratchRegisters &before, const RowScratchRegisters &after) {
  if (before.ri_->num_words == 0 || after.ri_->num_words == 0) {
    return true;
  }

  int available_space = before.lindent_;
  if (before.rindent_ > available_space) {
    available_space = before.rindent_;
  }
  available_space -= before.ri_->average_interword_space;

  if (before.ri_->ltr) {
    return after.ri_->lword_box.width() < available_space;
  }
  return after.ri_->rword_box.width() < available_space;
}

static bool TextSupportsBreak(const RowScratchRegisters &before, const RowScratchRegisters &after) {
  if (before.ri_->ltr) {
    return before.ri_->rword_likely_ends_idea && after.ri_->lword_likely_starts_idea;
  } else {
    return before.ri_->lword_likely_ends_idea && after.ri_->rword_likely_starts_idea;
  }
}

static bool LikelyParagraphStart(const RowScratchRegisters &before,
                                 const RowScratchRegisters &after,
                                 tesseract::ParagraphJustification j) {
  return before.ri_->num_words == 0 ||
         (FirstWordWouldHaveFit(before, after, j) && TextSupportsBreak(before, after));
}

// Examine rows[start, end) and try to determine what sort of ParagraphModel
// would fit them as a single paragraph.
// If we can't produce a unique model justification_ = JUSTIFICATION_UNKNOWN.
// If the rows given could be a consistent start to a paragraph, set *consistent
// true.
static ParagraphModel InternalParagraphModelByOutline(
    const std::vector<RowScratchRegisters> *rows, int start, int end, int tolerance,
    bool *consistent) {
  int ltr_line_count = 0;
  for (int i = start; i < end; i++) {
    ltr_line_count += static_cast<int>((*rows)[i].ri_->ltr);
  }
  bool ltr = (ltr_line_count >= (end - start) / 2);

  *consistent = true;
  if (!AcceptableRowArgs(0, 2, __func__, rows, start, end)) {
    return ParagraphModel();
  }

  // Ensure the caller only passed us a region with a common rmargin and
  // lmargin.
  int lmargin = (*rows)[start].lmargin_;
  int rmargin = (*rows)[start].rmargin_;
  int lmin, lmax, rmin, rmax, cmin, cmax;
  lmin = lmax = (*rows)[start + 1].lindent_;
  rmin = rmax = (*rows)[start + 1].rindent_;
  cmin = cmax = 0;
  for (int i = start + 1; i < end; i++) {
    if ((*rows)[i].lmargin_ != lmargin || (*rows)[i].rmargin_ != rmargin) {
      tprintf("ERROR: Margins don't match! Software error.\n");
      *consistent = false;
      return ParagraphModel();
    }
    UpdateRange((*rows)[i].lindent_, &lmin, &lmax);
    UpdateRange((*rows)[i].rindent_, &rmin, &rmax);
    UpdateRange((*rows)[i].rindent_ - (*rows)[i].lindent_, &cmin, &cmax);
  }
  int ldiff = lmax - lmin;
  int rdiff = rmax - rmin;
  int cdiff = cmax - cmin;
  if (rdiff > tolerance && ldiff > tolerance) {
    if (cdiff < tolerance * 2) {
      if (end - start < 3) {
        return ParagraphModel();
      }
      return ParagraphModel(JUSTIFICATION_CENTER, 0, 0, 0, tolerance);
    }
    *consistent = false;
    return ParagraphModel();
  }
  if (end - start < 3) { // Don't return a model for two line paras.
    return ParagraphModel();
  }

  // These booleans keep us from saying something is aligned left when the body
  // left variance is too large.
  bool body_admits_left_alignment = ldiff < tolerance;
  bool body_admits_right_alignment = rdiff < tolerance;

  ParagraphModel left_model = ParagraphModel(JUSTIFICATION_LEFT, lmargin, (*rows)[start].lindent_,
                                             (lmin + lmax) / 2, tolerance);
  ParagraphModel right_model = ParagraphModel(JUSTIFICATION_RIGHT, rmargin, (*rows)[start].rindent_,
                                              (rmin + rmax) / 2, tolerance);

  // These booleans keep us from having an indent on the "wrong side" for the
  // first line.
  bool text_admits_left_alignment = ltr || left_model.is_flush();
  bool text_admits_right_alignment = !ltr || right_model.is_flush();

  // At least one of the edges is less than tolerance in variance.
  // If the other is obviously ragged, it can't be the one aligned to.
  // [Note the last line is included in this raggedness.]
  if (tolerance < rdiff) {
    if (body_admits_left_alignment && text_admits_left_alignment) {
      return left_model;
    }
    *consistent = false;
    return ParagraphModel();
  }
  if (tolerance < ldiff) {
    if (body_admits_right_alignment && text_admits_right_alignment) {
      return right_model;
    }
    *consistent = false;
    return ParagraphModel();
  }

  // At this point, we know the body text doesn't vary much on either side.

  // If the first line juts out oddly in one direction or the other,
  // that likely indicates the side aligned to.
  int first_left = (*rows)[start].lindent_;
  int first_right = (*rows)[start].rindent_;

  if (ltr && body_admits_left_alignment && (first_left < lmin || first_left > lmax)) {
    return left_model;
  }
  if (!ltr && body_admits_right_alignment && (first_right < rmin || first_right > rmax)) {
    return right_model;
  }

  *consistent = false;
  return ParagraphModel();
}

// Examine rows[start, end) and try to determine what sort of ParagraphModel
// would fit them as a single paragraph.   If nothing fits,
// justification_ = JUSTIFICATION_UNKNOWN and print the paragraph to debug
// output if we're debugging.
static ParagraphModel ParagraphModelByOutline(int debug_level,
                                              const std::vector<RowScratchRegisters> *rows,
                                              int start, int end, int tolerance) {
  bool unused_consistent;
  ParagraphModel retval =
      InternalParagraphModelByOutline(rows, start, end, tolerance, &unused_consistent);
  if (debug_level >= 2 && retval.justification() == JUSTIFICATION_UNKNOWN) {
    tprintf("Could not determine a model for this paragraph:\n");
    PrintRowRange(*rows, start, end);
  }
  return retval;
}

// Do rows[start, end) form a single instance of the given paragraph model?
bool RowsFitModel(const std::vector<RowScratchRegisters> *rows, int start, int end,
                  const ParagraphModel *model) {
  if (!AcceptableRowArgs(0, 1, __func__, rows, start, end)) {
    return false;
  }
  if (!ValidFirstLine(rows, start, model)) {
    return false;
  }
  for (int i = start + 1; i < end; i++) {
    if (!ValidBodyLine(rows, i, model)) {
      return false;
    }
  }
  return true;
}

// Examine rows[row_start, row_end) as an independent section of text,
// and mark rows that are exceptionally clear as start-of-paragraph
// and paragraph-body lines.
//
// We presume that any lines surrounding rows[row_start, row_end) may
// have wildly different paragraph models, so we don't key any data off
// of those lines.
//
// We only take the very strongest signals, as we don't want to get
// confused and marking up centered text, poetry, or source code as
// clearly part of a typical paragraph.
static void MarkStrongEvidence(std::vector<RowScratchRegisters> *rows, int row_start,
                               int row_end) {
  // Record patently obvious body text.
  for (int i = row_start + 1; i < row_end; i++) {
    const RowScratchRegisters &prev = (*rows)[i - 1];
    RowScratchRegisters &curr = (*rows)[i];
    tesseract::ParagraphJustification typical_justification =
        prev.ri_->ltr ? JUSTIFICATION_LEFT : JUSTIFICATION_RIGHT;
    if (!curr.ri_->rword_likely_starts_idea && !curr.ri_->lword_likely_starts_idea &&
        !FirstWordWouldHaveFit(prev, curr, typical_justification)) {
      curr.SetBodyLine();
    }
  }

  // Record patently obvious start paragraph lines.
  //
  // It's an extremely good signal of the start of a paragraph that
  // the first word would have fit on the end of the previous line.
  // However, applying just that signal would have us mark random
  // start lines of lineated text (poetry and source code) and some
  // centered headings as paragraph start lines.  Therefore, we use
  // a second qualification for a paragraph start: Not only should
  // the first word of this line have fit on the previous line,
  // but also, this line should go full to the right of the block,
  // disallowing a subsequent word from having fit on this line.

  // First row:
  {
    RowScratchRegisters &curr = (*rows)[row_start];
    RowScratchRegisters &next = (*rows)[row_start + 1];
    tesseract::ParagraphJustification j = curr.ri_->ltr ? JUSTIFICATION_LEFT : JUSTIFICATION_RIGHT;
    if (curr.GetLineType() == LT_UNKNOWN && !FirstWordWouldHaveFit(curr, next, j) &&
        (curr.ri_->lword_likely_starts_idea || curr.ri_->rword_likely_starts_idea)) {
      curr.SetStartLine();
    }
  }
  // Middle rows
  for (int i = row_start + 1; i < row_end - 1; i++) {
    RowScratchRegisters &prev = (*rows)[i - 1];
    RowScratchRegisters &curr = (*rows)[i];
    RowScratchRegisters &next = (*rows)[i + 1];
    tesseract::ParagraphJustification j = curr.ri_->ltr ? JUSTIFICATION_LEFT : JUSTIFICATION_RIGHT;
    if (curr.GetLineType() == LT_UNKNOWN && !FirstWordWouldHaveFit(curr, next, j) &&
        LikelyParagraphStart(prev, curr, j)) {
      curr.SetStartLine();
    }
  }
  // Last row
  { // the short circuit at the top means we have at least two lines.
    RowScratchRegisters &prev = (*rows)[row_end - 2];
    RowScratchRegisters &curr = (*rows)[row_end - 1];
    tesseract::ParagraphJustification j = curr.ri_->ltr ? JUSTIFICATION_LEFT : JUSTIFICATION_RIGHT;
    if (curr.GetLineType() == LT_UNKNOWN && !FirstWordWouldHaveFit(curr, curr, j) &&
        LikelyParagraphStart(prev, curr, j)) {
      curr.SetStartLine();
    }
  }
}

// Look for sequences of a start line followed by some body lines in
// rows[row_start, row_end) and create ParagraphModels for them if
// they seem coherent.
static void ModelStrongEvidence(int debug_level, std::vector<RowScratchRegisters> *rows,
                                int row_start, int row_end, bool allow_flush_models,
                                ParagraphTheory *theory) {
  if (!AcceptableRowArgs(debug_level, 2, __func__, rows, row_start, row_end)) {
    return;
  }

  int start = row_start;
  while (start < row_end) {
    while (start < row_end && (*rows)[start].GetLineType() != LT_START) {
      start++;
    }
    if (start >= row_end - 1) {
      break;
    }

    int tolerance = Epsilon((*rows)[start + 1].ri_->average_interword_space);
    int end = start;
    ParagraphModel last_model;
    bool next_consistent;
    do {
      ++end;
      // rows[row, end) was consistent.
      // If rows[row, end + 1) is not consistent,
      //   just model rows[row, end)
      if (end < row_end - 1) {
        RowScratchRegisters &next = (*rows)[end];
        LineType lt = next.GetLineType();
        next_consistent = lt == LT_BODY || (lt == LT_UNKNOWN &&
                                            !FirstWordWouldHaveFit((*rows)[end - 1], (*rows)[end]));
      } else {
        next_consistent = false;
      }
      if (next_consistent) {
        ParagraphModel next_model =
            InternalParagraphModelByOutline(rows, start, end + 1, tolerance, &next_consistent);
        if (((*rows)[start].ri_->ltr && last_model.justification() == JUSTIFICATION_LEFT &&
             next_model.justification() != JUSTIFICATION_LEFT) ||
            (!(*rows)[start].ri_->ltr && last_model.justification() == JUSTIFICATION_RIGHT &&
             next_model.justification() != JUSTIFICATION_RIGHT)) {
          next_consistent = false;
        }
        last_model = next_model;
      } else {
        next_consistent = false;
      }
    } while (next_consistent && end < row_end);
    // At this point, rows[start, end) looked like it could have been a
    // single paragraph.  If we can make a good ParagraphModel for it,
    // do so and mark this sequence with that model.
    if (end > start + 1) {
      // emit a new paragraph if we have more than one line.
      const ParagraphModel *model = nullptr;
      ParagraphModel new_model = ParagraphModelByOutline(
          debug_level, rows, start, end, Epsilon(InterwordSpace(*rows, start, end)));
      if (new_model.justification() == JUSTIFICATION_UNKNOWN) {
        // couldn't create a good model, oh well.
      } else if (new_model.is_flush()) {
        if (end == start + 2) {
          // It's very likely we just got two paragraph starts in a row.
          end = start + 1;
        } else if (start == row_start) {
          // Mark this as a Crown.
          if (new_model.justification() == JUSTIFICATION_LEFT) {
            model = kCrownLeft;
          } else {
            model = kCrownRight;
          }
        } else if (allow_flush_models) {
          model = theory->AddModel(new_model);
        }
      } else {
        model = theory->AddModel(new_model);
      }
      if (model) {
        (*rows)[start].AddStartLine(model);
        for (int i = start + 1; i < end; i++) {
          (*rows)[i].AddBodyLine(model);
        }
      }
    }
    start = end;
  }
}

// We examine rows[row_start, row_end) and do the following:
//   (1) Clear all existing hypotheses for the rows being considered.
//   (2) Mark up any rows as exceptionally likely to be paragraph starts
//       or paragraph body lines as such using both geometric and textual
//       clues.
//   (3) Form models for any sequence of start + continuation lines.
//   (4) Smear the paragraph models to cover surrounding text.
static void StrongEvidenceClassify(int debug_level, std::vector<RowScratchRegisters> *rows,
                                   int row_start, int row_end, ParagraphTheory *theory) {
  if (!AcceptableRowArgs(debug_level, 2, __func__, rows, row_start, row_end)) {
    return;
  }

  if (debug_level > 1) {
    tprintf("#############################################\n");
    tprintf("# StrongEvidenceClassify( rows[{}:{}) )\n", row_start, row_end);
    tprintf("#############################################\n");
  }

  RecomputeMarginsAndClearHypotheses(rows, row_start, row_end, 10);
  MarkStrongEvidence(rows, row_start, row_end);

  DebugDump(debug_level > 2, "Initial strong signals.", *theory, *rows);

  // Create paragraph models.
  ModelStrongEvidence(debug_level, rows, row_start, row_end, false, theory);

  DebugDump(debug_level > 2, "Unsmeared hypotheses.s.", *theory, *rows);

  // At this point, some rows are marked up as paragraphs with model numbers,
  // and some rows are marked up as either LT_START or LT_BODY.  Now let's
  // smear any good paragraph hypotheses forward and backward.
  ParagraphModelSmearer smearer(rows, row_start, row_end, theory);
  smearer.Smear();
}

static void SeparateSimpleLeaderLines(std::vector<RowScratchRegisters> *rows, int row_start,
                                      int row_end, ParagraphTheory *theory) {
  for (int i = row_start + 1; i < row_end - 1; i++) {
    if ((*rows)[i - 1].ri_->has_leaders && (*rows)[i].ri_->has_leaders &&
        (*rows)[i + 1].ri_->has_leaders) {
      const ParagraphModel *model =
          theory->AddModel(ParagraphModel(JUSTIFICATION_UNKNOWN, 0, 0, 0, 0));
      (*rows)[i].AddStartLine(model);
    }
  }
}

// Collect sequences of unique hypotheses in row registers and create proper
// paragraphs for them, referencing the paragraphs in row_owners.
static void ConvertHypothesizedModelRunsToParagraphs(int debug_level,
                                                     std::vector<RowScratchRegisters> &rows,
                                                     std::vector<PARA *> *row_owners,
                                                     ParagraphTheory *theory) {
  int end = rows.size();
  int start;
  for (; end > 0; end = start) {
    start = end - 1;
    const ParagraphModel *model = nullptr;
    // TODO(eger): Be smarter about dealing with multiple hypotheses.
    bool single_line_paragraph = false;
    SetOfModels models;
    rows[start].NonNullHypotheses(&models);
    if (!models.empty()) {
      model = models[0];
      if (rows[start].GetLineType(model) != LT_BODY) {
        single_line_paragraph = true;
      }
    }
    if (model && !single_line_paragraph) {
      // walk back looking for more body lines and then a start line.
      while (--start > 0 && rows[start].GetLineType(model) == LT_BODY) {
        // do nothing
      }
      if (start < 0 || rows[start].GetLineType(model) != LT_START) {
        model = nullptr;
      }
    }
    if (model == nullptr) {
      continue;
    }
    // rows[start, end) should be a paragraph.
    PARA *p = new PARA();
    if (model == kCrownLeft || model == kCrownRight) {
      p->is_very_first_or_continuation = true;
      // Crown paragraph.
      //   If we can find an existing ParagraphModel that fits, use it,
      //   else create a new one.
      for (unsigned row = end; row < rows.size(); row++) {
        if ((*row_owners)[row] &&
            (ValidBodyLine(&rows, start, (*row_owners)[row]->model) &&
             (start == 0 || ValidFirstLine(&rows, start, (*row_owners)[row]->model)))) {
          model = (*row_owners)[row]->model;
          break;
        }
      }
      if (model == kCrownLeft) {
        // No subsequent model fits, so cons one up.
        model = theory->AddModel(ParagraphModel(JUSTIFICATION_LEFT,
                                                rows[start].lmargin_ + rows[start].lindent_, 0, 0,
                                                Epsilon(rows[start].ri_->average_interword_space)));
      } else if (model == kCrownRight) {
        // No subsequent model fits, so cons one up.
        model = theory->AddModel(ParagraphModel(JUSTIFICATION_RIGHT,
                                                rows[start].rmargin_ + rows[start].rmargin_, 0, 0,
                                                Epsilon(rows[start].ri_->average_interword_space)));
      }
    }
    rows[start].SetUnknown();
    rows[start].AddStartLine(model);
    for (int i = start + 1; i < end; i++) {
      rows[i].SetUnknown();
      rows[i].AddBodyLine(model);
    }
    p->model = model;
    p->has_drop_cap = rows[start].ri_->has_drop_cap;
    p->is_list_item = model->justification() == JUSTIFICATION_RIGHT
                          ? rows[start].ri_->rword_indicates_list_item
                          : rows[start].ri_->lword_indicates_list_item;
    for (int row = start; row < end; row++) {
      if ((*row_owners)[row] != nullptr) {
        tprintf(
            "ERROR: Memory leak! ConvertHypothesizeModelRunsToParagraphs() called "
            "more than once!\n");
        delete (*row_owners)[row];
      }
      (*row_owners)[row] = p;
    }
  }
}

struct Interval {
  Interval() : begin(0), end(0) {}
  Interval(int b, int e) : begin(b), end(e) {}

  int begin;
  int end;
};

// Return whether rows[row] appears to be stranded, meaning that the evidence
// for this row is very weak due to context.  For instance, two lines of source
// code may happen to be indented at the same tab vector as body text starts,
// leading us to think they are two start-of-paragraph lines.  This is not
// optimal.  However, we also don't want to mark a sequence of short dialog
// as "weak," so our heuristic is:
//   (1) If a line is surrounded by lines of unknown type, it's weak.
//   (2) If two lines in a row are start lines for a given paragraph type, but
//       after that the same paragraph type does not continue, they're weak.
static bool RowIsStranded(const std::vector<RowScratchRegisters> &rows, int row) {
  SetOfModels row_models;
  rows[row].StrongHypotheses(&row_models);

  for (auto &row_model : row_models) {
    bool all_starts = rows[row].GetLineType();
    int run_length = 1;
    bool continues = true;
    for (int i = row - 1; i >= 0 && continues; i--) {
      SetOfModels models;
      rows[i].NonNullHypotheses(&models);
      switch (rows[i].GetLineType(row_model)) {
        case LT_START:
          run_length++;
          break;
        case LT_MULTIPLE: // explicit fall-through
        case LT_BODY:
          run_length++;
          all_starts = false;
          break;
        case LT_UNKNOWN: // explicit fall-through
        default:
          continues = false;
      }
    }
    continues = true;
    for (unsigned i = row + 1; i < rows.size() && continues; i++) {
      SetOfModels models;
      rows[i].NonNullHypotheses(&models);
      switch (rows[i].GetLineType(row_model)) {
        case LT_START:
          run_length++;
          break;
        case LT_MULTIPLE: // explicit fall-through
        case LT_BODY:
          run_length++;
          all_starts = false;
          break;
        case LT_UNKNOWN: // explicit fall-through
        default:
          continues = false;
      }
    }
    if (run_length > 2 || (!all_starts && run_length > 1)) {
      return false;
    }
  }
  return true;
}

// Go through rows[row_start, row_end) and gather up sequences that need better
// classification.
// + Sequences of non-empty rows without hypotheses.
// + Crown paragraphs not immediately followed by a strongly modeled line.
// + Single line paragraphs surrounded by text that doesn't match the
//   model.
static void LeftoverSegments(const std::vector<RowScratchRegisters> &rows,
                             std::vector<Interval> *to_fix, int row_start, int row_end) {
  to_fix->clear();
  for (int i = row_start; i < row_end; i++) {
    bool needs_fixing = false;

    SetOfModels models;
    SetOfModels models_w_crowns;
    rows[i].StrongHypotheses(&models);
    rows[i].NonNullHypotheses(&models_w_crowns);
    if (models.empty() && !models_w_crowns.empty()) {
      // Crown paragraph.  Is it followed by a modeled line?
      for (unsigned end = i + 1; end < rows.size(); end++) {
        SetOfModels end_models;
        SetOfModels strong_end_models;
        rows[end].NonNullHypotheses(&end_models);
        rows[end].StrongHypotheses(&strong_end_models);
        if (end_models.empty()) {
          needs_fixing = true;
          break;
        } else if (!strong_end_models.empty()) {
          needs_fixing = false;
          break;
        }
      }
    } else if (models.empty() && rows[i].ri_->num_words > 0) {
      // No models at all.
      needs_fixing = true;
    }

    if (!needs_fixing && !models.empty()) {
      needs_fixing = RowIsStranded(rows, i);
    }

    if (needs_fixing) {
      if (!to_fix->empty() && to_fix->back().end == i - 1) {
        to_fix->back().end = i;
      } else {
        to_fix->push_back(Interval(i, i));
      }
    }
  }
  // Convert inclusive intervals to half-open intervals.
  for (auto &i : *to_fix) {
    i.end = i.end + 1;
  }
}

// Given a set of row_owners pointing to PARAs or nullptr (no paragraph known),
// normalize each row_owner to point to an actual PARA, and output the
// paragraphs in order onto paragraphs.
void CanonicalizeDetectionResults(std::vector<PARA *> *row_owners, PARA_LIST *paragraphs) {
  std::vector<PARA *> &rows = *row_owners;
  paragraphs->clear();
  PARA_IT out(paragraphs);
  PARA *formerly_null = nullptr;
  for (unsigned i = 0; i < rows.size(); i++) {
    if (rows[i] == nullptr) {
      if (i == 0 || rows[i - 1] != formerly_null) {
        rows[i] = formerly_null = new PARA();
      } else {
        rows[i] = formerly_null;
        continue;
      }
    } else if (i > 0 && rows[i - 1] == rows[i]) {
      continue;
    }
    out.add_after_then_move(rows[i]);
  }
}

// Main entry point for Paragraph Detection Algorithm.
//
// Given a set of equally spaced textlines (described by row_infos),
// Split them into paragraphs.
//
// Output:
//   row_owners - one pointer for each row, to the paragraph it belongs to.
//   paragraphs - this is the actual list of PARA objects.
//   models - the list of paragraph models referenced by the PARA objects.
//            caller is responsible for deleting the models.
void DetectParagraphs(int debug_level, std::vector<RowInfo> *row_infos,
                      std::vector<PARA *> *row_owners, PARA_LIST *paragraphs,
                      std::vector<ParagraphModel *> *models) {
  ParagraphTheory theory(models);

  // Initialize row_owners to be a bunch of nullptr pointers.
  row_owners->clear();
  row_owners->resize(row_infos->size());

  // Set up row scratch registers for the main algorithm.
  std::vector<RowScratchRegisters> rows(row_infos->size());
  for (unsigned i = 0; i < row_infos->size(); i++) {
    rows[i].Init((*row_infos)[i]);
  }

  // Pass 1:
  //   Detect sequences of lines that all contain leader dots (.....)
  //   These are likely Tables of Contents.  If there are three text lines in
  //   a row with leader dots, it's pretty safe to say the middle one should
  //   be a paragraph of its own.
  SeparateSimpleLeaderLines(&rows, 0, rows.size(), &theory);

  DebugDump(debug_level > 1, "End of Pass 1", theory, rows);

  std::vector<Interval> leftovers;
  LeftoverSegments(rows, &leftovers, 0, rows.size());
  for (auto &leftover : leftovers) {
    // Pass 2a:
    //   Find any strongly evidenced start-of-paragraph lines.  If they're
    //   followed by two lines that look like body lines, make a paragraph
    //   model for that and see if that model applies throughout the text
    //   (that is, "smear" it).
    StrongEvidenceClassify(debug_level, &rows, leftover.begin, leftover.end, &theory);

    // Pass 2b:
    //   If we had any luck in pass 2a, we got part of the page and didn't
    //   know how to classify a few runs of rows. Take the segments that
    //   didn't find a model and reprocess them individually.
    std::vector<Interval> leftovers2;
    LeftoverSegments(rows, &leftovers2, leftover.begin, leftover.end);
    bool pass2a_was_useful =
        leftovers2.size() > 1 ||
        (leftovers2.size() == 1 && (leftovers2[0].begin != 0 || static_cast<size_t>(leftovers2[0].end) != rows.size()));
    if (pass2a_was_useful) {
      for (auto &leftover2 : leftovers2) {
        StrongEvidenceClassify(debug_level, &rows, leftover2.begin, leftover2.end, &theory);
      }
    }
  }

  DebugDump(debug_level > 1, "End of Pass 2", theory, rows);

  // Pass 3:
  //   These are the dregs for which we didn't have enough strong textual
  //   and geometric clues to form matching models for.  Let's see if
  //   the geometric clues are simple enough that we could just use those.
  LeftoverSegments(rows, &leftovers, 0, rows.size());
  for (auto &leftover : leftovers) {
    GeometricClassify(debug_level, &rows, leftover.begin, leftover.end, &theory);
  }

  // Undo any flush models for which there's little evidence.
  DowngradeWeakestToCrowns(debug_level, &theory, &rows);

  DebugDump(debug_level > 1, "End of Pass 3", theory, rows);

  // Pass 4:
  //   Take everything that's still not marked up well and clear all markings.
  LeftoverSegments(rows, &leftovers, 0, rows.size());
  for (auto &leftover : leftovers) {
    for (int j = leftover.begin; j < leftover.end; j++) {
      rows[j].SetUnknown();
    }
  }

  DebugDump(debug_level > 1, "End of Pass 4", theory, rows);

  // Convert all of the unique hypothesis runs to PARAs.
  ConvertHypothesizedModelRunsToParagraphs(debug_level, rows, row_owners, &theory);

  DebugDump(debug_level > 0, "Final Paragraph Segmentation", theory, rows);

  // Finally, clean up any dangling nullptr row paragraph parents.
  CanonicalizeDetectionResults(row_owners, paragraphs);
}

// ============ Code interfacing with the rest of Tesseract ==================

static void InitializeTextAndBoxesPreRecognition(const MutableIterator &it, RowInfo *info) {
  // Set up text, lword_text, and rword_text (mostly for debug printing).
  std::string fake_text;
  PageIterator pit(static_cast<const PageIterator &>(it));
  bool first_word = true;
  if (!pit.Empty(RIL_WORD)) {
    do {
      fake_text += "x";
      if (first_word) {
        info->lword_text += "x";
      }
      info->rword_text += "x";
      if (pit.IsAtFinalElement(RIL_WORD, RIL_SYMBOL) &&
          !pit.IsAtFinalElement(RIL_TEXTLINE, RIL_SYMBOL)) {
        fake_text += " ";
        info->rword_text = "";
        first_word = false;
      }
    } while (!pit.IsAtFinalElement(RIL_TEXTLINE, RIL_SYMBOL) && pit.Next(RIL_SYMBOL));
  }
  if (fake_text.empty()) {
    return;
  }

  int lspaces = info->pix_ldistance / info->average_interword_space;
  for (int i = 0; i < lspaces; i++) {
    info->text += ' ';
  }
  info->text += fake_text;

  // Set up lword_box, rword_box, and num_words.
  PAGE_RES_IT page_res_it = *it.PageResIt();
  WERD_RES *word_res = page_res_it.restart_row();
  ROW_RES *this_row = page_res_it.row();

  WERD_RES *lword = nullptr;
  WERD_RES *rword = nullptr;
  info->num_words = 0;
  do {
    if (word_res) {
      if (!lword) {
        lword = word_res;
      }
      if (rword != word_res) {
        info->num_words++;
      }
      rword = word_res;
    }
    word_res = page_res_it.forward();
  } while (page_res_it.row() == this_row);

  if (lword) {
    info->lword_box = lword->word->bounding_box();
  }
  if (rword) {
    info->rword_box = rword->word->bounding_box();
  }
}

// Given a Tesseract Iterator pointing to a text line, fill in the paragraph
// detector RowInfo with all relevant information from the row.
static void InitializeRowInfo(bool after_recognition, const MutableIterator &it, RowInfo *info) {
  if (it.PageResIt()->row() != nullptr) {
    ROW *row = it.PageResIt()->row()->row;
    info->pix_ldistance = row->lmargin();
    info->pix_rdistance = row->rmargin();
    info->average_interword_space =
        row->space() > 0 ? row->space() : std::max(static_cast<int>(row->x_height()), 1);
    info->pix_xheight = row->x_height();
    info->has_leaders = false;
    info->has_drop_cap = row->has_drop_cap();
    info->ltr = true; // set below depending on word scripts
  } else {
    info->pix_ldistance = info->pix_rdistance = 0;
    info->average_interword_space = 1;
    info->pix_xheight = 1.0;
    info->has_leaders = false;
    info->has_drop_cap = false;
    info->ltr = true;
  }

  info->num_words = 0;
  info->lword_indicates_list_item = false;
  info->lword_likely_starts_idea = false;
  info->lword_likely_ends_idea = false;
  info->rword_indicates_list_item = false;
  info->rword_likely_starts_idea = false;
  info->rword_likely_ends_idea = false;
  info->has_leaders = false;
  info->ltr = true;

  if (!after_recognition) {
    InitializeTextAndBoxesPreRecognition(it, info);
    return;
  }
  info->text = "";
  const std::unique_ptr<const char[]> text(it.GetUTF8Text(RIL_TEXTLINE));
  int trailing_ws_idx = strlen(text.get()); // strip trailing space
  while (trailing_ws_idx > 0 &&
         // isspace() only takes ASCII
         isascii(text[trailing_ws_idx - 1]) && isspace(text[trailing_ws_idx - 1])) {
    trailing_ws_idx--;
  }
  if (trailing_ws_idx > 0) {
    int lspaces = info->pix_ldistance / info->average_interword_space;
    for (int i = 0; i < lspaces; i++) {
      info->text += ' ';
    }
    for (int i = 0; i < trailing_ws_idx; i++) {
      info->text += text[i];
    }
  }

  if (info->text.empty()) {
    return;
  }

  PAGE_RES_IT page_res_it = *it.PageResIt();
  std::vector<WERD_RES *> werds;
  WERD_RES *word_res = page_res_it.restart_row();
  ROW_RES *this_row = page_res_it.row();
  int num_leaders = 0;
  int ltr = 0;
  int rtl = 0;
  do {
    if (word_res && word_res->best_choice->unichar_string().length() > 0) {
      werds.push_back(word_res);
      ltr += word_res->AnyLtrCharsInWord() ? 1 : 0;
      rtl += word_res->AnyRtlCharsInWord() ? 1 : 0;
      if (word_res->word->flag(W_REP_CHAR)) {
        num_leaders++;
      }
    }
    word_res = page_res_it.forward();
  } while (page_res_it.row() == this_row);
  info->ltr = ltr >= rtl;
  info->has_leaders = num_leaders > 3;
  info->num_words = werds.size();
  if (!werds.empty()) {
    WERD_RES *lword = werds[0], *rword = werds[werds.size() - 1];
    info->lword_text = lword->best_choice->unichar_string().c_str();
    info->rword_text = rword->best_choice->unichar_string().c_str();
    info->lword_box = lword->word->bounding_box();
    info->rword_box = rword->word->bounding_box();
    LeftWordAttributes(lword->uch_set, lword->best_choice, info->lword_text,
                       &info->lword_indicates_list_item, &info->lword_likely_starts_idea,
                       &info->lword_likely_ends_idea);
    RightWordAttributes(rword->uch_set, rword->best_choice, info->rword_text,
                        &info->rword_indicates_list_item, &info->rword_likely_starts_idea,
                        &info->rword_likely_ends_idea);
  }
}

// This is called after rows have been identified and words are recognized.
// Much of this could be implemented before word recognition, but text helps
// to identify bulleted lists and gives good signals for sentence boundaries.
void DetectParagraphs(int debug_level, bool after_text_recognition,
                      const MutableIterator *block_start, std::vector<ParagraphModel *> *models) {
  // Clear out any preconceived notions.
  if (block_start->Empty(RIL_TEXTLINE)) {
    return;
  }
  BLOCK *block = block_start->PageResIt()->block()->block;
  block->para_list()->clear();
  bool is_image_block = block->pdblk.poly_block() && !block->pdblk.poly_block()->IsText();

  // Convert the Tesseract structures to RowInfos
  // for the paragraph detection algorithm.
  MutableIterator row(*block_start);
  if (row.Empty(RIL_TEXTLINE)) {
    return; // end of input already.
  }

  std::vector<RowInfo> row_infos;
  do {
    if (!row.PageResIt()->row()) {
      continue; // empty row.
    }
    row.PageResIt()->row()->row->set_para(nullptr);
    row_infos.emplace_back();
    RowInfo &ri = row_infos.back();
    InitializeRowInfo(after_text_recognition, row, &ri);
  } while (!row.IsAtFinalElement(RIL_BLOCK, RIL_TEXTLINE) && row.Next(RIL_TEXTLINE));

  // If we're called before text recognition, we might not have
  // tight block bounding boxes, so trim by the minimum on each side.
  if (!row_infos.empty()) {
    int min_lmargin = row_infos[0].pix_ldistance;
    int min_rmargin = row_infos[0].pix_rdistance;
    for (unsigned i = 1; i < row_infos.size(); i++) {
      if (row_infos[i].pix_ldistance < min_lmargin) {
        min_lmargin = row_infos[i].pix_ldistance;
      }
      if (row_infos[i].pix_rdistance < min_rmargin) {
        min_rmargin = row_infos[i].pix_rdistance;
      }
    }
    if (min_lmargin > 0 || min_rmargin > 0) {
      for (auto &row_info : row_infos) {
        row_info.pix_ldistance -= min_lmargin;
        row_info.pix_rdistance -= min_rmargin;
      }
    }
  }

  // Run the paragraph detection algorithm.
  std::vector<PARA *> row_owners;
  std::vector<PARA *> the_paragraphs;
  if (!is_image_block) {
    DetectParagraphs(debug_level, &row_infos, &row_owners, block->para_list(), models);
  } else {
    row_owners.resize(row_infos.size());
    CanonicalizeDetectionResults(&row_owners, block->para_list());
  }

  // Now stitch in the row_owners into the rows.
  row = *block_start;
  for (auto &row_owner : row_owners) {
    while (!row.PageResIt()->row()) {
      row.Next(RIL_TEXTLINE);
    }
    row.PageResIt()->row()->row->set_para(row_owner);
    row.Next(RIL_TEXTLINE);
  }
}

} // namespace tesseract<|MERGE_RESOLUTION|>--- conflicted
+++ resolved
@@ -74,11 +74,7 @@
                               const std::vector<RowScratchRegisters> *rows, int row_start,
                               int row_end) {
   if (row_start < 0 || static_cast<size_t>(row_end) > rows->size() || row_start > row_end) {
-<<<<<<< HEAD
-    tprintf("ERROR: Invalid arguments rows[%d, %d) while rows is of size %zu.\n", row_start, row_end,
-=======
-    tprintf("Invalid arguments rows[{}, {}) while rows is of size {}.\n", row_start, row_end,
->>>>>>> fef89242
+    tprintf("ERROR: Invalid arguments rows[{}, {}) while rows is of size {}.\n", row_start, row_end,
             rows->size());
     return false;
   }
