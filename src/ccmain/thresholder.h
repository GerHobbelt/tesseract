///////////////////////////////////////////////////////////////////////
// File:        thresholder.h
// Description: Base API for thresholding images in tesseract.
// Author:      Ray Smith
//
// (C) Copyright 2008, Google Inc.
// Licensed under the Apache License, Version 2.0 (the "License");
// you may not use this file except in compliance with the License.
// You may obtain a copy of the License at
// http://www.apache.org/licenses/LICENSE-2.0
// Unless required by applicable law or agreed to in writing, software
// distributed under the License is distributed on an "AS IS" BASIS,
// WITHOUT WARRANTIES OR CONDITIONS OF ANY KIND, either express or implied.
// See the License for the specific language governing permissions and
// limitations under the License.
//
///////////////////////////////////////////////////////////////////////

#ifndef TESSERACT_CCMAIN_THRESHOLDER_H_
#define TESSERACT_CCMAIN_THRESHOLDER_H_

#include <tesseract/export.h>

#include <vector> // for std::vector

struct Pix;

namespace tesseract {

/**
 * Except when Otsu is chosen
 * Leptonica is used for thresholding
 */
enum class ThresholdMethod {
  Otsu,          // Tesseract's legacy Otsu
  LeptonicaOtsu, // Leptonica's Otsu
  Sauvola,       // Leptonica's Sauvola
<<<<<<< HEAD
  OtsuOnNormalizedBackground,
  MaskingAndOtsuOnNormalizedBackground,

=======
  Nlbin,         // NLbin
>>>>>>> 25b7a8c6
  Max,           // Number of Thresholding methods
};

class TessBaseAPI;

/// Base class for all tesseract image thresholding classes.
/// Specific classes can add new thresholding methods by
/// overriding ThresholdToPix.
/// Each instance deals with a single image, but the design is intended to
/// be useful for multiple calls to SetRectangle and ThresholdTo* if
/// desired.
class TESS_API ImageThresholder {
public:
  ImageThresholder();
  virtual ~ImageThresholder();

  /// Destroy the Pix if there is one, freeing memory.
  virtual void Clear();

  /// Return true if no image has been set.
  bool IsEmpty() const;

  /// SetImage makes a copy of all the image data, so it may be deleted
  /// immediately after this call.
  /// Greyscale of 8 and color of 24 or 32 bits per pixel may be given.
  /// Palette color images will not work properly and must be converted to
  /// 24 bit.
  /// Binary images of 1 bit per pixel may also be given but they must be
  /// byte packed with the MSB of the first byte being the first pixel, and a
  /// one pixel is WHITE. For binary images set bytes_per_pixel=0.
  void SetImage(const unsigned char *imagedata, int width, int height, int bytes_per_pixel,
                int bytes_per_line);

  /// Store the coordinates of the rectangle to process for later use.
  /// Doesn't actually do any thresholding.
  void SetRectangle(int left, int top, int width, int height);

  /// Get enough parameters to be able to rebuild bounding boxes in the
  /// original image (not just within the rectangle).
  /// Left and top are enough with top-down coordinates, but
  /// the height of the rectangle and the image are needed for bottom-up.
  virtual void GetImageSizes(int *left, int *top, int *width, int *height, int *imagewidth,
                             int *imageheight);

  /// Return true if the source image is color.
  bool IsColor() const {
    return pix_channels_ >= 3;
  }

  /// Returns true if the source image is binary.
  bool IsBinary() const {
    return pix_channels_ == 0;
  }

  int GetScaleFactor() const {
    return scale_;
  }

  // Set the resolution of the source image in pixels per inch.
  // This should be called right after SetImage(), and will let us return
  // appropriate font sizes for the text.
  void SetSourceYResolution(int ppi) {
    yres_ = ppi;
    estimated_res_ = ppi;
  }
  int GetSourceYResolution() const {
    return yres_;
  }
  int GetScaledYResolution() const {
    return scale_ * yres_;
  }
  // Set the resolution of the source image in pixels per inch, as estimated
  // by the thresholder from the text size found during thresholding.
  // This value will be used to set internal size thresholds during recognition
  // and will not influence the output "point size." The default value is
  // the same as the source resolution. (yres_)
  void SetEstimatedResolution(int ppi) {
    estimated_res_ = ppi;
  }
  // Returns the estimated resolution, including any active scaling.
  // This value will be used to set internal size thresholds during recognition.
  int GetScaledEstimatedResolution() const {
    return scale_ * estimated_res_;
  }

  /// Pix vs raw, which to use? Pix is the preferred input for efficiency,
  /// since raw buffers are copied.
  /// SetImage for Pix clones its input, so the source pix may be pixDestroyed
  /// immediately after, but may not go away until after the Thresholder has
  /// finished with it.
  void SetImage(const Image pix);

  /// Threshold the source image as efficiently as possible to the output Pix.
  /// Creates a Pix and sets pix to point to the resulting pointer.
  /// Caller must use pixDestroy to free the created Pix.
  /// Returns false on error.
  virtual bool ThresholdToPix(Image *pix);

  virtual std::tuple<bool, Image, Image, Image> Threshold(TessBaseAPI *api,
                                                          ThresholdMethod method);

  // Gets a pix that contains an 8 bit threshold value at each pixel. The
  // returned pix may be an integer reduction of the binary image such that
  // the scale factor may be inferred from the ratio of the sizes, even down
  // to the extreme of a 1x1 pixel thresholds image.
  // Ideally the 8 bit threshold should be the exact threshold used to generate
  // the binary image in ThresholdToPix, but this is not a hard constraint.
  // Returns nullptr if the input is binary. PixDestroy after use.
  virtual Image GetPixRectThresholds();

  /// Get a clone/copy of the source image rectangle.
  /// The returned Pix must be pixDestroyed.
  /// This function will be used in the future by the page layout analysis, and
  /// the layout analysis that uses it will only be available with Leptonica,
  /// so there is no raw equivalent.
  Image GetPixRect();

  // Get a clone/copy of the source image rectangle, reduced to greyscale,
  // and at the same resolution as the output binary.
  // The returned Pix must be pixDestroyed.
  // Provided to the classifier to extract features from the greyscale image.
  virtual Image GetPixRectGrey();

protected:
  // ----------------------------------------------------------------------
  // Utility functions that may be useful components for other thresholders.

  /// Common initialization shared between SetImage methods.
  virtual void Init();

  /// Return true if we are processing the full image.
  bool IsFullImage() const {
    return rect_left_ == 0 && rect_top_ == 0 && rect_width_ == image_width_ &&
           rect_height_ == image_height_;
  }

  // Otsu thresholds the rectangle, taking the rectangle from *this.
  void OtsuThresholdRectToPix(Image src_pix, Image *out_pix) const;

  /// Threshold the rectangle, taking everything except the src_pix
  /// from the class, using thresholds/hi_values to the output pix.
  /// NOTE that num_channels is the size of the thresholds and hi_values
  // arrays and also the bytes per pixel in src_pix.
  void ThresholdRectToPix(Image src_pix, int num_channels, const std::vector<int> &thresholds,
                          const std::vector <int> &hi_values, Image *pix) const;

protected:
  /// Clone or other copy of the source Pix.
  /// The pix will always be PixDestroy()ed on destruction of the class.
  Image pix_;

  int image_width_;  ///< Width of source pix_.
  int image_height_; ///< Height of source pix_.
  int pix_channels_; ///< Number of 8-bit channels in pix_.
  int pix_wpl_;      ///< Words per line of pix_.
  // Limits of image rectangle to be processed.
  int scale_;         ///< Scale factor from original image.
  int yres_;          ///< y pixels/inch in source image.
  int estimated_res_; ///< Resolution estimate from text size.
  int rect_left_;
  int rect_top_;
  int rect_width_;
  int rect_height_;
};

} // namespace tesseract.

#endif // TESSERACT_CCMAIN_THRESHOLDER_H_<|MERGE_RESOLUTION|>--- conflicted
+++ resolved
@@ -35,13 +35,9 @@
   Otsu,          // Tesseract's legacy Otsu
   LeptonicaOtsu, // Leptonica's Otsu
   Sauvola,       // Leptonica's Sauvola
-<<<<<<< HEAD
   OtsuOnNormalizedBackground,
   MaskingAndOtsuOnNormalizedBackground,
-
-=======
   Nlbin,         // NLbin
->>>>>>> 25b7a8c6
   Max,           // Number of Thresholding methods
 };
 
