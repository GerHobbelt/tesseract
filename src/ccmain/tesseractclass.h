///////////////////////////////////////////////////////////////////////
// File:        tesseractclass.h
// Description: The Tesseract class. It holds/owns everything needed
//              to run Tesseract on a single language, and also a set of
//              sub-Tesseracts to run sub-languages. For thread safety, *every*
//              global variable goes in here, directly, or indirectly.
//              This makes it safe to run multiple Tesseracts in different
//              threads in parallel, and keeps the different language
//              instances separate.
// Author:      Ray Smith
//
// (C) Copyright 2008, Google Inc.
// Licensed under the Apache License, Version 2.0 (the "License");
// you may not use this file except in compliance with the License.
// You may obtain a copy of the License at
// http://www.apache.org/licenses/LICENSE-2.0
// Unless required by applicable law or agreed to in writing, software
// distributed under the License is distributed on an "AS IS" BASIS,
// WITHOUT WARRANTIES OR CONDITIONS OF ANY KIND, either express or implied.
// See the License for the specific language governing permissions and
// limitations under the License.
//
///////////////////////////////////////////////////////////////////////

#ifndef TESSERACT_CCMAIN_TESSERACTCLASS_H_
#define TESSERACT_CCMAIN_TESSERACTCLASS_H_

#ifdef HAVE_CONFIG_H
#include "config_auto.h" // DISABLED_LEGACY_ENGINE
#endif

#include "control.h"                // for ACCEPTABLE_WERD_TYPE
#include "debugpixa.h"              // for DebugPixa
#include "devanagari_processing.h"  // for ShiroRekhaSplitter
#ifndef DISABLED_LEGACY_ENGINE
#include "docqual.h"                // for GARBAGE_LEVEL
#endif
#include "pageres.h"                // for WERD_RES (ptr only), PAGE_RES (pt...
#include "params.h"                 // for BOOL_VAR_H, BoolParam, DoubleParam
#include "points.h"                 // for FCOORD
#include "ratngs.h"                 // for ScriptPos, WERD_CHOICE (ptr only)
#include "tessdatamanager.h"        // for TessdataManager
#include "textord.h"                // for Textord
#include "wordrec.h"                // for Wordrec

#include "genericvector.h"          // for GenericVector, PointerVector
#include <tesseract/publictypes.h>            // for OcrEngineMode, PageSegMode, OEM_L...
#include "strngs.h"                 // for STRING
#include <tesseract/unichar.h>                // for UNICHAR_ID

#include <allheaders.h>             // for pixDestroy, pixGetWidth, pixGetHe...

#include <cstdint>                  // for int16_t, int32_t, uint16_t
#include <cstdio>                   // for FILE

namespace tesseract {

class BLOCK_LIST;
class ETEXT_DESC;
struct OSResults;
class PAGE_RES;
class PAGE_RES_IT;
class ROW;
class SVMenuNode;
class TBOX;
class TO_BLOCK_LIST;
class WERD;
class WERD_CHOICE;
class WERD_RES;

class ColumnFinder;
class DocumentData;
class EquationDetect;
class ImageData;
class LSTMRecognizer;
class Tesseract;

// Top-level class for all tesseract global instance data.
// This class either holds or points to all data used by an instance
// of Tesseract, including the memory allocator. When this is
// complete, Tesseract will be thread-safe. UNTIL THEN, IT IS NOT!
//
// NOTE to developers: Do not create cyclic dependencies through this class!
// The directory dependency tree must remain a tree! The keep this clean,
// lower-level code (eg in ccutil, the bottom level) must never need to
// know about the content of a higher-level directory.
// The following scheme will grant the easiest access to lower-level
// global members without creating a cyclic dependency:
//
// Class Hierarchy (^ = inheritance):
//
//             CCUtil (ccutil/ccutil.h)
//                         ^      Members include: UNICHARSET
//           CCStruct (ccstruct/ccstruct.h)
//                         ^       Members include: Image
//           Classify (classify/classify.h)
//                         ^       Members include: Dict
//             WordRec (wordrec/wordrec.h)
//                         ^       Members include: WERD*, DENORM*
//        Tesseract (ccmain/tesseractclass.h)
//                                 Members include: Pix*
//
// Other important classes:
//
//  TessBaseAPI (tesseract/baseapi.h)
//                                 Members include: BLOCK_LIST*, PAGE_RES*,
//                                 Tesseract*, ImageThresholder*
//  Dict (dict/dict.h)
//                                 Members include: Image* (private)
//
// NOTE: that each level contains members that correspond to global
// data that is defined (and used) at that level, not necessarily where
// the type is defined so for instance:
// BOOL_VAR_H(textord_show_blobs, false, "Display unsorted blobs");
// goes inside the Textord class, not the cc_util class.

// A collection of various variables for statistics and debugging.
struct TesseractStats {
  TesseractStats()
      : adaption_word_number(0),
        doc_blob_quality(0),
        doc_outline_errs(0),
        doc_char_quality(0),
        good_char_count(0),
        doc_good_char_quality(0),
        word_count(0),
        dict_words(0),
        tilde_crunch_written(false),
        last_char_was_newline(true),
        last_char_was_tilde(false),
        write_results_empty_block(true) {}

  int32_t adaption_word_number;
  int16_t doc_blob_quality;
  int16_t doc_outline_errs;
  int16_t doc_char_quality;
  int16_t good_char_count;
  int16_t doc_good_char_quality;
  int32_t word_count;     // count of word in the document
  int32_t dict_words;     // number of dicitionary words in the document
  STRING dump_words_str;  // accumulator used by dump_words()
  // Flags used by write_results()
  bool tilde_crunch_written;
  bool last_char_was_newline;
  bool last_char_was_tilde;
  bool write_results_empty_block;
};

// Struct to hold all the pointers to relevant data for processing a word.
struct WordData {
  WordData()
      : word(nullptr), row(nullptr), block(nullptr), prev_word(nullptr) {}
  explicit WordData(const PAGE_RES_IT& page_res_it)
      : word(page_res_it.word()),
        row(page_res_it.row()->row),
        block(page_res_it.block()->block),
        prev_word(nullptr) {}
  WordData(BLOCK* block_in, ROW* row_in, WERD_RES* word_res)
      : word(word_res), row(row_in), block(block_in), prev_word(nullptr) {}

  WERD_RES* word;
  ROW* row;
  BLOCK* block;
  WordData* prev_word;
  PointerVector<WERD_RES> lang_words;
};

// Definition of a Tesseract WordRecognizer. The WordData provides the context
// of row/block, in_word holds an initialized, possibly pre-classified word,
// that the recognizer may or may not consume (but if so it sets
// *in_word=nullptr) and produces one or more output words in out_words, which
// may be the consumed in_word, or may be generated independently. This api
// allows both a conventional tesseract classifier to work, or a line-level
// classifier that generates multiple words from a merged input.
using WordRecognizer = void (Tesseract::*)(const WordData&, WERD_RES**,
                                           PointerVector<WERD_RES>*);

class TESS_API Tesseract : public Wordrec {
 public:
  Tesseract();
  ~Tesseract() override;

  // Return appropriate dictionary
  Dict& getDict() override;

  // Clear as much used memory as possible without resetting the adaptive
  // classifier or losing any other classifier data.
  void Clear();
  // Clear all memory of adaption for this and all subclassifiers.
  void ResetAdaptiveClassifier();
  // Clear the document dictionary for this and all subclassifiers.
  void ResetDocumentDictionary();

  // Set the equation detector.
  void SetEquationDetect(EquationDetect* detector);

  // Simple accessors.
  const FCOORD& reskew() const {
    return reskew_;
  }
  // Destroy any existing pix and return a pointer to the pointer.
  Pix** mutable_pix_binary() {
    pixDestroy(&pix_binary_);
    return &pix_binary_;
  }
  Pix* pix_binary() const {
    return pix_binary_;
  }
  Pix* pix_grey() const {
    return pix_grey_;
  }
  void set_pix_grey(Pix* grey_pix) {
    pixDestroy(&pix_grey_);
    pix_grey_ = grey_pix;
  }
  Pix* pix_original() const {
    return pix_original_;
  }
  // Takes ownership of the given original_pix.
  void set_pix_original(Pix* original_pix) {
    pixDestroy(&pix_original_);
    pix_original_ = original_pix;
    // Clone to sublangs as well.
    for (int i = 0; i < sub_langs_.size(); ++i) {
      sub_langs_[i]->set_pix_original(original_pix ? pixClone(original_pix)
                                                   : nullptr);
    }
  }
  // Returns a pointer to a Pix representing the best available resolution image
  // of the page, with best available bit depth as second priority. Result can
  // be of any bit depth, but never color-mapped, as that has always been
  // removed. Note that in grey and color, 0 is black and 255 is
  // white. If the input was binary, then black is 1 and white is 0.
  // To tell the difference pixGetDepth() will return 32, 8 or 1.
  // In any case, the return value is a borrowed Pix, and should not be
  // deleted or pixDestroyed.
  Pix* BestPix() const {
    if (pixGetWidth(pix_original_) == ImageWidth()) {
      return pix_original_;
    } else if (pix_grey_ != nullptr) {
      return pix_grey_;
    } else {
      return pix_binary_;
    }
  }
  void set_pix_thresholds(Pix* thresholds) {
    pixDestroy(&pix_thresholds_);
    pix_thresholds_ = thresholds;
  }
  int source_resolution() const {
    return source_resolution_;
  }
  void set_source_resolution(int ppi) {
    source_resolution_ = ppi;
  }
  int ImageWidth() const {
    return pixGetWidth(pix_binary_);
  }
  int ImageHeight() const {
    return pixGetHeight(pix_binary_);
  }
  Pix* scaled_color() const {
    return scaled_color_;
  }
  int scaled_factor() const {
    return scaled_factor_;
  }
  void SetScaledColor(int factor, Pix* color) {
    scaled_factor_ = factor;
    scaled_color_ = color;
  }
  const Textord& textord() const {
    return textord_;
  }
  Textord* mutable_textord() {
    return &textord_;
  }

  bool right_to_left() const {
    return right_to_left_;
  }
  int num_sub_langs() const {
    return sub_langs_.size();
  }
  Tesseract* get_sub_lang(int index) const {
    return sub_langs_[index];
  }
  // Returns true if any language uses Tesseract (as opposed to LSTM).
  bool AnyTessLang() const {
    if (tessedit_ocr_engine_mode != OEM_LSTM_ONLY)
      return true;
    for (int i = 0; i < sub_langs_.size(); ++i) {
      if (sub_langs_[i]->tessedit_ocr_engine_mode != OEM_LSTM_ONLY)
        return true;
    }
    return false;
  }
  // Returns true if any language uses the LSTM.
  bool AnyLSTMLang() const {
    if (tessedit_ocr_engine_mode != OEM_TESSERACT_ONLY)
      return true;
    for (int i = 0; i < sub_langs_.size(); ++i) {
      if (sub_langs_[i]->tessedit_ocr_engine_mode != OEM_TESSERACT_ONLY) {
        return true;
      }
    }
    return false;
  }

  void SetBlackAndWhitelist();

  // Perform steps to prepare underlying binary image/other data structures for
  // page segmentation. Uses the strategy specified in the global variable
  // pageseg_devanagari_split_strategy for perform splitting while preparing for
  // page segmentation.
  void PrepareForPageseg();

  // Perform steps to prepare underlying binary image/other data structures for
  // Tesseract OCR. The current segmentation is required by this method.
  // Uses the strategy specified in the global variable
  // ocr_devanagari_split_strategy for performing splitting while preparing for
  // Tesseract ocr.
  void PrepareForTessOCR(BLOCK_LIST* block_list, Tesseract* osd_tess,
                         OSResults* osr);

  int SegmentPage(const char* input_file, BLOCK_LIST* blocks,
                  Tesseract* osd_tess, OSResults* osr);
  void SetupWordScripts(BLOCK_LIST* blocks);
  int AutoPageSeg(PageSegMode pageseg_mode, BLOCK_LIST* blocks,
                  TO_BLOCK_LIST* to_blocks, BLOBNBOX_LIST* diacritic_blobs,
                  Tesseract* osd_tess, OSResults* osr);
  ColumnFinder* SetupPageSegAndDetectOrientation(
      PageSegMode pageseg_mode, BLOCK_LIST* blocks, Tesseract* osd_tess,
      OSResults* osr, TO_BLOCK_LIST* to_blocks, Pix** photo_mask_pix,
      Pix** music_mask_pix);
  // par_control.cpp
  void PrerecAllWordsPar(const std::vector<WordData>& words);

  //// linerec.cpp
  // Generates training data for training a line recognizer, eg LSTM.
  // Breaks the page into lines, according to the boxes, and writes them to a
  // serialized DocumentData based on output_basename.
  // Return true if successful, false if an error occurred.
  bool TrainLineRecognizer(const char* input_imagename,
                           const STRING& output_basename,
                           BLOCK_LIST* block_list);
  // Generates training data for training a line recognizer, eg LSTM.
  // Breaks the boxes into lines, normalizes them, converts to ImageData and
  // appends them to the given training_data.
  void TrainFromBoxes(const std::vector<TBOX>& boxes,
                      const std::vector<STRING>& texts,
                      BLOCK_LIST* block_list, DocumentData* training_data);

  // Returns an Imagedata containing the image of the given textline,
  // and ground truth boxes/truth text if available in the input.
  // The image is not normalized in any way.
  ImageData* GetLineData(const TBOX& line_box, const std::vector<TBOX>& boxes,
                         const std::vector<STRING>& texts, int start_box,
                         int end_box, const BLOCK& block);
  // Helper gets the image of a rectangle, using the block.re_rotation() if
  // needed to get to the image, and rotating the result back to horizontal
  // layout. (CJK characters will be on their left sides) The vertical text flag
  // is set in the returned ImageData if the text was originally vertical, which
  // can be used to invoke a different CJK recognition engine. The revised_box
  // is also returned to enable calculation of output bounding boxes.
  ImageData* GetRectImage(const TBOX& box, const BLOCK& block, int padding,
                          TBOX* revised_box) const;
  // Recognizes a word or group of words, converting to WERD_RES in *words.
  // Analogous to classify_word_pass1, but can handle a group of words as well.
  void LSTMRecognizeWord(const BLOCK& block, ROW* row, WERD_RES* word,
                         PointerVector<WERD_RES>* words);
  // Apply segmentation search to the given set of words, within the constraints
  // of the existing ratings matrix. If there is already a best_choice on a word
  // leaves it untouched and just sets the done/accepted etc flags.
  void SearchWords(PointerVector<WERD_RES>* words);

  //// control.h /////////////////////////////////////////////////////////
  bool ProcessTargetWord(const TBOX& word_box, const TBOX& target_word_box,
                         const char* word_config, int pass);
  // Sets up the words ready for whichever engine is to be run
  void SetupAllWordsPassN(int pass_n, const TBOX* target_word_box,
                          const char* word_config, PAGE_RES* page_res,
                          std::vector<WordData>* words);
  // Sets up the single word ready for whichever engine is to be run.
  void SetupWordPassN(int pass_n, WordData* word);
  // Runs word recognition on all the words.
  bool RecogAllWordsPassN(int pass_n, ETEXT_DESC* monitor, PAGE_RES_IT* pr_it,
                          std::vector<WordData>* words);
  bool recog_all_words(PAGE_RES* page_res, ETEXT_DESC* monitor,
                       const TBOX* target_word_box, const char* word_config,
                       int dopasses);
  void rejection_passes(PAGE_RES* page_res, ETEXT_DESC* monitor,
                        const TBOX* target_word_box, const char* word_config);
  void bigram_correction_pass(PAGE_RES* page_res);
  void blamer_pass(PAGE_RES* page_res);
  // Sets script positions and detects smallcaps on all output words.
  void script_pos_pass(PAGE_RES* page_res);
  // Helper to recognize the word using the given (language-specific) tesseract.
  // Returns positive if this recognizer found more new best words than the
  // number kept from best_words.
  int RetryWithLanguage(const WordData& word_data, WordRecognizer recognizer,
                        bool debug, WERD_RES** in_word,
                        PointerVector<WERD_RES>* best_words);
  // Moves good-looking "noise"/diacritics from the reject list to the main
  // blob list on the current word. Returns true if anything was done, and
  // sets make_next_word_fuzzy if blob(s) were added to the end of the word.
  bool ReassignDiacritics(int pass, PAGE_RES_IT* pr_it,
                          bool* make_next_word_fuzzy);
  // Attempts to put noise/diacritic outlines into the blobs that they overlap.
  // Input: a set of noisy outlines that probably belong to the real_word.
  // Output: outlines that overlapped blobs are set to nullptr and put back into
  // the word, either in the blobs or in the reject list.
  void AssignDiacriticsToOverlappingBlobs(
      const GenericVector<C_OUTLINE*>& outlines, int pass, WERD* real_word,
      PAGE_RES_IT* pr_it, GenericVector<bool>* word_wanted,
      GenericVector<bool>* overlapped_any_blob,
      GenericVector<C_BLOB*>* target_blobs);
  // Attempts to assign non-overlapping outlines to their nearest blobs or
  // make new blobs out of them.
  void AssignDiacriticsToNewBlobs(const GenericVector<C_OUTLINE*>& outlines,
                                  int pass, WERD* real_word, PAGE_RES_IT* pr_it,
                                  GenericVector<bool>* word_wanted,
                                  GenericVector<C_BLOB*>* target_blobs);
  // Starting with ok_outlines set to indicate which outlines overlap the blob,
  // chooses the optimal set (approximately) and returns true if any outlines
  // are desired, in which case ok_outlines indicates which ones.
  bool SelectGoodDiacriticOutlines(int pass, float certainty_threshold,
                                   PAGE_RES_IT* pr_it, C_BLOB* blob,
                                   const GenericVector<C_OUTLINE*>& outlines,
                                   int num_outlines,
                                   std::vector<bool>* ok_outlines);
  // Classifies the given blob plus the outlines flagged by ok_outlines, undoes
  // the inclusion of the outlines, and returns the certainty of the raw choice.
  float ClassifyBlobPlusOutlines(const std::vector<bool>& ok_outlines,
                                 const GenericVector<C_OUTLINE*>& outlines,
                                 int pass_n, PAGE_RES_IT* pr_it, C_BLOB* blob,
                                 STRING* best_str);
  // Classifies the given blob (part of word_data->word->word) as an individual
  // word, using languages, chopper etc, returning only the certainty of the
  // best raw choice, and undoing all the work done to fake out the word.
  float ClassifyBlobAsWord(int pass_n, PAGE_RES_IT* pr_it, C_BLOB* blob,
                           STRING* best_str, float* c2);
  void classify_word_and_language(int pass_n, PAGE_RES_IT* pr_it,
                                  WordData* word_data);
  void classify_word_pass1(const WordData& word_data, WERD_RES** in_word,
                           PointerVector<WERD_RES>* out_words);
  void recog_pseudo_word(PAGE_RES* page_res,  // blocks to check
                         TBOX& selection_box);

  void fix_rep_char(PAGE_RES_IT* page_res_it);

  ACCEPTABLE_WERD_TYPE acceptable_word_string(const UNICHARSET& char_set,
                                              const char* s,
                                              const char* lengths);
  void match_word_pass_n(int pass_n, WERD_RES* word, ROW* row, BLOCK* block);
  void classify_word_pass2(const WordData& word_data, WERD_RES** in_word,
                           PointerVector<WERD_RES>* out_words);
  void ReportXhtFixResult(bool accept_new_word, float new_x_ht, WERD_RES* word,
                          WERD_RES* new_word);
  bool RunOldFixXht(WERD_RES* word, BLOCK* block, ROW* row);
  bool TrainedXheightFix(WERD_RES* word, BLOCK* block, ROW* row);
  // Runs recognition with the test baseline shift and x-height and returns true
  // if there was an improvement in recognition result.
  bool TestNewNormalization(int original_misfits, float baseline_shift,
                            float new_x_ht, WERD_RES* word, BLOCK* block,
                            ROW* row);
  bool recog_interactive(PAGE_RES_IT* pr_it);

  // Set fonts of this word.
  void set_word_fonts(WERD_RES* word);
  void font_recognition_pass(PAGE_RES* page_res);
  void dictionary_correction_pass(PAGE_RES* page_res);
  bool check_debug_pt(WERD_RES* word, int location);

  //// superscript.cpp ////////////////////////////////////////////////////
  bool SubAndSuperscriptFix(WERD_RES* word_res);
  void GetSubAndSuperscriptCandidates(
      const WERD_RES* word, int* num_rebuilt_leading, ScriptPos* leading_pos,
      float* leading_certainty, int* num_rebuilt_trailing,
      ScriptPos* trailing_pos, float* trailing_certainty, float* avg_certainty,
      float* unlikely_threshold);
  WERD_RES* TrySuperscriptSplits(int num_chopped_leading,
                                 float leading_certainty, ScriptPos leading_pos,
                                 int num_chopped_trailing,
                                 float trailing_certainty,
                                 ScriptPos trailing_pos, WERD_RES* word,
                                 bool* is_good, int* retry_leading,
                                 int* retry_trailing);
  bool BelievableSuperscript(bool debug, const WERD_RES& word,
                             float certainty_threshold, int* left_ok,
                             int* right_ok) const;

  //// output.h //////////////////////////////////////////////////////////

  void output_pass(PAGE_RES_IT& page_res_it, const TBOX* target_word_box);
  void write_results(PAGE_RES_IT& page_res_it,  // full info
                     char newline_type,         // type of newline
                     bool force_eol             // override tilde crunch?
  );
  void set_unlv_suspects(WERD_RES* word);
  UNICHAR_ID get_rep_char(WERD_RES* word);  // what char is repeated?
  bool acceptable_number_string(const char* s, const char* lengths);
  int16_t count_alphanums(const WERD_CHOICE& word);
  int16_t count_alphas(const WERD_CHOICE& word);

  void read_config_file(const char* filename, SetParamConstraint constraint);
  // Initialize for potentially a set of languages defined by the language
  // string and recursively any additional languages required by any language
  // traineddata file (via tessedit_load_sublangs in its config) that is loaded.
  // See init_tesseract_internal for args.
<<<<<<< HEAD
  int init_tesseract(const char* arg0, const char* textbase,
                     const char* language, OcrEngineMode oem, const char** configs,
=======
  int init_tesseract(const std::string &arg0, const std::string &textbase,
                     const std::string &language, OcrEngineMode oem, char** configs,
>>>>>>> 34446180
                     int configs_size, const std::vector<std::string>* vars_vec,
                     const std::vector<std::string>* vars_values,
                     bool set_only_init_params, TessdataManager* mgr);
  int init_tesseract(const std::string &datapath, const std::string &language,
                     OcrEngineMode oem) {
    TessdataManager mgr;
    return init_tesseract(datapath, {}, language, oem, nullptr, 0, nullptr,
                          nullptr, false, &mgr);
  }
  // Common initialization for a single language.
  // arg0 is the datapath for the tessdata directory, which could be the
  // path of the tessdata directory with no trailing /, or (if tessdata
  // lives in the same directory as the executable, the path of the executable,
  // hence the name arg0.
  // textbase is an optional output file basename (used only for training)
  // language is the language code to load.
  // oem controls which engine(s) will operate on the image
  // configs (argv) is an array of config filenames to load variables from.
  // May be nullptr.
  // configs_size (argc) is the number of elements in configs.
  // vars_vec is an optional vector of variables to set.
  // vars_values is an optional corresponding vector of values for the variables
  // in vars_vec.
  // If set_only_init_params is true, then only the initialization variables
  // will be set.
<<<<<<< HEAD
  int init_tesseract_internal(const char* arg0, const char* textbase,
                              const char* language, OcrEngineMode oem,
                              const char** configs, int configs_size,
=======
  int init_tesseract_internal(const std::string &arg0, const std::string &textbase,
                              const std::string &language, OcrEngineMode oem,
                              char** configs, int configs_size,
>>>>>>> 34446180
                              const std::vector<std::string>* vars_vec,
                              const std::vector<std::string>* vars_values,
                              bool set_only_init_params, TessdataManager* mgr);

  // Set the universal_id member of each font to be unique among all
  // instances of the same font loaded.
  void SetupUniversalFontIds();

  int init_tesseract_lm(const std::string &arg0, const std::string &textbase,
                        const std::string &language, TessdataManager* mgr);

  void recognize_page(STRING& image_name);
  void end_tesseract();

<<<<<<< HEAD
  bool init_tesseract_lang_data(const char* arg0, const char* textbase,
                                const char* language, OcrEngineMode oem,
                                const char** configs, int configs_size,
=======
  bool init_tesseract_lang_data(const std::string &arg0, const std::string &textbase,
                                const std::string &language, OcrEngineMode oem,
                                char** configs, int configs_size,
>>>>>>> 34446180
                                const std::vector<std::string>* vars_vec,
                                const std::vector<std::string>* vars_values,
                                bool set_only_init_params,
                                TessdataManager* mgr);

  void ParseLanguageString(const std::string &lang_str, std::vector<std::string>* to_load,
                           std::vector<std::string>* not_to_load);

  //// pgedit.h //////////////////////////////////////////////////////////
  SVMenuNode* build_menu_new();
#ifndef GRAPHICS_DISABLED
  void pgeditor_main(int width, int height, PAGE_RES* page_res);
#endif // !GRAPHICS_DISABLED
  void process_image_event(  // action in image win
      const SVEvent& event);
  bool process_cmd_win_event(  // UI command semantics
      int32_t cmd_event,       // which menu item?
      char* new_value          // any prompt data
  );
  void debug_word(PAGE_RES* page_res, const TBOX& selection_box);
  void do_re_display(
      bool (tesseract::Tesseract::*word_painter)(PAGE_RES_IT* pr_it));
  bool word_display(PAGE_RES_IT* pr_it);
  bool word_bln_display(PAGE_RES_IT* pr_it);
  bool word_blank_and_set_display(PAGE_RES_IT* pr_its);
  bool word_set_display(PAGE_RES_IT* pr_it);
  // #ifndef GRAPHICS_DISABLED
  bool word_dumper(PAGE_RES_IT* pr_it);
  // #endif // !GRAPHICS_DISABLED
  void blob_feature_display(PAGE_RES* page_res, const TBOX& selection_box);
  //// reject.h //////////////////////////////////////////////////////////
  // make rej map for word
  void make_reject_map(WERD_RES* word, ROW* row, int16_t pass);
  bool one_ell_conflict(WERD_RES* word_res, bool update_map);
  int16_t first_alphanum_index(const char* word, const char* word_lengths);
  int16_t first_alphanum_offset(const char* word, const char* word_lengths);
  int16_t alpha_count(const char* word, const char* word_lengths);
  bool word_contains_non_1_digit(const char* word, const char* word_lengths);
  void dont_allow_1Il(WERD_RES* word);
  int16_t count_alphanums(  // how many alphanums
      WERD_RES* word);
  void flip_0O(WERD_RES* word);
  bool non_0_digit(const UNICHARSET& ch_set, UNICHAR_ID unichar_id);
  bool non_O_upper(const UNICHARSET& ch_set, UNICHAR_ID unichar_id);
  bool repeated_nonalphanum_wd(WERD_RES* word, ROW* row);
  void nn_match_word(  // Match a word
      WERD_RES* word, ROW* row);
  void nn_recover_rejects(WERD_RES* word, ROW* row);
  void set_done(  // set done flag
      WERD_RES* word, int16_t pass);
  int16_t safe_dict_word(const WERD_RES* werd_res);  // is best_choice in dict?
  void flip_hyphens(WERD_RES* word);
  void reject_I_1_L(WERD_RES* word);
  void reject_edge_blobs(WERD_RES* word);
  void reject_mostly_rejects(WERD_RES* word);
  //// adaptions.h ///////////////////////////////////////////////////////
  bool word_adaptable(  // should we adapt?
      WERD_RES* word, uint16_t mode);

  //// tfacepp.cpp ///////////////////////////////////////////////////////
  void recog_word_recursive(WERD_RES* word);
  void recog_word(WERD_RES* word);
  void split_and_recog_word(WERD_RES* word);
  void split_word(WERD_RES* word, int split_pt, WERD_RES** right_piece,
                  BlamerBundle** orig_blamer_bundle) const;
  void join_words(WERD_RES* word, WERD_RES* word2, BlamerBundle* orig_bb) const;
  //// fixspace.cpp ///////////////////////////////////////////////////////
  bool digit_or_numeric_punct(WERD_RES* word, int char_position);
  int16_t eval_word_spacing(WERD_RES_LIST& word_res_list);
  void match_current_words(WERD_RES_LIST& words, ROW* row, BLOCK* block);
  int16_t fp_eval_word_spacing(WERD_RES_LIST& word_res_list);
  void fix_noisy_space_list(WERD_RES_LIST& best_perm, ROW* row, BLOCK* block);
  void fix_fuzzy_space_list(WERD_RES_LIST& best_perm, ROW* row, BLOCK* block);
  void fix_sp_fp_word(WERD_RES_IT& word_res_it, ROW* row, BLOCK* block);
  void fix_fuzzy_spaces(    // find fuzzy words
      ETEXT_DESC* monitor,  // progress monitor
      int32_t word_count,   // count of words in doc
      PAGE_RES* page_res);
  void dump_words(WERD_RES_LIST& perm, int16_t score, int16_t mode,
                  bool improved);
  bool fixspace_thinks_word_done(WERD_RES* word);
  int16_t worst_noise_blob(WERD_RES* word_res, float* worst_noise_score);
  float blob_noise_score(TBLOB* blob);
  void break_noisiest_blob_word(WERD_RES_LIST& words);
  //// docqual.cpp ////////////////////////////////////////////////////////
#ifndef DISABLED_LEGACY_ENGINE
  GARBAGE_LEVEL garbage_word(WERD_RES* word, bool ok_dict_word);
  bool potential_word_crunch(WERD_RES* word, GARBAGE_LEVEL garbage_level,
                             bool ok_dict_word);
#endif
  void tilde_crunch(PAGE_RES_IT& page_res_it);
  void unrej_good_quality_words(  // unreject potential
      PAGE_RES_IT& page_res_it);
  void doc_and_block_rejection(  // reject big chunks
      PAGE_RES_IT& page_res_it, bool good_quality_doc);
  void quality_based_rejection(PAGE_RES_IT& page_res_it, bool good_quality_doc);
  void convert_bad_unlv_chs(WERD_RES* word_res);
  void tilde_delete(PAGE_RES_IT& page_res_it);
  int16_t word_blob_quality(WERD_RES* word);
  void word_char_quality(WERD_RES* word, int16_t* match_count,
                         int16_t* accepted_match_count);
  void unrej_good_chs(WERD_RES* word);
  int16_t count_outline_errs(char c, int16_t outline_count);
  int16_t word_outline_errs(WERD_RES* word);
#ifndef DISABLED_LEGACY_ENGINE
  bool terrible_word_crunch(WERD_RES* word, GARBAGE_LEVEL garbage_level);
#endif
  CRUNCH_MODE word_deletable(WERD_RES* word, int16_t& delete_mode);
  int16_t failure_count(WERD_RES* word);
  bool noise_outlines(TWERD* word);
  //// pagewalk.cpp ///////////////////////////////////////////////////////
  void process_selected_words(
      PAGE_RES* page_res,  // blocks to check
      // function to call
      TBOX& selection_box,
      bool (tesseract::Tesseract::*word_processor)(PAGE_RES_IT* pr_it));
  //// tessbox.cpp ///////////////////////////////////////////////////////
  void tess_add_doc_word(       // test acceptability
      WERD_CHOICE* word_choice  // after context
  );
  void tess_segment_pass_n(int pass_n, WERD_RES* word);
  bool tess_acceptable_word(WERD_RES* word);

  //// applybox.cpp //////////////////////////////////////////////////////
  // Applies the box file based on the image name filename, and resegments
  // the words in the block_list (page), with:
  // blob-mode: one blob per line in the box file, words as input.
  // word/line-mode: one blob per space-delimited unit after the #, and one word
  // per line in the box file. (See comment above for box file format.)
  // If find_segmentation is true, (word/line mode) then the classifier is used
  // to re-segment words/lines to match the space-delimited truth string for
  // each box. In this case, the input box may be for a word or even a whole
  // text line, and the output words will contain multiple blobs corresponding
  // to the space-delimited input string.
  // With find_segmentation false, no classifier is needed, but the chopper
  // can still be used to correctly segment touching characters with the help
  // of the input boxes.
  // In the returned PAGE_RES, the WERD_RES are setup as they would be returned
  // from normal classification, ie. with a word, chopped_word, rebuild_word,
  // seam_array, denorm, box_word, and best_state, but NO best_choice or
  // raw_choice, as they would require a UNICHARSET, which we aim to avoid.
  // Instead, the correct_text member of WERD_RES is set, and this may be later
  // converted to a best_choice using CorrectClassifyWords. CorrectClassifyWords
  // is not required before calling ApplyBoxTraining.
  PAGE_RES* ApplyBoxes(const char* filename, bool find_segmentation,
                       BLOCK_LIST* block_list);

  // Any row xheight that is significantly different from the median is set
  // to the median.
  void PreenXHeights(BLOCK_LIST* block_list);

  // Builds a PAGE_RES from the block_list in the way required for ApplyBoxes:
  // All fuzzy spaces are removed, and all the words are maximally chopped.
  PAGE_RES* SetupApplyBoxes(const std::vector<TBOX>& boxes,
                            BLOCK_LIST* block_list);
  // Tests the chopper by exhaustively running chop_one_blob.
  // The word_res will contain filled chopped_word, seam_array, denorm,
  // box_word and best_state for the maximally chopped word.
  void MaximallyChopWord(const std::vector<TBOX>& boxes, BLOCK* block,
                         ROW* row, WERD_RES* word_res);
  // Gather consecutive blobs that match the given box into the best_state
  // and corresponding correct_text.
  // Fights over which box owns which blobs are settled by pre-chopping and
  // applying the blobs to box or next_box with the least non-overlap.
  // Returns false if the box was in error, which can only be caused by
  // failing to find an appropriate blob for a box.
  // This means that occasionally, blobs may be incorrectly segmented if the
  // chopper fails to find a suitable chop point.
  bool ResegmentCharBox(PAGE_RES* page_res, const TBOX* prev_box,
                        const TBOX& box, const TBOX* next_box,
                        const char* correct_text);
  // Consume all source blobs that strongly overlap the given box,
  // putting them into a new word, with the correct_text label.
  // Fights over which box owns which blobs are settled by
  // applying the blobs to box or next_box with the least non-overlap.
  // Returns false if the box was in error, which can only be caused by
  // failing to find an overlapping blob for a box.
  bool ResegmentWordBox(BLOCK_LIST* block_list, const TBOX& box,
                        const TBOX* next_box, const char* correct_text);
  // Resegments the words by running the classifier in an attempt to find the
  // correct segmentation that produces the required string.
  void ReSegmentByClassification(PAGE_RES* page_res);
  // Converts the space-delimited string of utf8 text to a vector of UNICHAR_ID.
  // Returns false if an invalid UNICHAR_ID is encountered.
  bool ConvertStringToUnichars(const char* utf8,
                               GenericVector<UNICHAR_ID>* class_ids);
  // Resegments the word to achieve the target_text from the classifier.
  // Returns false if the re-segmentation fails.
  // Uses brute-force combination of up to kMaxGroupSize adjacent blobs, and
  // applies a full search on the classifier results to find the best classified
  // segmentation. As a compromise to obtain better recall, 1-1 ambigiguity
  // substitutions ARE used.
  bool FindSegmentation(const GenericVector<UNICHAR_ID>& target_text,
                        WERD_RES* word_res);
  // Recursive helper to find a match to the target_text (from text_index
  // position) in the choices (from choices_pos position).
  // Choices is an array of GenericVectors, of length choices_length, with each
  // element representing a starting position in the word, and the
  // GenericVector holding classification results for a sequence of consecutive
  // blobs, with index 0 being a single blob, index 1 being 2 blobs etc.
  void SearchForText(const GenericVector<BLOB_CHOICE_LIST*>* choices,
                     int choices_pos, int choices_length,
                     const GenericVector<UNICHAR_ID>& target_text,
                     int text_index, float rating,
                     GenericVector<int>* segmentation, float* best_rating,
                     GenericVector<int>* best_segmentation);
  // Counts up the labelled words and the blobs within.
  // Deletes all unused or emptied words, counting the unused ones.
  // Resets W_BOL and W_EOL flags correctly.
  // Builds the rebuild_word and rebuilds the box_word.
  void TidyUp(PAGE_RES* page_res);
  // Logs a bad box by line in the box file and box coords.
  void ReportFailedBox(int boxfile_lineno, TBOX box, const char* box_ch,
                       const char* err_msg);
  // Creates a fake best_choice entry in each WERD_RES with the correct text.
  void CorrectClassifyWords(PAGE_RES* page_res);
  // Call LearnWord to extract features for labelled blobs within each word.
  // Features are stored in an internal buffer.
  void ApplyBoxTraining(const STRING& fontname, PAGE_RES* page_res);

  //// fixxht.cpp ///////////////////////////////////////////////////////
  // Returns the number of misfit blob tops in this word.
  int CountMisfitTops(WERD_RES* word_res);
  // Returns a new x-height in pixels (original image coords) that is
  // maximally compatible with the result in word_res.
  // Returns 0.0f if no x-height is found that is better than the current
  // estimate.
  float ComputeCompatibleXheight(WERD_RES* word_res, float* baseline_shift);
  //// Data members ///////////////////////////////////////////////////////
  // TODO(ocr-team): Find and remove obsolete parameters.
  BOOL_VAR_H(tessedit_resegment_from_boxes, false,
             "Take segmentation and labeling from box file");
  BOOL_VAR_H(tessedit_resegment_from_line_boxes, false,
             "Conversion of word/line box file to char box file");
  BOOL_VAR_H(tessedit_train_from_boxes, false,
             "Generate training data from boxed chars");
  BOOL_VAR_H(tessedit_make_boxes_from_boxes, false,
             "Generate more boxes from boxed chars");
  BOOL_VAR_H(tessedit_train_line_recognizer, false,
             "Break input into lines and remap boxes if present");
  BOOL_VAR_H(tessedit_dump_pageseg_images, false,
             "Dump intermediate images made during page segmentation");
  BOOL_VAR_H(tessedit_do_invert, true,
             "Try inverting the image in `LSTMRecognizeWord`");
  INT_VAR_H(tessedit_pageseg_mode, PSM_SINGLE_BLOCK,
            "Page seg mode: 0=osd only, 1=auto+osd, 2=auto, 3=col, 4=block,"
            " 5=line, 6=word, 7=char"
            " (Values from PageSegMode enum in tesseract/publictypes.h)");
  INT_VAR_H(tessedit_ocr_engine_mode, tesseract::OEM_DEFAULT,
            "Which OCR engine(s) to run (Tesseract, LSTM, both). Defaults"
            " to loading and running the most accurate available.");
  STRING_VAR_H(tessedit_char_blacklist, "",
               "Blacklist of chars not to recognize");
  STRING_VAR_H(tessedit_char_whitelist, "", "Whitelist of chars to recognize");
  STRING_VAR_H(tessedit_char_unblacklist, "",
               "List of chars to override tessedit_char_blacklist");
  BOOL_VAR_H(tessedit_ambigs_training, false,
             "Perform training for ambiguities");
  INT_VAR_H(pageseg_devanagari_split_strategy,
            tesseract::ShiroRekhaSplitter::NO_SPLIT,
            "Whether to use the top-line splitting process for Devanagari "
            "documents while performing page-segmentation.");
  INT_VAR_H(ocr_devanagari_split_strategy,
            tesseract::ShiroRekhaSplitter::NO_SPLIT,
            "Whether to use the top-line splitting process for Devanagari "
            "documents while performing ocr.");
  STRING_VAR_H(tessedit_write_params_to_file, "",
               "Write all parameters to the given file.");
  BOOL_VAR_H(tessedit_adaption_debug, false,
             "Generate and print debug information for adaption");
  INT_VAR_H(bidi_debug, 0, "Debug level for BiDi");
  INT_VAR_H(applybox_debug, 1, "Debug level");
  INT_VAR_H(applybox_page, 0, "Page number to apply boxes from");
  STRING_VAR_H(applybox_exposure_pattern, ".exp",
               "Exposure value follows this pattern in the image"
               " filename. The name of the image files are expected"
               " to be in the form [lang].[fontname].exp[num].tif");
  BOOL_VAR_H(applybox_learn_chars_and_char_frags_mode, false,
             "Learn both character fragments (as is done in the"
             " special low exposure mode) as well as unfragmented"
             " characters.");
  BOOL_VAR_H(applybox_learn_ngrams_mode, false,
             "Each bounding box is assumed to contain ngrams. Only"
             " learn the ngrams whose outlines overlap horizontally.");
  BOOL_VAR_H(tessedit_display_outwords, false, "Draw output words");
  BOOL_VAR_H(tessedit_dump_choices, false, "Dump char choices");
  BOOL_VAR_H(tessedit_timing_debug, false, "Print timing stats");
  BOOL_VAR_H(tessedit_fix_fuzzy_spaces, true, "Try to improve fuzzy spaces");
  BOOL_VAR_H(tessedit_unrej_any_wd, false,
             "Don't bother with word plausibility");
  BOOL_VAR_H(tessedit_fix_hyphens, true, "Crunch double hyphens?");
  BOOL_VAR_H(tessedit_enable_doc_dict, true,
             "Add words to the document dictionary");
  BOOL_VAR_H(tessedit_debug_fonts, false, "Output font info per char");
  BOOL_VAR_H(tessedit_debug_block_rejection, false, "Block and Row stats");
  BOOL_VAR_H(tessedit_enable_bigram_correction, true,
             "Enable correction based on the word bigram dictionary.");
  BOOL_VAR_H(tessedit_enable_dict_correction, false,
             "Enable single word correction based on the dictionary.");
  INT_VAR_H(tessedit_bigram_debug, 0,
            "Amount of debug output for bigram "
            "correction.");
  BOOL_VAR_H(enable_noise_removal, true,
             "Remove and conditionally reassign small outlines when they"
             " confuse layout analysis, determining diacritics vs noise");
  INT_VAR_H(debug_noise_removal, 0, "Debug reassignment of small outlines");
  // Worst (min) certainty, for which a diacritic is allowed to make the base
  // character worse and still be included.
  double_VAR_H(noise_cert_basechar, -8.0, "Hingepoint for base char certainty");
  // Worst (min) certainty, for which a non-overlapping diacritic is allowed to
  // make the base character worse and still be included.
  double_VAR_H(noise_cert_disjoint, -2.5, "Hingepoint for disjoint certainty");
  // Worst (min) certainty, for which a diacritic is allowed to make a new
  // stand-alone blob.
  double_VAR_H(noise_cert_punc, -2.5, "Threshold for new punc char certainty");
  // Factor of certainty margin for adding diacritics to not count as worse.
  double_VAR_H(noise_cert_factor, 0.375,
               "Scaling on certainty diff from Hingepoint");
  INT_VAR_H(noise_maxperblob, 8, "Max diacritics to apply to a blob");
  INT_VAR_H(noise_maxperword, 16, "Max diacritics to apply to a word");
  INT_VAR_H(debug_x_ht_level, 0, "Reestimate debug");
  STRING_VAR_H(chs_leading_punct, "('`\"", "Leading punctuation");
  STRING_VAR_H(chs_trailing_punct1, ").,;:?!", "1st Trailing punctuation");
  STRING_VAR_H(chs_trailing_punct2, ")'`\"", "2nd Trailing punctuation");
  double_VAR_H(quality_rej_pc, 0.08, "good_quality_doc lte rejection limit");
  double_VAR_H(quality_blob_pc, 0.0, "good_quality_doc gte good blobs limit");
  double_VAR_H(quality_outline_pc, 1.0,
               "good_quality_doc lte outline error limit");
  double_VAR_H(quality_char_pc, 0.95, "good_quality_doc gte good char limit");
  INT_VAR_H(quality_min_initial_alphas_reqd, 2, "alphas in a good word");
  INT_VAR_H(tessedit_tess_adaption_mode, 0x27,
            "Adaptation decision algorithm for tess");
  BOOL_VAR_H(tessedit_minimal_rej_pass1, false,
             "Do minimal rejection on pass 1 output");
  BOOL_VAR_H(tessedit_test_adaption, false, "Test adaption criteria");
  BOOL_VAR_H(test_pt, false, "Test for point");
  double_VAR_H(test_pt_x, 99999.99, "xcoord");
  double_VAR_H(test_pt_y, 99999.99, "ycoord");
  INT_VAR_H(multilang_debug_level, 0, "Print multilang debug info.");
  INT_VAR_H(paragraph_debug_level, 0, "Print paragraph debug info.");
  BOOL_VAR_H(paragraph_text_based, true,
             "Run paragraph detection on the post-text-recognition "
             "(more accurate)");
  BOOL_VAR_H(lstm_use_matrix, 1, "Use ratings matrix/beam searct with lstm");
  STRING_VAR_H(outlines_odd, "%| ", "Non standard number of outlines");
  STRING_VAR_H(outlines_2, "ij!?%\":;", "Non standard number of outlines");
  BOOL_VAR_H(tessedit_good_quality_unrej, true,
             "Reduce rejection on good docs");
  BOOL_VAR_H(tessedit_use_reject_spaces, true, "Reject spaces?");
  double_VAR_H(tessedit_reject_doc_percent, 65.00,
               "%rej allowed before rej whole doc");
  double_VAR_H(tessedit_reject_block_percent, 45.00,
               "%rej allowed before rej whole block");
  double_VAR_H(tessedit_reject_row_percent, 40.00,
               "%rej allowed before rej whole row");
  double_VAR_H(tessedit_whole_wd_rej_row_percent, 70.00,
               "Number of row rejects in whole word rejects"
               "which prevents whole row rejection");
  BOOL_VAR_H(tessedit_preserve_blk_rej_perfect_wds, true,
             "Only rej partially rejected words in block rejection");
  BOOL_VAR_H(tessedit_preserve_row_rej_perfect_wds, true,
             "Only rej partially rejected words in row rejection");
  BOOL_VAR_H(tessedit_dont_blkrej_good_wds, false,
             "Use word segmentation quality metric");
  BOOL_VAR_H(tessedit_dont_rowrej_good_wds, false,
             "Use word segmentation quality metric");
  INT_VAR_H(tessedit_preserve_min_wd_len, 2,
            "Only preserve wds longer than this");
  BOOL_VAR_H(tessedit_row_rej_good_docs, true,
             "Apply row rejection to good docs");
  double_VAR_H(tessedit_good_doc_still_rowrej_wd, 1.1,
               "rej good doc wd if more than this fraction rejected");
  BOOL_VAR_H(tessedit_reject_bad_qual_wds, true, "Reject all bad quality wds");
  BOOL_VAR_H(tessedit_debug_doc_rejection, false, "Page stats");
  BOOL_VAR_H(tessedit_debug_quality_metrics, false,
             "Output data to debug file");
  BOOL_VAR_H(bland_unrej, false, "unrej potential with no checks");
  double_VAR_H(quality_rowrej_pc, 1.1, "good_quality_doc gte good char limit");
  BOOL_VAR_H(unlv_tilde_crunching, false, "Mark v.bad words for tilde crunch");
  BOOL_VAR_H(hocr_font_info, false, "Add font info to hocr output");
  BOOL_VAR_H(hocr_char_boxes, false,
             "Add coordinates for each character to hocr output");
  BOOL_VAR_H(crunch_early_merge_tess_fails, true, "Before word crunch?");
  BOOL_VAR_H(crunch_early_convert_bad_unlv_chs, false, "Take out ~^ early?");
  double_VAR_H(crunch_terrible_rating, 80.0, "crunch rating lt this");
  BOOL_VAR_H(crunch_terrible_garbage, true, "As it says");
  double_VAR_H(crunch_poor_garbage_cert, -9.0, "crunch garbage cert lt this");
  double_VAR_H(crunch_poor_garbage_rate, 60, "crunch garbage rating lt this");
  double_VAR_H(crunch_pot_poor_rate, 40, "POTENTIAL crunch rating lt this");
  double_VAR_H(crunch_pot_poor_cert, -8.0, "POTENTIAL crunch cert lt this");
  double_VAR_H(crunch_del_rating, 60, "POTENTIAL crunch rating lt this");
  double_VAR_H(crunch_del_cert, -10.0, "POTENTIAL crunch cert lt this");
  double_VAR_H(crunch_del_min_ht, 0.7, "Del if word ht lt xht x this");
  double_VAR_H(crunch_del_max_ht, 3.0, "Del if word ht gt xht x this");
  double_VAR_H(crunch_del_min_width, 3.0, "Del if word width lt xht x this");
  double_VAR_H(crunch_del_high_word, 1.5, "Del if word gt xht x this above bl");
  double_VAR_H(crunch_del_low_word, 0.5, "Del if word gt xht x this below bl");
  double_VAR_H(crunch_small_outlines_size, 0.6, "Small if lt xht x this");
  INT_VAR_H(crunch_rating_max, 10, "For adj length in rating per ch");
  INT_VAR_H(crunch_pot_indicators, 1, "How many potential indicators needed");
  BOOL_VAR_H(crunch_leave_ok_strings, true, "Don't touch sensible strings");
  BOOL_VAR_H(crunch_accept_ok, true, "Use acceptability in okstring");
  BOOL_VAR_H(crunch_leave_accept_strings, false,
             "Don't pot crunch sensible strings");
  BOOL_VAR_H(crunch_include_numerals, false, "Fiddle alpha figures");
  INT_VAR_H(crunch_leave_lc_strings, 4,
            "Don't crunch words with long lower case strings");
  INT_VAR_H(crunch_leave_uc_strings, 4,
            "Don't crunch words with long lower case strings");
  INT_VAR_H(crunch_long_repetitions, 3, "Crunch words with long repetitions");
  INT_VAR_H(crunch_debug, 0, "As it says");
  INT_VAR_H(fixsp_non_noise_limit, 1, "How many non-noise blbs either side?");
  double_VAR_H(fixsp_small_outlines_size, 0.28, "Small if lt xht x this");
  BOOL_VAR_H(tessedit_prefer_joined_punct, false, "Reward punctuation joins");
  INT_VAR_H(fixsp_done_mode, 1, "What constitues done for spacing");
  INT_VAR_H(debug_fix_space_level, 0, "Contextual fixspace debug");
  STRING_VAR_H(numeric_punctuation, ".,", "Punct. chs expected WITHIN numbers");
  INT_VAR_H(x_ht_acceptance_tolerance, 8,
            "Max allowed deviation of blob top outside of font data");
  INT_VAR_H(x_ht_min_change, 8, "Min change in xht before actually trying it");
  INT_VAR_H(superscript_debug, 0, "Debug level for sub & superscript fixer");
  double_VAR_H(superscript_worse_certainty, 2.0,
               "How many times worse "
               "certainty does a superscript position glyph need to be for us "
               "to try classifying it as a char with a different baseline?");
  double_VAR_H(superscript_bettered_certainty, 0.97,
               "What reduction in "
               "badness do we think sufficient to choose a superscript over "
               "what we'd thought.  For example, a value of 0.6 means we want "
               "to reduce badness of certainty by 40%");
  double_VAR_H(superscript_scaledown_ratio, 0.4,
               "A superscript scaled down more than this is unbelievably "
               "small.  For example, 0.3 means we expect the font size to "
               "be no smaller than 30% of the text line font size.");
  double_VAR_H(subscript_max_y_top, 0.5,
               "Maximum top of a character measured as a multiple of x-height "
               "above the baseline for us to reconsider whether it's a "
               "subscript.");
  double_VAR_H(superscript_min_y_bottom, 0.3,
               "Minimum bottom of a character measured as a multiple of "
               "x-height above the baseline for us to reconsider whether it's "
               "a superscript.");
  BOOL_VAR_H(tessedit_write_block_separators, false,
             "Write block separators in output");
  BOOL_VAR_H(tessedit_write_rep_codes, false, "Write repetition char code");
  BOOL_VAR_H(tessedit_write_unlv, false, "Write .unlv output file");
  BOOL_VAR_H(tessedit_create_txt, false, "Write .txt output file");
  BOOL_VAR_H(tessedit_create_hocr, false, "Write .html hOCR output file");
  BOOL_VAR_H(tessedit_create_alto, false, "Write .xml ALTO output file");
  BOOL_VAR_H(tessedit_create_lstmbox, false,
             "Write .box file for LSTM training");
  BOOL_VAR_H(tessedit_create_tsv, false, "Write .tsv output file");
  BOOL_VAR_H(tessedit_create_wordstrbox, false,
             "Write WordStr format .box output file");
  BOOL_VAR_H(tessedit_create_pdf, false, "Write .pdf output file");
  BOOL_VAR_H(textonly_pdf, false,
             "Create PDF with only one invisible text layer");
  INT_VAR_H(jpg_quality, 85, "Set JPEG quality level");
  INT_VAR_H(user_defined_dpi, 0, "Specify DPI for input image");
  INT_VAR_H(min_characters_to_try, 50,
            "Specify minimum characters to try during OSD");
  STRING_VAR_H(unrecognised_char, "|", "Output char for unidentified blobs");
  INT_VAR_H(suspect_level, 99, "Suspect marker level");
  INT_VAR_H(suspect_short_words, 2, "Don't Suspect dict wds longer than this");
  BOOL_VAR_H(suspect_constrain_1Il, false, "UNLV keep 1Il chars rejected");
  double_VAR_H(suspect_rating_per_ch, 999.9, "Don't touch bad rating limit");
  double_VAR_H(suspect_accept_rating, -999.9, "Accept good rating limit");
  BOOL_VAR_H(tessedit_minimal_rejection, false, "Only reject tess failures");
  BOOL_VAR_H(tessedit_zero_rejection, false, "Don't reject ANYTHING");
  BOOL_VAR_H(tessedit_word_for_word, false,
             "Make output have exactly one word per WERD");
  BOOL_VAR_H(tessedit_zero_kelvin_rejection, false,
             "Don't reject ANYTHING AT ALL");
  INT_VAR_H(tessedit_reject_mode, 0, "Rejection algorithm");
  BOOL_VAR_H(tessedit_rejection_debug, false, "Adaption debug");
  BOOL_VAR_H(tessedit_flip_0O, true, "Contextual 0O O0 flips");
  double_VAR_H(tessedit_lower_flip_hyphen, 1.5, "Aspect ratio dot/hyphen test");
  double_VAR_H(tessedit_upper_flip_hyphen, 1.8, "Aspect ratio dot/hyphen test");
  BOOL_VAR_H(rej_trust_doc_dawg, false, "Use DOC dawg in 11l conf. detector");
  BOOL_VAR_H(rej_1Il_use_dict_word, false, "Use dictword test");
  BOOL_VAR_H(rej_1Il_trust_permuter_type, true, "Don't double check");
  BOOL_VAR_H(rej_use_tess_accepted, true, "Individual rejection control");
  BOOL_VAR_H(rej_use_tess_blanks, true, "Individual rejection control");
  BOOL_VAR_H(rej_use_good_perm, true, "Individual rejection control");
  BOOL_VAR_H(rej_use_sensible_wd, false, "Extend permuter check");
  BOOL_VAR_H(rej_alphas_in_number_perm, false, "Extend permuter check");
  double_VAR_H(rej_whole_of_mostly_reject_word_fract, 0.85, "if >this fract");
  INT_VAR_H(tessedit_image_border, 2, "Rej blbs near image edge limit");
  STRING_VAR_H(ok_repeated_ch_non_alphanum_wds, "-?*\075", "Allow NN to unrej");
  STRING_VAR_H(conflict_set_I_l_1, "Il1[]", "Il1 conflict set");
  INT_VAR_H(min_sane_x_ht_pixels, 8, "Reject any x-ht lt or eq than this");
  BOOL_VAR_H(tessedit_create_boxfile, false, "Output text with boxes");
  INT_VAR_H(tessedit_page_number, -1,
            "-1 -> All pages, else specific page to process");
  BOOL_VAR_H(tessedit_write_images, false, "Capture the image from the IPE");
  BOOL_VAR_H(interactive_display_mode, false, "Run interactively?");
  STRING_VAR_H(file_type, ".tif", "Filename extension");
  BOOL_VAR_H(tessedit_override_permuter, true, "According to dict_word");
  STRING_VAR_H(tessedit_load_sublangs, "",
               "List of languages to load with this one");
  BOOL_VAR_H(tessedit_use_primary_params_model, false,
             "In multilingual mode use params model of the primary language");
  // Min acceptable orientation margin (difference in scores between top and 2nd
  // choice in OSResults::orientations) to believe the page orientation.
  double_VAR_H(min_orientation_margin, 7.0,
               "Min acceptable orientation margin");
  BOOL_VAR_H(textord_tabfind_show_vlines, false, "Debug line finding");
  BOOL_VAR_H(textord_use_cjk_fp_model, false, "Use CJK fixed pitch model");
  BOOL_VAR_H(poly_allow_detailed_fx, false,
             "Allow feature extractors to see the original outline");
  BOOL_VAR_H(tessedit_init_config_only, false,
             "Only initialize with the config file. Useful if the instance is "
             "not going to be used for OCR but say only for layout analysis.");
  BOOL_VAR_H(textord_equation_detect, false, "Turn on equation detector");
  BOOL_VAR_H(textord_tabfind_vertical_text, true, "Enable vertical detection");
  BOOL_VAR_H(textord_tabfind_force_vertical_text, false,
             "Force using vertical text page mode");
  double_VAR_H(textord_tabfind_vertical_text_ratio, 0.5,
               "Fraction of textlines deemed vertical to use vertical page "
               "mode");
  double_VAR_H(textord_tabfind_aligned_gap_fraction, 0.75,
               "Fraction of height used as a minimum gap for aligned blobs.");
  INT_VAR_H(tessedit_parallelize, 0, "Run in parallel where possible");
  BOOL_VAR_H(preserve_interword_spaces, false,
             "Preserve multiple interword spaces");
  STRING_VAR_H(page_separator, "\f",
               "Page separator (default is form feed control character)");
  INT_VAR_H(lstm_choice_mode, 0,
            "Allows to include alternative symbols choices in the hOCR "
            "output. "
            "Valid input values are 0, 1 and 2. 0 is the default value. "
            "With 1 the alternative symbol choices per timestep are included. "
            "With 2 the alternative symbol choices are extracted from the CTC "
            "process instead of the lattice. The choices are mapped per "
            "character.");
  INT_VAR_H(lstm_choice_iterations, 5,
            "Sets the number of cascading iterations for the Beamsearch in "
            "lstm_choice_mode. Note that lstm_choice_mode must be set to "
            "a value greater than 0 to produce results.");
  double_VAR_H(lstm_rating_coefficient, 5,
               "Sets the rating coefficient for the lstm choices. The smaller "
               "the coefficient, the better are the ratings for each choice "
               "and less information is lost due to the cut off at 0. The "
               "standard value is 5.");
  BOOL_VAR_H(pageseg_apply_music_mask, true,
             "Detect music staff and remove intersecting components");

  //// ambigsrecog.cpp /////////////////////////////////////////////////////////
  FILE* init_recog_training(const char* filename);
  void recog_training_segmented(const char* filename, PAGE_RES* page_res,
                                volatile ETEXT_DESC* monitor,
                                FILE* output_file);
  void ambigs_classify_and_output(const char* label, PAGE_RES_IT* pr_it,
                                  FILE* output_file);

 private:
  // The filename of a backup config file. If not null, then we currently
  // have a temporary debug config file loaded, and backup_config_file_
  // will be loaded, and set to null when debug is complete.
  const char* backup_config_file_;
  // The filename of a config file to read when processing a debug word.
  STRING word_config_;
  // Image used for input to layout analysis and tesseract recognition.
  // May be modified by the ShiroRekhaSplitter to eliminate the top-line.
  Pix* pix_binary_;
  // Grey-level input image if the input was not binary, otherwise nullptr.
  Pix* pix_grey_;
  // Original input image. Color if the input was color.
  Pix* pix_original_;
  // Thresholds that were used to generate the thresholded image from grey.
  Pix* pix_thresholds_;
  // Debug images. If non-empty, will be written on destruction.
  DebugPixa pixa_debug_;
  // Input image resolution after any scaling. The resolution is not well
  // transmitted by operations on Pix, so we keep an independent record here.
  int source_resolution_;
  // The shiro-rekha splitter object which is used to split top-lines in
  // Devanagari words to provide a better word and grapheme segmentation.
  ShiroRekhaSplitter splitter_;
  // Page segmentation/layout
  Textord textord_;
  // True if the primary language uses right_to_left reading order.
  bool right_to_left_;
  Pix* scaled_color_;
  int scaled_factor_;
  FCOORD deskew_;
  FCOORD reskew_;
  TesseractStats stats_;
  // Sub-languages to be tried in addition to this.
  std::vector<Tesseract*> sub_langs_;
  // Most recently used Tesseract out of this and sub_langs_. The default
  // language for the next word.
  Tesseract* most_recently_used_;
  // The size of the font table, ie max possible font id + 1.
  int font_table_size_;
  // Equation detector. Note: this pointer is NOT owned by the class.
  EquationDetect* equ_detect_;
  // LSTM recognizer, if available.
  LSTMRecognizer* lstm_recognizer_;
  // Output "page" number (actually line number) using TrainLineRecognizer.
  int train_line_page_num_;
};

}  // namespace tesseract

#endif  // TESSERACT_CCMAIN_TESSERACTCLASS_H_<|MERGE_RESOLUTION|>--- conflicted
+++ resolved
@@ -508,13 +508,8 @@
   // string and recursively any additional languages required by any language
   // traineddata file (via tessedit_load_sublangs in its config) that is loaded.
   // See init_tesseract_internal for args.
-<<<<<<< HEAD
-  int init_tesseract(const char* arg0, const char* textbase,
-                     const char* language, OcrEngineMode oem, const char** configs,
-=======
   int init_tesseract(const std::string &arg0, const std::string &textbase,
-                     const std::string &language, OcrEngineMode oem, char** configs,
->>>>>>> 34446180
+                     const std::string &language, OcrEngineMode oem, const char** configs,
                      int configs_size, const std::vector<std::string>* vars_vec,
                      const std::vector<std::string>* vars_values,
                      bool set_only_init_params, TessdataManager* mgr);
@@ -540,15 +535,9 @@
   // in vars_vec.
   // If set_only_init_params is true, then only the initialization variables
   // will be set.
-<<<<<<< HEAD
-  int init_tesseract_internal(const char* arg0, const char* textbase,
-                              const char* language, OcrEngineMode oem,
-                              const char** configs, int configs_size,
-=======
   int init_tesseract_internal(const std::string &arg0, const std::string &textbase,
                               const std::string &language, OcrEngineMode oem,
-                              char** configs, int configs_size,
->>>>>>> 34446180
+                              const char** configs, int configs_size,
                               const std::vector<std::string>* vars_vec,
                               const std::vector<std::string>* vars_values,
                               bool set_only_init_params, TessdataManager* mgr);
@@ -563,15 +552,9 @@
   void recognize_page(STRING& image_name);
   void end_tesseract();
 
-<<<<<<< HEAD
-  bool init_tesseract_lang_data(const char* arg0, const char* textbase,
-                                const char* language, OcrEngineMode oem,
-                                const char** configs, int configs_size,
-=======
   bool init_tesseract_lang_data(const std::string &arg0, const std::string &textbase,
                                 const std::string &language, OcrEngineMode oem,
-                                char** configs, int configs_size,
->>>>>>> 34446180
+                                const char** configs, int configs_size,
                                 const std::vector<std::string>* vars_vec,
                                 const std::vector<std::string>* vars_values,
                                 bool set_only_init_params,
