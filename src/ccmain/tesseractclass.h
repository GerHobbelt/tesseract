///////////////////////////////////////////////////////////////////////
// File:        tesseractclass.h
// Description: The Tesseract class. It holds/owns everything needed
//              to run Tesseract on a single language, and also a set of
//              sub-Tesseracts to run sub-languages. For thread safety, *every*
//              global variable goes in here, directly, or indirectly.
//              This makes it safe to run multiple Tesseracts in different
//              threads in parallel, and keeps the different language
//              instances separate.
// Author:      Ray Smith
//
// (C) Copyright 2008, Google Inc.
// Licensed under the Apache License, Version 2.0 (the "License");
// you may not use this file except in compliance with the License.
// You may obtain a copy of the License at
// http://www.apache.org/licenses/LICENSE-2.0
// Unless required by applicable law or agreed to in writing, software
// distributed under the License is distributed on an "AS IS" BASIS,
// WITHOUT WARRANTIES OR CONDITIONS OF ANY KIND, either express or implied.
// See the License for the specific language governing permissions and
// limitations under the License.
//
///////////////////////////////////////////////////////////////////////

#ifndef TESSERACT_CCMAIN_TESSERACTCLASS_H_
#define TESSERACT_CCMAIN_TESSERACTCLASS_H_

#ifdef HAVE_CONFIG_H
#include "config_auto.h" // DISABLED_LEGACY_ENGINE
#endif

#include "control.h"                // for ACCEPTABLE_WERD_TYPE
#include "debugpixa.h"              // for DebugPixa
#include "devanagari_processing.h"  // for ShiroRekhaSplitter
#ifndef DISABLED_LEGACY_ENGINE
#include "docqual.h"                // for GARBAGE_LEVEL
#endif
#include "pageres.h"                // for WERD_RES (ptr only), PAGE_RES (pt...
#include "params.h"                 // for BOOL_VAR_H, BoolParam, DoubleParam
#include "points.h"                 // for FCOORD
#include "ratngs.h"                 // for ScriptPos, WERD_CHOICE (ptr only)
#include "tessdatamanager.h"        // for TessdataManager
#include "textord.h"                // for Textord
#include "wordrec.h"                // for Wordrec

#include "genericvector.h"          // for GenericVector, PointerVector
#include <tesseract/publictypes.h>            // for OcrEngineMode, PageSegMode, OEM_L...
#include "strngs.h"                 // for STRING
#include <tesseract/unichar.h>                // for UNICHAR_ID

#include "allheaders.h"             // for pixDestroy, pixGetWidth, pixGetHe...

#include <cstdint>                  // for int16_t, int32_t, uint16_t
#include <cstdio>                   // for FILE

namespace tesseract {

class BLOCK_LIST;
class ETEXT_DESC;
struct OSResults;
class PAGE_RES;
class PAGE_RES_IT;
class ROW;
class SVMenuNode;
class TBOX;
class TO_BLOCK_LIST;
class WERD;
class WERD_CHOICE;
class WERD_RES;

class ColumnFinder;
class DocumentData;
class EquationDetect;
class ImageData;
class LSTMRecognizer;
class Tesseract;

// Top-level class for all tesseract global instance data.
// This class either holds or points to all data used by an instance
// of Tesseract, including the memory allocator. When this is
// complete, Tesseract will be thread-safe. UNTIL THEN, IT IS NOT!
//
// NOTE to developers: Do not create cyclic dependencies through this class!
// The directory dependency tree must remain a tree! The keep this clean,
// lower-level code (eg in ccutil, the bottom level) must never need to
// know about the content of a higher-level directory.
// The following scheme will grant the easiest access to lower-level
// global members without creating a cyclic dependency:
//
// Class Hierarchy (^ = inheritance):
//
//             CCUtil (ccutil/ccutil.h)
//                         ^      Members include: UNICHARSET
//           CCStruct (ccstruct/ccstruct.h)
//                         ^       Members include: Image
//           Classify (classify/classify.h)
//                         ^       Members include: Dict
//             WordRec (wordrec/wordrec.h)
//                         ^       Members include: WERD*, DENORM*
//        Tesseract (ccmain/tesseractclass.h)
//                                 Members include: Pix*
//
// Other important classes:
//
//  TessBaseAPI (tesseract/baseapi.h)
//                                 Members include: BLOCK_LIST*, PAGE_RES*,
//                                 Tesseract*, ImageThresholder*
//  Dict (dict/dict.h)
//                                 Members include: Image* (private)
//
// NOTE: that each level contains members that correspond to global
// data that is defined (and used) at that level, not necessarily where
// the type is defined so for instance:
// BOOL_VAR_H(textord_show_blobs, false, "Display unsorted blobs");
// goes inside the Textord class, not the cc_util class.

// A collection of various variables for statistics and debugging.
struct TesseractStats {
  TesseractStats()
      : adaption_word_number(0),
        doc_blob_quality(0),
        doc_outline_errs(0),
        doc_char_quality(0),
        good_char_count(0),
        doc_good_char_quality(0),
        word_count(0),
        dict_words(0),
        tilde_crunch_written(false),
        last_char_was_newline(true),
        last_char_was_tilde(false),
        write_results_empty_block(true) {}

  int32_t adaption_word_number;
  int16_t doc_blob_quality;
  int16_t doc_outline_errs;
  int16_t doc_char_quality;
  int16_t good_char_count;
  int16_t doc_good_char_quality;
  int32_t word_count;     // count of word in the document
  int32_t dict_words;     // number of dicitionary words in the document
  STRING dump_words_str;  // accumulator used by dump_words()
  // Flags used by write_results()
  bool tilde_crunch_written;
  bool last_char_was_newline;
  bool last_char_was_tilde;
  bool write_results_empty_block;
};

// Struct to hold all the pointers to relevant data for processing a word.
struct WordData {
  WordData()
      : word(nullptr), row(nullptr), block(nullptr), prev_word(nullptr) {}
  explicit WordData(const PAGE_RES_IT& page_res_it)
      : word(page_res_it.word()),
        row(page_res_it.row()->row),
        block(page_res_it.block()->block),
        prev_word(nullptr) {}
  WordData(BLOCK* block_in, ROW* row_in, WERD_RES* word_res)
      : word(word_res), row(row_in), block(block_in), prev_word(nullptr) {}

  WERD_RES* word;
  ROW* row;
  BLOCK* block;
  WordData* prev_word;
  PointerVector<WERD_RES> lang_words;
};

// Definition of a Tesseract WordRecognizer. The WordData provides the context
// of row/block, in_word holds an initialized, possibly pre-classified word,
// that the recognizer may or may not consume (but if so it sets
// *in_word=nullptr) and produces one or more output words in out_words, which
// may be the consumed in_word, or may be generated independently. This api
// allows both a conventional tesseract classifier to work, or a line-level
// classifier that generates multiple words from a merged input.
using WordRecognizer = void (Tesseract::*)(const WordData&, WERD_RES**,
                                           PointerVector<WERD_RES>*);

class Tesseract : public Wordrec {
 public:
  Tesseract();
  ~Tesseract() override;

  // Return appropriate dictionary
  Dict& getDict() override;

  // Clear as much used memory as possible without resetting the adaptive
  // classifier or losing any other classifier data.
  void Clear();
  // Clear all memory of adaption for this and all subclassifiers.
  void ResetAdaptiveClassifier();
  // Clear the document dictionary for this and all subclassifiers.
  void ResetDocumentDictionary();

  // Set the equation detector.
  void SetEquationDetect(EquationDetect* detector);

  // Simple accessors.
  const FCOORD& reskew() const {
    return reskew_;
  }
  // Destroy any existing pix and return a pointer to the pointer.
  Pix** mutable_pix_binary() {
    pixDestroy(&pix_binary_);
    return &pix_binary_;
  }
  Pix* pix_binary() const {
    return pix_binary_;
  }
  Pix* pix_grey() const {
    return pix_grey_;
  }
  void set_pix_grey(Pix* grey_pix) {
    pixDestroy(&pix_grey_);
    pix_grey_ = grey_pix;
  }
  Pix* pix_original() const {
    return pix_original_;
  }
  // Takes ownership of the given original_pix.
  void set_pix_original(Pix* original_pix) {
    pixDestroy(&pix_original_);
    pix_original_ = original_pix;
    // Clone to sublangs as well.
    for (int i = 0; i < sub_langs_.size(); ++i) {
      sub_langs_[i]->set_pix_original(original_pix ? pixClone(original_pix)
                                                   : nullptr);
    }
  }
  // Returns a pointer to a Pix representing the best available resolution image
  // of the page, with best available bit depth as second priority. Result can
  // be of any bit depth, but never color-mapped, as that has always been
  // removed. Note that in grey and color, 0 is black and 255 is
  // white. If the input was binary, then black is 1 and white is 0.
  // To tell the difference pixGetDepth() will return 32, 8 or 1.
  // In any case, the return value is a borrowed Pix, and should not be
  // deleted or pixDestroyed.
  Pix* BestPix() const {
    if (pixGetWidth(pix_original_) == ImageWidth()) {
      return pix_original_;
    } else if (pix_grey_ != nullptr) {
      return pix_grey_;
    } else {
      return pix_binary_;
    }
  }
  void set_pix_thresholds(Pix* thresholds) {
    pixDestroy(&pix_thresholds_);
    pix_thresholds_ = thresholds;
  }
  int source_resolution() const {
    return source_resolution_;
  }
  void set_source_resolution(int ppi) {
    source_resolution_ = ppi;
  }
  int ImageWidth() const {
    return pixGetWidth(pix_binary_);
  }
  int ImageHeight() const {
    return pixGetHeight(pix_binary_);
  }
  Pix* scaled_color() const {
    return scaled_color_;
  }
  int scaled_factor() const {
    return scaled_factor_;
  }
  void SetScaledColor(int factor, Pix* color) {
    scaled_factor_ = factor;
    scaled_color_ = color;
  }
  const Textord& textord() const {
    return textord_;
  }
  Textord* mutable_textord() {
    return &textord_;
  }

  bool right_to_left() const {
    return right_to_left_;
  }
  int num_sub_langs() const {
    return sub_langs_.size();
  }
  Tesseract* get_sub_lang(int index) const {
    return sub_langs_[index];
  }
  // Returns true if any language uses Tesseract (as opposed to LSTM).
  bool AnyTessLang() const {
    if (tessedit_ocr_engine_mode != OEM_LSTM_ONLY)
      return true;
    for (int i = 0; i < sub_langs_.size(); ++i) {
      if (sub_langs_[i]->tessedit_ocr_engine_mode != OEM_LSTM_ONLY)
        return true;
    }
    return false;
  }
  // Returns true if any language uses the LSTM.
  bool AnyLSTMLang() const {
    if (tessedit_ocr_engine_mode != OEM_TESSERACT_ONLY)
      return true;
    for (int i = 0; i < sub_langs_.size(); ++i) {
      if (sub_langs_[i]->tessedit_ocr_engine_mode != OEM_TESSERACT_ONLY) {
        return true;
      }
    }
    return false;
  }

  void SetBlackAndWhitelist();

  // Perform steps to prepare underlying binary image/other data structures for
  // page segmentation. Uses the strategy specified in the global variable
  // pageseg_devanagari_split_strategy for perform splitting while preparing for
  // page segmentation.
  void PrepareForPageseg();

  // Perform steps to prepare underlying binary image/other data structures for
  // Tesseract OCR. The current segmentation is required by this method.
  // Uses the strategy specified in the global variable
  // ocr_devanagari_split_strategy for performing splitting while preparing for
  // Tesseract ocr.
  void PrepareForTessOCR(BLOCK_LIST* block_list, Tesseract* osd_tess,
                         OSResults* osr);

  int SegmentPage(const char* input_file, BLOCK_LIST* blocks,
                  Tesseract* osd_tess, OSResults* osr);
  void SetupWordScripts(BLOCK_LIST* blocks);
  int AutoPageSeg(PageSegMode pageseg_mode, BLOCK_LIST* blocks,
                  TO_BLOCK_LIST* to_blocks, BLOBNBOX_LIST* diacritic_blobs,
                  Tesseract* osd_tess, OSResults* osr);
  ColumnFinder* SetupPageSegAndDetectOrientation(
      PageSegMode pageseg_mode, BLOCK_LIST* blocks, Tesseract* osd_tess,
      OSResults* osr, TO_BLOCK_LIST* to_blocks, Pix** photo_mask_pix,
      Pix** music_mask_pix);
  // par_control.cpp
  void PrerecAllWordsPar(const GenericVector<WordData>& words);

  //// linerec.cpp
  // Generates training data for training a line recognizer, eg LSTM.
  // Breaks the page into lines, according to the boxes, and writes them to a
  // serialized DocumentData based on output_basename.
  // Return true if successful, false if an error occurred.
  bool TrainLineRecognizer(const char* input_imagename,
                           const STRING& output_basename,
                           BLOCK_LIST* block_list);
  // Generates training data for training a line recognizer, eg LSTM.
  // Breaks the boxes into lines, normalizes them, converts to ImageData and
  // appends them to the given training_data.
  void TrainFromBoxes(const GenericVector<TBOX>& boxes,
                      const GenericVector<STRING>& texts,
                      BLOCK_LIST* block_list, DocumentData* training_data);

  // Returns an Imagedata containing the image of the given textline,
  // and ground truth boxes/truth text if available in the input.
  // The image is not normalized in any way.
  ImageData* GetLineData(const TBOX& line_box, const GenericVector<TBOX>& boxes,
                         const GenericVector<STRING>& texts, int start_box,
                         int end_box, const BLOCK& block);
  // Helper gets the image of a rectangle, using the block.re_rotation() if
  // needed to get to the image, and rotating the result back to horizontal
  // layout. (CJK characters will be on their left sides) The vertical text flag
  // is set in the returned ImageData if the text was originally vertical, which
  // can be used to invoke a different CJK recognition engine. The revised_box
  // is also returned to enable calculation of output bounding boxes.
  ImageData* GetRectImage(const TBOX& box, const BLOCK& block, int padding,
                          TBOX* revised_box) const;
  // Recognizes a word or group of words, converting to WERD_RES in *words.
  // Analogous to classify_word_pass1, but can handle a group of words as well.
  void LSTMRecognizeWord(const BLOCK& block, ROW* row, WERD_RES* word,
                         PointerVector<WERD_RES>* words);
  // Apply segmentation search to the given set of words, within the constraints
  // of the existing ratings matrix. If there is already a best_choice on a word
  // leaves it untouched and just sets the done/accepted etc flags.
  void SearchWords(PointerVector<WERD_RES>* words);

  //// control.h /////////////////////////////////////////////////////////
  bool ProcessTargetWord(const TBOX& word_box, const TBOX& target_word_box,
                         const char* word_config, int pass);
  // Sets up the words ready for whichever engine is to be run
  void SetupAllWordsPassN(int pass_n, const TBOX* target_word_box,
                          const char* word_config, PAGE_RES* page_res,
                          GenericVector<WordData>* words);
  // Sets up the single word ready for whichever engine is to be run.
  void SetupWordPassN(int pass_n, WordData* word);
  // Runs word recognition on all the words.
  bool RecogAllWordsPassN(int pass_n, ETEXT_DESC* monitor, PAGE_RES_IT* pr_it,
                          GenericVector<WordData>* words);
  bool recog_all_words(PAGE_RES* page_res, ETEXT_DESC* monitor,
                       const TBOX* target_word_box, const char* word_config,
                       int dopasses);
  void rejection_passes(PAGE_RES* page_res, ETEXT_DESC* monitor,
                        const TBOX* target_word_box, const char* word_config);
  void bigram_correction_pass(PAGE_RES* page_res);
  void blamer_pass(PAGE_RES* page_res);
  // Sets script positions and detects smallcaps on all output words.
  void script_pos_pass(PAGE_RES* page_res);
  // Helper to recognize the word using the given (language-specific) tesseract.
  // Returns positive if this recognizer found more new best words than the
  // number kept from best_words.
  int RetryWithLanguage(const WordData& word_data, WordRecognizer recognizer,
                        bool debug, WERD_RES** in_word,
                        PointerVector<WERD_RES>* best_words);
  // Moves good-looking "noise"/diacritics from the reject list to the main
  // blob list on the current word. Returns true if anything was done, and
  // sets make_next_word_fuzzy if blob(s) were added to the end of the word.
  bool ReassignDiacritics(int pass, PAGE_RES_IT* pr_it,
                          bool* make_next_word_fuzzy);
  // Attempts to put noise/diacritic outlines into the blobs that they overlap.
  // Input: a set of noisy outlines that probably belong to the real_word.
  // Output: outlines that overlapped blobs are set to nullptr and put back into
  // the word, either in the blobs or in the reject list.
  void AssignDiacriticsToOverlappingBlobs(
      const GenericVector<C_OUTLINE*>& outlines, int pass, WERD* real_word,
      PAGE_RES_IT* pr_it, GenericVector<bool>* word_wanted,
      GenericVector<bool>* overlapped_any_blob,
      GenericVector<C_BLOB*>* target_blobs);
  // Attempts to assign non-overlapping outlines to their nearest blobs or
  // make new blobs out of them.
  void AssignDiacriticsToNewBlobs(const GenericVector<C_OUTLINE*>& outlines,
                                  int pass, WERD* real_word, PAGE_RES_IT* pr_it,
                                  GenericVector<bool>* word_wanted,
                                  GenericVector<C_BLOB*>* target_blobs);
  // Starting with ok_outlines set to indicate which outlines overlap the blob,
  // chooses the optimal set (approximately) and returns true if any outlines
  // are desired, in which case ok_outlines indicates which ones.
  bool SelectGoodDiacriticOutlines(int pass, float certainty_threshold,
                                   PAGE_RES_IT* pr_it, C_BLOB* blob,
                                   const GenericVector<C_OUTLINE*>& outlines,
                                   int num_outlines,
                                   GenericVector<bool>* ok_outlines);
  // Classifies the given blob plus the outlines flagged by ok_outlines, undoes
  // the inclusion of the outlines, and returns the certainty of the raw choice.
  float ClassifyBlobPlusOutlines(const GenericVector<bool>& ok_outlines,
                                 const GenericVector<C_OUTLINE*>& outlines,
                                 int pass_n, PAGE_RES_IT* pr_it, C_BLOB* blob,
                                 STRING* best_str);
  // Classifies the given blob (part of word_data->word->word) as an individual
  // word, using languages, chopper etc, returning only the certainty of the
  // best raw choice, and undoing all the work done to fake out the word.
  float ClassifyBlobAsWord(int pass_n, PAGE_RES_IT* pr_it, C_BLOB* blob,
                           STRING* best_str, float* c2);
  void classify_word_and_language(int pass_n, PAGE_RES_IT* pr_it,
                                  WordData* word_data);
  void classify_word_pass1(const WordData& word_data, WERD_RES** in_word,
                           PointerVector<WERD_RES>* out_words);
  void recog_pseudo_word(PAGE_RES* page_res,  // blocks to check
                         TBOX& selection_box);

  void fix_rep_char(PAGE_RES_IT* page_res_it);

  ACCEPTABLE_WERD_TYPE acceptable_word_string(const UNICHARSET& char_set,
                                              const char* s,
                                              const char* lengths);
  void match_word_pass_n(int pass_n, WERD_RES* word, ROW* row, BLOCK* block);
  void classify_word_pass2(const WordData& word_data, WERD_RES** in_word,
                           PointerVector<WERD_RES>* out_words);
  void ReportXhtFixResult(bool accept_new_word, float new_x_ht, WERD_RES* word,
                          WERD_RES* new_word);
  bool RunOldFixXht(WERD_RES* word, BLOCK* block, ROW* row);
  bool TrainedXheightFix(WERD_RES* word, BLOCK* block, ROW* row);
  // Runs recognition with the test baseline shift and x-height and returns true
  // if there was an improvement in recognition result.
  bool TestNewNormalization(int original_misfits, float baseline_shift,
                            float new_x_ht, WERD_RES* word, BLOCK* block,
                            ROW* row);
  bool recog_interactive(PAGE_RES_IT* pr_it);

  // Set fonts of this word.
  void set_word_fonts(WERD_RES* word);
  void font_recognition_pass(PAGE_RES* page_res);
  void dictionary_correction_pass(PAGE_RES* page_res);
  bool check_debug_pt(WERD_RES* word, int location);

  //// superscript.cpp ////////////////////////////////////////////////////
  bool SubAndSuperscriptFix(WERD_RES* word_res);
  void GetSubAndSuperscriptCandidates(
      const WERD_RES* word, int* num_rebuilt_leading, ScriptPos* leading_pos,
      float* leading_certainty, int* num_rebuilt_trailing,
      ScriptPos* trailing_pos, float* trailing_certainty, float* avg_certainty,
      float* unlikely_threshold);
  WERD_RES* TrySuperscriptSplits(int num_chopped_leading,
                                 float leading_certainty, ScriptPos leading_pos,
                                 int num_chopped_trailing,
                                 float trailing_certainty,
                                 ScriptPos trailing_pos, WERD_RES* word,
                                 bool* is_good, int* retry_leading,
                                 int* retry_trailing);
  bool BelievableSuperscript(bool debug, const WERD_RES& word,
                             float certainty_threshold, int* left_ok,
                             int* right_ok) const;

  //// output.h //////////////////////////////////////////////////////////

  void output_pass(PAGE_RES_IT& page_res_it, const TBOX* target_word_box);
  void write_results(PAGE_RES_IT& page_res_it,  // full info
                     char newline_type,         // type of newline
                     bool force_eol             // override tilde crunch?
  );
  void set_unlv_suspects(WERD_RES* word);
  UNICHAR_ID get_rep_char(WERD_RES* word);  // what char is repeated?
  bool acceptable_number_string(const char* s, const char* lengths);
  int16_t count_alphanums(const WERD_CHOICE& word);
  int16_t count_alphas(const WERD_CHOICE& word);

  void read_config_file(const char* filename, SetParamConstraint constraint);
  // Initialize for potentially a set of languages defined by the language
  // string and recursively any additional languages required by any language
  // traineddata file (via tessedit_load_sublangs in its config) that is loaded.
  // See init_tesseract_internal for args.
  int init_tesseract(const char* arg0, const char* textbase,
<<<<<<< HEAD
                     const char* language, OcrEngineMode oem, const char** configs,
                     int configs_size, const GenericVector<STRING>* vars_vec,
                     const GenericVector<STRING>* vars_values,
=======
                     const char* language, OcrEngineMode oem, char** configs,
                     int configs_size, const std::vector<std::string>* vars_vec,
                     const std::vector<std::string>* vars_values,
>>>>>>> 552bf266
                     bool set_only_init_params, TessdataManager* mgr);
  int init_tesseract(const char* datapath, const char* language,
                     OcrEngineMode oem) {
    TessdataManager mgr;
    return init_tesseract(datapath, nullptr, language, oem, nullptr, 0, nullptr,
                          nullptr, false, &mgr);
  }
  // Common initialization for a single language.
  // arg0 is the datapath for the tessdata directory, which could be the
  // path of the tessdata directory with no trailing /, or (if tessdata
  // lives in the same directory as the executable, the path of the executable,
  // hence the name arg0.
  // textbase is an optional output file basename (used only for training)
  // language is the language code to load.
  // oem controls which engine(s) will operate on the image
  // configs (argv) is an array of config filenames to load variables from.
  // May be nullptr.
  // configs_size (argc) is the number of elements in configs.
  // vars_vec is an optional vector of variables to set.
  // vars_values is an optional corresponding vector of values for the variables
  // in vars_vec.
  // If set_only_init_params is true, then only the initialization variables
  // will be set.
  int init_tesseract_internal(const char* arg0, const char* textbase,
                              const char* language, OcrEngineMode oem,
<<<<<<< HEAD
                              const char** configs, int configs_size,
                              const GenericVector<STRING>* vars_vec,
                              const GenericVector<STRING>* vars_values,
=======
                              char** configs, int configs_size,
                              const std::vector<std::string>* vars_vec,
                              const std::vector<std::string>* vars_values,
>>>>>>> 552bf266
                              bool set_only_init_params, TessdataManager* mgr);

  // Set the universal_id member of each font to be unique among all
  // instances of the same font loaded.
  void SetupUniversalFontIds();

  int init_tesseract_lm(const char* arg0, const char* textbase,
                        const char* language, TessdataManager* mgr);

  void recognize_page(STRING& image_name);
  void end_tesseract();

  bool init_tesseract_lang_data(const char* arg0, const char* textbase,
                                const char* language, OcrEngineMode oem,
<<<<<<< HEAD
                                const char** configs, int configs_size,
                                const GenericVector<STRING>* vars_vec,
                                const GenericVector<STRING>* vars_values,
=======
                                char** configs, int configs_size,
                                const std::vector<std::string>* vars_vec,
                                const std::vector<std::string>* vars_values,
>>>>>>> 552bf266
                                bool set_only_init_params,
                                TessdataManager* mgr);

  void ParseLanguageString(const char* lang_str, std::vector<std::string>* to_load,
                           std::vector<std::string>* not_to_load);

  //// pgedit.h //////////////////////////////////////////////////////////
  SVMenuNode* build_menu_new();
#ifndef GRAPHICS_DISABLED
  void pgeditor_main(int width, int height, PAGE_RES* page_res);
#endif // !GRAPHICS_DISABLED
  void process_image_event(  // action in image win
      const SVEvent& event);
  bool process_cmd_win_event(  // UI command semantics
      int32_t cmd_event,       // which menu item?
      char* new_value          // any prompt data
  );
  void debug_word(PAGE_RES* page_res, const TBOX& selection_box);
  void do_re_display(
      bool (tesseract::Tesseract::*word_painter)(PAGE_RES_IT* pr_it));
  bool word_display(PAGE_RES_IT* pr_it);
  bool word_bln_display(PAGE_RES_IT* pr_it);
  bool word_blank_and_set_display(PAGE_RES_IT* pr_its);
  bool word_set_display(PAGE_RES_IT* pr_it);
  // #ifndef GRAPHICS_DISABLED
  bool word_dumper(PAGE_RES_IT* pr_it);
  // #endif // !GRAPHICS_DISABLED
  void blob_feature_display(PAGE_RES* page_res, const TBOX& selection_box);
  //// reject.h //////////////////////////////////////////////////////////
  // make rej map for word
  void make_reject_map(WERD_RES* word, ROW* row, int16_t pass);
  bool one_ell_conflict(WERD_RES* word_res, bool update_map);
  int16_t first_alphanum_index(const char* word, const char* word_lengths);
  int16_t first_alphanum_offset(const char* word, const char* word_lengths);
  int16_t alpha_count(const char* word, const char* word_lengths);
  bool word_contains_non_1_digit(const char* word, const char* word_lengths);
  void dont_allow_1Il(WERD_RES* word);
  int16_t count_alphanums(  // how many alphanums
      WERD_RES* word);
  void flip_0O(WERD_RES* word);
  bool non_0_digit(const UNICHARSET& ch_set, UNICHAR_ID unichar_id);
  bool non_O_upper(const UNICHARSET& ch_set, UNICHAR_ID unichar_id);
  bool repeated_nonalphanum_wd(WERD_RES* word, ROW* row);
  void nn_match_word(  // Match a word
      WERD_RES* word, ROW* row);
  void nn_recover_rejects(WERD_RES* word, ROW* row);
  void set_done(  // set done flag
      WERD_RES* word, int16_t pass);
  int16_t safe_dict_word(const WERD_RES* werd_res);  // is best_choice in dict?
  void flip_hyphens(WERD_RES* word);
  void reject_I_1_L(WERD_RES* word);
  void reject_edge_blobs(WERD_RES* word);
  void reject_mostly_rejects(WERD_RES* word);
  //// adaptions.h ///////////////////////////////////////////////////////
  bool word_adaptable(  // should we adapt?
      WERD_RES* word, uint16_t mode);

  //// tfacepp.cpp ///////////////////////////////////////////////////////
  void recog_word_recursive(WERD_RES* word);
  void recog_word(WERD_RES* word);
  void split_and_recog_word(WERD_RES* word);
  void split_word(WERD_RES* word, int split_pt, WERD_RES** right_piece,
                  BlamerBundle** orig_blamer_bundle) const;
  void join_words(WERD_RES* word, WERD_RES* word2, BlamerBundle* orig_bb) const;
  //// fixspace.cpp ///////////////////////////////////////////////////////
  bool digit_or_numeric_punct(WERD_RES* word, int char_position);
  int16_t eval_word_spacing(WERD_RES_LIST& word_res_list);
  void match_current_words(WERD_RES_LIST& words, ROW* row, BLOCK* block);
  int16_t fp_eval_word_spacing(WERD_RES_LIST& word_res_list);
  void fix_noisy_space_list(WERD_RES_LIST& best_perm, ROW* row, BLOCK* block);
  void fix_fuzzy_space_list(WERD_RES_LIST& best_perm, ROW* row, BLOCK* block);
  void fix_sp_fp_word(WERD_RES_IT& word_res_it, ROW* row, BLOCK* block);
  void fix_fuzzy_spaces(    // find fuzzy words
      ETEXT_DESC* monitor,  // progress monitor
      int32_t word_count,   // count of words in doc
      PAGE_RES* page_res);
  void dump_words(WERD_RES_LIST& perm, int16_t score, int16_t mode,
                  bool improved);
  bool fixspace_thinks_word_done(WERD_RES* word);
  int16_t worst_noise_blob(WERD_RES* word_res, float* worst_noise_score);
  float blob_noise_score(TBLOB* blob);
  void break_noisiest_blob_word(WERD_RES_LIST& words);
  //// docqual.cpp ////////////////////////////////////////////////////////
#ifndef DISABLED_LEGACY_ENGINE
  GARBAGE_LEVEL garbage_word(WERD_RES* word, bool ok_dict_word);
  bool potential_word_crunch(WERD_RES* word, GARBAGE_LEVEL garbage_level,
                             bool ok_dict_word);
#endif
  void tilde_crunch(PAGE_RES_IT& page_res_it);
  void unrej_good_quality_words(  // unreject potential
      PAGE_RES_IT& page_res_it);
  void doc_and_block_rejection(  // reject big chunks
      PAGE_RES_IT& page_res_it, bool good_quality_doc);
  void quality_based_rejection(PAGE_RES_IT& page_res_it, bool good_quality_doc);
  void convert_bad_unlv_chs(WERD_RES* word_res);
  void tilde_delete(PAGE_RES_IT& page_res_it);
  int16_t word_blob_quality(WERD_RES* word);
  void word_char_quality(WERD_RES* word, int16_t* match_count,
                         int16_t* accepted_match_count);
  void unrej_good_chs(WERD_RES* word);
  int16_t count_outline_errs(char c, int16_t outline_count);
  int16_t word_outline_errs(WERD_RES* word);
#ifndef DISABLED_LEGACY_ENGINE
  bool terrible_word_crunch(WERD_RES* word, GARBAGE_LEVEL garbage_level);
#endif
  CRUNCH_MODE word_deletable(WERD_RES* word, int16_t& delete_mode);
  int16_t failure_count(WERD_RES* word);
  bool noise_outlines(TWERD* word);
  //// pagewalk.cpp ///////////////////////////////////////////////////////
  void process_selected_words(
      PAGE_RES* page_res,  // blocks to check
      // function to call
      TBOX& selection_box,
      bool (tesseract::Tesseract::*word_processor)(PAGE_RES_IT* pr_it));
  //// tessbox.cpp ///////////////////////////////////////////////////////
  void tess_add_doc_word(       // test acceptability
      WERD_CHOICE* word_choice  // after context
  );
  void tess_segment_pass_n(int pass_n, WERD_RES* word);
  bool tess_acceptable_word(WERD_RES* word);

  //// applybox.cpp //////////////////////////////////////////////////////
  // Applies the box file based on the image name filename, and resegments
  // the words in the block_list (page), with:
  // blob-mode: one blob per line in the box file, words as input.
  // word/line-mode: one blob per space-delimited unit after the #, and one word
  // per line in the box file. (See comment above for box file format.)
  // If find_segmentation is true, (word/line mode) then the classifier is used
  // to re-segment words/lines to match the space-delimited truth string for
  // each box. In this case, the input box may be for a word or even a whole
  // text line, and the output words will contain multiple blobs corresponding
  // to the space-delimited input string.
  // With find_segmentation false, no classifier is needed, but the chopper
  // can still be used to correctly segment touching characters with the help
  // of the input boxes.
  // In the returned PAGE_RES, the WERD_RES are setup as they would be returned
  // from normal classification, ie. with a word, chopped_word, rebuild_word,
  // seam_array, denorm, box_word, and best_state, but NO best_choice or
  // raw_choice, as they would require a UNICHARSET, which we aim to avoid.
  // Instead, the correct_text member of WERD_RES is set, and this may be later
  // converted to a best_choice using CorrectClassifyWords. CorrectClassifyWords
  // is not required before calling ApplyBoxTraining.
  PAGE_RES* ApplyBoxes(const char* filename, bool find_segmentation,
                       BLOCK_LIST* block_list);

  // Any row xheight that is significantly different from the median is set
  // to the median.
  void PreenXHeights(BLOCK_LIST* block_list);

  // Builds a PAGE_RES from the block_list in the way required for ApplyBoxes:
  // All fuzzy spaces are removed, and all the words are maximally chopped.
  PAGE_RES* SetupApplyBoxes(const GenericVector<TBOX>& boxes,
                            BLOCK_LIST* block_list);
  // Tests the chopper by exhaustively running chop_one_blob.
  // The word_res will contain filled chopped_word, seam_array, denorm,
  // box_word and best_state for the maximally chopped word.
  void MaximallyChopWord(const GenericVector<TBOX>& boxes, BLOCK* block,
                         ROW* row, WERD_RES* word_res);
  // Gather consecutive blobs that match the given box into the best_state
  // and corresponding correct_text.
  // Fights over which box owns which blobs are settled by pre-chopping and
  // applying the blobs to box or next_box with the least non-overlap.
  // Returns false if the box was in error, which can only be caused by
  // failing to find an appropriate blob for a box.
  // This means that occasionally, blobs may be incorrectly segmented if the
  // chopper fails to find a suitable chop point.
  bool ResegmentCharBox(PAGE_RES* page_res, const TBOX* prev_box,
                        const TBOX& box, const TBOX* next_box,
                        const char* correct_text);
  // Consume all source blobs that strongly overlap the given box,
  // putting them into a new word, with the correct_text label.
  // Fights over which box owns which blobs are settled by
  // applying the blobs to box or next_box with the least non-overlap.
  // Returns false if the box was in error, which can only be caused by
  // failing to find an overlapping blob for a box.
  bool ResegmentWordBox(BLOCK_LIST* block_list, const TBOX& box,
                        const TBOX* next_box, const char* correct_text);
  // Resegments the words by running the classifier in an attempt to find the
  // correct segmentation that produces the required string.
  void ReSegmentByClassification(PAGE_RES* page_res);
  // Converts the space-delimited string of utf8 text to a vector of UNICHAR_ID.
  // Returns false if an invalid UNICHAR_ID is encountered.
  bool ConvertStringToUnichars(const char* utf8,
                               GenericVector<UNICHAR_ID>* class_ids);
  // Resegments the word to achieve the target_text from the classifier.
  // Returns false if the re-segmentation fails.
  // Uses brute-force combination of up to kMaxGroupSize adjacent blobs, and
  // applies a full search on the classifier results to find the best classified
  // segmentation. As a compromise to obtain better recall, 1-1 ambigiguity
  // substitutions ARE used.
  bool FindSegmentation(const GenericVector<UNICHAR_ID>& target_text,
                        WERD_RES* word_res);
  // Recursive helper to find a match to the target_text (from text_index
  // position) in the choices (from choices_pos position).
  // Choices is an array of GenericVectors, of length choices_length, with each
  // element representing a starting position in the word, and the
  // GenericVector holding classification results for a sequence of consecutive
  // blobs, with index 0 being a single blob, index 1 being 2 blobs etc.
  void SearchForText(const GenericVector<BLOB_CHOICE_LIST*>* choices,
                     int choices_pos, int choices_length,
                     const GenericVector<UNICHAR_ID>& target_text,
                     int text_index, float rating,
                     GenericVector<int>* segmentation, float* best_rating,
                     GenericVector<int>* best_segmentation);
  // Counts up the labelled words and the blobs within.
  // Deletes all unused or emptied words, counting the unused ones.
  // Resets W_BOL and W_EOL flags correctly.
  // Builds the rebuild_word and rebuilds the box_word.
  void TidyUp(PAGE_RES* page_res);
  // Logs a bad box by line in the box file and box coords.
  void ReportFailedBox(int boxfile_lineno, TBOX box, const char* box_ch,
                       const char* err_msg);
  // Creates a fake best_choice entry in each WERD_RES with the correct text.
  void CorrectClassifyWords(PAGE_RES* page_res);
  // Call LearnWord to extract features for labelled blobs within each word.
  // Features are stored in an internal buffer.
  void ApplyBoxTraining(const STRING& fontname, PAGE_RES* page_res);

  //// fixxht.cpp ///////////////////////////////////////////////////////
  // Returns the number of misfit blob tops in this word.
  int CountMisfitTops(WERD_RES* word_res);
  // Returns a new x-height in pixels (original image coords) that is
  // maximally compatible with the result in word_res.
  // Returns 0.0f if no x-height is found that is better than the current
  // estimate.
  float ComputeCompatibleXheight(WERD_RES* word_res, float* baseline_shift);
  //// Data members ///////////////////////////////////////////////////////
  // TODO(ocr-team): Find and remove obsolete parameters.
  BOOL_VAR_H(tessedit_resegment_from_boxes, false,
             "Take segmentation and labeling from box file");
  BOOL_VAR_H(tessedit_resegment_from_line_boxes, false,
             "Conversion of word/line box file to char box file");
  BOOL_VAR_H(tessedit_train_from_boxes, false,
             "Generate training data from boxed chars");
  BOOL_VAR_H(tessedit_make_boxes_from_boxes, false,
             "Generate more boxes from boxed chars");
  BOOL_VAR_H(tessedit_train_line_recognizer, false,
             "Break input into lines and remap boxes if present");
  BOOL_VAR_H(tessedit_dump_pageseg_images, false,
             "Dump intermediate images made during page segmentation");
  BOOL_VAR_H(tessedit_do_invert, true,
             "Try inverting the image in `LSTMRecognizeWord`");
  INT_VAR_H(tessedit_pageseg_mode, PSM_SINGLE_BLOCK,
            "Page seg mode: 0=osd only, 1=auto+osd, 2=auto, 3=col, 4=block,"
            " 5=line, 6=word, 7=char"
            " (Values from PageSegMode enum in tesseract/publictypes.h)");
  INT_VAR_H(tessedit_ocr_engine_mode, tesseract::OEM_DEFAULT,
            "Which OCR engine(s) to run (Tesseract, LSTM, both). Defaults"
            " to loading and running the most accurate available.");
  STRING_VAR_H(tessedit_char_blacklist, "",
               "Blacklist of chars not to recognize");
  STRING_VAR_H(tessedit_char_whitelist, "", "Whitelist of chars to recognize");
  STRING_VAR_H(tessedit_char_unblacklist, "",
               "List of chars to override tessedit_char_blacklist");
  BOOL_VAR_H(tessedit_ambigs_training, false,
             "Perform training for ambiguities");
  INT_VAR_H(pageseg_devanagari_split_strategy,
            tesseract::ShiroRekhaSplitter::NO_SPLIT,
            "Whether to use the top-line splitting process for Devanagari "
            "documents while performing page-segmentation.");
  INT_VAR_H(ocr_devanagari_split_strategy,
            tesseract::ShiroRekhaSplitter::NO_SPLIT,
            "Whether to use the top-line splitting process for Devanagari "
            "documents while performing ocr.");
  STRING_VAR_H(tessedit_write_params_to_file, "",
               "Write all parameters to the given file.");
  BOOL_VAR_H(tessedit_adaption_debug, false,
             "Generate and print debug information for adaption");
  INT_VAR_H(bidi_debug, 0, "Debug level for BiDi");
  INT_VAR_H(applybox_debug, 1, "Debug level");
  INT_VAR_H(applybox_page, 0, "Page number to apply boxes from");
  STRING_VAR_H(applybox_exposure_pattern, ".exp",
               "Exposure value follows this pattern in the image"
               " filename. The name of the image files are expected"
               " to be in the form [lang].[fontname].exp[num].tif");
  BOOL_VAR_H(applybox_learn_chars_and_char_frags_mode, false,
             "Learn both character fragments (as is done in the"
             " special low exposure mode) as well as unfragmented"
             " characters.");
  BOOL_VAR_H(applybox_learn_ngrams_mode, false,
             "Each bounding box is assumed to contain ngrams. Only"
             " learn the ngrams whose outlines overlap horizontally.");
  BOOL_VAR_H(tessedit_display_outwords, false, "Draw output words");
  BOOL_VAR_H(tessedit_dump_choices, false, "Dump char choices");
  BOOL_VAR_H(tessedit_timing_debug, false, "Print timing stats");
  BOOL_VAR_H(tessedit_fix_fuzzy_spaces, true, "Try to improve fuzzy spaces");
  BOOL_VAR_H(tessedit_unrej_any_wd, false,
             "Don't bother with word plausibility");
  BOOL_VAR_H(tessedit_fix_hyphens, true, "Crunch double hyphens?");
  BOOL_VAR_H(tessedit_enable_doc_dict, true,
             "Add words to the document dictionary");
  BOOL_VAR_H(tessedit_debug_fonts, false, "Output font info per char");
  BOOL_VAR_H(tessedit_debug_block_rejection, false, "Block and Row stats");
  BOOL_VAR_H(tessedit_enable_bigram_correction, true,
             "Enable correction based on the word bigram dictionary.");
  BOOL_VAR_H(tessedit_enable_dict_correction, false,
             "Enable single word correction based on the dictionary.");
  INT_VAR_H(tessedit_bigram_debug, 0,
            "Amount of debug output for bigram "
            "correction.");
  BOOL_VAR_H(enable_noise_removal, true,
             "Remove and conditionally reassign small outlines when they"
             " confuse layout analysis, determining diacritics vs noise");
  INT_VAR_H(debug_noise_removal, 0, "Debug reassignment of small outlines");
  // Worst (min) certainty, for which a diacritic is allowed to make the base
  // character worse and still be included.
  double_VAR_H(noise_cert_basechar, -8.0, "Hingepoint for base char certainty");
  // Worst (min) certainty, for which a non-overlapping diacritic is allowed to
  // make the base character worse and still be included.
  double_VAR_H(noise_cert_disjoint, -2.5, "Hingepoint for disjoint certainty");
  // Worst (min) certainty, for which a diacritic is allowed to make a new
  // stand-alone blob.
  double_VAR_H(noise_cert_punc, -2.5, "Threshold for new punc char certainty");
  // Factor of certainty margin for adding diacritics to not count as worse.
  double_VAR_H(noise_cert_factor, 0.375,
               "Scaling on certainty diff from Hingepoint");
  INT_VAR_H(noise_maxperblob, 8, "Max diacritics to apply to a blob");
  INT_VAR_H(noise_maxperword, 16, "Max diacritics to apply to a word");
  INT_VAR_H(debug_x_ht_level, 0, "Reestimate debug");
  STRING_VAR_H(chs_leading_punct, "('`\"", "Leading punctuation");
  STRING_VAR_H(chs_trailing_punct1, ").,;:?!", "1st Trailing punctuation");
  STRING_VAR_H(chs_trailing_punct2, ")'`\"", "2nd Trailing punctuation");
  double_VAR_H(quality_rej_pc, 0.08, "good_quality_doc lte rejection limit");
  double_VAR_H(quality_blob_pc, 0.0, "good_quality_doc gte good blobs limit");
  double_VAR_H(quality_outline_pc, 1.0,
               "good_quality_doc lte outline error limit");
  double_VAR_H(quality_char_pc, 0.95, "good_quality_doc gte good char limit");
  INT_VAR_H(quality_min_initial_alphas_reqd, 2, "alphas in a good word");
  INT_VAR_H(tessedit_tess_adaption_mode, 0x27,
            "Adaptation decision algorithm for tess");
  BOOL_VAR_H(tessedit_minimal_rej_pass1, false,
             "Do minimal rejection on pass 1 output");
  BOOL_VAR_H(tessedit_test_adaption, false, "Test adaption criteria");
  BOOL_VAR_H(test_pt, false, "Test for point");
  double_VAR_H(test_pt_x, 99999.99, "xcoord");
  double_VAR_H(test_pt_y, 99999.99, "ycoord");
  INT_VAR_H(multilang_debug_level, 0, "Print multilang debug info.");
  INT_VAR_H(paragraph_debug_level, 0, "Print paragraph debug info.");
  BOOL_VAR_H(paragraph_text_based, true,
             "Run paragraph detection on the post-text-recognition "
             "(more accurate)");
  BOOL_VAR_H(lstm_use_matrix, 1, "Use ratings matrix/beam searct with lstm");
  STRING_VAR_H(outlines_odd, "%| ", "Non standard number of outlines");
  STRING_VAR_H(outlines_2, "ij!?%\":;", "Non standard number of outlines");
  BOOL_VAR_H(tessedit_good_quality_unrej, true,
             "Reduce rejection on good docs");
  BOOL_VAR_H(tessedit_use_reject_spaces, true, "Reject spaces?");
  double_VAR_H(tessedit_reject_doc_percent, 65.00,
               "%rej allowed before rej whole doc");
  double_VAR_H(tessedit_reject_block_percent, 45.00,
               "%rej allowed before rej whole block");
  double_VAR_H(tessedit_reject_row_percent, 40.00,
               "%rej allowed before rej whole row");
  double_VAR_H(tessedit_whole_wd_rej_row_percent, 70.00,
               "Number of row rejects in whole word rejects"
               "which prevents whole row rejection");
  BOOL_VAR_H(tessedit_preserve_blk_rej_perfect_wds, true,
             "Only rej partially rejected words in block rejection");
  BOOL_VAR_H(tessedit_preserve_row_rej_perfect_wds, true,
             "Only rej partially rejected words in row rejection");
  BOOL_VAR_H(tessedit_dont_blkrej_good_wds, false,
             "Use word segmentation quality metric");
  BOOL_VAR_H(tessedit_dont_rowrej_good_wds, false,
             "Use word segmentation quality metric");
  INT_VAR_H(tessedit_preserve_min_wd_len, 2,
            "Only preserve wds longer than this");
  BOOL_VAR_H(tessedit_row_rej_good_docs, true,
             "Apply row rejection to good docs");
  double_VAR_H(tessedit_good_doc_still_rowrej_wd, 1.1,
               "rej good doc wd if more than this fraction rejected");
  BOOL_VAR_H(tessedit_reject_bad_qual_wds, true, "Reject all bad quality wds");
  BOOL_VAR_H(tessedit_debug_doc_rejection, false, "Page stats");
  BOOL_VAR_H(tessedit_debug_quality_metrics, false,
             "Output data to debug file");
  BOOL_VAR_H(bland_unrej, false, "unrej potential with no checks");
  double_VAR_H(quality_rowrej_pc, 1.1, "good_quality_doc gte good char limit");
  BOOL_VAR_H(unlv_tilde_crunching, false, "Mark v.bad words for tilde crunch");
  BOOL_VAR_H(hocr_font_info, false, "Add font info to hocr output");
  BOOL_VAR_H(hocr_char_boxes, false,
             "Add coordinates for each character to hocr output");
  BOOL_VAR_H(crunch_early_merge_tess_fails, true, "Before word crunch?");
  BOOL_VAR_H(crunch_early_convert_bad_unlv_chs, false, "Take out ~^ early?");
  double_VAR_H(crunch_terrible_rating, 80.0, "crunch rating lt this");
  BOOL_VAR_H(crunch_terrible_garbage, true, "As it says");
  double_VAR_H(crunch_poor_garbage_cert, -9.0, "crunch garbage cert lt this");
  double_VAR_H(crunch_poor_garbage_rate, 60, "crunch garbage rating lt this");
  double_VAR_H(crunch_pot_poor_rate, 40, "POTENTIAL crunch rating lt this");
  double_VAR_H(crunch_pot_poor_cert, -8.0, "POTENTIAL crunch cert lt this");
  double_VAR_H(crunch_del_rating, 60, "POTENTIAL crunch rating lt this");
  double_VAR_H(crunch_del_cert, -10.0, "POTENTIAL crunch cert lt this");
  double_VAR_H(crunch_del_min_ht, 0.7, "Del if word ht lt xht x this");
  double_VAR_H(crunch_del_max_ht, 3.0, "Del if word ht gt xht x this");
  double_VAR_H(crunch_del_min_width, 3.0, "Del if word width lt xht x this");
  double_VAR_H(crunch_del_high_word, 1.5, "Del if word gt xht x this above bl");
  double_VAR_H(crunch_del_low_word, 0.5, "Del if word gt xht x this below bl");
  double_VAR_H(crunch_small_outlines_size, 0.6, "Small if lt xht x this");
  INT_VAR_H(crunch_rating_max, 10, "For adj length in rating per ch");
  INT_VAR_H(crunch_pot_indicators, 1, "How many potential indicators needed");
  BOOL_VAR_H(crunch_leave_ok_strings, true, "Don't touch sensible strings");
  BOOL_VAR_H(crunch_accept_ok, true, "Use acceptability in okstring");
  BOOL_VAR_H(crunch_leave_accept_strings, false,
             "Don't pot crunch sensible strings");
  BOOL_VAR_H(crunch_include_numerals, false, "Fiddle alpha figures");
  INT_VAR_H(crunch_leave_lc_strings, 4,
            "Don't crunch words with long lower case strings");
  INT_VAR_H(crunch_leave_uc_strings, 4,
            "Don't crunch words with long lower case strings");
  INT_VAR_H(crunch_long_repetitions, 3, "Crunch words with long repetitions");
  INT_VAR_H(crunch_debug, 0, "As it says");
  INT_VAR_H(fixsp_non_noise_limit, 1, "How many non-noise blbs either side?");
  double_VAR_H(fixsp_small_outlines_size, 0.28, "Small if lt xht x this");
  BOOL_VAR_H(tessedit_prefer_joined_punct, false, "Reward punctuation joins");
  INT_VAR_H(fixsp_done_mode, 1, "What constitues done for spacing");
  INT_VAR_H(debug_fix_space_level, 0, "Contextual fixspace debug");
  STRING_VAR_H(numeric_punctuation, ".,", "Punct. chs expected WITHIN numbers");
  INT_VAR_H(x_ht_acceptance_tolerance, 8,
            "Max allowed deviation of blob top outside of font data");
  INT_VAR_H(x_ht_min_change, 8, "Min change in xht before actually trying it");
  INT_VAR_H(superscript_debug, 0, "Debug level for sub & superscript fixer");
  double_VAR_H(superscript_worse_certainty, 2.0,
               "How many times worse "
               "certainty does a superscript position glyph need to be for us "
               "to try classifying it as a char with a different baseline?");
  double_VAR_H(superscript_bettered_certainty, 0.97,
               "What reduction in "
               "badness do we think sufficient to choose a superscript over "
               "what we'd thought.  For example, a value of 0.6 means we want "
               "to reduce badness of certainty by 40%");
  double_VAR_H(superscript_scaledown_ratio, 0.4,
               "A superscript scaled down more than this is unbelievably "
               "small.  For example, 0.3 means we expect the font size to "
               "be no smaller than 30% of the text line font size.");
  double_VAR_H(subscript_max_y_top, 0.5,
               "Maximum top of a character measured as a multiple of x-height "
               "above the baseline for us to reconsider whether it's a "
               "subscript.");
  double_VAR_H(superscript_min_y_bottom, 0.3,
               "Minimum bottom of a character measured as a multiple of "
               "x-height above the baseline for us to reconsider whether it's "
               "a superscript.");
  BOOL_VAR_H(tessedit_write_block_separators, false,
             "Write block separators in output");
  BOOL_VAR_H(tessedit_write_rep_codes, false, "Write repetition char code");
  BOOL_VAR_H(tessedit_write_unlv, false, "Write .unlv output file");
  BOOL_VAR_H(tessedit_create_txt, false, "Write .txt output file");
  BOOL_VAR_H(tessedit_create_hocr, false, "Write .html hOCR output file");
  BOOL_VAR_H(tessedit_create_alto, false, "Write .xml ALTO output file");
  BOOL_VAR_H(tessedit_create_lstmbox, false,
             "Write .box file for LSTM training");
  BOOL_VAR_H(tessedit_create_tsv, false, "Write .tsv output file");
  BOOL_VAR_H(tessedit_create_wordstrbox, false,
             "Write WordStr format .box output file");
  BOOL_VAR_H(tessedit_create_pdf, false, "Write .pdf output file");
  BOOL_VAR_H(textonly_pdf, false,
             "Create PDF with only one invisible text layer");
  INT_VAR_H(jpg_quality, 85, "Set JPEG quality level");
  INT_VAR_H(user_defined_dpi, 0, "Specify DPI for input image");
  INT_VAR_H(min_characters_to_try, 50,
            "Specify minimum characters to try during OSD");
  STRING_VAR_H(unrecognised_char, "|", "Output char for unidentified blobs");
  INT_VAR_H(suspect_level, 99, "Suspect marker level");
  INT_VAR_H(suspect_short_words, 2, "Don't Suspect dict wds longer than this");
  BOOL_VAR_H(suspect_constrain_1Il, false, "UNLV keep 1Il chars rejected");
  double_VAR_H(suspect_rating_per_ch, 999.9, "Don't touch bad rating limit");
  double_VAR_H(suspect_accept_rating, -999.9, "Accept good rating limit");
  BOOL_VAR_H(tessedit_minimal_rejection, false, "Only reject tess failures");
  BOOL_VAR_H(tessedit_zero_rejection, false, "Don't reject ANYTHING");
  BOOL_VAR_H(tessedit_word_for_word, false,
             "Make output have exactly one word per WERD");
  BOOL_VAR_H(tessedit_zero_kelvin_rejection, false,
             "Don't reject ANYTHING AT ALL");
  INT_VAR_H(tessedit_reject_mode, 0, "Rejection algorithm");
  BOOL_VAR_H(tessedit_rejection_debug, false, "Adaption debug");
  BOOL_VAR_H(tessedit_flip_0O, true, "Contextual 0O O0 flips");
  double_VAR_H(tessedit_lower_flip_hyphen, 1.5, "Aspect ratio dot/hyphen test");
  double_VAR_H(tessedit_upper_flip_hyphen, 1.8, "Aspect ratio dot/hyphen test");
  BOOL_VAR_H(rej_trust_doc_dawg, false, "Use DOC dawg in 11l conf. detector");
  BOOL_VAR_H(rej_1Il_use_dict_word, false, "Use dictword test");
  BOOL_VAR_H(rej_1Il_trust_permuter_type, true, "Don't double check");
  BOOL_VAR_H(rej_use_tess_accepted, true, "Individual rejection control");
  BOOL_VAR_H(rej_use_tess_blanks, true, "Individual rejection control");
  BOOL_VAR_H(rej_use_good_perm, true, "Individual rejection control");
  BOOL_VAR_H(rej_use_sensible_wd, false, "Extend permuter check");
  BOOL_VAR_H(rej_alphas_in_number_perm, false, "Extend permuter check");
  double_VAR_H(rej_whole_of_mostly_reject_word_fract, 0.85, "if >this fract");
  INT_VAR_H(tessedit_image_border, 2, "Rej blbs near image edge limit");
  STRING_VAR_H(ok_repeated_ch_non_alphanum_wds, "-?*\075", "Allow NN to unrej");
  STRING_VAR_H(conflict_set_I_l_1, "Il1[]", "Il1 conflict set");
  INT_VAR_H(min_sane_x_ht_pixels, 8, "Reject any x-ht lt or eq than this");
  BOOL_VAR_H(tessedit_create_boxfile, false, "Output text with boxes");
  INT_VAR_H(tessedit_page_number, -1,
            "-1 -> All pages, else specific page to process");
  BOOL_VAR_H(tessedit_write_images, false, "Capture the image from the IPE");
  BOOL_VAR_H(interactive_display_mode, false, "Run interactively?");
  STRING_VAR_H(file_type, ".tif", "Filename extension");
  BOOL_VAR_H(tessedit_override_permuter, true, "According to dict_word");
  STRING_VAR_H(tessedit_load_sublangs, "",
               "List of languages to load with this one");
  BOOL_VAR_H(tessedit_use_primary_params_model, false,
             "In multilingual mode use params model of the primary language");
  // Min acceptable orientation margin (difference in scores between top and 2nd
  // choice in OSResults::orientations) to believe the page orientation.
  double_VAR_H(min_orientation_margin, 7.0,
               "Min acceptable orientation margin");
  BOOL_VAR_H(textord_tabfind_show_vlines, false, "Debug line finding");
  BOOL_VAR_H(textord_use_cjk_fp_model, false, "Use CJK fixed pitch model");
  BOOL_VAR_H(poly_allow_detailed_fx, false,
             "Allow feature extractors to see the original outline");
  BOOL_VAR_H(tessedit_init_config_only, false,
             "Only initialize with the config file. Useful if the instance is "
             "not going to be used for OCR but say only for layout analysis.");
  BOOL_VAR_H(textord_equation_detect, false, "Turn on equation detector");
  BOOL_VAR_H(textord_tabfind_vertical_text, true, "Enable vertical detection");
  BOOL_VAR_H(textord_tabfind_force_vertical_text, false,
             "Force using vertical text page mode");
  double_VAR_H(textord_tabfind_vertical_text_ratio, 0.5,
               "Fraction of textlines deemed vertical to use vertical page "
               "mode");
  double_VAR_H(textord_tabfind_aligned_gap_fraction, 0.75,
               "Fraction of height used as a minimum gap for aligned blobs.");
  INT_VAR_H(tessedit_parallelize, 0, "Run in parallel where possible");
  BOOL_VAR_H(preserve_interword_spaces, false,
             "Preserve multiple interword spaces");
  STRING_VAR_H(page_separator, "\f",
               "Page separator (default is form feed control character)");
  INT_VAR_H(lstm_choice_mode, 0,
            "Allows to include alternative symbols choices in the hOCR "
            "output. "
            "Valid input values are 0, 1 and 2. 0 is the default value. "
            "With 1 the alternative symbol choices per timestep are included. "
            "With 2 the alternative symbol choices are extracted from the CTC "
            "process instead of the lattice. The choices are mapped per "
            "character.");
  INT_VAR_H(lstm_choice_iterations, 5,
            "Sets the number of cascading iterations for the Beamsearch in "
            "lstm_choice_mode. Note that lstm_choice_mode must be set to "
            "a value greater than 0 to produce results.");
  double_VAR_H(lstm_rating_coefficient, 5,
               "Sets the rating coefficient for the lstm choices. The smaller "
               "the coefficient, the better are the ratings for each choice "
               "and less information is lost due to the cut off at 0. The "
               "standard value is 5.");
  BOOL_VAR_H(pageseg_apply_music_mask, true,
             "Detect music staff and remove intersecting components");

  //// ambigsrecog.cpp /////////////////////////////////////////////////////////
  FILE* init_recog_training(const char* filename);
  void recog_training_segmented(const char* filename, PAGE_RES* page_res,
                                volatile ETEXT_DESC* monitor,
                                FILE* output_file);
  void ambigs_classify_and_output(const char* label, PAGE_RES_IT* pr_it,
                                  FILE* output_file);

 private:
  // The filename of a backup config file. If not null, then we currently
  // have a temporary debug config file loaded, and backup_config_file_
  // will be loaded, and set to null when debug is complete.
  const char* backup_config_file_;
  // The filename of a config file to read when processing a debug word.
  STRING word_config_;
  // Image used for input to layout analysis and tesseract recognition.
  // May be modified by the ShiroRekhaSplitter to eliminate the top-line.
  Pix* pix_binary_;
  // Grey-level input image if the input was not binary, otherwise nullptr.
  Pix* pix_grey_;
  // Original input image. Color if the input was color.
  Pix* pix_original_;
  // Thresholds that were used to generate the thresholded image from grey.
  Pix* pix_thresholds_;
  // Debug images. If non-empty, will be written on destruction.
  DebugPixa pixa_debug_;
  // Input image resolution after any scaling. The resolution is not well
  // transmitted by operations on Pix, so we keep an independent record here.
  int source_resolution_;
  // The shiro-rekha splitter object which is used to split top-lines in
  // Devanagari words to provide a better word and grapheme segmentation.
  ShiroRekhaSplitter splitter_;
  // Page segmentation/layout
  Textord textord_;
  // True if the primary language uses right_to_left reading order.
  bool right_to_left_;
  Pix* scaled_color_;
  int scaled_factor_;
  FCOORD deskew_;
  FCOORD reskew_;
  TesseractStats stats_;
  // Sub-languages to be tried in addition to this.
  std::vector<Tesseract*> sub_langs_;
  // Most recently used Tesseract out of this and sub_langs_. The default
  // language for the next word.
  Tesseract* most_recently_used_;
  // The size of the font table, ie max possible font id + 1.
  int font_table_size_;
  // Equation detector. Note: this pointer is NOT owned by the class.
  EquationDetect* equ_detect_;
  // LSTM recognizer, if available.
  LSTMRecognizer* lstm_recognizer_;
  // Output "page" number (actually line number) using TrainLineRecognizer.
  int train_line_page_num_;
};

}  // namespace tesseract

#endif  // TESSERACT_CCMAIN_TESSERACTCLASS_H_<|MERGE_RESOLUTION|>--- conflicted
+++ resolved
@@ -509,15 +509,9 @@
   // traineddata file (via tessedit_load_sublangs in its config) that is loaded.
   // See init_tesseract_internal for args.
   int init_tesseract(const char* arg0, const char* textbase,
-<<<<<<< HEAD
                      const char* language, OcrEngineMode oem, const char** configs,
-                     int configs_size, const GenericVector<STRING>* vars_vec,
-                     const GenericVector<STRING>* vars_values,
-=======
-                     const char* language, OcrEngineMode oem, char** configs,
                      int configs_size, const std::vector<std::string>* vars_vec,
                      const std::vector<std::string>* vars_values,
->>>>>>> 552bf266
                      bool set_only_init_params, TessdataManager* mgr);
   int init_tesseract(const char* datapath, const char* language,
                      OcrEngineMode oem) {
@@ -543,15 +537,9 @@
   // will be set.
   int init_tesseract_internal(const char* arg0, const char* textbase,
                               const char* language, OcrEngineMode oem,
-<<<<<<< HEAD
                               const char** configs, int configs_size,
-                              const GenericVector<STRING>* vars_vec,
-                              const GenericVector<STRING>* vars_values,
-=======
-                              char** configs, int configs_size,
                               const std::vector<std::string>* vars_vec,
                               const std::vector<std::string>* vars_values,
->>>>>>> 552bf266
                               bool set_only_init_params, TessdataManager* mgr);
 
   // Set the universal_id member of each font to be unique among all
@@ -566,15 +554,9 @@
 
   bool init_tesseract_lang_data(const char* arg0, const char* textbase,
                                 const char* language, OcrEngineMode oem,
-<<<<<<< HEAD
                                 const char** configs, int configs_size,
-                                const GenericVector<STRING>* vars_vec,
-                                const GenericVector<STRING>* vars_values,
-=======
-                                char** configs, int configs_size,
                                 const std::vector<std::string>* vars_vec,
                                 const std::vector<std::string>* vars_values,
->>>>>>> 552bf266
                                 bool set_only_init_params,
                                 TessdataManager* mgr);
 
