--- conflicted
+++ resolved
@@ -527,13 +527,8 @@
   void recognize_page(std::string &image_name);
   void end_tesseract();
 
-<<<<<<< HEAD
-  bool init_tesseract_lang_data(const std::string &arg0, const std::string &textbase,
+  bool init_tesseract_lang_data(const std::string &arg0,
                                 const std::string &language, OcrEngineMode oem, const char **configs,
-=======
-  bool init_tesseract_lang_data(const std::string &arg0,
-                                const std::string &language, OcrEngineMode oem, char **configs,
->>>>>>> c6026240
                                 int configs_size, const std::vector<std::string> *vars_vec,
                                 const std::vector<std::string> *vars_values,
                                 bool set_only_non_debug_params, TessdataManager *mgr);
