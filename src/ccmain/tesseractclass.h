--- conflicted
+++ resolved
@@ -228,17 +228,11 @@
   const FCOORD &reskew() const {
     return reskew_;
   }
-<<<<<<< HEAD
+
   float gradient() const {
     return gradient_;
   }
-=======
-
-  float gradient() const {
-    return gradient_;
-  }
-
->>>>>>> 81f80c9f
+
   // Destroy any existing pix and return a pointer to the pointer.
   void set_pix_binary(Image pix) {
     pix_binary_.destroy();
