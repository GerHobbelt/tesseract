--- conflicted
+++ resolved
@@ -486,20 +486,11 @@
   // traineddata file (via tessedit_load_sublangs in its config) that is loaded.
   // See init_tesseract_internal for args.
   int init_tesseract(const std::string &arg0, const std::string &textbase,
-<<<<<<< HEAD
-                     const std::string &language, OcrEngineMode oem, const char** configs,
-                     int configs_size, const std::vector<std::string>* vars_vec,
-                     const std::vector<std::string>* vars_values,
-                     bool set_only_init_params, TessdataManager* mgr);
-  int init_tesseract(const std::string &datapath, const std::string &language,
-                     OcrEngineMode oem) {
-=======
-                     const std::string &language, OcrEngineMode oem, char **configs,
+                     const std::string &language, OcrEngineMode oem, const char **configs,
                      int configs_size, const std::vector<std::string> *vars_vec,
                      const std::vector<std::string> *vars_values, bool set_only_init_params,
                      TessdataManager *mgr);
   int init_tesseract(const std::string &datapath, const std::string &language, OcrEngineMode oem) {
->>>>>>> 87b0a4de
     TessdataManager mgr;
     return init_tesseract(datapath, {}, language, oem, nullptr, 0, nullptr, nullptr, false, &mgr);
   }
@@ -520,18 +511,10 @@
   // If set_only_init_params is true, then only the initialization variables
   // will be set.
   int init_tesseract_internal(const std::string &arg0, const std::string &textbase,
-<<<<<<< HEAD
-                              const std::string &language, OcrEngineMode oem,
-                              const char** configs, int configs_size,
-                              const std::vector<std::string>* vars_vec,
-                              const std::vector<std::string>* vars_values,
-                              bool set_only_init_params, TessdataManager* mgr);
-=======
-                              const std::string &language, OcrEngineMode oem, char **configs,
+                              const std::string &language, OcrEngineMode oem, const char **configs,
                               int configs_size, const std::vector<std::string> *vars_vec,
                               const std::vector<std::string> *vars_values,
                               bool set_only_init_params, TessdataManager *mgr);
->>>>>>> 87b0a4de
 
   // Set the universal_id member of each font to be unique among all
   // instances of the same font loaded.
@@ -544,19 +527,10 @@
   void end_tesseract();
 
   bool init_tesseract_lang_data(const std::string &arg0, const std::string &textbase,
-<<<<<<< HEAD
-                                const std::string &language, OcrEngineMode oem,
-                                const char** configs, int configs_size,
-                                const std::vector<std::string>* vars_vec,
-                                const std::vector<std::string>* vars_values,
-                                bool set_only_init_params,
-                                TessdataManager* mgr);
-=======
-                                const std::string &language, OcrEngineMode oem, char **configs,
+                                const std::string &language, OcrEngineMode oem, const char **configs,
                                 int configs_size, const std::vector<std::string> *vars_vec,
                                 const std::vector<std::string> *vars_values,
                                 bool set_only_init_params, TessdataManager *mgr);
->>>>>>> 87b0a4de
 
   void ParseLanguageString(const std::string &lang_str, std::vector<std::string> *to_load,
                            std::vector<std::string> *not_to_load);
