--- conflicted
+++ resolved
@@ -261,10 +261,6 @@
   }
   void set_pix_grey(Image grey_pix);
   Image pix_original() const {
-    if (1) {
-      volatile int r = 1;
-      r++;
-    }
     return pix_original_;
   }
   // Takes ownership of the given original_pix.
@@ -1119,32 +1115,17 @@
 
   // debug PDF output helper methods:
   void AddPixDebugPage(const Image &pix, const char *title);
-<<<<<<< HEAD
-  void AddPixDebugPage(const Image &pix, const std::string& title) {
-    AddPixDebugPage(pix, title.c_str());
-  }
-=======
   void AddPixDebugPage(const Image &pix, const std::string &title);
->>>>>>> 5d517541
 
   void AddPixCompedOverOrigDebugPage(const Image &pix, const TBOX& bbox, const char *title);
   void AddPixCompedOverOrigDebugPage(const Image &pix, const TBOX &bbox, const std::string &title);
   void AddPixCompedOverOrigDebugPage(const Image &pix, const char *title);
   void AddPixCompedOverOrigDebugPage(const Image &pix, const std::string &title);
 
-<<<<<<< HEAD
-  int PushNextPixDebugSection(const std::string &title);
-  int PushSubordinatePixDebugSection(const std::string &title);
-  void PopPixDebugSection(int handle = -1);
-  int GetPixDebugSectionLevel() const {
-    return pixa_debug_.GetCurrentSectionLevel();
-  }
-=======
   int PushNextPixDebugSection(const std::string &title); // sibling
   int PushSubordinatePixDebugSection(const std::string &title); // child
   void PopPixDebugSection(int handle = -1); // pop active; return focus to parent
   int GetPixDebugSectionLevel() const;
->>>>>>> 5d517541
 
 public:
   // Find connected components in the page and process a subset until finished or
