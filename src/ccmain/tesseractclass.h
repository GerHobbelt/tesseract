--- conflicted
+++ resolved
@@ -266,20 +266,7 @@
   // Takes ownership of the given original_pix.
   void set_pix_original(Image original_pix);
 
-<<<<<<< HEAD
   Image GetPixForDebugView();
-=======
-    Image pix; 
-    if (pix_grey_ != nullptr) {
-      pix = pix_grey_;
-    }
-    else {
-      pix = pix_binary_;
-    }
-    pix_for_debug_view_ = pixConvertTo32(pix);
-    return pix_for_debug_view_;
-  }
->>>>>>> 8dc3cdd4
 
   void ClearPixForDebugView();
 
