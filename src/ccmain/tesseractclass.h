--- conflicted
+++ resolved
@@ -201,17 +201,11 @@
   const FCOORD &reskew() const {
     return reskew_;
   }
-<<<<<<< HEAD
 
   float gradient() const {
     return gradient_;
   }
 
-=======
-  float gradient() const {
-    return gradient_;
-  }
->>>>>>> 5d5a633a
   // Destroy any existing pix and return a pointer to the pointer.
   Image *mutable_pix_binary() {
     pix_binary_.destroy();
