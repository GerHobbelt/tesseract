///////////////////////////////////////////////////////////////////////
// File:        tesseractclass.h
// Description: The Tesseract class. It holds/owns everything needed
//              to run Tesseract on a single language, and also a set of
//              sub-Tesseracts to run sub-languages. For thread safety, *every*
//              global variable goes in here, directly, or indirectly.
//              This makes it safe to run multiple Tesseracts in different
//              threads in parallel, and keeps the different language
//              instances separate.
// Author:      Ray Smith
//
// (C) Copyright 2008, Google Inc.
// Licensed under the Apache License, Version 2.0 (the "License");
// you may not use this file except in compliance with the License.
// You may obtain a copy of the License at
// http://www.apache.org/licenses/LICENSE-2.0
// Unless required by applicable law or agreed to in writing, software
// distributed under the License is distributed on an "AS IS" BASIS,
// WITHOUT WARRANTIES OR CONDITIONS OF ANY KIND, either express or implied.
// See the License for the specific language governing permissions and
// limitations under the License.
//
///////////////////////////////////////////////////////////////////////

#ifndef TESSERACT_CCMAIN_TESSERACTCLASS_H_
#define TESSERACT_CCMAIN_TESSERACTCLASS_H_

#ifdef HAVE_TESSERACT_CONFIG_H
#  include "config_auto.h" // DISABLED_LEGACY_ENGINE
#endif

#include "control.h"               // for ACCEPTABLE_WERD_TYPE
#include "debugpixa.h"             // for DebugPixa
#include "devanagari_processing.h" // for ShiroRekhaSplitter
#if !DISABLED_LEGACY_ENGINE
#  include "docqual.h" // for GARBAGE_LEVEL
#endif
#include "genericvector.h"   // for PointerVector
#include "pageres.h"         // for WERD_RES (ptr only), PAGE_RES (pt...
#include <tesseract/params.h>          // for BOOL_VAR_H, BoolParam, DoubleParam
#include "points.h"          // for FCOORD
#include "ratngs.h"          // for ScriptPos, WERD_CHOICE (ptr only)
#include "tessdatamanager.h" // for TessdataManager
#include "textord.h"         // for Textord
#include "wordrec.h"         // for Wordrec
#include "imagefind.h"       // for ImageFind
#include "linefind.h"        // for LineFinder
#include "genericvector.h"   // for PointerVector (ptr only)

#include <tesseract/publictypes.h> // for OcrEngineMode, PageSegMode, OEM_L...
#include <tesseract/unichar.h>     // for UNICHAR_ID
#include <tesseract/memcost_estimate.h>  // for ImageCostEstimate

#include <leptonica/allheaders.h> // for pixDestroy, pixGetWidth, pixGetHe...

#include <cstdint> // for int16_t, int32_t, uint16_t
#include <cstdio>  // for FILE
#include <map> 

namespace tesseract {

class BLOCK_LIST;
class ETEXT_DESC;
struct OSResults;
class PAGE_RES;
class PAGE_RES_IT;
class ROW;
class SVMenuNode;
class TBOX;
class TO_BLOCK_LIST;
class WERD;
class WERD_CHOICE;
class WERD_RES;
class BLOBNBOX;
class BLOBNBOX_CLIST;
class BLOB_CHOICE_LIST;
class TO_BLOCK_LIST;
class MutableIterator;
class ParagraphModel;
class PARA_LIST;
struct PARA;
class RowInfo;

class ColumnFinder;
class DocumentData;

#if !DISABLED_LEGACY_ENGINE
class EquationDetect;
#endif // !DISABLED_LEGACY_ENGINE

class ImageData;
class LSTMRecognizer;
class OrientationDetector;
class ScriptDetector;
class Tesseract;

// Top-level class for all tesseract global instance data.
// This class either holds or points to all data used by an instance
// of Tesseract, including the memory allocator. When this is
// complete, Tesseract will be thread-safe. UNTIL THEN, IT IS NOT!
//
// NOTE to developers: Do not create cyclic dependencies through this class!
// The directory dependency tree must remain a tree! To keep this clean,
// lower-level code (eg in ccutil, the bottom level) must never need to
// know about the content of a higher-level directory.
// The following scheme will grant the easiest access to lower-level
// global members without creating a cyclic dependency:
//
// Class Hierarchy (^ = inheritance):
//
//             CCUtil (ccutil/ccutil.h)
//                         ^      Members include: UNICHARSET
//           CCStruct (ccstruct/ccstruct.h)
//                         ^       Members include: Image
//           Classify (classify/classify.h)
//                         ^       Members include: Dict
//             WordRec (wordrec/wordrec.h)
//                         ^       Members include: WERD*, DENORM*
//        Tesseract (ccmain/tesseractclass.h)
//                                 Members include: Pix*
//
// Other important classes:
//
//  TessBaseAPI (tesseract/baseapi.h)
//                                 Members include: BLOCK_LIST*, PAGE_RES*,
//                                 Tesseract*, ImageThresholder*
//  Dict (dict/dict.h)
//                                 Members include: Image* (private)
//
// NOTE: that each level contains members that correspond to global
// data that is defined (and used) at that level, not necessarily where
// the type is defined so for instance:
// BOOL_VAR_H(textord_show_blobs);
// goes inside the Textord class, not the cc_util class.

// A collection of various variables for statistics and debugging.
struct TesseractStats {
  TesseractStats()
      : adaption_word_number(0)
      , doc_blob_quality(0)
      , doc_outline_errs(0)
      , doc_char_quality(0)
      , good_char_count(0)
      , doc_good_char_quality(0)
      , word_count(0)
      , dict_words(0)
      , tilde_crunch_written(false)
      , last_char_was_newline(true)
      , last_char_was_tilde(false)
      , write_results_empty_block(true) {}

  int32_t adaption_word_number;
  int16_t doc_blob_quality;
  int16_t doc_outline_errs;
  int16_t doc_char_quality;
  int16_t good_char_count;
  int16_t doc_good_char_quality;
  int32_t word_count;    // count of word in the document
  int32_t dict_words;    // number of dicitionary words in the document
  std::string dump_words_str; // accumulator used by dump_words()
  // Flags used by write_results()
  bool tilde_crunch_written;
  bool last_char_was_newline;
  bool last_char_was_tilde;
  bool write_results_empty_block;
};

// Struct to hold all the pointers to relevant data for processing a word.
struct WordData {
  WordData() : word(nullptr), row(nullptr), block(nullptr), prev_word(nullptr) {}
  explicit WordData(const PAGE_RES_IT &page_res_it)
      : word(page_res_it.word())
      , row(page_res_it.row()->row)
      , block(page_res_it.block()->block)
      , prev_word(nullptr) {}
  WordData(BLOCK *block_in, ROW *row_in, WERD_RES *word_res)
      : word(word_res), row(row_in), block(block_in), prev_word(nullptr) {}

  WERD_RES *word;
  ROW *row;
  BLOCK *block;
  WordData *prev_word;
  PointerVector<WERD_RES> lang_words;
};

// Definition of a Tesseract WordRecognizer. The WordData provides the context
// of row/block, in_word holds an initialized, possibly pre-classified word,
// that the recognizer may or may not consume (but if so it sets
// *in_word=nullptr) and produces one or more output words in out_words, which
// may be the consumed in_word, or may be generated independently. This api
// allows both a conventional tesseract classifier to work, or a line-level
// classifier that generates multiple words from a merged input.
using WordRecognizer = void (Tesseract::*)(const WordData &, WERD_RES **,
                                           PointerVector<WERD_RES> *);

class TESS_API Tesseract: public Wordrec {
public:
<<<<<<< HEAD
  Tesseract() : Tesseract(nullptr) {};
  Tesseract(Tesseract *parent);
=======
  Tesseract(Tesseract *parent = nullptr);
>>>>>>> fabff2c5
  virtual ~Tesseract() override;

  // Return appropriate dictionary
  virtual Dict &getDict() override;

  // Clear as much used memory as possible without resetting the adaptive
  // classifier or losing any other classifier data.
  void Clear(bool invoked_by_destructor = false);
  // Clear all memory of adaption for this and all subclassifiers.
  void ResetAdaptiveClassifier();
  // Clear the document dictionary for this and all subclassifiers.
  void ResetDocumentDictionary();

  void ResyncVariablesInternally();

#if !DISABLED_LEGACY_ENGINE
  // Set the equation detector.
  void SetEquationDetect(EquationDetect *detector);
#endif // !DISABLED_LEGACY_ENGINE

  // Simple accessors.
  const FCOORD &reskew() const {
    return reskew_;
  }

  float gradient() const {
    return gradient_;
  }

  // Destroy any existing pix and return a pointer to the pointer.
  void set_pix_binary(Image pix);
  Image pix_binary() const {
    return pix_binary_;
  }
  Image pix_grey() const {
    return pix_grey_;
  }
  void set_pix_grey(Image grey_pix);
  Image pix_original() const {
    return pix_original_;
  }
  // Takes ownership of the given original_pix.
  void set_pix_original(Image original_pix);

  Image GetPixForDebugView();

  void ClearPixForDebugView();

  void ReportDebugInfo();

#if !GRAPHICS_DISABLED
  bool SupportsInteractiveScrollView() const {
    return interactive_display_mode;
  }
#else
  constexpr bool SupportsInteractiveScrollView() const {
    return false;
  }
#endif

  // Return a memory capacity cost estimate for the given image / current original image.
  //
  // (unless overridden by the `pix` argument) uses the current original image for the estimate,
  // i.e. tells you the cost estimate of this run:
  ImageCostEstimate EstimateImageMemoryCost(const Pix* pix = nullptr /* default: use pix_original() data */) const;

  // Helper, which may be invoked after SetInputImage() or equivalent has been called:
  // reports the cost estimate for the current instance/image via `tprintf()` and returns
  // `true` when the cost is expected to be too high.
  bool CheckAndReportIfImageTooLarge(const Pix* pix = nullptr /* default: use pix_original() data */) const;
  bool CheckAndReportIfImageTooLarge(int width, int height) const;

  // Returns a pointer to a Pix representing the best available resolution image
  // of the page, with best available bit depth as second priority. Result can
  // be of any bit depth, but never color-mapped, as that has always been
  // removed. Note that in grey and color, 0 is black and 255 is
  // white. If the input was binary, then black is 1 and white is 0.
  // To tell the difference pixGetDepth() will return 32, 8 or 1.
  // In any case, the return value is a borrowed Pix, and should not be
  // deleted or pixDestroyed.
  Image BestPix() const;

  void set_pix_thresholds(Image thresholds);
  Image pix_thresholds() {
	  return pix_thresholds_;
  }
  int source_resolution() const {
    return source_resolution_;
  }
  void set_source_resolution(int ppi);
  int ImageWidth() const;
  int ImageHeight() const;
  Image scaled_color() const {
    return scaled_color_;
  }
  int scaled_factor() const {
    return scaled_factor_;
  }
  void SetScaledColor(int factor, Image color);
  const Textord &textord() const {
    return textord_;
  }
  Textord *mutable_textord() {
    return &textord_;
  }

  bool right_to_left() const {
    return right_to_left_;
  }
  int num_sub_langs() const {
    return sub_langs_.size();
  }
  Tesseract *get_sub_lang(int index) const;

  // Returns true if any language uses Tesseract (as opposed to LSTM).
  bool AnyTessLang() const;
  // Returns true if any language uses the LSTM.
  bool AnyLSTMLang() const;

  void SetBlackAndWhitelist();

  // Perform steps to prepare underlying binary image/other data structures for
  // page segmentation. Uses the strategy specified in the global variable
  // pageseg_devanagari_split_strategy for perform splitting while preparing for
  // page segmentation.
  void PrepareForPageseg();

  // Perform steps to prepare underlying binary image/other data structures for
  // Tesseract OCR. The current segmentation is required by this method.
  // Uses the strategy specified in the global variable
  // ocr_devanagari_split_strategy for performing splitting while preparing for
  // Tesseract OCR.
  void PrepareForTessOCR(BLOCK_LIST *block_list, OSResults *osr);

  int SegmentPage(const char *input_file, BLOCK_LIST *blocks, Tesseract *osd_tess, OSResults *osr);
  void SetupWordScripts(BLOCK_LIST *blocks);
  int AutoPageSeg(PageSegMode pageseg_mode, BLOCK_LIST *blocks, TO_BLOCK_LIST *to_blocks,
                  BLOBNBOX_LIST *diacritic_blobs, Tesseract *osd_tess, OSResults *osr);
  ColumnFinder *SetupPageSegAndDetectOrientation(PageSegMode pageseg_mode, BLOCK_LIST *blocks,
                                                 Tesseract *osd_tess, OSResults *osr,
                                                 TO_BLOCK_LIST *to_blocks, Image *photo_mask_pix,
                                                 Image *music_mask_pix);
  // par_control.cpp
  void PrerecAllWordsPar(const std::vector<WordData> &words);

  //// linerec.cpp
  // Generates training data for training a line recognizer, eg LSTM.
  // Breaks the page into lines, according to the boxes, and writes them to a
  // serialized DocumentData based on output_basename.
  // Return true if successful, false if an error occurred.
  bool TrainLineRecognizer(const char *input_imagename, const std::string &output_basename,
                           BLOCK_LIST *block_list);
  // Generates training data for training a line recognizer, eg LSTM.
  // Breaks the boxes into lines, normalizes them, converts to ImageData and
  // appends them to the given training_data.
  void TrainFromBoxes(const std::vector<TBOX> &boxes, const std::vector<std::string> &texts,
                      BLOCK_LIST *block_list, DocumentData *training_data);

  // Returns an Imagedata containing the image of the given textline,
  // and ground truth boxes/truth text if available in the input.
  // The image is not normalized in any way.
  ImageData *GetLineData(const TBOX &line_box, const std::vector<TBOX> &boxes,
                         const std::vector<std::string> &texts, int start_box, int end_box,
                         const BLOCK &block);
  // Helper gets the image of a rectangle, using the block.re_rotation() if
  // needed to get to the image, and rotating the result back to horizontal
  // layout. (CJK characters will be on their left sides) The vertical text flag
  // is set in the returned ImageData if the text was originally vertical, which
  // can be used to invoke a different CJK recognition engine. The revised_box
  // is also returned to enable calculation of output bounding boxes.
  ImageData *GetRectImage(const TBOX &box, const BLOCK &block, int padding,
                          TBOX *revised_box) const;
  // Recognizes a word or group of words, converting to WERD_RES in *words.
  // Analogous to classify_word_pass1, but can handle a group of words as well.
  void LSTMRecognizeWord(const BLOCK &block, ROW *row, WERD_RES *word,
                         PointerVector<WERD_RES> *words);
  // Apply segmentation search to the given set of words, within the constraints
  // of the existing ratings matrix. If there is already a best_choice on a word
  // leaves it untouched and just sets the done/accepted etc flags.
  void SearchWords(PointerVector<WERD_RES> *words);

  //// control.h /////////////////////////////////////////////////////////
  bool ProcessTargetWord(const TBOX &word_box, const TBOX &target_word_box, const char *word_config,
                         int pass);
  // Sets up the words ready for whichever engine is to be run
  void SetupAllWordsPassN(int pass_n, const TBOX *target_word_box, const char *word_config,
                          PAGE_RES *page_res, std::vector<WordData> *words);
  // Sets up the single word ready for whichever engine is to be run.
  void SetupWordPassN(int pass_n, WordData *word);
  // Runs word recognition on all the words.
  bool RecogAllWordsPassN(int pass_n, ETEXT_DESC *monitor, PAGE_RES_IT *pr_it,
                          std::vector<WordData> *words);
  bool recog_all_words(PAGE_RES *page_res, ETEXT_DESC *monitor, const TBOX *target_word_box,
                       const char *word_config, int dopasses);
  void rejection_passes(PAGE_RES *page_res, ETEXT_DESC *monitor, const TBOX *target_word_box,
                        const char *word_config);
  void bigram_correction_pass(PAGE_RES *page_res);
  void blamer_pass(PAGE_RES *page_res);
  // Sets script positions and detects smallcaps on all output words.
  void script_pos_pass(PAGE_RES *page_res);
  // Helper to recognize the word using the given (language-specific) tesseract.
  // Returns positive if this recognizer found more new best words than the
  // number kept from best_words.
  int RetryWithLanguage(const WordData &word_data, WordRecognizer recognizer,
                        WERD_RES **in_word, PointerVector<WERD_RES> *best_words);

protected:
  // Helper chooses the best combination of words, transferring good ones from
  // new_words to best_words. To win, a new word must have (better rating and
  // certainty) or (better permuter status and rating within rating ratio and
  // certainty within certainty margin) than current best.
  // All the new_words are consumed (moved to best_words or deleted.)
  // The return value is the number of new_words used minus the number of
  // best_words that remain in the output.
  int SelectBestWords(double rating_ratio, double certainty_margin,
                             PointerVector<WERD_RES>* new_words,
                             PointerVector<WERD_RES>* best_words);
  // Factored helper computes the rating, certainty, badness and validity of
  // the permuter of the words in [first_index, end_index).
  void EvaluateWordSpan(const PointerVector<WERD_RES>& words, unsigned int first_index, unsigned int end_index,
                               float* rating, float* certainty, bool* bad, bool* valid_permuter);
  // Helper finds the gap between the index word and the next.
  void WordGap(const PointerVector<WERD_RES>& words, unsigned int index, TDimension* right, TDimension* next_left);

public:
  // Moves good-looking "noise"/diacritics from the reject list to the main
  // blob list on the current word. Returns true if anything was done, and
  // sets make_next_word_fuzzy if blob(s) were added to the end of the word.
  bool ReassignDiacritics(int pass, PAGE_RES_IT *pr_it, bool *make_next_word_fuzzy);
  // Attempts to put noise/diacritic outlines into the blobs that they overlap.
  // Input: a set of noisy outlines that probably belong to the real_word.
  // Output: outlines that overlapped blobs are set to nullptr and put back into
  // the word, either in the blobs or in the reject list.
  void AssignDiacriticsToOverlappingBlobs(const std::vector<C_OUTLINE *> &outlines, int pass,
                                          WERD *real_word, PAGE_RES_IT *pr_it,
                                          std::vector<bool> *word_wanted,
                                          std::vector<bool> *overlapped_any_blob,
                                          std::vector<C_BLOB *> *target_blobs);
  // Attempts to assign non-overlapping outlines to their nearest blobs or
  // make new blobs out of them.
  void AssignDiacriticsToNewBlobs(const std::vector<C_OUTLINE *> &outlines, int pass,
                                  WERD *real_word, PAGE_RES_IT *pr_it,
                                  std::vector<bool> *word_wanted,
                                  std::vector<C_BLOB *> *target_blobs);
  // Starting with ok_outlines set to indicate which outlines overlap the blob,
  // chooses the optimal set (approximately) and returns true if any outlines
  // are desired, in which case ok_outlines indicates which ones.
  bool SelectGoodDiacriticOutlines(int pass, float certainty_threshold, PAGE_RES_IT *pr_it,
                                   C_BLOB *blob, const std::vector<C_OUTLINE *> &outlines,
                                   int num_outlines, std::vector<bool> *ok_outlines);
  // Classifies the given blob plus the outlines flagged by ok_outlines, undoes
  // the inclusion of the outlines, and returns the certainty of the raw choice.
  float ClassifyBlobPlusOutlines(const std::vector<bool> &ok_outlines,
                                 const std::vector<C_OUTLINE *> &outlines, int pass_n,
                                 PAGE_RES_IT *pr_it, C_BLOB *blob, std::string &best_str);
  // Classifies the given blob (part of word_data->word->word) as an individual
  // word, using languages, chopper etc, returning only the certainty of the
  // best raw choice, and undoing all the work done to fake out the word.
  float ClassifyBlobAsWord(int pass_n, PAGE_RES_IT *pr_it, C_BLOB *blob, std::string &best_str,
                           float *c2);
  // Generic function for classifying a word. Can be used either for pass1 or
  // pass2 according to the function passed to recognizer.
  // word_data holds the word to be recognized, and its block and row, and
  // pr_it points to the word as well, in case we are running LSTM and it wants
  // to output multiple words.
  // Recognizes in the current language, and if successful (a.k.a. accepted) that is all.
  // If recognition was not successful, tries all available languages until
  // it gets a successful result or runs out of languages. Keeps the best result,
  // where "best" is defined as: the first language that producs an *acceptable* result
  // (as determined by Dict::AcceptableResult() et al).
  void classify_word_and_language(int pass_n, PAGE_RES_IT *pr_it, WordData *word_data);
  void classify_word_pass1(const WordData &word_data, WERD_RES **in_word,
                           PointerVector<WERD_RES> *out_words);
  void recog_pseudo_word(PAGE_RES *page_res, // blocks to check
                         TBOX &selection_box);

  void fix_rep_char(PAGE_RES_IT *page_res_it);

  ACCEPTABLE_WERD_TYPE acceptable_word_string(const UNICHARSET &char_set, const char *s,
                                              const char *lengths);
  void match_word_pass_n(int pass_n, WERD_RES *word, ROW *row, BLOCK *block);
  void classify_word_pass2(const WordData &word_data, WERD_RES **in_word,
                           PointerVector<WERD_RES> *out_words);
  void ReportXhtFixResult(bool accept_new_word, float new_x_ht, WERD_RES *word, WERD_RES *new_word);
  bool RunOldFixXht(WERD_RES *word, BLOCK *block, ROW *row);
  bool TrainedXheightFix(WERD_RES *word, BLOCK *block, ROW *row);
  // Runs recognition with the test baseline shift and x-height and returns true
  // if there was an improvement in recognition result.
  bool TestNewNormalization(int original_misfits, float baseline_shift, float new_x_ht,
                            WERD_RES *word, BLOCK *block, ROW *row);
  bool recog_interactive(PAGE_RES_IT *pr_it);

  // Set fonts of this word.
  void set_word_fonts(WERD_RES *word, std::vector<int> font_choices = std::vector<int>());
  std::vector<int> score_word_fonts(WERD_RES *word);
  void score_word_fonts_by_letter(WERD_RES *word, std::map<int, std::map<int, std::map<int, int>>> & page_fonts_letter, int font_id);
  void font_recognition_pass(PAGE_RES *page_res);
  void italic_recognition_pass(PAGE_RES *page_res);
  void dictionary_correction_pass(PAGE_RES *page_res);
  bool check_debug_pt(WERD_RES *word, int location);

  //// superscript.cpp ////////////////////////////////////////////////////
  bool SubAndSuperscriptFix(WERD_RES *word_res);
  void GetSubAndSuperscriptCandidates(const WERD_RES *word, int *num_rebuilt_leading,
                                      ScriptPos *leading_pos, float *leading_certainty,
                                      int *num_rebuilt_trailing, ScriptPos *trailing_pos,
                                      float *trailing_certainty, float *avg_certainty,
                                      float *unlikely_threshold);
  WERD_RES *TrySuperscriptSplits(int num_chopped_leading, float leading_certainty,
                                 ScriptPos leading_pos, int num_chopped_trailing,
                                 float trailing_certainty, ScriptPos trailing_pos, WERD_RES *word,
                                 bool *is_good, int *retry_leading, int *retry_trailing);
  bool BelievableSuperscript(bool debug, const WERD_RES &word, float certainty_threshold,
                             int *left_ok, int *right_ok) const;

  //// output.h //////////////////////////////////////////////////////////

  void output_pass(PAGE_RES_IT &page_res_it, const TBOX *target_word_box);
  void write_results(PAGE_RES_IT &page_res_it, // full info
                     char newline_type,        // type of newline
                     bool force_eol            // override tilde crunch?
  );
  void set_unlv_suspects(WERD_RES *word);
  UNICHAR_ID get_rep_char(WERD_RES *word); // what char is repeated?
  bool acceptable_number_string(const char *s, const char *lengths);
  int16_t count_alphanums(const WERD_CHOICE &word);
  int16_t count_alphas(const WERD_CHOICE &word);

  // Read a configuration file carrying a set of tesseract parameters.
  // Any parameter (listed in the config file) which has not been set yet, will
  // be set, while already set-up parameters are silently skipped.
  // Thus we can establish an easy order of precendence, where
  // first-come-first-serve i.e. the first occurrence of a parameter
  // determines its value.
  //
  // Note: parameter values are 'released' for another round of initialization
  // like this by invoking one of the ReadyParametersForReinitialization() or
  // ResetParametersToFactoryDefault() methods.
  void read_config_file(const char *filename);

  // Set each to the specified parameters to the given value, iff the parameter
  // has not been set yet.
  // Invoking this call before invoking read_config_file() will override
  // the setting in the config file for each of the listed variables.
  //
  // Return false when unknown parameters are listed in the vector;
  // otherwise return true (already set parameters will have been skipped
  // silently).
  //
  // Note: parameter values are 'released' for another round of initialization
  // like this by invoking one of the ReadyParametersForReinitialization() or
  // ResetParametersToFactoryDefault() methods.
  bool InitParameters(const std::vector<std::string> &vars_vec,
                       const std::vector<std::string> &vars_values);

  // Tesseract parameter values are 'released' for another round of initialization
  // by way of InitParameters() and/or read_config_file().
  //
  // The current parameter values will not be altered by this call; use this
  // method if you want to keep the currently active parameter values as a kind
  // of 'good initial setup' for any subsequent teseract action.
  void ReadyParametersForReinitialization();

  // Tesseract parameter values are 'released' for another round of initialization
  // by way of InitParameters() and/or read_config_file().
  //
  // The current parameter values are reset to their factory defaults by this call.
  void ResetParametersToFactoryDefault();

  // Initialize for potentially a set of languages defined by the language
  // string and recursively any additional languages required by any language
  // traineddata file (via tessedit_load_sublangs in its config) that is loaded.
  // 
  // See init_tesseract_internal for args.
  int init_tesseract(const std::string &arg0, const std::string &textbase,
                     const std::vector<std::string> &configs,
                     TessdataManager *mgr);
  int init_tesseract(const std::string &datapath, const std::string &language, OcrEngineMode oem, TessdataManager *mgr);
  int init_tesseract(const std::string &datapath, const std::string &language, OcrEngineMode oem);
  int init_tesseract(const std::string &datapath, TessdataManager *mgr);

  // Common initialization for a single language.
  // 
  // arg0 is the datapath for the tessdata directory, which could be the
  // path of the tessdata directory with no trailing /, or (if tessdata
  // lives in the same directory as the executable, the path of the executable,
  // hence the name arg0.
  // 
  // textbase is an optional output file basename (used only for training)
  // 
  // language is the language code to load.
  // 
  // oem controls which engine(s) will operate on the image.
  // 
  // configs is a vector of optional config filenames to load variables from.
  // May be empty.
  // 
  // vars_vec is an optional vector of variables to set. May be empty.
  // 
  // vars_values is an optional corresponding vector of values for the variables
  // in vars_vec.
  int init_tesseract_internal(const std::string &arg0, const std::string &textbase,
                              const std::string &language, OcrEngineMode oem, 
						                  const std::vector<std::string> &configs,
                              TessdataManager *mgr);

#if !DISABLED_LEGACY_ENGINE
  // Set the universal_id member of each font to be unique among all
  // instances of the same font loaded.
  void SetupUniversalFontIds();
#endif

  void recognize_page(std::string &image_name);
  void end_tesseract();

  bool init_tesseract_lang_data(const std::string &arg0,
                                const std::string &language, OcrEngineMode oem, 
							                  const std::vector<std::string> &configs,
                                TessdataManager *mgr);

  void ParseLanguageString(const std::string &lang_str, std::vector<std::string> *to_load,
                           std::vector<std::string> *not_to_load);

  static BOXA *ParseRectsString(const char *rects_str);

  //// pgedit.h //////////////////////////////////////////////////////////
  SVMenuNode *build_menu_new();
#if !GRAPHICS_DISABLED
  void pgeditor_main(int width, int height, PAGE_RES *page_res);

  void process_image_event( // action in image win
      const SVEvent &event);
  bool process_cmd_win_event( // UI command semantics
      int32_t cmd_event,      // which menu item?
      const char *new_value   // any prompt data
  );
#endif // !GRAPHICS_DISABLED
  void debug_word(PAGE_RES *page_res, const TBOX &selection_box);
  void do_re_display(PAGE_RES *page_res, bool (tesseract::Tesseract::*word_painter)(PAGE_RES_IT *pr_it));
  bool word_display(PAGE_RES_IT *pr_it);
  bool word_bln_display(PAGE_RES_IT *pr_it);
  bool word_blank_and_set_display(PAGE_RES_IT *pr_its);
  bool word_set_display(PAGE_RES_IT *pr_it);

  // #if !GRAPHICS_DISABLED
  bool word_dumper(PAGE_RES_IT *pr_it);
  // #endif // !GRAPHICS_DISABLED
  void blob_feature_display(PAGE_RES *page_res, const TBOX &selection_box);
  //// reject.h //////////////////////////////////////////////////////////
  // make rej map for word
  void make_reject_map(WERD_RES *word, ROW *row, int16_t pass);
  bool one_ell_conflict(WERD_RES *word_res, bool update_map);
  int16_t first_alphanum_index(const char *word, const char *word_lengths);
  int16_t first_alphanum_offset(const char *word, const char *word_lengths);
  int16_t alpha_count(const char *word, const char *word_lengths);
  bool word_contains_non_1_digit(const char *word, const char *word_lengths);
  void dont_allow_1Il(WERD_RES *word);
  int16_t count_alphanums( // how many alphanums
      WERD_RES *word);
  void flip_0O(WERD_RES *word);
  bool non_0_digit(const UNICHARSET &ch_set, UNICHAR_ID unichar_id);
  bool non_O_upper(const UNICHARSET &ch_set, UNICHAR_ID unichar_id);
  bool repeated_nonalphanum_wd(WERD_RES *word, ROW *row);
  void nn_match_word( // Match a word
      WERD_RES *word, ROW *row);
  void nn_recover_rejects(WERD_RES *word, ROW *row);
  void set_done( // set done flag
      WERD_RES *word, int16_t pass);
  int16_t safe_dict_word(const WERD_RES *werd_res); // is best_choice in dict?
  void flip_hyphens(WERD_RES *word);
  void reject_I_1_L(WERD_RES *word);
  void reject_edge_blobs(WERD_RES *word);
  void reject_mostly_rejects(WERD_RES *word);
  //// adaptions.h ///////////////////////////////////////////////////////
  bool word_adaptable( // should we adapt?
      WERD_RES *word, uint16_t mode);

  //// tfacepp.cpp ///////////////////////////////////////////////////////
  void recog_word_recursive(WERD_RES *word);
  void recog_word(WERD_RES *word);
  void split_and_recog_word(WERD_RES *word);
  void split_word(WERD_RES *word, unsigned split_pt, WERD_RES **right_piece,
                  BlamerBundle **orig_blamer_bundle) const;
  void join_words(WERD_RES *word, WERD_RES *word2, BlamerBundle *orig_bb) const;
  //// fixspace.cpp ///////////////////////////////////////////////////////
  bool digit_or_numeric_punct(WERD_RES *word, int char_position);
  int16_t eval_word_spacing(WERD_RES_LIST &word_res_list);
  void match_current_words(WERD_RES_LIST &words, ROW *row, BLOCK *block);
  int16_t fp_eval_word_spacing(WERD_RES_LIST &word_res_list);
  void fix_noisy_space_list(WERD_RES_LIST &best_perm, ROW *row, BLOCK *block);
  void fix_fuzzy_space_list(WERD_RES_LIST &best_perm, ROW *row, BLOCK *block);
  void fix_sp_fp_word(WERD_RES_IT &word_res_it, ROW *row, BLOCK *block);
  void fix_fuzzy_spaces(   // find fuzzy words
      ETEXT_DESC *monitor, // progress monitor
      int32_t word_count,  // count of words in doc
      PAGE_RES *page_res);
  void dump_words(WERD_RES_LIST &perm, int16_t score, int16_t mode, bool improved);
  bool fixspace_thinks_word_done(WERD_RES *word);
  int16_t worst_noise_blob(WERD_RES *word_res, float *worst_noise_score);
  float blob_noise_score(TBLOB *blob);
  void break_noisiest_blob_word(WERD_RES_LIST &words);
  //// docqual.cpp ////////////////////////////////////////////////////////
#if !DISABLED_LEGACY_ENGINE
  GARBAGE_LEVEL garbage_word(WERD_RES *word, bool ok_dict_word);
  bool potential_word_crunch(WERD_RES *word, GARBAGE_LEVEL garbage_level, bool ok_dict_word);
  void tilde_crunch(PAGE_RES_IT &page_res_it);
#endif
  void unrej_good_quality_words( // unreject potential
      PAGE_RES_IT &page_res_it);
  void doc_and_block_rejection( // reject big chunks
      PAGE_RES_IT &page_res_it, bool good_quality_doc);
#if !DISABLED_LEGACY_ENGINE
  void quality_based_rejection(PAGE_RES_IT &page_res_it, bool good_quality_doc);
#endif
  void convert_bad_unlv_chs(WERD_RES *word_res);
  void tilde_delete(PAGE_RES_IT &page_res_it);
  int16_t word_blob_quality(WERD_RES *word);
  void word_char_quality(WERD_RES *word, int16_t *match_count, int16_t *accepted_match_count);
  void unrej_good_chs(WERD_RES *word);
  int16_t count_outline_errs(char c, int16_t outline_count);
  int16_t word_outline_errs(WERD_RES *word);
#if !DISABLED_LEGACY_ENGINE
  bool terrible_word_crunch(WERD_RES *word, GARBAGE_LEVEL garbage_level);
#endif
  CRUNCH_MODE word_deletable(WERD_RES *word, int16_t &delete_mode);
  int16_t failure_count(WERD_RES *word);
  bool noise_outlines(TWERD *word);
  //// pagewalk.cpp ///////////////////////////////////////////////////////
  void process_selected_words(PAGE_RES *page_res, // blocks to check
                                                  // function to call
                              TBOX &selection_box,
                              bool (tesseract::Tesseract::*word_processor)(PAGE_RES_IT *pr_it));
  //// tessbox.cpp ///////////////////////////////////////////////////////
#if !DISABLED_LEGACY_ENGINE
  void tess_add_doc_word(      // test acceptability
      WERD_CHOICE *word_choice // after context
  );
  void tess_segment_pass_n(int pass_n, WERD_RES *word);
  bool tess_acceptable_word(const WERD_RES &word);
#endif

  //// applybox.cpp //////////////////////////////////////////////////////
  // Applies the box file based on the image name filename, and resegments
  // the words in the block_list (page), with:
  // blob-mode: one blob per line in the box file, words as input.
  // word/line-mode: one blob per space-delimited unit after the #, and one word
  // per line in the box file. (See comment above for box file format.)
  // If find_segmentation is true, (word/line mode) then the classifier is used
  // to re-segment words/lines to match the space-delimited truth string for
  // each box. In this case, the input box may be for a word or even a whole
  // text line, and the output words will contain multiple blobs corresponding
  // to the space-delimited input string.
  // With find_segmentation false, no classifier is needed, but the chopper
  // can still be used to correctly segment touching characters with the help
  // of the input boxes.
  // In the returned PAGE_RES, the WERD_RES are setup as they would be returned
  // from normal classification, i.e. with a word, chopped_word, rebuild_word,
  // seam_array, denorm, box_word, and best_state, but NO best_choice or
  // raw_choice, as they would require a UNICHARSET, which we aim to avoid.
  // Instead, the correct_text member of WERD_RES is set, and this may be later
  // converted to a best_choice using CorrectClassifyWords. CorrectClassifyWords
  // is not required before calling ApplyBoxTraining.
  PAGE_RES *ApplyBoxes(const char *filename, bool find_segmentation, BLOCK_LIST *block_list);

  // Any row xheight that is significantly different from the median is set
  // to the median.
  void PreenXHeights(BLOCK_LIST *block_list);

  // Builds a PAGE_RES from the block_list in the way required for ApplyBoxes:
  // All fuzzy spaces are removed, and all the words are maximally chopped.
  PAGE_RES *SetupApplyBoxes(const std::vector<TBOX> &boxes, BLOCK_LIST *block_list);
  // Tests the chopper by exhaustively running chop_one_blob.
  // The word_res will contain filled chopped_word, seam_array, denorm,
  // box_word and best_state for the maximally chopped word.
  void MaximallyChopWord(const std::vector<TBOX> &boxes, BLOCK *block, ROW *row,
                         WERD_RES *word_res);
  // Gather consecutive blobs that match the given box into the best_state
  // and corresponding correct_text.
  // Fights over which box owns which blobs are settled by pre-chopping and
  // applying the blobs to box or next_box with the least non-overlap.
  // Returns false if the box was in error, which can only be caused by
  // failing to find an appropriate blob for a box.
  // This means that occasionally, blobs may be incorrectly segmented if the
  // chopper fails to find a suitable chop point.
  bool ResegmentCharBox(PAGE_RES *page_res, const TBOX *prev_box, const TBOX &box,
                        const TBOX *next_box, const char *correct_text);
  // Consume all source blobs that strongly overlap the given box,
  // putting them into a new word, with the correct_text label.
  // Fights over which box owns which blobs are settled by
  // applying the blobs to box or next_box with the least non-overlap.
  // Returns false if the box was in error, which can only be caused by
  // failing to find an overlapping blob for a box.
  bool ResegmentWordBox(BLOCK_LIST *block_list, const TBOX &box, const TBOX *next_box,
                        const char *correct_text);
  // Resegments the words by running the classifier in an attempt to find the
  // correct segmentation that produces the required string.
  void ReSegmentByClassification(PAGE_RES *page_res);
  // Converts the space-delimited string of utf8 text to a vector of UNICHAR_ID.
  // Returns false if an invalid UNICHAR_ID is encountered.
  bool ConvertStringToUnichars(const char *utf8, std::vector<UNICHAR_ID> *class_ids);
  // Resegments the word to achieve the target_text from the classifier.
  // Returns false if the re-segmentation fails.
  // Uses brute-force combination of up to kMaxGroupSize adjacent blobs, and
  // applies a full search on the classifier results to find the best classified
  // segmentation. As a compromise to obtain better recall, 1-1 ambigiguity
  // substitutions ARE used.
  bool FindSegmentation(const std::vector<UNICHAR_ID> &target_text, WERD_RES *word_res);
  // Recursive helper to find a match to the target_text (from text_index
  // position) in the choices (from choices_pos position).
  // Choices is an array of vectors of length choices_length, with each
  // element representing a starting position in the word, and the
  // vector holding classification results for a sequence of consecutive
  // blobs, with index 0 being a single blob, index 1 being 2 blobs etc.
  void SearchForText(const std::vector<BLOB_CHOICE_LIST *> *choices, int choices_pos,
                     unsigned choices_length, const std::vector<UNICHAR_ID> &target_text,
                     unsigned text_index, float rating, std::vector<int> *segmentation,
                     float *best_rating, std::vector<int> *best_segmentation);
  // Counts up the labelled words and the blobs within.
  // Deletes all unused or emptied words, counting the unused ones.
  // Resets W_BOL and W_EOL flags correctly.
  // Builds the rebuild_word and rebuilds the box_word.
  void TidyUp(PAGE_RES *page_res);
  // Logs a bad box by line in the box file and box coords.
  void ReportFailedBox(int boxfile_lineno, TBOX box, const char *box_ch, const char *err_msg);
  // Creates a fake best_choice entry in each WERD_RES with the correct text.
  void CorrectClassifyWords(PAGE_RES *page_res);
  // Call LearnWord to extract features for labelled blobs within each word.
  // Features are stored in an internal buffer.
  void ApplyBoxTraining(const std::string &fontname, PAGE_RES *page_res);

  //// fixxht.cpp ///////////////////////////////////////////////////////
  // Returns the number of misfit blob tops in this word.
  int CountMisfitTops(WERD_RES *word_res);
  // Returns a new x-height in pixels (original image coords) that is
  // maximally compatible with the result in word_res.
  // Returns 0.0f if no x-height is found that is better than the current
  // estimate.
  float ComputeCompatibleXheight(WERD_RES *word_res, float *baseline_shift);
  //// Data members ///////////////////////////////////////////////////////
  // TODO(ocr-team): Find and remove obsolete parameters.
  STRING_VAR_H(raw_input_image_path);
  STRING_VAR_H(segmentation_mask_input_image_path);
  STRING_VAR_H(visible_output_source_image_path);
  STRING_VAR_H(debug_output_base_path);
  STRING_VAR_H(debug_output_modes);
  STRING_VAR_H(output_base_path);
  STRING_VAR_H(output_base_filename);
  BOOL_VAR_H(tessedit_resegment_from_boxes);
  BOOL_VAR_H(tessedit_resegment_from_line_boxes);
  BOOL_VAR_H(tessedit_train_from_boxes);
  BOOL_VAR_H(tessedit_make_boxes_from_boxes);
  BOOL_VAR_H(tessedit_train_line_recognizer);
  BOOL_VAR_H(tessedit_dump_pageseg_images);
  DOUBLE_VAR_H(invert_threshold);
  INT_VAR_H(tessedit_pageseg_mode);
  INT_VAR_H(preprocess_graynorm_mode);
  INT_VAR_H(thresholding_method);
  BOOL_VAR_H(thresholding_debug);
  DOUBLE_VAR_H(thresholding_window_size);
  DOUBLE_VAR_H(thresholding_kfactor);
  DOUBLE_VAR_H(thresholding_tile_size);
  DOUBLE_VAR_H(thresholding_smooth_kernel_size);
  DOUBLE_VAR_H(thresholding_score_fraction);
  INT_VAR_H(tessedit_ocr_engine_mode);
  STRING_VAR_H(tessedit_char_blacklist);
  STRING_VAR_H(tessedit_char_whitelist);
  STRING_VAR_H(tessedit_char_unblacklist);
  BOOL_VAR_H(tessedit_ambigs_training);
  INT_VAR_H(pageseg_devanagari_split_strategy);
  INT_VAR_H(ocr_devanagari_split_strategy);
  STRING_VAR_H(tessedit_write_params_to_file);
  BOOL_VAR_H(tessedit_adaption_debug);
  INT_VAR_H(bidi_debug);
  INT_VAR_H(applybox_debug);
  INT_VAR_H(applybox_page);
  STRING_VAR_H(applybox_exposure_pattern);
  BOOL_VAR_H(applybox_learn_chars_and_char_frags_mode);
  BOOL_VAR_H(applybox_learn_ngrams_mode);
  BOOL_VAR_H(tessedit_display_outwords);
  BOOL_VAR_H(tessedit_dump_choices);
  BOOL_VAR_H(tessedit_timing_debug);
  BOOL_VAR_H(tessedit_fix_fuzzy_spaces);
  BOOL_VAR_H(tessedit_unrej_any_wd);
  BOOL_VAR_H(tessedit_fix_hyphens);
  BOOL_VAR_H(tessedit_enable_doc_dict);
  BOOL_VAR_H(tessedit_debug_fonts);
  INT_VAR_H(tessedit_font_id);
  BOOL_VAR_H(tessedit_debug_block_rejection);
  BOOL_VAR_H(tessedit_enable_bigram_correction);
  BOOL_VAR_H(tessedit_enable_dict_correction);
  INT_VAR_H(tessedit_bigram_debug);
  BOOL_VAR_H(enable_noise_removal);
  INT_VAR_H(debug_noise_removal);
  // Worst (min) certainty, for which a diacritic is allowed to make the base
  // character worse and still be included.
  DOUBLE_VAR_H(noise_cert_basechar);
  // Worst (min) certainty, for which a non-overlapping diacritic is allowed to
  // make the base character worse and still be included.
  DOUBLE_VAR_H(noise_cert_disjoint);
  // Worst (min) certainty, for which a diacritic is allowed to make a new
  // stand-alone blob.
  DOUBLE_VAR_H(noise_cert_punc);
  // Factor of certainty margin for adding diacritics to not count as worse.
  DOUBLE_VAR_H(noise_cert_factor);
  INT_VAR_H(noise_maxperblob);
  INT_VAR_H(noise_maxperword);
  INT_VAR_H(debug_x_ht_level);
  STRING_VAR_H(chs_leading_punct);
  STRING_VAR_H(chs_trailing_punct1);
  STRING_VAR_H(chs_trailing_punct2);
  DOUBLE_VAR_H(quality_rej_pc);
  DOUBLE_VAR_H(quality_blob_pc);
  DOUBLE_VAR_H(quality_outline_pc);
  DOUBLE_VAR_H(quality_char_pc);
  INT_VAR_H(quality_min_initial_alphas_reqd);
  INT_VAR_H(tessedit_tess_adaption_mode);
  BOOL_VAR_H(tessedit_minimal_rej_pass1);
  BOOL_VAR_H(tessedit_test_adaption);
  BOOL_VAR_H(test_pt);
  DOUBLE_VAR_H(test_pt_x);
  DOUBLE_VAR_H(test_pt_y);
  INT_VAR_H(multilang_debug_level);
  INT_VAR_H(paragraph_debug_level);
  BOOL_VAR_H(paragraph_text_based);
  BOOL_VAR_H(lstm_use_matrix);
  STRING_VAR_H(outlines_odd);
  STRING_VAR_H(outlines_2);
  BOOL_VAR_H(tessedit_good_quality_unrej);
  BOOL_VAR_H(tessedit_use_reject_spaces);
  DOUBLE_VAR_H(tessedit_reject_doc_percent);
  DOUBLE_VAR_H(tessedit_reject_block_percent);
  DOUBLE_VAR_H(tessedit_reject_row_percent);
  DOUBLE_VAR_H(tessedit_whole_wd_rej_row_percent);
  BOOL_VAR_H(tessedit_preserve_blk_rej_perfect_wds);
  BOOL_VAR_H(tessedit_preserve_row_rej_perfect_wds);
  BOOL_VAR_H(tessedit_dont_blkrej_good_wds);
  BOOL_VAR_H(tessedit_dont_rowrej_good_wds);
  INT_VAR_H(tessedit_preserve_min_wd_len);
  BOOL_VAR_H(tessedit_row_rej_good_docs);
  DOUBLE_VAR_H(tessedit_good_doc_still_rowrej_wd);
  BOOL_VAR_H(tessedit_reject_bad_qual_wds);
  BOOL_VAR_H(tessedit_debug_doc_rejection);
  BOOL_VAR_H(tessedit_debug_quality_metrics);
  BOOL_VAR_H(bland_unrej);
  DOUBLE_VAR_H(quality_rowrej_pc);
  BOOL_VAR_H(unlv_tilde_crunching);
  BOOL_VAR_H(hocr_font_info);
  BOOL_VAR_H(hocr_char_boxes);
  BOOL_VAR_H(hocr_images);
  BOOL_VAR_H(crunch_early_merge_tess_fails);
  BOOL_VAR_H(crunch_early_convert_bad_unlv_chs);
  DOUBLE_VAR_H(crunch_terrible_rating);
  BOOL_VAR_H(crunch_terrible_garbage);
  DOUBLE_VAR_H(crunch_poor_garbage_cert);
  DOUBLE_VAR_H(crunch_poor_garbage_rate);
  DOUBLE_VAR_H(crunch_pot_poor_rate);
  DOUBLE_VAR_H(crunch_pot_poor_cert);
  DOUBLE_VAR_H(crunch_del_rating);
  DOUBLE_VAR_H(crunch_del_cert);
  DOUBLE_VAR_H(crunch_del_min_ht);
  DOUBLE_VAR_H(crunch_del_max_ht);
  DOUBLE_VAR_H(crunch_del_min_width);
  DOUBLE_VAR_H(crunch_del_high_word);
  DOUBLE_VAR_H(crunch_del_low_word);
  DOUBLE_VAR_H(crunch_small_outlines_size);
  INT_VAR_H(crunch_rating_max);
  INT_VAR_H(crunch_pot_indicators);
  BOOL_VAR_H(crunch_leave_ok_strings);
  BOOL_VAR_H(crunch_accept_ok);
  BOOL_VAR_H(crunch_leave_accept_strings);
  BOOL_VAR_H(crunch_include_numerals);
  INT_VAR_H(crunch_leave_lc_strings);
  INT_VAR_H(crunch_leave_uc_strings);
  INT_VAR_H(crunch_long_repetitions);
  INT_VAR_H(crunch_debug);
  INT_VAR_H(fixsp_non_noise_limit);
  DOUBLE_VAR_H(fixsp_small_outlines_size);
  BOOL_VAR_H(tessedit_prefer_joined_punct);
  INT_VAR_H(fixsp_done_mode);
  INT_VAR_H(debug_fix_space_level);
  STRING_VAR_H(numeric_punctuation);
  INT_VAR_H(x_ht_acceptance_tolerance);
  INT_VAR_H(x_ht_min_change);
  INT_VAR_H(superscript_debug);
  DOUBLE_VAR_H(superscript_worse_certainty);
  DOUBLE_VAR_H(superscript_bettered_certainty);
  DOUBLE_VAR_H(superscript_scaledown_ratio);
  DOUBLE_VAR_H(subscript_max_y_top);
  DOUBLE_VAR_H(superscript_min_y_bottom);
  BOOL_VAR_H(tessedit_write_block_separators);
  BOOL_VAR_H(tessedit_write_rep_codes);
  BOOL_VAR_H(tessedit_write_unlv);
  BOOL_VAR_H(tessedit_create_txt);
  BOOL_VAR_H(tessedit_create_hocr);
  BOOL_VAR_H(tessedit_create_alto);
  BOOL_VAR_H(tessedit_create_page_xml);
  BOOL_VAR_H(page_xml_polygon);
  INT_VAR_H(page_xml_level);
  BOOL_VAR_H(tessedit_create_lstmbox);
  BOOL_VAR_H(tessedit_create_tsv);
  BOOL_VAR_H(tessedit_create_wordstrbox);
  BOOL_VAR_H(tessedit_create_pdf);
  BOOL_VAR_H(textonly_pdf);
  INT_VAR_H(jpg_quality);
  INT_VAR_H(user_defined_dpi);
  INT_VAR_H(min_characters_to_try);
  STRING_VAR_H(unrecognised_char);
  INT_VAR_H(suspect_level);
  INT_VAR_H(suspect_short_words);
  BOOL_VAR_H(suspect_constrain_1Il);
  DOUBLE_VAR_H(suspect_rating_per_ch);
  DOUBLE_VAR_H(suspect_accept_rating);
  BOOL_VAR_H(tessedit_minimal_rejection);
  BOOL_VAR_H(tessedit_zero_rejection);
  BOOL_VAR_H(tessedit_word_for_word);
  BOOL_VAR_H(tessedit_zero_kelvin_rejection);
  INT_VAR_H(tessedit_reject_mode);
  BOOL_VAR_H(tessedit_rejection_debug);
  BOOL_VAR_H(tessedit_flip_0O);
  DOUBLE_VAR_H(tessedit_lower_flip_hyphen);
  DOUBLE_VAR_H(tessedit_upper_flip_hyphen);
  BOOL_VAR_H(tsv_lang_info);
  BOOL_VAR_H(rej_trust_doc_dawg);
  BOOL_VAR_H(rej_1Il_use_dict_word);
  BOOL_VAR_H(rej_1Il_trust_permuter_type);
  BOOL_VAR_H(rej_use_tess_accepted);
  BOOL_VAR_H(rej_use_tess_blanks);
  BOOL_VAR_H(rej_use_good_perm);
  BOOL_VAR_H(rej_use_sensible_wd);
  BOOL_VAR_H(rej_alphas_in_number_perm);
  DOUBLE_VAR_H(rej_whole_of_mostly_reject_word_fract);
  INT_VAR_H(tessedit_image_border);
  STRING_VAR_H(ok_repeated_ch_non_alphanum_wds);
  STRING_VAR_H(conflict_set_I_l_1);
  INT_VAR_H(min_sane_x_ht_pixels);
  BOOL_VAR_H(tessedit_create_boxfile);
  INT_VAR_H(tessedit_page_number);
  BOOL_VAR_H(tessedit_write_images);
  BOOL_VAR_H(interactive_display_mode);
  STRING_VAR_H(file_type);
  BOOL_VAR_H(tessedit_override_permuter);
  STRING_VAR_H(tessedit_load_sublangs);
  STRING_VAR_H(languages_to_try);
  STRING_VAR_H(reactangles_to_process);
#if !DISABLED_LEGACY_ENGINE
  BOOL_VAR_H(tessedit_use_primary_params_model);
#endif
  // Min acceptable orientation margin (difference in scores between top and 2nd
  // choice in OSResults::orientations) to believe the page orientation.
  DOUBLE_VAR_H(min_orientation_margin);
  //BOOL_VAR_H(textord_tabfind_show_vlines);
  //BOOL_VAR_H(textord_tabfind_show_vlines_scrollview);
  BOOL_VAR_H(textord_use_cjk_fp_model);
  BOOL_VAR_H(poly_allow_detailed_fx);
  BOOL_VAR_H(tessedit_init_config_only);
#if !DISABLED_LEGACY_ENGINE
  BOOL_VAR_H(textord_equation_detect);
#endif // !DISABLED_LEGACY_ENGINE
  BOOL_VAR_H(textord_tabfind_vertical_text);
  BOOL_VAR_H(textord_tabfind_force_vertical_text);
  DOUBLE_VAR_H(textord_tabfind_vertical_text_ratio);
  DOUBLE_VAR_H(textord_tabfind_aligned_gap_fraction);
  INT_VAR_H(tessedit_parallelize);
  BOOL_VAR_H(preserve_interword_spaces);
  STRING_VAR_H(page_separator);
  INT_VAR_H(lstm_choice_mode);
  INT_VAR_H(lstm_choice_iterations);
  DOUBLE_VAR_H(lstm_rating_coefficient);
  BOOL_VAR_H(pageseg_apply_music_mask);
  DOUBLE_VAR_H(max_page_gradient_recognize);
  BOOL_VAR_H(scribe_save_binary_rotated_image);
  BOOL_VAR_H(scribe_save_grey_rotated_image);
  BOOL_VAR_H(scribe_save_original_rotated_image);
  STRING_VAR_H(debug_output_path);
  INT_VAR_H(debug_baseline_fit);
  INT_VAR_H(debug_baseline_y_coord);
  BOOL_VAR_H(debug_write_unlv);
  BOOL_VAR_H(debug_line_finding);
  BOOL_VAR_H(debug_image_normalization);
  BOOL_VAR_H(debug_display_page);
  BOOL_VAR_H(debug_display_page_blocks);
  BOOL_VAR_H(debug_display_page_baselines);
  BOOL_VAR_H(dump_segmented_word_images);
  BOOL_VAR_H(dump_osdetect_process_images);

  //// ambigsrecog.cpp /////////////////////////////////////////////////////////
  FILE *init_recog_training(const char *filename);
  void recog_training_segmented(const char *filename, PAGE_RES *page_res,
                                volatile ETEXT_DESC *monitor, FILE *output_file);
  void ambigs_classify_and_output(const char *label, PAGE_RES_IT *pr_it, FILE *output_file);

  // debug PDF output helper methods:
  void AddPixDebugPage(const Image &pix, const char *title);
  void AddPixDebugPage(const Image &pix, const std::string& title) {
    AddPixDebugPage(pix, title.c_str());
  }

  void AddPixCompedOverOrigDebugPage(const Image &pix, const TBOX& bbox, const char *title);
  void AddPixCompedOverOrigDebugPage(const Image& pix, const TBOX& bbox, const std::string& title) {
    AddPixCompedOverOrigDebugPage(pix, bbox, title.c_str());
  }
  void AddPixCompedOverOrigDebugPage(const Image &pix, const char *title);
  void AddPixCompedOverOrigDebugPage(const Image &pix, const std::string &title) {
    AddPixCompedOverOrigDebugPage(pix, title.c_str());
  }

<<<<<<< HEAD
  int PushNextPixDebugSection(const std::string &title);
  int PushSubordinatePixDebugSection(const std::string &title);
  void PopPixDebugSection(int handle = -1);
=======
  int PushNextPixDebugSection(const std::string &title) { // sibling
    return pixa_debug_.PushNextSection(title);
  }
  int PushSubordinatePixDebugSection(const std::string &title) { // child
    return pixa_debug_.PushSubordinateSection(title);
  }
  void PopPixDebugSection(int handle = -1) { // pop active; return focus to parent
    pixa_debug_.WriteSectionParamsUsageReport();

    pixa_debug_.PopSection(handle);
  }
  int GetPixDebugSectionLevel() const {
    return pixa_debug_.GetCurrentSectionLevel();
  }
>>>>>>> fabff2c5

public:
  // Find connected components in the page and process a subset until finished or
  // a stopping criterion is met.
  // Returns the number of blobs used in making the estimate. 0 implies failure.
  int orientation_and_script_detection(const char* filename, OSResults* osr);

  // Filter and sample the blobs.
  // Returns a non-zero number of blobs if the page was successfully processed, or
  // zero if the page had too few characters to be reliable
  int os_detect(TO_BLOCK_LIST* port_blocks, OSResults* osr);

protected:
  // Detect orientation and script from a list of blobs.
  // Returns a non-zero number of blobs if the list was successfully processed, or
  // zero if the list had too few characters to be reliable.
  // If allowed_scripts is non-null and non-empty, it is a list of scripts that
  // constrains both orientation and script detection to consider only scripts
  // from the list.
  int os_detect_blobs(const std::vector<int>* allowed_scripts, BLOBNBOX_CLIST* blob_list, OSResults* osr);

  // Processes a single blob to estimate script and orientation.
  // Return true if estimate of orientation and script satisfies stopping
  // criteria.
  bool os_detect_blob(BLOBNBOX* bbox, OrientationDetector* o, ScriptDetector* s, OSResults* osr);

  // Detect and erase horizontal/vertical lines and picture regions from the
  // image, so that non-text blobs are removed from consideration.
  void remove_nontext_regions(BLOCK_LIST* blocks, TO_BLOCK_LIST* to_blocks);

public:
  // Main entry point for Paragraph Detection Algorithm.
  //
  // Given a set of equally spaced textlines (described by row_infos),
  // Split them into paragraphs.  See http://goto/paragraphstalk
  //
  // Output:
  //   row_owners - one pointer for each row, to the paragraph it belongs to.
  //   paragraphs - this is the actual list of PARA objects.
  //   models - the list of paragraph models referenced by the PARA objects.
  //            caller is responsible for deleting the models.
  void DetectParagraphs(std::vector<RowInfo>* row_infos,
                        std::vector<PARA*>* row_owners, PARA_LIST* paragraphs,
                        std::vector<ParagraphModel*>* models);

  // Given a MutableIterator to the start of a block, run DetectParagraphs on
  // that block and commit the results to the underlying ROW and BLOCK structs,
  // saving the ParagraphModels in models.  Caller owns the models.
  // We use unicharset during the function to answer questions such as "is the
  // first letter of this word upper case?"
  void DetectParagraphs(bool after_text_recognition,
                        const MutableIterator* block_start, std::vector<ParagraphModel*>* models);

public:
  Tesseract* get_parent_instance() const {
    return parent_instance_;
  }

protected:
  Tesseract* parent_instance_;      // reference to parent tesseract instance for sub-languages. Used, f.e., to allow using a single DebugPixa diagnostic channel for all languages tested on the input.

private:
  // The filename of a backup config file. If not null, then we currently
  // have a temporary debug config file loaded, and backup_config_file_
  // will be loaded, and set to null when debug is complete.
  const char *backup_config_file_;
  // The filename of a config file to read when processing a debug word via Tesseract::debug_word().
  std::string word_config_;
  // Image used for input to layout analysis and tesseract recognition.
  // May be modified by the ShiroRekhaSplitter to eliminate the top-line.
  Image pix_binary_;
  // Grey-level input image if the input was not binary, otherwise nullptr.
  Image pix_grey_;
  // Original input image. Color if the input was color.
  Image pix_original_;
  // Thresholds that were used to generate the thresholded image from grey.
  Image pix_thresholds_;
  // canvas copy of pix_binary for debug view painting; this image is always 32-bit depth RGBA.
  Image pix_for_debug_view_;
  // Debug images. If non-empty, will be written on destruction.
  DebugPixa pixa_debug_;
  // Input image resolution after any scaling. The resolution is not well
  // transmitted by operations on Pix, so we keep an independent record here.
  int source_resolution_;
  // The shiro-rekha splitter object which is used to split top-lines in
  // Devanagari words to provide a better word and grapheme segmentation.
  ShiroRekhaSplitter splitter_;
  // Image finder: located image/photo zones in a given image (scanned page).
  ImageFind image_finder_;
  LineFinder line_finder_;

  friend class ColumnFinder;
  friend class CCNonTextDetect;
  friend class ColPartitionGrid;
  friend class ColPartition;
  friend class StrokeWidth;

  // Page segmentation/layout
  Textord textord_;
  // True if the primary language uses right_to_left reading order.
  bool right_to_left_;
  Image scaled_color_;
  int scaled_factor_;
  FCOORD deskew_;
  FCOORD reskew_;
  float gradient_;
  TesseractStats stats_;
  // Sub-languages to be tried in addition to this.
  std::vector<Tesseract *> sub_langs_;
  // Most recently used Tesseract out of this and sub_langs_. The default
  // language for the next word.
  Tesseract *most_recently_used_;
  // The size of the font table, ie max possible font id + 1.
  int font_table_size_;
#if !DISABLED_LEGACY_ENGINE
  // Equation detector. Note: this pointer is NOT owned by the class.
  EquationDetect *equ_detect_;
#endif // !DISABLED_LEGACY_ENGINE
  // LSTM recognizer, if available.
  LSTMRecognizer *lstm_recognizer_;
  // Output "page" number (actually line number) using TrainLineRecognizer.
  int train_line_page_num_;
};

} // namespace tesseract

#endif // TESSERACT_CCMAIN_TESSERACTCLASS_H_<|MERGE_RESOLUTION|>--- conflicted
+++ resolved
@@ -195,12 +195,8 @@
 
 class TESS_API Tesseract: public Wordrec {
 public:
-<<<<<<< HEAD
   Tesseract() : Tesseract(nullptr) {};
   Tesseract(Tesseract *parent);
-=======
-  Tesseract(Tesseract *parent = nullptr);
->>>>>>> fabff2c5
   virtual ~Tesseract() override;
 
   // Return appropriate dictionary
@@ -1107,26 +1103,12 @@
     AddPixCompedOverOrigDebugPage(pix, title.c_str());
   }
 
-<<<<<<< HEAD
   int PushNextPixDebugSection(const std::string &title);
   int PushSubordinatePixDebugSection(const std::string &title);
   void PopPixDebugSection(int handle = -1);
-=======
-  int PushNextPixDebugSection(const std::string &title) { // sibling
-    return pixa_debug_.PushNextSection(title);
-  }
-  int PushSubordinatePixDebugSection(const std::string &title) { // child
-    return pixa_debug_.PushSubordinateSection(title);
-  }
-  void PopPixDebugSection(int handle = -1) { // pop active; return focus to parent
-    pixa_debug_.WriteSectionParamsUsageReport();
-
-    pixa_debug_.PopSection(handle);
-  }
   int GetPixDebugSectionLevel() const {
     return pixa_debug_.GetCurrentSectionLevel();
   }
->>>>>>> fabff2c5
 
 public:
   // Find connected components in the page and process a subset until finished or
