///////////////////////////////////////////////////////////////////////
// File:        tesseractclass.h
// Description: The Tesseract class. It holds/owns everything needed
//              to run Tesseract on a single language, and also a set of
//              sub-Tesseracts to run sub-languages. For thread safety, *every*
//              global variable goes in here, directly, or indirectly.
//              This makes it safe to run multiple Tesseracts in different
//              threads in parallel, and keeps the different language
//              instances separate.
// Author:      Ray Smith
//
// (C) Copyright 2008, Google Inc.
// Licensed under the Apache License, Version 2.0 (the "License");
// you may not use this file except in compliance with the License.
// You may obtain a copy of the License at
// http://www.apache.org/licenses/LICENSE-2.0
// Unless required by applicable law or agreed to in writing, software
// distributed under the License is distributed on an "AS IS" BASIS,
// WITHOUT WARRANTIES OR CONDITIONS OF ANY KIND, either express or implied.
// See the License for the specific language governing permissions and
// limitations under the License.
//
///////////////////////////////////////////////////////////////////////

#ifndef TESSERACT_CCMAIN_TESSERACTCLASS_H_
#define TESSERACT_CCMAIN_TESSERACTCLASS_H_

#ifdef HAVE_TESSERACT_CONFIG_H
#  include "config_auto.h" // DISABLED_LEGACY_ENGINE
#endif

#include "control.h"               // for ACCEPTABLE_WERD_TYPE
#include "debugpixa.h"             // for DebugPixa
#include "devanagari_processing.h" // for ShiroRekhaSplitter
#if !DISABLED_LEGACY_ENGINE
#  include "docqual.h" // for GARBAGE_LEVEL
#endif
#include "genericvector.h"   // for PointerVector
#include "pageres.h"         // for WERD_RES (ptr only), PAGE_RES (pt...
#include "params.h"          // for BOOL_VAR_H, BoolParam, DoubleParam
#include "points.h"          // for FCOORD
#include "ratngs.h"          // for ScriptPos, WERD_CHOICE (ptr only)
#include "tessdatamanager.h" // for TessdataManager
#include "textord.h"         // for Textord
#include "wordrec.h"         // for Wordrec
#include "imagefind.h"       // for ImageFind
#include "linefind.h"        // for LineFinder
#include "genericvector.h"   // for PointerVector (ptr only)

#include <tesseract/publictypes.h> // for OcrEngineMode, PageSegMode, OEM_L...
#include <tesseract/unichar.h>     // for UNICHAR_ID
#include <tesseract/memcost_estimate.h>  // for ImageCostEstimate

#include <leptonica/allheaders.h> // for pixDestroy, pixGetWidth, pixGetHe...

#include <cstdint> // for int16_t, int32_t, uint16_t
#include <cstdio>  // for FILE
#include <map> 

namespace tesseract {

class BLOCK_LIST;
class ETEXT_DESC;
struct OSResults;
class PAGE_RES;
class PAGE_RES_IT;
class ROW;
class SVMenuNode;
class TBOX;
class TO_BLOCK_LIST;
class WERD;
class WERD_CHOICE;
class WERD_RES;
class BLOBNBOX;
class BLOBNBOX_CLIST;
class BLOB_CHOICE_LIST;
class TO_BLOCK_LIST;
class MutableIterator;
class ParagraphModel;
class PARA_LIST;
struct PARA;
class RowInfo;

class ColumnFinder;
class DocumentData;

#if !DISABLED_LEGACY_ENGINE
class EquationDetect;
#endif // !DISABLED_LEGACY_ENGINE

class ImageData;
class LSTMRecognizer;
class OrientationDetector;
class ScriptDetector;
class Tesseract;

// Top-level class for all tesseract global instance data.
// This class either holds or points to all data used by an instance
// of Tesseract, including the memory allocator. When this is
// complete, Tesseract will be thread-safe. UNTIL THEN, IT IS NOT!
//
// NOTE to developers: Do not create cyclic dependencies through this class!
// The directory dependency tree must remain a tree! To keep this clean,
// lower-level code (eg in ccutil, the bottom level) must never need to
// know about the content of a higher-level directory.
// The following scheme will grant the easiest access to lower-level
// global members without creating a cyclic dependency:
//
// Class Hierarchy (^ = inheritance):
//
//             CCUtil (ccutil/ccutil.h)
//                         ^      Members include: UNICHARSET
//           CCStruct (ccstruct/ccstruct.h)
//                         ^       Members include: Image
//           Classify (classify/classify.h)
//                         ^       Members include: Dict
//             WordRec (wordrec/wordrec.h)
//                         ^       Members include: WERD*, DENORM*
//        Tesseract (ccmain/tesseractclass.h)
//                                 Members include: Pix*
//
// Other important classes:
//
//  TessBaseAPI (tesseract/baseapi.h)
//                                 Members include: BLOCK_LIST*, PAGE_RES*,
//                                 Tesseract*, ImageThresholder*
//  Dict (dict/dict.h)
//                                 Members include: Image* (private)
//
// NOTE: that each level contains members that correspond to global
// data that is defined (and used) at that level, not necessarily where
// the type is defined so for instance:
// BOOL_VAR_H(textord_show_blobs);
// goes inside the Textord class, not the cc_util class.

// A collection of various variables for statistics and debugging.
struct TesseractStats {
  TesseractStats()
      : adaption_word_number(0)
      , doc_blob_quality(0)
      , doc_outline_errs(0)
      , doc_char_quality(0)
      , good_char_count(0)
      , doc_good_char_quality(0)
      , word_count(0)
      , dict_words(0)
      , tilde_crunch_written(false)
      , last_char_was_newline(true)
      , last_char_was_tilde(false)
      , write_results_empty_block(true) {}

  int32_t adaption_word_number;
  int16_t doc_blob_quality;
  int16_t doc_outline_errs;
  int16_t doc_char_quality;
  int16_t good_char_count;
  int16_t doc_good_char_quality;
  int32_t word_count;    // count of word in the document
  int32_t dict_words;    // number of dicitionary words in the document
  std::string dump_words_str; // accumulator used by dump_words()
  // Flags used by write_results()
  bool tilde_crunch_written;
  bool last_char_was_newline;
  bool last_char_was_tilde;
  bool write_results_empty_block;
};

// Struct to hold all the pointers to relevant data for processing a word.
struct WordData {
  WordData() : word(nullptr), row(nullptr), block(nullptr), prev_word(nullptr) {}
  explicit WordData(const PAGE_RES_IT &page_res_it)
      : word(page_res_it.word())
      , row(page_res_it.row()->row)
      , block(page_res_it.block()->block)
      , prev_word(nullptr) {}
  WordData(BLOCK *block_in, ROW *row_in, WERD_RES *word_res)
      : word(word_res), row(row_in), block(block_in), prev_word(nullptr) {}

  WERD_RES *word;
  ROW *row;
  BLOCK *block;
  WordData *prev_word;
  PointerVector<WERD_RES> lang_words;
};

// Definition of a Tesseract WordRecognizer. The WordData provides the context
// of row/block, in_word holds an initialized, possibly pre-classified word,
// that the recognizer may or may not consume (but if so it sets
// *in_word=nullptr) and produces one or more output words in out_words, which
// may be the consumed in_word, or may be generated independently. This api
// allows both a conventional tesseract classifier to work, or a line-level
// classifier that generates multiple words from a merged input.
using WordRecognizer = void (Tesseract::*)(const WordData &, WERD_RES **,
                                           PointerVector<WERD_RES> *);

class TESS_API Tesseract: public Wordrec {
public:
  Tesseract() : Tesseract(nullptr) {};
  Tesseract(Tesseract *parent);
  virtual ~Tesseract() override;

  // Return appropriate dictionary
  virtual Dict &getDict() override;

  // Clear as much used memory as possible without resetting the adaptive
  // classifier or losing any other classifier data.
  void Clear(bool invoked_by_destructor = false);
  // Clear all memory of adaption for this and all subclassifiers.
  void ResetAdaptiveClassifier();
  // Clear the document dictionary for this and all subclassifiers.
  void ResetDocumentDictionary();

  void ResyncVariablesInternally();

#if !DISABLED_LEGACY_ENGINE
  // Set the equation detector.
  void SetEquationDetect(EquationDetect *detector);
#endif // !DISABLED_LEGACY_ENGINE

  // Simple accessors.
  const FCOORD &reskew() const {
    return reskew_;
  }

  float gradient() const {
    return gradient_;
  }

  // Destroy any existing pix and return a pointer to the pointer.
  void set_pix_binary(Image pix);
  Image pix_binary() const {
    return pix_binary_;
  }
  Image pix_grey() const {
    return pix_grey_;
  }
  void set_pix_grey(Image grey_pix);
  Image pix_original() const {
    return pix_original_;
  }
  // Takes ownership of the given original_pix.
  void set_pix_original(Image original_pix);

  Image GetPixForDebugView();

  void ClearPixForDebugView();

  void ReportDebugInfo();

#if !GRAPHICS_DISABLED
  bool SupportsInteractiveScrollView() const {
    return (interactive_display_mode && !debug_do_not_use_scrollview_app);
  }
#else
  constexpr bool SupportsInteractiveScrollView() const {
    return false;
  }
#endif

  // Return a memory capacity cost estimate for the given image / current original image.
  //
  // (unless overridden by the `pix` argument) uses the current original image for the estimate,
  // i.e. tells you the cost estimate of this run:
  ImageCostEstimate EstimateImageMemoryCost(const Pix* pix = nullptr /* default: use pix_original() data */) const;

  // Helper, which may be invoked after SetInputImage() or equivalent has been called:
  // reports the cost estimate for the current instance/image via `tprintf()` and returns
  // `true` when the cost is expected to be too high.
  bool CheckAndReportIfImageTooLarge(const Pix* pix = nullptr /* default: use pix_original() data */) const;
  bool CheckAndReportIfImageTooLarge(int width, int height) const;

  // Returns a pointer to a Pix representing the best available resolution image
  // of the page, with best available bit depth as second priority. Result can
  // be of any bit depth, but never color-mapped, as that has always been
  // removed. Note that in grey and color, 0 is black and 255 is
  // white. If the input was binary, then black is 1 and white is 0.
  // To tell the difference pixGetDepth() will return 32, 8 or 1.
  // In any case, the return value is a borrowed Pix, and should not be
  // deleted or pixDestroyed.
  Image BestPix() const;

  void set_pix_thresholds(Image thresholds);
  Image pix_thresholds() {
	  return pix_thresholds_;
  }
  int source_resolution() const {
    return source_resolution_;
  }
  void set_source_resolution(int ppi);
  int ImageWidth() const;
  int ImageHeight() const;
  Image scaled_color() const {
    return scaled_color_;
  }
  int scaled_factor() const {
    return scaled_factor_;
  }
  void SetScaledColor(int factor, Image color);
  const Textord &textord() const {
    return textord_;
  }
  Textord *mutable_textord() {
    return &textord_;
  }

  bool right_to_left() const {
    return right_to_left_;
  }
  int num_sub_langs() const {
    return sub_langs_.size();
  }
  Tesseract *get_sub_lang(int index) const;

  // Returns true if any language uses Tesseract (as opposed to LSTM).
  bool AnyTessLang() const;
  // Returns true if any language uses the LSTM.
  bool AnyLSTMLang() const;

  void SetBlackAndWhitelist();

  // Perform steps to prepare underlying binary image/other data structures for
  // page segmentation. Uses the strategy specified in the global variable
  // pageseg_devanagari_split_strategy for perform splitting while preparing for
  // page segmentation.
  void PrepareForPageseg();

  // Perform steps to prepare underlying binary image/other data structures for
  // Tesseract OCR. The current segmentation is required by this method.
  // Uses the strategy specified in the global variable
  // ocr_devanagari_split_strategy for performing splitting while preparing for
  // Tesseract OCR.
  void PrepareForTessOCR(BLOCK_LIST *block_list, OSResults *osr);

  int SegmentPage(const char *input_file, BLOCK_LIST *blocks, Tesseract *osd_tess, OSResults *osr);
  void SetupWordScripts(BLOCK_LIST *blocks);
  int AutoPageSeg(PageSegMode pageseg_mode, BLOCK_LIST *blocks, TO_BLOCK_LIST *to_blocks,
                  BLOBNBOX_LIST *diacritic_blobs, Tesseract *osd_tess, OSResults *osr);
  ColumnFinder *SetupPageSegAndDetectOrientation(PageSegMode pageseg_mode, BLOCK_LIST *blocks,
                                                 Tesseract *osd_tess, OSResults *osr,
                                                 TO_BLOCK_LIST *to_blocks, Image *photo_mask_pix,
                                                 Image *music_mask_pix);
  // par_control.cpp
  void PrerecAllWordsPar(const std::vector<WordData> &words);

  //// linerec.cpp
  // Generates training data for training a line recognizer, eg LSTM.
  // Breaks the page into lines, according to the boxes, and writes them to a
  // serialized DocumentData based on output_basename.
  // Return true if successful, false if an error occurred.
  bool TrainLineRecognizer(const char *input_imagename, const std::string &output_basename,
                           BLOCK_LIST *block_list);
  // Generates training data for training a line recognizer, eg LSTM.
  // Breaks the boxes into lines, normalizes them, converts to ImageData and
  // appends them to the given training_data.
  void TrainFromBoxes(const std::vector<TBOX> &boxes, const std::vector<std::string> &texts,
                      BLOCK_LIST *block_list, DocumentData *training_data);

  // Returns an Imagedata containing the image of the given textline,
  // and ground truth boxes/truth text if available in the input.
  // The image is not normalized in any way.
  ImageData *GetLineData(const TBOX &line_box, const std::vector<TBOX> &boxes,
                         const std::vector<std::string> &texts, int start_box, int end_box,
                         const BLOCK &block);
  // Helper gets the image of a rectangle, using the block.re_rotation() if
  // needed to get to the image, and rotating the result back to horizontal
  // layout. (CJK characters will be on their left sides) The vertical text flag
  // is set in the returned ImageData if the text was originally vertical, which
  // can be used to invoke a different CJK recognition engine. The revised_box
  // is also returned to enable calculation of output bounding boxes.
  ImageData *GetRectImage(const TBOX &box, const BLOCK &block, int padding,
                          TBOX *revised_box) const;
  // Recognizes a word or group of words, converting to WERD_RES in *words.
  // Analogous to classify_word_pass1, but can handle a group of words as well.
  void LSTMRecognizeWord(const BLOCK &block, ROW *row, WERD_RES *word,
                         PointerVector<WERD_RES> *words);
  // Apply segmentation search to the given set of words, within the constraints
  // of the existing ratings matrix. If there is already a best_choice on a word
  // leaves it untouched and just sets the done/accepted etc flags.
  void SearchWords(PointerVector<WERD_RES> *words);

  //// control.h /////////////////////////////////////////////////////////
  bool ProcessTargetWord(const TBOX &word_box, const TBOX &target_word_box, const char *word_config,
                         int pass);
  // Sets up the words ready for whichever engine is to be run
  void SetupAllWordsPassN(int pass_n, const TBOX *target_word_box, const char *word_config,
                          PAGE_RES *page_res, std::vector<WordData> *words);
  // Sets up the single word ready for whichever engine is to be run.
  void SetupWordPassN(int pass_n, WordData *word);
  // Runs word recognition on all the words.
  bool RecogAllWordsPassN(int pass_n, ETEXT_DESC *monitor, PAGE_RES_IT *pr_it,
                          std::vector<WordData> *words);
  bool recog_all_words(PAGE_RES *page_res, ETEXT_DESC *monitor, const TBOX *target_word_box,
                       const char *word_config, int dopasses);
  void rejection_passes(PAGE_RES *page_res, ETEXT_DESC *monitor, const TBOX *target_word_box,
                        const char *word_config);
  void bigram_correction_pass(PAGE_RES *page_res);
  void blamer_pass(PAGE_RES *page_res);
  // Sets script positions and detects smallcaps on all output words.
  void script_pos_pass(PAGE_RES *page_res);
  // Helper to recognize the word using the given (language-specific) tesseract.
  // Returns positive if this recognizer found more new best words than the
  // number kept from best_words.
  int RetryWithLanguage(const WordData &word_data, WordRecognizer recognizer,
                        WERD_RES **in_word, PointerVector<WERD_RES> *best_words);

protected:
  // Helper chooses the best combination of words, transferring good ones from
  // new_words to best_words. To win, a new word must have (better rating and
  // certainty) or (better permuter status and rating within rating ratio and
  // certainty within certainty margin) than current best.
  // All the new_words are consumed (moved to best_words or deleted.)
  // The return value is the number of new_words used minus the number of
  // best_words that remain in the output.
  int SelectBestWords(double rating_ratio, double certainty_margin,
                             PointerVector<WERD_RES>* new_words,
                             PointerVector<WERD_RES>* best_words);
  // Factored helper computes the rating, certainty, badness and validity of
  // the permuter of the words in [first_index, end_index).
  void EvaluateWordSpan(const PointerVector<WERD_RES>& words, unsigned int first_index, unsigned int end_index,
                               float* rating, float* certainty, bool* bad, bool* valid_permuter);
  // Helper finds the gap between the index word and the next.
  void WordGap(const PointerVector<WERD_RES>& words, unsigned int index, TDimension* right, TDimension* next_left);

public:
  // Moves good-looking "noise"/diacritics from the reject list to the main
  // blob list on the current word. Returns true if anything was done, and
  // sets make_next_word_fuzzy if blob(s) were added to the end of the word.
  bool ReassignDiacritics(int pass, PAGE_RES_IT *pr_it, bool *make_next_word_fuzzy);
  // Attempts to put noise/diacritic outlines into the blobs that they overlap.
  // Input: a set of noisy outlines that probably belong to the real_word.
  // Output: outlines that overlapped blobs are set to nullptr and put back into
  // the word, either in the blobs or in the reject list.
  void AssignDiacriticsToOverlappingBlobs(const std::vector<C_OUTLINE *> &outlines, int pass,
                                          WERD *real_word, PAGE_RES_IT *pr_it,
                                          std::vector<bool> *word_wanted,
                                          std::vector<bool> *overlapped_any_blob,
                                          std::vector<C_BLOB *> *target_blobs);
  // Attempts to assign non-overlapping outlines to their nearest blobs or
  // make new blobs out of them.
  void AssignDiacriticsToNewBlobs(const std::vector<C_OUTLINE *> &outlines, int pass,
                                  WERD *real_word, PAGE_RES_IT *pr_it,
                                  std::vector<bool> *word_wanted,
                                  std::vector<C_BLOB *> *target_blobs);
  // Starting with ok_outlines set to indicate which outlines overlap the blob,
  // chooses the optimal set (approximately) and returns true if any outlines
  // are desired, in which case ok_outlines indicates which ones.
  bool SelectGoodDiacriticOutlines(int pass, float certainty_threshold, PAGE_RES_IT *pr_it,
                                   C_BLOB *blob, const std::vector<C_OUTLINE *> &outlines,
                                   int num_outlines, std::vector<bool> *ok_outlines);
  // Classifies the given blob plus the outlines flagged by ok_outlines, undoes
  // the inclusion of the outlines, and returns the certainty of the raw choice.
  float ClassifyBlobPlusOutlines(const std::vector<bool> &ok_outlines,
                                 const std::vector<C_OUTLINE *> &outlines, int pass_n,
                                 PAGE_RES_IT *pr_it, C_BLOB *blob, std::string &best_str);
  // Classifies the given blob (part of word_data->word->word) as an individual
  // word, using languages, chopper etc, returning only the certainty of the
  // best raw choice, and undoing all the work done to fake out the word.
  float ClassifyBlobAsWord(int pass_n, PAGE_RES_IT *pr_it, C_BLOB *blob, std::string &best_str,
                           float *c2);
  // Generic function for classifying a word. Can be used either for pass1 or
  // pass2 according to the function passed to recognizer.
  // word_data holds the word to be recognized, and its block and row, and
  // pr_it points to the word as well, in case we are running LSTM and it wants
  // to output multiple words.
  // Recognizes in the current language, and if successful (a.k.a. accepted) that is all.
  // If recognition was not successful, tries all available languages until
  // it gets a successful result or runs out of languages. Keeps the best result,
  // where "best" is defined as: the first language that producs an *acceptable* result
  // (as determined by Dict::AcceptableResult() et al).
  void classify_word_and_language(int pass_n, PAGE_RES_IT *pr_it, WordData *word_data);
  void classify_word_pass1(const WordData &word_data, WERD_RES **in_word,
                           PointerVector<WERD_RES> *out_words);
  void recog_pseudo_word(PAGE_RES *page_res, // blocks to check
                         TBOX &selection_box);

  void fix_rep_char(PAGE_RES_IT *page_res_it);

  ACCEPTABLE_WERD_TYPE acceptable_word_string(const UNICHARSET &char_set, const char *s,
                                              const char *lengths);
  void match_word_pass_n(int pass_n, WERD_RES *word, ROW *row, BLOCK *block);
  void classify_word_pass2(const WordData &word_data, WERD_RES **in_word,
                           PointerVector<WERD_RES> *out_words);
  void ReportXhtFixResult(bool accept_new_word, float new_x_ht, WERD_RES *word, WERD_RES *new_word);
  bool RunOldFixXht(WERD_RES *word, BLOCK *block, ROW *row);
  bool TrainedXheightFix(WERD_RES *word, BLOCK *block, ROW *row);
  // Runs recognition with the test baseline shift and x-height and returns true
  // if there was an improvement in recognition result.
  bool TestNewNormalization(int original_misfits, float baseline_shift, float new_x_ht,
                            WERD_RES *word, BLOCK *block, ROW *row);
  bool recog_interactive(PAGE_RES_IT *pr_it);

  // Set fonts of this word.
  void set_word_fonts(WERD_RES *word, std::vector<int> font_choices = std::vector<int>());
  std::vector<int> score_word_fonts(WERD_RES *word);
  void score_word_fonts_by_letter(WERD_RES *word, std::map<int, std::map<int, std::map<int, int>>> & page_fonts_letter, int font_id);
  void font_recognition_pass(PAGE_RES *page_res);
  void italic_recognition_pass(PAGE_RES *page_res);
  void dictionary_correction_pass(PAGE_RES *page_res);
  bool check_debug_pt(WERD_RES *word, int location);

  //// superscript.cpp ////////////////////////////////////////////////////
  bool SubAndSuperscriptFix(WERD_RES *word_res);
  void GetSubAndSuperscriptCandidates(const WERD_RES *word, int *num_rebuilt_leading,
                                      ScriptPos *leading_pos, float *leading_certainty,
                                      int *num_rebuilt_trailing, ScriptPos *trailing_pos,
                                      float *trailing_certainty, float *avg_certainty,
                                      float *unlikely_threshold);
  WERD_RES *TrySuperscriptSplits(int num_chopped_leading, float leading_certainty,
                                 ScriptPos leading_pos, int num_chopped_trailing,
                                 float trailing_certainty, ScriptPos trailing_pos, WERD_RES *word,
                                 bool *is_good, int *retry_leading, int *retry_trailing);
  bool BelievableSuperscript(bool debug, const WERD_RES &word, float certainty_threshold,
                             int *left_ok, int *right_ok) const;

  //// output.h //////////////////////////////////////////////////////////

  void output_pass(PAGE_RES_IT &page_res_it, const TBOX *target_word_box);
  void write_results(PAGE_RES_IT &page_res_it, // full info
                     char newline_type,        // type of newline
                     bool force_eol            // override tilde crunch?
  );
  void set_unlv_suspects(WERD_RES *word);
  UNICHAR_ID get_rep_char(WERD_RES *word); // what char is repeated?
  bool acceptable_number_string(const char *s, const char *lengths);
  int16_t count_alphanums(const WERD_CHOICE &word);
  int16_t count_alphas(const WERD_CHOICE &word);

  void read_config_file(const char *filename);

  // Initialize for potentially a set of languages defined by the language
  // string and recursively any additional languages required by any language
  // traineddata file (via tessedit_load_sublangs in its config) that is loaded.
  // 
  // See init_tesseract_internal for args.
  int init_tesseract(const std::string &arg0, const std::string &textbase,
<<<<<<< HEAD
                     const std::string &language, OcrEngineMode oem, 
				     const std::vector<std::string> &configs,
				     const std::vector<std::string> &vars_vec,
				     const std::vector<std::string> &vars_values,
                     bool set_only_non_debug_params,
                     TessdataManager *mgr);
=======
				             const std::vector<std::string> &configs,
				             const std::vector<std::string> &vars_vec,
				             const std::vector<std::string> &vars_values,
                     TessdataManager *mgr);
  int init_tesseract(const std::string &datapath, const std::string &language, OcrEngineMode oem, TessdataManager *mgr);
>>>>>>> d63aa73e
  int init_tesseract(const std::string &datapath, const std::string &language, OcrEngineMode oem);

  // Common initialization for a single language.
  // 
  // arg0 is the datapath for the tessdata directory, which could be the
  // path of the tessdata directory with no trailing /, or (if tessdata
  // lives in the same directory as the executable, the path of the executable,
  // hence the name arg0.
  // 
  // textbase is an optional output file basename (used only for training)
  // 
  // language is the language code to load.
  // 
  // oem controls which engine(s) will operate on the image.
  // 
  // configs is a vector of optional config filenames to load variables from.
  // May be empty.
  // 
  // vars_vec is an optional vector of variables to set. May be empty.
  // 
  // vars_values is an optional corresponding vector of values for the variables
  // in vars_vec.
<<<<<<< HEAD
  // 
  // If set_only_non_debug_params is true, only params that do not contain
  // "debug" in the name will be set.
  int init_tesseract_internal(const std::string &arg0, const std::string &textbase,
                              const std::string &language, OcrEngineMode oem, 
						      const std::vector<std::string> &configs,
						      const std::vector<std::string> &vars_vec,
						      const std::vector<std::string> &vars_values,
                              bool set_only_non_debug_params, TessdataManager *mgr);
=======
  int init_tesseract_internal(const std::string &arg0, const std::string &textbase,
                              const std::string &language, OcrEngineMode oem, 
						                  const std::vector<std::string> &configs,
						                  const std::vector<std::string> &vars_vec,
						                  const std::vector<std::string> &vars_values,
                              TessdataManager *mgr);
>>>>>>> d63aa73e

#if !DISABLED_LEGACY_ENGINE
  // Set the universal_id member of each font to be unique among all
  // instances of the same font loaded.
  void SetupUniversalFontIds();
#endif

  void recognize_page(std::string &image_name);
  void end_tesseract();

  bool init_tesseract_lang_data(const std::string &arg0,
                                const std::string &language, OcrEngineMode oem, 
<<<<<<< HEAD
							    const std::vector<std::string> &configs,
							    const std::vector<std::string> &vars_vec,
							    const std::vector<std::string> &vars_values,
                                bool set_only_non_debug_params, TessdataManager *mgr);
=======
							                  const std::vector<std::string> &configs,
							                  const std::vector<std::string> &vars_vec,
							                  const std::vector<std::string> &vars_values,
                                TessdataManager *mgr);
>>>>>>> d63aa73e

  void ParseLanguageString(const std::string &lang_str, std::vector<std::string> *to_load,
                           std::vector<std::string> *not_to_load);

  static BOXA *ParseRectsString(const char *rects_str);

  //// pgedit.h //////////////////////////////////////////////////////////
  SVMenuNode *build_menu_new();
#if !GRAPHICS_DISABLED
  void pgeditor_main(int width, int height, PAGE_RES *page_res);

  void process_image_event( // action in image win
      const SVEvent &event);
  bool process_cmd_win_event( // UI command semantics
      int32_t cmd_event,      // which menu item?
      const char *new_value   // any prompt data
  );
#endif // !GRAPHICS_DISABLED
  void debug_word(PAGE_RES *page_res, const TBOX &selection_box);
  void do_re_display(PAGE_RES *page_res, bool (tesseract::Tesseract::*word_painter)(PAGE_RES_IT *pr_it));
  bool word_display(PAGE_RES_IT *pr_it);
  bool word_bln_display(PAGE_RES_IT *pr_it);
  bool word_blank_and_set_display(PAGE_RES_IT *pr_its);
  bool word_set_display(PAGE_RES_IT *pr_it);

  // #if !GRAPHICS_DISABLED
  bool word_dumper(PAGE_RES_IT *pr_it);
  // #endif // !GRAPHICS_DISABLED
  void blob_feature_display(PAGE_RES *page_res, const TBOX &selection_box);
  //// reject.h //////////////////////////////////////////////////////////
  // make rej map for word
  void make_reject_map(WERD_RES *word, ROW *row, int16_t pass);
  bool one_ell_conflict(WERD_RES *word_res, bool update_map);
  int16_t first_alphanum_index(const char *word, const char *word_lengths);
  int16_t first_alphanum_offset(const char *word, const char *word_lengths);
  int16_t alpha_count(const char *word, const char *word_lengths);
  bool word_contains_non_1_digit(const char *word, const char *word_lengths);
  void dont_allow_1Il(WERD_RES *word);
  int16_t count_alphanums( // how many alphanums
      WERD_RES *word);
  void flip_0O(WERD_RES *word);
  bool non_0_digit(const UNICHARSET &ch_set, UNICHAR_ID unichar_id);
  bool non_O_upper(const UNICHARSET &ch_set, UNICHAR_ID unichar_id);
  bool repeated_nonalphanum_wd(WERD_RES *word, ROW *row);
  void nn_match_word( // Match a word
      WERD_RES *word, ROW *row);
  void nn_recover_rejects(WERD_RES *word, ROW *row);
  void set_done( // set done flag
      WERD_RES *word, int16_t pass);
  int16_t safe_dict_word(const WERD_RES *werd_res); // is best_choice in dict?
  void flip_hyphens(WERD_RES *word);
  void reject_I_1_L(WERD_RES *word);
  void reject_edge_blobs(WERD_RES *word);
  void reject_mostly_rejects(WERD_RES *word);
  //// adaptions.h ///////////////////////////////////////////////////////
  bool word_adaptable( // should we adapt?
      WERD_RES *word, uint16_t mode);

  //// tfacepp.cpp ///////////////////////////////////////////////////////
  void recog_word_recursive(WERD_RES *word);
  void recog_word(WERD_RES *word);
  void split_and_recog_word(WERD_RES *word);
  void split_word(WERD_RES *word, unsigned split_pt, WERD_RES **right_piece,
                  BlamerBundle **orig_blamer_bundle) const;
  void join_words(WERD_RES *word, WERD_RES *word2, BlamerBundle *orig_bb) const;
  //// fixspace.cpp ///////////////////////////////////////////////////////
  bool digit_or_numeric_punct(WERD_RES *word, int char_position);
  int16_t eval_word_spacing(WERD_RES_LIST &word_res_list);
  void match_current_words(WERD_RES_LIST &words, ROW *row, BLOCK *block);
  int16_t fp_eval_word_spacing(WERD_RES_LIST &word_res_list);
  void fix_noisy_space_list(WERD_RES_LIST &best_perm, ROW *row, BLOCK *block);
  void fix_fuzzy_space_list(WERD_RES_LIST &best_perm, ROW *row, BLOCK *block);
  void fix_sp_fp_word(WERD_RES_IT &word_res_it, ROW *row, BLOCK *block);
  void fix_fuzzy_spaces(   // find fuzzy words
      ETEXT_DESC *monitor, // progress monitor
      int32_t word_count,  // count of words in doc
      PAGE_RES *page_res);
  void dump_words(WERD_RES_LIST &perm, int16_t score, int16_t mode, bool improved);
  bool fixspace_thinks_word_done(WERD_RES *word);
  int16_t worst_noise_blob(WERD_RES *word_res, float *worst_noise_score);
  float blob_noise_score(TBLOB *blob);
  void break_noisiest_blob_word(WERD_RES_LIST &words);
  //// docqual.cpp ////////////////////////////////////////////////////////
#if !DISABLED_LEGACY_ENGINE
  GARBAGE_LEVEL garbage_word(WERD_RES *word, bool ok_dict_word);
  bool potential_word_crunch(WERD_RES *word, GARBAGE_LEVEL garbage_level, bool ok_dict_word);
  void tilde_crunch(PAGE_RES_IT &page_res_it);
#endif
  void unrej_good_quality_words( // unreject potential
      PAGE_RES_IT &page_res_it);
  void doc_and_block_rejection( // reject big chunks
      PAGE_RES_IT &page_res_it, bool good_quality_doc);
#if !DISABLED_LEGACY_ENGINE
  void quality_based_rejection(PAGE_RES_IT &page_res_it, bool good_quality_doc);
#endif
  void convert_bad_unlv_chs(WERD_RES *word_res);
  void tilde_delete(PAGE_RES_IT &page_res_it);
  int16_t word_blob_quality(WERD_RES *word);
  void word_char_quality(WERD_RES *word, int16_t *match_count, int16_t *accepted_match_count);
  void unrej_good_chs(WERD_RES *word);
  int16_t count_outline_errs(char c, int16_t outline_count);
  int16_t word_outline_errs(WERD_RES *word);
#if !DISABLED_LEGACY_ENGINE
  bool terrible_word_crunch(WERD_RES *word, GARBAGE_LEVEL garbage_level);
#endif
  CRUNCH_MODE word_deletable(WERD_RES *word, int16_t &delete_mode);
  int16_t failure_count(WERD_RES *word);
  bool noise_outlines(TWERD *word);
  //// pagewalk.cpp ///////////////////////////////////////////////////////
  void process_selected_words(PAGE_RES *page_res, // blocks to check
                                                  // function to call
                              TBOX &selection_box,
                              bool (tesseract::Tesseract::*word_processor)(PAGE_RES_IT *pr_it));
  //// tessbox.cpp ///////////////////////////////////////////////////////
#if !DISABLED_LEGACY_ENGINE
  void tess_add_doc_word(      // test acceptability
      WERD_CHOICE *word_choice // after context
  );
  void tess_segment_pass_n(int pass_n, WERD_RES *word);
  bool tess_acceptable_word(const WERD_RES &word);
#endif

  //// applybox.cpp //////////////////////////////////////////////////////
  // Applies the box file based on the image name filename, and resegments
  // the words in the block_list (page), with:
  // blob-mode: one blob per line in the box file, words as input.
  // word/line-mode: one blob per space-delimited unit after the #, and one word
  // per line in the box file. (See comment above for box file format.)
  // If find_segmentation is true, (word/line mode) then the classifier is used
  // to re-segment words/lines to match the space-delimited truth string for
  // each box. In this case, the input box may be for a word or even a whole
  // text line, and the output words will contain multiple blobs corresponding
  // to the space-delimited input string.
  // With find_segmentation false, no classifier is needed, but the chopper
  // can still be used to correctly segment touching characters with the help
  // of the input boxes.
  // In the returned PAGE_RES, the WERD_RES are setup as they would be returned
  // from normal classification, i.e. with a word, chopped_word, rebuild_word,
  // seam_array, denorm, box_word, and best_state, but NO best_choice or
  // raw_choice, as they would require a UNICHARSET, which we aim to avoid.
  // Instead, the correct_text member of WERD_RES is set, and this may be later
  // converted to a best_choice using CorrectClassifyWords. CorrectClassifyWords
  // is not required before calling ApplyBoxTraining.
  PAGE_RES *ApplyBoxes(const char *filename, bool find_segmentation, BLOCK_LIST *block_list);

  // Any row xheight that is significantly different from the median is set
  // to the median.
  void PreenXHeights(BLOCK_LIST *block_list);

  // Builds a PAGE_RES from the block_list in the way required for ApplyBoxes:
  // All fuzzy spaces are removed, and all the words are maximally chopped.
  PAGE_RES *SetupApplyBoxes(const std::vector<TBOX> &boxes, BLOCK_LIST *block_list);
  // Tests the chopper by exhaustively running chop_one_blob.
  // The word_res will contain filled chopped_word, seam_array, denorm,
  // box_word and best_state for the maximally chopped word.
  void MaximallyChopWord(const std::vector<TBOX> &boxes, BLOCK *block, ROW *row,
                         WERD_RES *word_res);
  // Gather consecutive blobs that match the given box into the best_state
  // and corresponding correct_text.
  // Fights over which box owns which blobs are settled by pre-chopping and
  // applying the blobs to box or next_box with the least non-overlap.
  // Returns false if the box was in error, which can only be caused by
  // failing to find an appropriate blob for a box.
  // This means that occasionally, blobs may be incorrectly segmented if the
  // chopper fails to find a suitable chop point.
  bool ResegmentCharBox(PAGE_RES *page_res, const TBOX *prev_box, const TBOX &box,
                        const TBOX *next_box, const char *correct_text);
  // Consume all source blobs that strongly overlap the given box,
  // putting them into a new word, with the correct_text label.
  // Fights over which box owns which blobs are settled by
  // applying the blobs to box or next_box with the least non-overlap.
  // Returns false if the box was in error, which can only be caused by
  // failing to find an overlapping blob for a box.
  bool ResegmentWordBox(BLOCK_LIST *block_list, const TBOX &box, const TBOX *next_box,
                        const char *correct_text);
  // Resegments the words by running the classifier in an attempt to find the
  // correct segmentation that produces the required string.
  void ReSegmentByClassification(PAGE_RES *page_res);
  // Converts the space-delimited string of utf8 text to a vector of UNICHAR_ID.
  // Returns false if an invalid UNICHAR_ID is encountered.
  bool ConvertStringToUnichars(const char *utf8, std::vector<UNICHAR_ID> *class_ids);
  // Resegments the word to achieve the target_text from the classifier.
  // Returns false if the re-segmentation fails.
  // Uses brute-force combination of up to kMaxGroupSize adjacent blobs, and
  // applies a full search on the classifier results to find the best classified
  // segmentation. As a compromise to obtain better recall, 1-1 ambigiguity
  // substitutions ARE used.
  bool FindSegmentation(const std::vector<UNICHAR_ID> &target_text, WERD_RES *word_res);
  // Recursive helper to find a match to the target_text (from text_index
  // position) in the choices (from choices_pos position).
  // Choices is an array of vectors of length choices_length, with each
  // element representing a starting position in the word, and the
  // vector holding classification results for a sequence of consecutive
  // blobs, with index 0 being a single blob, index 1 being 2 blobs etc.
  void SearchForText(const std::vector<BLOB_CHOICE_LIST *> *choices, int choices_pos,
                     unsigned choices_length, const std::vector<UNICHAR_ID> &target_text,
                     unsigned text_index, float rating, std::vector<int> *segmentation,
                     float *best_rating, std::vector<int> *best_segmentation);
  // Counts up the labelled words and the blobs within.
  // Deletes all unused or emptied words, counting the unused ones.
  // Resets W_BOL and W_EOL flags correctly.
  // Builds the rebuild_word and rebuilds the box_word.
  void TidyUp(PAGE_RES *page_res);
  // Logs a bad box by line in the box file and box coords.
  void ReportFailedBox(int boxfile_lineno, TBOX box, const char *box_ch, const char *err_msg);
  // Creates a fake best_choice entry in each WERD_RES with the correct text.
  void CorrectClassifyWords(PAGE_RES *page_res);
  // Call LearnWord to extract features for labelled blobs within each word.
  // Features are stored in an internal buffer.
  void ApplyBoxTraining(const std::string &fontname, PAGE_RES *page_res);

  //// fixxht.cpp ///////////////////////////////////////////////////////
  // Returns the number of misfit blob tops in this word.
  int CountMisfitTops(WERD_RES *word_res);
  // Returns a new x-height in pixels (original image coords) that is
  // maximally compatible with the result in word_res.
  // Returns 0.0f if no x-height is found that is better than the current
  // estimate.
  float ComputeCompatibleXheight(WERD_RES *word_res, float *baseline_shift);
  //// Data members ///////////////////////////////////////////////////////
  // TODO(ocr-team): Find and remove obsolete parameters.
  BOOL_VAR_H(tessedit_resegment_from_boxes);
  BOOL_VAR_H(tessedit_resegment_from_line_boxes);
  BOOL_VAR_H(tessedit_train_from_boxes);
  BOOL_VAR_H(tessedit_make_boxes_from_boxes);
  BOOL_VAR_H(tessedit_train_line_recognizer);
  BOOL_VAR_H(tessedit_dump_pageseg_images);
  DOUBLE_VAR_H(invert_threshold);
  INT_VAR_H(tessedit_pageseg_mode);
  INT_VAR_H(preprocess_graynorm_mode);
  INT_VAR_H(thresholding_method);
  BOOL_VAR_H(showcase_threshold_methods);
  BOOL_VAR_H(thresholding_debug);
  DOUBLE_VAR_H(thresholding_window_size);
  DOUBLE_VAR_H(thresholding_kfactor);
  DOUBLE_VAR_H(thresholding_tile_size);
  DOUBLE_VAR_H(thresholding_smooth_kernel_size);
  DOUBLE_VAR_H(thresholding_score_fraction);
  INT_VAR_H(tessedit_ocr_engine_mode);
  STRING_VAR_H(tessedit_char_blacklist);
  STRING_VAR_H(tessedit_char_whitelist);
  STRING_VAR_H(tessedit_char_unblacklist);
  BOOL_VAR_H(tessedit_ambigs_training);
  INT_VAR_H(pageseg_devanagari_split_strategy);
  INT_VAR_H(ocr_devanagari_split_strategy);
  STRING_VAR_H(tessedit_write_params_to_file);
  BOOL_VAR_H(tessedit_adaption_debug);
  INT_VAR_H(bidi_debug);
  INT_VAR_H(applybox_debug);
  INT_VAR_H(applybox_page);
  STRING_VAR_H(applybox_exposure_pattern);
  BOOL_VAR_H(applybox_learn_chars_and_char_frags_mode);
  BOOL_VAR_H(applybox_learn_ngrams_mode);
  BOOL_VAR_H(tessedit_display_outwords);
  BOOL_VAR_H(tessedit_dump_choices);
  BOOL_VAR_H(tessedit_timing_debug);
  BOOL_VAR_H(tessedit_fix_fuzzy_spaces);
  BOOL_VAR_H(tessedit_unrej_any_wd);
  BOOL_VAR_H(tessedit_fix_hyphens);
  BOOL_VAR_H(tessedit_enable_doc_dict);
  BOOL_VAR_H(tessedit_debug_fonts);
  INT_VAR_H(tessedit_font_id);
  BOOL_VAR_H(tessedit_debug_block_rejection);
  BOOL_VAR_H(tessedit_enable_bigram_correction);
  BOOL_VAR_H(tessedit_enable_dict_correction);
  INT_VAR_H(tessedit_bigram_debug);
  BOOL_VAR_H(enable_noise_removal);
  INT_VAR_H(debug_noise_removal);
  // Worst (min) certainty, for which a diacritic is allowed to make the base
  // character worse and still be included.
  DOUBLE_VAR_H(noise_cert_basechar);
  // Worst (min) certainty, for which a non-overlapping diacritic is allowed to
  // make the base character worse and still be included.
  DOUBLE_VAR_H(noise_cert_disjoint);
  // Worst (min) certainty, for which a diacritic is allowed to make a new
  // stand-alone blob.
  DOUBLE_VAR_H(noise_cert_punc);
  // Factor of certainty margin for adding diacritics to not count as worse.
  DOUBLE_VAR_H(noise_cert_factor);
  INT_VAR_H(noise_maxperblob);
  INT_VAR_H(noise_maxperword);
  INT_VAR_H(debug_x_ht_level);
  STRING_VAR_H(chs_leading_punct);
  STRING_VAR_H(chs_trailing_punct1);
  STRING_VAR_H(chs_trailing_punct2);
  DOUBLE_VAR_H(quality_rej_pc);
  DOUBLE_VAR_H(quality_blob_pc);
  DOUBLE_VAR_H(quality_outline_pc);
  DOUBLE_VAR_H(quality_char_pc);
  INT_VAR_H(quality_min_initial_alphas_reqd);
  INT_VAR_H(tessedit_tess_adaption_mode);
  BOOL_VAR_H(tessedit_minimal_rej_pass1);
  BOOL_VAR_H(tessedit_test_adaption);
  BOOL_VAR_H(test_pt);
  DOUBLE_VAR_H(test_pt_x);
  DOUBLE_VAR_H(test_pt_y);
  INT_VAR_H(multilang_debug_level);
  INT_VAR_H(paragraph_debug_level);
  BOOL_VAR_H(paragraph_text_based);
  BOOL_VAR_H(lstm_use_matrix);
  STRING_VAR_H(outlines_odd);
  STRING_VAR_H(outlines_2);
  BOOL_VAR_H(tessedit_good_quality_unrej);
  BOOL_VAR_H(tessedit_use_reject_spaces);
  DOUBLE_VAR_H(tessedit_reject_doc_percent);
  DOUBLE_VAR_H(tessedit_reject_block_percent);
  DOUBLE_VAR_H(tessedit_reject_row_percent);
  DOUBLE_VAR_H(tessedit_whole_wd_rej_row_percent);
  BOOL_VAR_H(tessedit_preserve_blk_rej_perfect_wds);
  BOOL_VAR_H(tessedit_preserve_row_rej_perfect_wds);
  BOOL_VAR_H(tessedit_dont_blkrej_good_wds);
  BOOL_VAR_H(tessedit_dont_rowrej_good_wds);
  INT_VAR_H(tessedit_preserve_min_wd_len);
  BOOL_VAR_H(tessedit_row_rej_good_docs);
  DOUBLE_VAR_H(tessedit_good_doc_still_rowrej_wd);
  BOOL_VAR_H(tessedit_reject_bad_qual_wds);
  BOOL_VAR_H(tessedit_debug_doc_rejection);
  BOOL_VAR_H(tessedit_debug_quality_metrics);
  BOOL_VAR_H(bland_unrej);
  DOUBLE_VAR_H(quality_rowrej_pc);
  BOOL_VAR_H(unlv_tilde_crunching);
  BOOL_VAR_H(hocr_font_info);
  BOOL_VAR_H(hocr_char_boxes);
  BOOL_VAR_H(hocr_images);
  BOOL_VAR_H(crunch_early_merge_tess_fails);
  BOOL_VAR_H(crunch_early_convert_bad_unlv_chs);
  DOUBLE_VAR_H(crunch_terrible_rating);
  BOOL_VAR_H(crunch_terrible_garbage);
  DOUBLE_VAR_H(crunch_poor_garbage_cert);
  DOUBLE_VAR_H(crunch_poor_garbage_rate);
  DOUBLE_VAR_H(crunch_pot_poor_rate);
  DOUBLE_VAR_H(crunch_pot_poor_cert);
  DOUBLE_VAR_H(crunch_del_rating);
  DOUBLE_VAR_H(crunch_del_cert);
  DOUBLE_VAR_H(crunch_del_min_ht);
  DOUBLE_VAR_H(crunch_del_max_ht);
  DOUBLE_VAR_H(crunch_del_min_width);
  DOUBLE_VAR_H(crunch_del_high_word);
  DOUBLE_VAR_H(crunch_del_low_word);
  DOUBLE_VAR_H(crunch_small_outlines_size);
  INT_VAR_H(crunch_rating_max);
  INT_VAR_H(crunch_pot_indicators);
  BOOL_VAR_H(crunch_leave_ok_strings);
  BOOL_VAR_H(crunch_accept_ok);
  BOOL_VAR_H(crunch_leave_accept_strings);
  BOOL_VAR_H(crunch_include_numerals);
  INT_VAR_H(crunch_leave_lc_strings);
  INT_VAR_H(crunch_leave_uc_strings);
  INT_VAR_H(crunch_long_repetitions);
  INT_VAR_H(crunch_debug);
  INT_VAR_H(fixsp_non_noise_limit);
  DOUBLE_VAR_H(fixsp_small_outlines_size);
  BOOL_VAR_H(tessedit_prefer_joined_punct);
  INT_VAR_H(fixsp_done_mode);
  INT_VAR_H(debug_fix_space_level);
  STRING_VAR_H(numeric_punctuation);
  INT_VAR_H(x_ht_acceptance_tolerance);
  INT_VAR_H(x_ht_min_change);
  INT_VAR_H(superscript_debug);
  DOUBLE_VAR_H(superscript_worse_certainty);
  DOUBLE_VAR_H(superscript_bettered_certainty);
  DOUBLE_VAR_H(superscript_scaledown_ratio);
  DOUBLE_VAR_H(subscript_max_y_top);
  DOUBLE_VAR_H(superscript_min_y_bottom);
  BOOL_VAR_H(tessedit_write_block_separators);
  BOOL_VAR_H(tessedit_write_rep_codes);
  BOOL_VAR_H(tessedit_write_unlv);
  BOOL_VAR_H(tessedit_create_txt);
  BOOL_VAR_H(tessedit_create_hocr);
  BOOL_VAR_H(tessedit_create_alto);
  BOOL_VAR_H(tessedit_create_page_xml);
  BOOL_VAR_H(page_xml_polygon);
  INT_VAR_H(page_xml_level);
  BOOL_VAR_H(tessedit_create_lstmbox);
  BOOL_VAR_H(tessedit_create_tsv);
  BOOL_VAR_H(tessedit_create_wordstrbox);
  BOOL_VAR_H(tessedit_create_pdf);
  BOOL_VAR_H(textonly_pdf);
  INT_VAR_H(jpg_quality);
  INT_VAR_H(user_defined_dpi);
  INT_VAR_H(min_characters_to_try);
  STRING_VAR_H(unrecognised_char);
  INT_VAR_H(suspect_level);
  INT_VAR_H(suspect_short_words);
  BOOL_VAR_H(suspect_constrain_1Il);
  DOUBLE_VAR_H(suspect_rating_per_ch);
  DOUBLE_VAR_H(suspect_accept_rating);
  BOOL_VAR_H(tessedit_minimal_rejection);
  BOOL_VAR_H(tessedit_zero_rejection);
  BOOL_VAR_H(tessedit_word_for_word);
  BOOL_VAR_H(tessedit_zero_kelvin_rejection);
  INT_VAR_H(tessedit_reject_mode);
  BOOL_VAR_H(tessedit_rejection_debug);
  BOOL_VAR_H(tessedit_flip_0O);
  DOUBLE_VAR_H(tessedit_lower_flip_hyphen);
  DOUBLE_VAR_H(tessedit_upper_flip_hyphen);
  BOOL_VAR_H(tsv_lang_info);
  BOOL_VAR_H(rej_trust_doc_dawg);
  BOOL_VAR_H(rej_1Il_use_dict_word);
  BOOL_VAR_H(rej_1Il_trust_permuter_type);
  BOOL_VAR_H(rej_use_tess_accepted);
  BOOL_VAR_H(rej_use_tess_blanks);
  BOOL_VAR_H(rej_use_good_perm);
  BOOL_VAR_H(rej_use_sensible_wd);
  BOOL_VAR_H(rej_alphas_in_number_perm);
  DOUBLE_VAR_H(rej_whole_of_mostly_reject_word_fract);
  INT_VAR_H(tessedit_image_border);
  STRING_VAR_H(ok_repeated_ch_non_alphanum_wds);
  STRING_VAR_H(conflict_set_I_l_1);
  INT_VAR_H(min_sane_x_ht_pixels);
  BOOL_VAR_H(tessedit_create_boxfile);
  INT_VAR_H(tessedit_page_number);
  BOOL_VAR_H(tessedit_write_images);
  BOOL_VAR_H(interactive_display_mode);
  STRING_VAR_H(file_type);
  BOOL_VAR_H(tessedit_override_permuter);
  STRING_VAR_H(tessedit_load_sublangs);
<<<<<<< HEAD
=======
  STRING_VAR_H(languages_to_try);
  STRING_VAR_H(reactangles_to_process);
>>>>>>> d63aa73e
#if !DISABLED_LEGACY_ENGINE
  BOOL_VAR_H(tessedit_use_primary_params_model);
#endif
  // Min acceptable orientation margin (difference in scores between top and 2nd
  // choice in OSResults::orientations) to believe the page orientation.
  DOUBLE_VAR_H(min_orientation_margin);
  //BOOL_VAR_H(textord_tabfind_show_vlines);
  //BOOL_VAR_H(textord_tabfind_show_vlines_scrollview);
  BOOL_VAR_H(textord_use_cjk_fp_model);
  BOOL_VAR_H(poly_allow_detailed_fx);
  BOOL_VAR_H(tessedit_init_config_only);
#if !DISABLED_LEGACY_ENGINE
  BOOL_VAR_H(textord_equation_detect);
#endif // !DISABLED_LEGACY_ENGINE
  BOOL_VAR_H(textord_tabfind_vertical_text);
  BOOL_VAR_H(textord_tabfind_force_vertical_text);
  DOUBLE_VAR_H(textord_tabfind_vertical_text_ratio);
  DOUBLE_VAR_H(textord_tabfind_aligned_gap_fraction);
  INT_VAR_H(tessedit_parallelize);
  BOOL_VAR_H(preserve_interword_spaces);
  STRING_VAR_H(page_separator);
  INT_VAR_H(lstm_choice_mode);
  INT_VAR_H(lstm_choice_iterations);
  DOUBLE_VAR_H(lstm_rating_coefficient);
  BOOL_VAR_H(pageseg_apply_music_mask);
  DOUBLE_VAR_H(max_page_gradient_recognize);
<<<<<<< HEAD
=======
  STRING_VAR_H(rectangles_to_process);
>>>>>>> d63aa73e
  BOOL_VAR_H(scribe_save_binary_rotated_image);
  BOOL_VAR_H(scribe_save_grey_rotated_image);
  BOOL_VAR_H(scribe_save_original_rotated_image);
  STRING_VAR_H(debug_output_path);
  INT_VAR_H(debug_baseline_fit);
  INT_VAR_H(debug_baseline_y_coord);
  BOOL_VAR_H(debug_write_unlv);
  BOOL_VAR_H(debug_line_finding);
  BOOL_VAR_H(debug_image_normalization);
  BOOL_VAR_H(debug_do_not_use_scrollview_app);
  BOOL_VAR_H(debug_display_page);
  BOOL_VAR_H(debug_display_page_blocks);
  BOOL_VAR_H(debug_display_page_baselines);

  //// ambigsrecog.cpp /////////////////////////////////////////////////////////
  FILE *init_recog_training(const char *filename);
  void recog_training_segmented(const char *filename, PAGE_RES *page_res,
                                volatile ETEXT_DESC *monitor, FILE *output_file);
  void ambigs_classify_and_output(const char *label, PAGE_RES_IT *pr_it, FILE *output_file);

  // debug PDF output helper methods:
  void AddPixDebugPage(const Image &pix, const char *title);
  void AddPixDebugPage(const Image &pix, const std::string& title) {
    AddPixDebugPage(pix, title.c_str());
  }

  void AddClippedPixDebugPage(const Image &pix, const TBOX& bbox, const char *title);
  void AddClippedPixDebugPage(const Image& pix, const TBOX& bbox, const std::string& title) {
    AddClippedPixDebugPage(pix, bbox, title.c_str());
  }
  void AddClippedPixDebugPage(const Image &pix, const char *title);
  void AddClippedPixDebugPage(const Image &pix, const std::string &title) {
    AddClippedPixDebugPage(pix, title.c_str());
  }

  int PushNextPixDebugSection(const std::string &title);
  int PushSubordinatePixDebugSection(const std::string &title);
  void PopPixDebugSection(int handle = -1);

public:
  // Find connected components in the page and process a subset until finished or
  // a stopping criterion is met.
  // Returns the number of blobs used in making the estimate. 0 implies failure.
  int orientation_and_script_detection(const char* filename, OSResults* osr);

  // Filter and sample the blobs.
  // Returns a non-zero number of blobs if the page was successfully processed, or
  // zero if the page had too few characters to be reliable
  int os_detect(TO_BLOCK_LIST* port_blocks, OSResults* osr);

protected:
  // Detect orientation and script from a list of blobs.
  // Returns a non-zero number of blobs if the list was successfully processed, or
  // zero if the list had too few characters to be reliable.
  // If allowed_scripts is non-null and non-empty, it is a list of scripts that
  // constrains both orientation and script detection to consider only scripts
  // from the list.
  int os_detect_blobs(const std::vector<int>* allowed_scripts, BLOBNBOX_CLIST* blob_list, OSResults* osr);

  // Processes a single blob to estimate script and orientation.
  // Return true if estimate of orientation and script satisfies stopping
  // criteria.
  bool os_detect_blob(BLOBNBOX* bbox, OrientationDetector* o, ScriptDetector* s, OSResults* osr);

  // Detect and erase horizontal/vertical lines and picture regions from the
  // image, so that non-text blobs are removed from consideration.
  void remove_nontext_regions(BLOCK_LIST* blocks, TO_BLOCK_LIST* to_blocks);

public:
  // Main entry point for Paragraph Detection Algorithm.
  //
  // Given a set of equally spaced textlines (described by row_infos),
  // Split them into paragraphs.  See http://goto/paragraphstalk
  //
  // Output:
  //   row_owners - one pointer for each row, to the paragraph it belongs to.
  //   paragraphs - this is the actual list of PARA objects.
  //   models - the list of paragraph models referenced by the PARA objects.
  //            caller is responsible for deleting the models.
  void DetectParagraphs(std::vector<RowInfo>* row_infos,
                        std::vector<PARA*>* row_owners, PARA_LIST* paragraphs,
                        std::vector<ParagraphModel*>* models);

  // Given a MutableIterator to the start of a block, run DetectParagraphs on
  // that block and commit the results to the underlying ROW and BLOCK structs,
  // saving the ParagraphModels in models.  Caller owns the models.
  // We use unicharset during the function to answer questions such as "is the
  // first letter of this word upper case?"
  void DetectParagraphs(bool after_text_recognition,
                        const MutableIterator* block_start, std::vector<ParagraphModel*>* models);

public:
  Tesseract* get_parent_instance() const {
    return parent_instance_;
  }

protected:
  Tesseract* parent_instance_;      // reference to parent tesseract instance for sub-languages. Used, f.e., to allow using a single DebugPixa diagnostic channel for all languages tested on the input.

private:
  // The filename of a backup config file. If not null, then we currently
  // have a temporary debug config file loaded, and backup_config_file_
  // will be loaded, and set to null when debug is complete.
  const char *backup_config_file_;
  // The filename of a config file to read when processing a debug word via Tesseract::debug_word().
  std::string word_config_;
  // Image used for input to layout analysis and tesseract recognition.
  // May be modified by the ShiroRekhaSplitter to eliminate the top-line.
  Image pix_binary_;
  // Grey-level input image if the input was not binary, otherwise nullptr.
  Image pix_grey_;
  // Original input image. Color if the input was color.
  Image pix_original_;
  // Thresholds that were used to generate the thresholded image from grey.
  Image pix_thresholds_;
  // canvas copy of pix_binary for debug view painting; this image is always 32-bit depth RGBA.
  Image pix_for_debug_view_;
  // Debug images. If non-empty, will be written on destruction.
  DebugPixa pixa_debug_;
  // Input image resolution after any scaling. The resolution is not well
  // transmitted by operations on Pix, so we keep an independent record here.
  int source_resolution_;
  // The shiro-rekha splitter object which is used to split top-lines in
  // Devanagari words to provide a better word and grapheme segmentation.
  ShiroRekhaSplitter splitter_;
  // Image finder: located image/photo zones in a given image (scanned page).
  ImageFind image_finder_;
  LineFinder line_finder_;

  friend class ColumnFinder;
  friend class CCNonTextDetect;
  friend class ColPartitionGrid;
  friend class ColPartition;
  friend class StrokeWidth;

  // Page segmentation/layout
  Textord textord_;
  // True if the primary language uses right_to_left reading order.
  bool right_to_left_;
  Image scaled_color_;
  int scaled_factor_;
  FCOORD deskew_;
  FCOORD reskew_;
  float gradient_;
  TesseractStats stats_;
  // Sub-languages to be tried in addition to this.
  std::vector<Tesseract *> sub_langs_;
  // Most recently used Tesseract out of this and sub_langs_. The default
  // language for the next word.
  Tesseract *most_recently_used_;
  // The size of the font table, ie max possible font id + 1.
  int font_table_size_;
#if !DISABLED_LEGACY_ENGINE
  // Equation detector. Note: this pointer is NOT owned by the class.
  EquationDetect *equ_detect_;
#endif // !DISABLED_LEGACY_ENGINE
  // LSTM recognizer, if available.
  LSTMRecognizer *lstm_recognizer_;
  // Output "page" number (actually line number) using TrainLineRecognizer.
  int train_line_page_num_;
};

} // namespace tesseract

#endif // TESSERACT_CCMAIN_TESSERACTCLASS_H_<|MERGE_RESOLUTION|>--- conflicted
+++ resolved
@@ -533,20 +533,11 @@
   // 
   // See init_tesseract_internal for args.
   int init_tesseract(const std::string &arg0, const std::string &textbase,
-<<<<<<< HEAD
-                     const std::string &language, OcrEngineMode oem, 
-				     const std::vector<std::string> &configs,
-				     const std::vector<std::string> &vars_vec,
-				     const std::vector<std::string> &vars_values,
-                     bool set_only_non_debug_params,
-                     TessdataManager *mgr);
-=======
 				             const std::vector<std::string> &configs,
 				             const std::vector<std::string> &vars_vec,
 				             const std::vector<std::string> &vars_values,
                      TessdataManager *mgr);
   int init_tesseract(const std::string &datapath, const std::string &language, OcrEngineMode oem, TessdataManager *mgr);
->>>>>>> d63aa73e
   int init_tesseract(const std::string &datapath, const std::string &language, OcrEngineMode oem);
 
   // Common initialization for a single language.
@@ -569,24 +560,12 @@
   // 
   // vars_values is an optional corresponding vector of values for the variables
   // in vars_vec.
-<<<<<<< HEAD
-  // 
-  // If set_only_non_debug_params is true, only params that do not contain
-  // "debug" in the name will be set.
-  int init_tesseract_internal(const std::string &arg0, const std::string &textbase,
-                              const std::string &language, OcrEngineMode oem, 
-						      const std::vector<std::string> &configs,
-						      const std::vector<std::string> &vars_vec,
-						      const std::vector<std::string> &vars_values,
-                              bool set_only_non_debug_params, TessdataManager *mgr);
-=======
   int init_tesseract_internal(const std::string &arg0, const std::string &textbase,
                               const std::string &language, OcrEngineMode oem, 
 						                  const std::vector<std::string> &configs,
 						                  const std::vector<std::string> &vars_vec,
 						                  const std::vector<std::string> &vars_values,
                               TessdataManager *mgr);
->>>>>>> d63aa73e
 
 #if !DISABLED_LEGACY_ENGINE
   // Set the universal_id member of each font to be unique among all
@@ -599,17 +578,10 @@
 
   bool init_tesseract_lang_data(const std::string &arg0,
                                 const std::string &language, OcrEngineMode oem, 
-<<<<<<< HEAD
-							    const std::vector<std::string> &configs,
-							    const std::vector<std::string> &vars_vec,
-							    const std::vector<std::string> &vars_values,
-                                bool set_only_non_debug_params, TessdataManager *mgr);
-=======
 							                  const std::vector<std::string> &configs,
 							                  const std::vector<std::string> &vars_vec,
 							                  const std::vector<std::string> &vars_values,
                                 TessdataManager *mgr);
->>>>>>> d63aa73e
 
   void ParseLanguageString(const std::string &lang_str, std::vector<std::string> *to_load,
                            std::vector<std::string> *not_to_load);
@@ -1027,11 +999,8 @@
   STRING_VAR_H(file_type);
   BOOL_VAR_H(tessedit_override_permuter);
   STRING_VAR_H(tessedit_load_sublangs);
-<<<<<<< HEAD
-=======
   STRING_VAR_H(languages_to_try);
   STRING_VAR_H(reactangles_to_process);
->>>>>>> d63aa73e
 #if !DISABLED_LEGACY_ENGINE
   BOOL_VAR_H(tessedit_use_primary_params_model);
 #endif
@@ -1058,10 +1027,7 @@
   DOUBLE_VAR_H(lstm_rating_coefficient);
   BOOL_VAR_H(pageseg_apply_music_mask);
   DOUBLE_VAR_H(max_page_gradient_recognize);
-<<<<<<< HEAD
-=======
   STRING_VAR_H(rectangles_to_process);
->>>>>>> d63aa73e
   BOOL_VAR_H(scribe_save_binary_rotated_image);
   BOOL_VAR_H(scribe_save_grey_rotated_image);
   BOOL_VAR_H(scribe_save_original_rotated_image);
