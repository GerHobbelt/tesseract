/******************************************************************
 * File:        superscript.cpp
 * Description: Correction pass to fix superscripts and subscripts.
 * Author:      David Eger
 *
 * (C) Copyright 2012, Google, Inc.
 ** Licensed under the Apache License, Version 2.0 (the "License");
 ** you may not use this file except in compliance with the License.
 ** You may obtain a copy of the License at
 ** http://www.apache.org/licenses/LICENSE-2.0
 ** Unless required by applicable law or agreed to in writing, software
 ** distributed under the License is distributed on an "AS IS" BASIS,
 ** WITHOUT WARRANTIES OR CONDITIONS OF ANY KIND, either express or implied.
 ** See the License for the specific language governing permissions and
 ** limitations under the License.
 *
 **********************************************************************/

#include <tesseract/preparation.h> // compiler config, etc.

#include "normalis.h"
#include "tesseractclass.h"
#include "blobs.h"


namespace tesseract {

static int LeadingUnicharsToChopped(WERD_RES *word, int num_unichars) {
  int num_chopped = 0;
  for (int i = 0; i < num_unichars; i++) {
    num_chopped += word->best_state[i];
  }
  return num_chopped;
}

static int TrailingUnicharsToChopped(WERD_RES *word, int num_unichars) {
  int num_chopped = 0;
  for (int i = 0; i < num_unichars; i++) {
    num_chopped += word->best_state[word->best_state.size() - 1 - i];
  }
  return num_chopped;
}

/**
 * Given a recognized blob, see if a contiguous collection of sub-pieces
 * (chopped blobs) starting at its left might qualify as being a subscript
 * or superscript letter based only on y position.  Also do this for the
 * right side.
 */
static void YOutlierPieces(WERD_RES *word, int rebuilt_blob_index, int super_y_bottom,
                           int sub_y_top, ScriptPos *leading_pos, int *num_leading_outliers,
                           ScriptPos *trailing_pos, int *num_trailing_outliers) {
  ScriptPos sp_unused1, sp_unused2;
  int unused1, unused2;
  if (!leading_pos) {
    leading_pos = &sp_unused1;
  }
  if (!num_leading_outliers) {
    num_leading_outliers = &unused1;
  }
  if (!trailing_pos) {
    trailing_pos = &sp_unused2;
  }
  if (!num_trailing_outliers) {
    num_trailing_outliers = &unused2;
  }

  *num_leading_outliers = *num_trailing_outliers = 0;
  *leading_pos = *trailing_pos = SP_NORMAL;

  int chopped_start = LeadingUnicharsToChopped(word, rebuilt_blob_index);
  int num_chopped_pieces = word->best_state[rebuilt_blob_index];
  ScriptPos last_pos = SP_NORMAL;
  int trailing_outliers = 0;
  for (int i = 0; i < num_chopped_pieces; i++) {
    TBOX box = word->chopped_word->blobs[chopped_start + i]->bounding_box();
    ScriptPos pos = SP_NORMAL;
    if (box.bottom() >= super_y_bottom) {
      pos = SP_SUPERSCRIPT;
    } else if (box.top() <= sub_y_top) {
      pos = SP_SUBSCRIPT;
    }
    if (pos == SP_NORMAL) {
      if (trailing_outliers == i) {
        *num_leading_outliers = trailing_outliers;
        *leading_pos = last_pos;
      }
      trailing_outliers = 0;
    } else {
      if (pos == last_pos) {
        trailing_outliers++;
      } else {
        trailing_outliers = 1;
      }
    }
    last_pos = pos;
  }
  *num_trailing_outliers = trailing_outliers;
  *trailing_pos = last_pos;
}

/**
 * Attempt to split off any high (or low) bits at the ends of the word with poor
 * certainty and recognize them separately.  If the certainty gets much better
 * and other sanity checks pass, accept.
 *
 * This superscript fix is meant to be called in the second pass of recognition
 * when we have tried once and already have a preliminary answer for word.
 *
 * @return Whether we modified the given word.
 */
bool Tesseract::SubAndSuperscriptFix(WERD_RES *word) {
  if (word->tess_failed || word->word->flag(W_REP_CHAR) || !word->best_choice) {
    return false;
  }
  int num_leading, num_trailing;
  ScriptPos sp_leading, sp_trailing;
  float leading_certainty, trailing_certainty;
  float avg_certainty, unlikely_threshold;

  // Calculate the number of whole suspicious characters at the edges.
  GetSubAndSuperscriptCandidates(word, &num_leading, &sp_leading, &leading_certainty, &num_trailing,
                                 &sp_trailing, &trailing_certainty, &avg_certainty,
                                 &unlikely_threshold);

  const char *leading_pos = sp_leading == SP_SUBSCRIPT ? "sub" : "super";
  const char *trailing_pos = sp_trailing == SP_SUBSCRIPT ? "sub" : "super";

  int num_blobs = word->best_choice->length();

  // Calculate the remainder (partial characters) at the edges.
  // This accounts for us having classified the best version of
  // a word as [speaker?'] when it was instead [speaker.^{21}]
  // (that is we accidentally thought the 2 was attached to the period).
  int num_remainder_leading = 0, num_remainder_trailing = 0;
  if (num_leading + num_trailing < num_blobs && unlikely_threshold < 0.0) {
    int super_y_bottom = kBlnBaselineOffset + kBlnXHeight * superscript_min_y_bottom;
    int sub_y_top = kBlnBaselineOffset + kBlnXHeight * subscript_max_y_top;
    int last_word_char = num_blobs - 1 - num_trailing;
    float last_char_certainty = word->best_choice->certainty(last_word_char);
    if (word->best_choice->unichar_id(last_word_char) != 0 &&
        last_char_certainty <= unlikely_threshold) {
      ScriptPos rpos;
      YOutlierPieces(word, last_word_char, super_y_bottom, sub_y_top, nullptr, nullptr, &rpos,
                     &num_remainder_trailing);
      if (num_trailing > 0 && rpos != sp_trailing) {
        num_remainder_trailing = 0;
      }
      if (num_remainder_trailing > 0 && last_char_certainty < trailing_certainty) {
        trailing_certainty = last_char_certainty;
      }
    }
    bool another_blob_available =
        (num_remainder_trailing == 0) || num_leading + num_trailing + 1 < num_blobs;
    int first_char_certainty = word->best_choice->certainty(num_leading);
    if (another_blob_available && word->best_choice->unichar_id(num_leading) != 0 &&
        first_char_certainty <= unlikely_threshold) {
      ScriptPos lpos;
      YOutlierPieces(word, num_leading, super_y_bottom, sub_y_top, &lpos, &num_remainder_leading,
                     nullptr, nullptr);
      if (num_leading > 0 && lpos != sp_leading) {
        num_remainder_leading = 0;
      }
      if (num_remainder_leading > 0 && first_char_certainty < leading_certainty) {
        leading_certainty = first_char_certainty;
      }
    }
  }

  // If nothing to do, bail now.
  if (num_leading + num_trailing + num_remainder_leading + num_remainder_trailing == 0) {
    return false;
  }

  if (superscript_debug >= 1) {
    tprintDebug("Candidate for superscript detection: {} (",
            word->best_choice->unichar_string().c_str());
    if (num_leading || num_remainder_leading) {
      tprintDebug("{}.{} {}-leading ", num_leading, num_remainder_leading, leading_pos);
    }
    if (num_trailing || num_remainder_trailing) {
      tprintDebug("{}.{} {}-trailing ", num_trailing, num_remainder_trailing, trailing_pos);
    }
    tprintDebug(")\n");
  }
  if (superscript_debug >= 3) {
    word->best_choice->print();
  }
  if (superscript_debug >= 2) {
    tprintDebug(" Certainties -- Average: {}  Unlikely thresh: {}  ", avg_certainty,
            unlikely_threshold);
    if (num_leading) {
      tprintDebug("Orig. leading (min): {}  ", leading_certainty);
    }
    if (num_trailing) {
      tprintDebug("Orig. trailing (min): {}  ", trailing_certainty);
    }
    tprintDebug("\n");
  }

  // We've now calculated the number of rebuilt blobs we want to carve off.
  // However, split_word() works from TBLOBs in chopped_word, so we need to
  // convert to those.
  int num_chopped_leading = LeadingUnicharsToChopped(word, num_leading) + num_remainder_leading;
  int num_chopped_trailing = TrailingUnicharsToChopped(word, num_trailing) + num_remainder_trailing;

  int retry_leading = 0;
  int retry_trailing = 0;
  bool is_good = false;
  WERD_RES *revised = TrySuperscriptSplits(num_chopped_leading, leading_certainty, sp_leading,
                                           num_chopped_trailing, trailing_certainty, sp_trailing,
                                           word, &is_good, &retry_leading, &retry_trailing);
  if (is_good) {
    word->ConsumeWordResults(revised);
  } else if (retry_leading || retry_trailing) {
    int retry_chopped_leading = LeadingUnicharsToChopped(revised, retry_leading);
    int retry_chopped_trailing = TrailingUnicharsToChopped(revised, retry_trailing);
    WERD_RES *revised2 = TrySuperscriptSplits(
        retry_chopped_leading, leading_certainty, sp_leading, retry_chopped_trailing,
        trailing_certainty, sp_trailing, revised, &is_good, &retry_leading, &retry_trailing);
    if (is_good) {
      word->ConsumeWordResults(revised2);
    }
    delete revised2;
  }
  delete revised;
  return is_good;
}

/**
 * Determine how many characters (rebuilt blobs) on each end of a given word
 * might plausibly be superscripts so SubAndSuperscriptFix can try to
 * re-recognize them.  Even if we find no whole blobs at either end,
 * we will set *unlikely_threshold to a certainty that might be used to
 * select "bad enough" outlier characters.  If *unlikely_threshold is set to 0,
 * though, there's really no hope.
 *
 * @param[in]  word    The word to examine.
 * @param[out] num_rebuilt_leading   the number of rebuilt blobs at the start
 *                                   of the word which are all up or down and
 *                                   seem badly classified.
 * @param[out] leading_pos        "super" or "sub" (for debugging)
 * @param[out] leading_certainty  the worst certainty in the leading blobs.
 * @param[out] num_rebuilt_trailing   the number of rebuilt blobs at the end
 *                                    of the word which are all up or down and
 *                                    seem badly classified.
 * @param[out] trailing_pos        "super" or "sub" (for debugging)
 * @param[out] trailing_certainty  the worst certainty in the trailing blobs.
 * @param[out] avg_certainty       the average certainty of "normal" blobs in
 *                                 the word.
 * @param[out] unlikely_threshold  the threshold (on certainty) we used to
 *                                 select "bad enough" outlier characters.
 */
void Tesseract::GetSubAndSuperscriptCandidates(const WERD_RES *word, int *num_rebuilt_leading,
                                               ScriptPos *leading_pos, float *leading_certainty,
                                               int *num_rebuilt_trailing, ScriptPos *trailing_pos,
                                               float *trailing_certainty, float *avg_certainty,
                                               float *unlikely_threshold) {
  *avg_certainty = *unlikely_threshold = 0.0f;
  *num_rebuilt_leading = *num_rebuilt_trailing = 0;
  *leading_certainty = *trailing_certainty = 0.0f;

  int super_y_bottom = kBlnBaselineOffset + kBlnXHeight * superscript_min_y_bottom;
  int sub_y_top = kBlnBaselineOffset + kBlnXHeight * subscript_max_y_top;

  // Step one: Get an average certainty for "normally placed" characters.

  // Counts here are of blobs in the rebuild_word / unichars in best_choice.
  *leading_pos = *trailing_pos = SP_NORMAL;
  int leading_outliers = 0;
  int trailing_outliers = 0;
  int num_normal = 0;
  float normal_certainty_total = 0.0f;
  float worst_normal_certainty = 0.0f;
  ScriptPos last_pos = SP_NORMAL;
  int num_blobs = word->rebuild_word->NumBlobs();
  for (int b = 0; b < num_blobs; ++b) {
    TBOX box = word->rebuild_word->blobs[b]->bounding_box();
    ScriptPos pos = SP_NORMAL;
    if (box.bottom() >= super_y_bottom) {
      pos = SP_SUPERSCRIPT;
    } else if (box.top() <= sub_y_top) {
      pos = SP_SUBSCRIPT;
    }
    if (pos == SP_NORMAL) {
      if (word->best_choice->unichar_id(b) != 0) {
        float char_certainty = word->best_choice->certainty(b);
        if (char_certainty < worst_normal_certainty) {
          worst_normal_certainty = char_certainty;
        }
        num_normal++;
        normal_certainty_total += char_certainty;
      }
      if (trailing_outliers == b) {
        leading_outliers = trailing_outliers;
        *leading_pos = last_pos;
      }
      trailing_outliers = 0;
    } else {
      if (last_pos == pos) {
        trailing_outliers++;
      } else {
        trailing_outliers = 1;
      }
    }
    last_pos = pos;
  }
  *trailing_pos = last_pos;
  if (num_normal >= 3) { // throw out the worst as an outlier.
    num_normal--;
    normal_certainty_total -= worst_normal_certainty;
  }
  if (num_normal > 0) {
    *avg_certainty = normal_certainty_total / num_normal;
    *unlikely_threshold = superscript_worse_certainty * (*avg_certainty);
  }
  if (num_normal == 0 || (leading_outliers == 0 && trailing_outliers == 0)) {
    return;
  }

  // Step two: Try to split off bits of the word that are both outliers
  //           and have much lower certainty than average
  // Calculate num_leading and leading_certainty.
  for (*leading_certainty = 0.0f, *num_rebuilt_leading = 0; *num_rebuilt_leading < leading_outliers;
       (*num_rebuilt_leading)++) {
    float char_certainty = word->best_choice->certainty(*num_rebuilt_leading);
    if (char_certainty > *unlikely_threshold) {
      break;
    }
    if (char_certainty < *leading_certainty) {
      *leading_certainty = char_certainty;
    }
  }

  // Calculate num_trailing and trailing_certainty.
  for (*trailing_certainty = 0.0f, *num_rebuilt_trailing = 0;
       *num_rebuilt_trailing < trailing_outliers; (*num_rebuilt_trailing)++) {
    int blob_idx = num_blobs - 1 - *num_rebuilt_trailing;
    float char_certainty = word->best_choice->certainty(blob_idx);
    if (char_certainty > *unlikely_threshold) {
      break;
    }
    if (char_certainty < *trailing_certainty) {
      *trailing_certainty = char_certainty;
    }
  }
}


#if !DISABLED_LEGACY_ENGINE

/**
 * Try splitting off the given number of (chopped) blobs from the front and
 * back of the given word and recognizing the pieces.
 *
 * @param[in]  num_chopped_leading   how many chopped blobs from the left
 *                    end of the word to chop off and try recognizing as a
 *                    superscript (or subscript)
 * @param[in]  leading_certainty     the (minimum) certainty had by the
 *                    characters in the original leading section.
 * @param[in]  leading_pos    "super" or "sub" (for debugging)
 * @param[in]  num_chopped_trailing  how many chopped blobs from the right
 *                    end of the word to chop off and try recognizing as a
 *                    superscript (or subscript)
 * @param[in]  trailing_certainty    the (minimum) certainty had by the
 *                    characters in the original trailing section.
 * @param[in]  trailing_pos      "super" or "sub" (for debugging)
 * @param[in]  word              the word to try to chop up.
 * @param[out] is_good           do we believe our result?
 * @param[out] retry_rebuild_leading, retry_rebuild_trailing
 *         If non-zero, and !is_good, then the caller may have luck trying
 *         to split the returned word with this number of (rebuilt) leading
 *         and trailing blobs / unichars.
 * @return A word which is the result of re-recognizing as asked.
 */
WERD_RES *Tesseract::TrySuperscriptSplits(int num_chopped_leading, float leading_certainty,
                                          ScriptPos leading_pos, int num_chopped_trailing,
                                          float trailing_certainty, ScriptPos trailing_pos,
                                          WERD_RES *word, bool *is_good, int *retry_rebuild_leading,
                                          int *retry_rebuild_trailing) {
  int num_chopped = word->chopped_word->NumBlobs();

  *retry_rebuild_leading = *retry_rebuild_trailing = 0;

  // Chop apart the word into up to three pieces.

  BlamerBundle *bb0 = nullptr;
  BlamerBundle *bb1 = nullptr;
  WERD_RES *prefix = nullptr;
  WERD_RES *core = nullptr;
  WERD_RES *suffix = nullptr;
  if (num_chopped_leading > 0) {
    prefix = new WERD_RES(*word);
    split_word(prefix, num_chopped_leading, &core, &bb0);
  } else {
    core = new WERD_RES(*word);
  }

  if (num_chopped_trailing > 0) {
    int split_pt = num_chopped - num_chopped_trailing - num_chopped_leading;
    split_word(core, split_pt, &suffix, &bb1);
  }

  //  Recognize the pieces in turn.
  int saved_cp_multiplier = classify_class_pruner_multiplier;
  int saved_im_multiplier = classify_integer_matcher_multiplier;
  bool saved_classify_cp_dq_bad_height = classify_cp_dq_bad_height;
  if (prefix) {
    // Turn off Tesseract's y-position penalties for the leading superscript.
    classify_class_pruner_multiplier.set_value(0);
    classify_integer_matcher_multiplier.set_value(0);
    classify_cp_dq_bad_height.set_value(false);

    // Adjust our expectations about the baseline for this prefix.
    if (superscript_debug >= 3) {
      tprintDebug(" recognizing first {} chopped blobs\n", num_chopped_leading);
    }
    recog_word_recursive(prefix);
    if (superscript_debug >= 2) {
      tprintDebug(" The leading bits look like {} \"{}\"\n", ScriptPosToString(leading_pos), prefix->best_choice->unichar_string());
    }

    // Restore the normal y-position penalties.
    classify_class_pruner_multiplier.set_value(saved_cp_multiplier);
    classify_integer_matcher_multiplier.set_value(saved_im_multiplier);
    classify_cp_dq_bad_height.set_value(saved_classify_cp_dq_bad_height);
  }

  if (superscript_debug >= 3) {
    tprintDebug(" recognizing middle {} chopped blobs\n",
            num_chopped - num_chopped_leading - num_chopped_trailing);
  }

  if (suffix) {
    // Turn off Tesseract's y-position penalties for the trailing superscript, disable punctuation unichars
    classify_class_pruner_multiplier.set_value(0);
    classify_integer_matcher_multiplier.set_value(0);
<<<<<<< HEAD
    classify_cp_dq_bad_height.set_value(false);
    unicharset.set_enable_punctuation(false);
=======
    unicharset_.set_enable_punctuation(false);
>>>>>>> 0bd8dd0c

    if (superscript_debug >= 3) {
      tprintDebug(" recognizing last {} chopped blobs\n", num_chopped_trailing);
    }
    recog_word_recursive(suffix);
    if (superscript_debug >= 2) {
      tprintDebug(" The trailing bits look like {} \"{}\"\n", ScriptPosToString(trailing_pos), suffix->best_choice->unichar_string());
    }

    // Restore the normal y-position penalties, blacklist/whitelist
    classify_class_pruner_multiplier.set_value(saved_cp_multiplier);
    classify_integer_matcher_multiplier.set_value(saved_im_multiplier);
<<<<<<< HEAD
    classify_cp_dq_bad_height.set_value(saved_classify_cp_dq_bad_height);
    unicharset.set_black_and_whitelist(tessedit_char_blacklist.c_str(),
=======
    unicharset_.set_black_and_whitelist(tessedit_char_blacklist.c_str(),
>>>>>>> 0bd8dd0c
                                     tessedit_char_whitelist.c_str(),
                                     tessedit_char_unblacklist.c_str());
  }

  // Evaluate whether we think the results are believably better
  // than what we already had.
  bool good_prefix =
      !prefix || BelievableSuperscript(superscript_debug >= 1, *prefix,
                                       superscript_bettered_certainty * leading_certainty,
                                       retry_rebuild_leading, nullptr);
  bool good_suffix =
      !suffix || BelievableSuperscript(superscript_debug >= 1, *suffix,
                                       superscript_bettered_certainty * trailing_certainty, nullptr,
                                       retry_rebuild_trailing);

  *is_good = good_prefix && good_suffix;
  if (!*is_good && !*retry_rebuild_leading && !*retry_rebuild_trailing) {
    // None of it is any good. Quit now.
    delete core;
    delete prefix;
    delete suffix;
    delete bb1;
    return nullptr;
  }
  recog_word_recursive(core);

  // Now paste the results together into core.
  if (suffix) {
    suffix->SetAllScriptPositions(trailing_pos);
    join_words(core, suffix, bb1);
  }
  if (prefix) {
    prefix->SetAllScriptPositions(leading_pos);
    join_words(prefix, core, bb0);
    core = prefix;
    prefix = nullptr;
  }

  if (superscript_debug >= 1) {
    tprintDebug("{} superscript fix: {}\n", *is_good ? "ACCEPT" : "REJECT",
            core->best_choice->unichar_string());
  }
  return core;
}

/**
 * Return whether this is believable superscript or subscript text.
 *
 * We insist that:
 *   + there are no punctuation marks.
 *   + no normal-sized character is smaller than superscript_scaledown_ratio
 *     of what it ought to be, and
 *   + each character is at least as certain as certainty_threshold.
 *
 *  @param[in]  debug  If true, spew debug output
 *  @param[in]  word   The word whose best_choice we're evaluating
 *  @param[in]  certainty_threshold   If any of the characters have less
 *                    certainty than this, reject.
 *  @param[out]  left_ok  How many left-side characters were ok?
 *  @param[out]  right_ok  How many right-side characters were ok?
 *  @return  Whether the complete best choice is believable as a superscript.
 */
bool Tesseract::BelievableSuperscript(bool debug, const WERD_RES &word, float certainty_threshold,
                                      int *left_ok, int *right_ok) const {
  unsigned initial_ok_run_count = 0;
  unsigned ok_run_count = 0;
  float worst_certainty = 0.0f;
  const WERD_CHOICE &wc = *word.best_choice;

  const UnicityTable<FontInfo> &fontinfo_table = get_fontinfo_table();
  for (unsigned i = 0; i < wc.length(); i++) {
    TBLOB *blob = word.rebuild_word->blobs[i];
    UNICHAR_ID unichar_id = wc.unichar_id(i);
    float char_certainty = wc.certainty(i);
    bool bad_certainty = char_certainty < certainty_threshold;
    bool is_punc = wc.unicharset()->get_ispunctuation(unichar_id);

    float height_fraction = 1.0f;
    float char_height = blob->bounding_box().height();
    float normal_height = char_height;
    if (wc.unicharset()->top_bottom_useful()) {
      int min_bot, max_bot, min_top, max_top;
      wc.unicharset()->get_top_bottom(unichar_id, &min_bot, &max_bot, &min_top, &max_top);
      float hi_height = max_top - max_bot;
      float lo_height = min_top - min_bot;
      normal_height = (hi_height + lo_height) / 2;
      if (normal_height >= kBlnXHeight) {
        // Only ding characters that we have decent information for because
        // they're supposed to be normal sized, not tiny specks or dashes.
        height_fraction = char_height / normal_height;
      }
    }
    bool bad_height = height_fraction < superscript_scaledown_ratio;

    if (debug) {
      if (is_punc) {
        tprintDebug(" Rejecting: punctuation present.\n");
      }
      const char *char_str = wc.unicharset()->id_to_unichar(unichar_id);
      if (bad_certainty) {
        tprintDebug(" Rejecting: don't believe character {} with certainty {} "
            "which is less than threshold {}\n",
            char_str, char_certainty, certainty_threshold);
      }
      if (bad_height) {
        tprintDebug(" Rejecting: character {} seems too small @ {} versus "
            "expected {}\n",
            char_str, char_height, normal_height);
      }
    }
    if (bad_certainty || bad_height || is_punc) {
      if (ok_run_count == i) {
        initial_ok_run_count = ok_run_count;
      }
      ok_run_count = 0;
    } else {
      ok_run_count++;
    }
    if (char_certainty < worst_certainty) {
      worst_certainty = char_certainty;
    }
  }
  bool all_ok = ok_run_count == wc.length();
  if (all_ok && debug) {
    tprintDebug(" Accept: worst revised certainty is {}\n", worst_certainty);
  }
  if (!all_ok) {
    if (left_ok) {
      *left_ok = initial_ok_run_count;
    }
    if (right_ok) {
      *right_ok = ok_run_count;
    }
  }
  return all_ok;
}

#endif

} // namespace tesseract<|MERGE_RESOLUTION|>--- conflicted
+++ resolved
@@ -435,12 +435,8 @@
     // Turn off Tesseract's y-position penalties for the trailing superscript, disable punctuation unichars
     classify_class_pruner_multiplier.set_value(0);
     classify_integer_matcher_multiplier.set_value(0);
-<<<<<<< HEAD
     classify_cp_dq_bad_height.set_value(false);
-    unicharset.set_enable_punctuation(false);
-=======
     unicharset_.set_enable_punctuation(false);
->>>>>>> 0bd8dd0c
 
     if (superscript_debug >= 3) {
       tprintDebug(" recognizing last {} chopped blobs\n", num_chopped_trailing);
@@ -453,12 +449,8 @@
     // Restore the normal y-position penalties, blacklist/whitelist
     classify_class_pruner_multiplier.set_value(saved_cp_multiplier);
     classify_integer_matcher_multiplier.set_value(saved_im_multiplier);
-<<<<<<< HEAD
     classify_cp_dq_bad_height.set_value(saved_classify_cp_dq_bad_height);
-    unicharset.set_black_and_whitelist(tessedit_char_blacklist.c_str(),
-=======
     unicharset_.set_black_and_whitelist(tessedit_char_blacklist.c_str(),
->>>>>>> 0bd8dd0c
                                      tessedit_char_whitelist.c_str(),
                                      tessedit_char_unblacklist.c_str());
   }
