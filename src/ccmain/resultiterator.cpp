///////////////////////////////////////////////////////////////////////
// File:        resultiterator.cpp
// Description: Iterator for tesseract results that is capable of
//              iterating in proper reading order over Bi Directional
//              (e.g. mixed Hebrew and English) text.
// Author:      David Eger
//
// (C) Copyright 2011, Google Inc.
// Licensed under the Apache License, Version 2.0 (the "License");
// you may not use this file except in compliance with the License.
// You may obtain a copy of the License at
// http://www.apache.org/licenses/LICENSE-2.0
// Unless required by applicable law or agreed to in writing, software
// distributed under the License is distributed on an "AS IS" BASIS,
// WITHOUT WARRANTIES OR CONDITIONS OF ANY KIND, either express or implied.
// See the License for the specific language governing permissions and
// limitations under the License.
//
///////////////////////////////////////////////////////////////////////

#include <tesseract/resultiterator.h>
#include <tesseract/unichar.h>  // for U8 macro


#include "pageres.h"
#include "tesseractclass.h"
#include "unicharset.h"

#include <allheaders.h>

#include <set>
#include <vector>

static const char * const kLRM = U8("\u200E"); // Left-to-Right Mark
static const char * const kRLM = U8("\u200F"); // Right-to-Left Mark

namespace tesseract {

ResultIterator::ResultIterator(const LTRResultIterator &resit) : LTRResultIterator(resit) {
  in_minor_direction_ = false;
  at_beginning_of_minor_run_ = false;
  preserve_interword_spaces_ = false;

  auto *p = ParamUtils::FindParam<BoolParam>(
      "preserve_interword_spaces", GlobalParams()->bool_params, tesseract_->params()->bool_params);
  if (p != nullptr) {
    preserve_interword_spaces_ = (bool)(*p);
  }

  current_paragraph_is_ltr_ = CurrentParagraphIsLtr();
  MoveToLogicalStartOfTextline();
}

ResultIterator *ResultIterator::StartOfParagraph(const LTRResultIterator &resit) {
  return new ResultIterator(resit);
}

bool ResultIterator::ParagraphIsLtr() const {
  return current_paragraph_is_ltr_;
}

bool ResultIterator::CurrentParagraphIsLtr() const {
  if (!it_->word()) {
    return true; // doesn't matter.
  }
  LTRResultIterator it(*this);
  it.RestartParagraph();
  // Try to figure out the ltr-ness of the paragraph.  The rules below
  // make more sense in the context of a difficult paragraph example.
  // Here we denote {ltr characters, RTL CHARACTERS}:
  //
  //   "don't go in there!" DAIS EH
  //   EHT OTNI DEPMUJ FELSMIH NEHT DNA
  //                  .GNIDLIUB GNINRUB
  //
  // On the first line, the left-most word is LTR and the rightmost word
  // is RTL.  Thus, we are better off taking the majority direction for
  // the whole paragraph contents.  So instead of "the leftmost word is LTR"
  // indicating an LTR paragraph, we use a heuristic about what RTL paragraphs
  // would not do:  Typically an RTL paragraph would *not* start with an LTR
  // word.  So our heuristics are as follows:
  //
  // (1) If the first text line has an RTL word in the left-most position
  //     it is RTL.
  // (2) If the first text line has an LTR word in the right-most position
  //     it is LTR.
  // (3) If neither of the above is true, take the majority count for the
  //     paragraph -- if there are more rtl words, it is RTL.  If there
  //     are more LTR words, it's LTR.
  bool leftmost_rtl = it.WordDirection() == DIR_RIGHT_TO_LEFT;
  bool rightmost_ltr = it.WordDirection() == DIR_LEFT_TO_RIGHT;
  int num_ltr, num_rtl;
  num_rtl = leftmost_rtl ? 1 : 0;
  num_ltr = (it.WordDirection() == DIR_LEFT_TO_RIGHT) ? 1 : 0;
  for (it.Next(RIL_WORD); !it.Empty(RIL_WORD) && !it.IsAtBeginningOf(RIL_TEXTLINE);
       it.Next(RIL_WORD)) {
    StrongScriptDirection dir = it.WordDirection();
    rightmost_ltr = (dir == DIR_LEFT_TO_RIGHT);
    num_rtl += (dir == DIR_RIGHT_TO_LEFT) ? 1 : 0;
    num_ltr += rightmost_ltr ? 1 : 0;
  }
  if (leftmost_rtl) {
    return false;
  }
  if (rightmost_ltr) {
    return true;
  }
  // First line is ambiguous.  Take statistics on the whole paragraph.
  if (!it.Empty(RIL_WORD) && !it.IsAtBeginningOf(RIL_PARA)) {
    do {
      StrongScriptDirection dir = it.WordDirection();
      num_rtl += (dir == DIR_RIGHT_TO_LEFT) ? 1 : 0;
      num_ltr += (dir == DIR_LEFT_TO_RIGHT) ? 1 : 0;
    } while (it.Next(RIL_WORD) && !it.IsAtBeginningOf(RIL_PARA));
  }
  return num_ltr >= num_rtl;
}

const int ResultIterator::kMinorRunStart = -1;
const int ResultIterator::kMinorRunEnd = -2;
const int ResultIterator::kComplexWord = -3;

void ResultIterator::CalculateBlobOrder(std::vector<int> *blob_indices) const {
  bool context_is_ltr = current_paragraph_is_ltr_ ^ in_minor_direction_;
  blob_indices->clear();
  if (Empty(RIL_WORD)) {
    return;
  }
  if (context_is_ltr || it_->word()->UnicharsInReadingOrder()) {
    // Easy! just return the blobs in order;
    for (int i = 0; i < word_length_; i++) {
      blob_indices->push_back(i);
    }
    return;
  }

  // The blobs are in left-to-right order, but the current reading context
  // is right-to-left.
  const int U_LTR = UNICHARSET::U_LEFT_TO_RIGHT;
  const int U_RTL = UNICHARSET::U_RIGHT_TO_LEFT;
  const int U_EURO_NUM = UNICHARSET::U_EUROPEAN_NUMBER;
  const int U_EURO_NUM_SEP = UNICHARSET::U_EUROPEAN_NUMBER_SEPARATOR;
  const int U_EURO_NUM_TERM = UNICHARSET::U_EUROPEAN_NUMBER_TERMINATOR;
  const int U_COMMON_NUM_SEP = UNICHARSET::U_COMMON_NUMBER_SEPARATOR;
  const int U_OTHER_NEUTRAL = UNICHARSET::U_OTHER_NEUTRAL;

  // Step 1: Scan for and mark European Number sequences
  //   [:ET:]*[:EN:]+(([:ES:]|[:CS:])?[:EN:]+)*[:ET:]*
  std::vector<int> letter_types;
  letter_types.reserve(word_length_);
  for (int i = 0; i < word_length_; i++) {
    letter_types.push_back(it_->word()->SymbolDirection(i));
  }
  // Convert a single separtor sandwiched between two EN's into an EN.
  for (int i = 0; i + 2 < word_length_; i++) {
    if (letter_types[i] == U_EURO_NUM && letter_types[i + 2] == U_EURO_NUM &&
        (letter_types[i + 1] == U_EURO_NUM_SEP || letter_types[i + 1] == U_COMMON_NUM_SEP)) {
      letter_types[i + 1] = U_EURO_NUM;
    }
  }
  // Scan for sequences of European Number Terminators around ENs and convert
  // them to ENs.
  for (int i = 0; i < word_length_; i++) {
    if (letter_types[i] == U_EURO_NUM_TERM) {
      int j = i + 1;
      while (j < word_length_ && letter_types[j] == U_EURO_NUM_TERM) {
        j++;
      }
      if (j < word_length_ && letter_types[j] == U_EURO_NUM) {
        // The sequence [i..j] should be converted to all European Numbers.
        for (int k = i; k < j; k++) {
          letter_types[k] = U_EURO_NUM;
        }
      }
      j = i - 1;
      while (j > -1 && letter_types[j] == U_EURO_NUM_TERM) {
        j--;
      }
      if (j > -1 && letter_types[j] == U_EURO_NUM) {
        // The sequence [j..i] should be converted to all European Numbers.
        for (int k = j; k <= i; k++) {
          letter_types[k] = U_EURO_NUM;
        }
      }
    }
  }
  // Step 2: Convert all remaining types to either L or R.
  // Sequences ([:L:]|[:EN:])+ (([:CS:]|[:ON:])+ ([:L:]|[:EN:])+)* -> L.
  // All other are R.
  for (int i = 0; i < word_length_;) {
    int ti = letter_types[i];
    if (ti == U_LTR || ti == U_EURO_NUM) {
      // Left to right sequence; scan to the end of it.
      int last_good = i;
      for (int j = i + 1; j < word_length_; j++) {
        int tj = letter_types[j];
        if (tj == U_LTR || tj == U_EURO_NUM) {
          last_good = j;
        } else if (tj == U_COMMON_NUM_SEP || tj == U_OTHER_NEUTRAL) {
          // do nothing.
        } else {
          break;
        }
      }
      // [i..last_good] is the L sequence
      for (int k = i; k <= last_good; k++) {
        letter_types[k] = U_LTR;
      }
      i = last_good + 1;
    } else {
      letter_types[i] = U_RTL;
      i++;
    }
  }

  // At this point, letter_types is entirely U_LTR or U_RTL.
  for (int i = word_length_ - 1; i >= 0;) {
    if (letter_types[i] == U_RTL) {
      blob_indices->push_back(i);
      i--;
    } else {
      // left to right sequence.  scan to the beginning.
      int j = i - 1;
      for (; j >= 0 && letter_types[j] != U_RTL; j--) {
      } // pass
      // Now (j, i] is LTR
      for (int k = j + 1; k <= i; k++) {
        blob_indices->push_back(k);
      }
      i = j;
    }
  }
  ASSERT_HOST(blob_indices->size() == static_cast<size_t>(word_length_));
}

static void PrintScriptDirs(const std::vector<StrongScriptDirection> &dirs) {
  for (auto dir : dirs) {
    switch (dir) {
      case DIR_NEUTRAL:
        tprintf("N ");
        break;
      case DIR_LEFT_TO_RIGHT:
        tprintf("L ");
        break;
      case DIR_RIGHT_TO_LEFT:
        tprintf("R ");
        break;
      case DIR_MIX:
        tprintf("Z ");
        break;
      default:
        tprintf("? ");
        break;
    }
  }
  tprintf("\n");
}

void ResultIterator::CalculateTextlineOrder(bool paragraph_is_ltr, const LTRResultIterator &resit,
                                            std::vector<int> *word_indices) const {
  std::vector<StrongScriptDirection> directions;
  CalculateTextlineOrder(paragraph_is_ltr, resit, &directions, word_indices);
}

void ResultIterator::CalculateTextlineOrder(bool paragraph_is_ltr, const LTRResultIterator &resit,
                                            std::vector<StrongScriptDirection> *dirs_arg,
                                            std::vector<int> *word_indices) const {
  std::vector<StrongScriptDirection> dirs;
  std::vector<StrongScriptDirection> *directions;
  directions = (dirs_arg != nullptr) ? dirs_arg : &dirs;
  directions->clear();

  // A LTRResultIterator goes strictly left-to-right word order.
  LTRResultIterator ltr_it(resit);
  ltr_it.RestartRow();
  if (ltr_it.Empty(RIL_WORD)) {
    return;
  }
  do {
    directions->push_back(ltr_it.WordDirection());
  } while (ltr_it.Next(RIL_WORD) && !ltr_it.IsAtBeginningOf(RIL_TEXTLINE));

  word_indices->clear();
  CalculateTextlineOrder(paragraph_is_ltr, *directions, word_indices);
}

void ResultIterator::CalculateTextlineOrder(bool paragraph_is_ltr,
                                            const std::vector<StrongScriptDirection> &word_dirs,
                                            std::vector<int> *reading_order) {
  reading_order->clear();
  if (word_dirs.empty()) {
    return;
  }

  // Take all of the runs of minor direction words and insert them
  // in reverse order.
  int minor_direction, major_direction, major_step, start, end;
  if (paragraph_is_ltr) {
    start = 0;
    end = word_dirs.size();
    major_step = 1;
    major_direction = DIR_LEFT_TO_RIGHT;
    minor_direction = DIR_RIGHT_TO_LEFT;
  } else {
    start = word_dirs.size() - 1;
    end = -1;
    major_step = -1;
    major_direction = DIR_RIGHT_TO_LEFT;
    minor_direction = DIR_LEFT_TO_RIGHT;
    // Special rule: if there are neutral words at the right most side
    //   of a line adjacent to a left-to-right word in the middle of the
    //   line, we interpret the end of the line as a single LTR sequence.
    if (word_dirs[start] == DIR_NEUTRAL) {
      int neutral_end = start;
      while (neutral_end > 0 && word_dirs[neutral_end] == DIR_NEUTRAL) {
        neutral_end--;
      }
      if (neutral_end >= 0 && word_dirs[neutral_end] == DIR_LEFT_TO_RIGHT) {
        // LTR followed by neutrals.
        // Scan for the beginning of the minor left-to-right run.
        int left = neutral_end;
        for (int i = left; i >= 0 && word_dirs[i] != DIR_RIGHT_TO_LEFT; i--) {
          if (word_dirs[i] == DIR_LEFT_TO_RIGHT) {
            left = i;
          }
        }
        reading_order->push_back(kMinorRunStart);
        for (unsigned i = left; i < word_dirs.size(); i++) {
          reading_order->push_back(i);
          if (word_dirs[i] == DIR_MIX) {
            reading_order->push_back(kComplexWord);
          }
        }
        reading_order->push_back(kMinorRunEnd);
        start = left - 1;
      }
    }
  }
  for (int i = start; i != end;) {
    if (word_dirs[i] == minor_direction) {
      int j = i;
      while (j != end && word_dirs[j] != major_direction) {
        j += major_step;
      }
      if (j == end) {
        j -= major_step;
      }
      while (j != i && word_dirs[j] != minor_direction) {
        j -= major_step;
      }
      //  [j..i] is a minor direction run.
      reading_order->push_back(kMinorRunStart);
      for (int k = j; k != i; k -= major_step) {
        reading_order->push_back(k);
      }
      reading_order->push_back(i);
      reading_order->push_back(kMinorRunEnd);
      i = j + major_step;
    } else {
      reading_order->push_back(i);
      if (word_dirs[i] == DIR_MIX) {
        reading_order->push_back(kComplexWord);
      }
      i += major_step;
    }
  }
}

int ResultIterator::LTRWordIndex() const {
  int this_word_index = 0;
  LTRResultIterator textline(*this);
  textline.RestartRow();
  while (!textline.PositionedAtSameWord(it_)) {
    this_word_index++;
    textline.Next(RIL_WORD);
  }
  return this_word_index;
}

void ResultIterator::MoveToLogicalStartOfWord() {
  if (word_length_ == 0) {
    BeginWord(0);
    return;
  }
  std::vector<int> blob_order;
  CalculateBlobOrder(&blob_order);
  if (blob_order.empty() || blob_order[0] == 0) {
    return;
  }
  BeginWord(blob_order[0]);
}

bool ResultIterator::IsAtFinalSymbolOfWord() const {
  if (!it_->word()) {
    return true;
  }
  std::vector<int> blob_order;
  CalculateBlobOrder(&blob_order);
  return blob_order.empty() || blob_order.back() == blob_index_;
}

bool ResultIterator::IsAtFirstSymbolOfWord() const {
  if (!it_->word()) {
    return true;
  }
  std::vector<int> blob_order;
  CalculateBlobOrder(&blob_order);
  return blob_order.empty() || blob_order[0] == blob_index_;
}

void ResultIterator::AppendSuffixMarks(std::string *text) const {
  if (!it_->word()) {
    return;
  }
  bool reading_direction_is_ltr = current_paragraph_is_ltr_ ^ in_minor_direction_;
  // scan forward to see what meta-information the word ordering algorithm
  // left us.
  // If this word is at the  *end* of a minor run, insert the other
  // direction's mark;  else if this was a complex word, insert the
  // current reading order's mark.
  std::vector<int> textline_order;
  CalculateTextlineOrder(current_paragraph_is_ltr_, *this, &textline_order);
  int this_word_index = LTRWordIndex();
  size_t i = 0;
  for (const auto word_index : textline_order) {
    if (word_index == this_word_index) {
      break;
    }
    i++;
  }
  if (i == textline_order.size()) {
    return;
  }

  int last_non_word_mark = 0;
  for (i++; i < textline_order.size() && textline_order[i] < 0; i++) {
    last_non_word_mark = textline_order[i];
  }
  if (last_non_word_mark == kComplexWord) {
    *text += reading_direction_is_ltr ? kLRM : kRLM;
  } else if (last_non_word_mark == kMinorRunEnd) {
    if (current_paragraph_is_ltr_) {
      *text += kLRM;
    } else {
      *text += kRLM;
    }
  }
}

void ResultIterator::MoveToLogicalStartOfTextline() {
  std::vector<int> word_indices;
  RestartRow();
  CalculateTextlineOrder(current_paragraph_is_ltr_, dynamic_cast<const LTRResultIterator &>(*this),
                         &word_indices);
  unsigned i = 0;
  for (; i < word_indices.size() && word_indices[i] < 0; i++) {
    if (word_indices[i] == kMinorRunStart) {
      in_minor_direction_ = true;
    } else if (word_indices[i] == kMinorRunEnd) {
      in_minor_direction_ = false;
    }
  }
  if (in_minor_direction_) {
    at_beginning_of_minor_run_ = true;
  }
  if (i >= word_indices.size()) {
    return;
  }
  int first_word_index = word_indices[i];
  for (int j = 0; j < first_word_index; j++) {
    PageIterator::Next(RIL_WORD);
  }
  MoveToLogicalStartOfWord();
}

void ResultIterator::Begin() {
  LTRResultIterator::Begin();
  current_paragraph_is_ltr_ = CurrentParagraphIsLtr();
  in_minor_direction_ = false;
  at_beginning_of_minor_run_ = false;
  MoveToLogicalStartOfTextline();
}

bool ResultIterator::Next(PageIteratorLevel level) {
  if (it_->block() == nullptr) {
    return false; // already at end!
  }
  switch (level) {
    case RIL_BLOCK: // explicit fall-through
    case RIL_PARA:  // explicit fall-through
    case RIL_TEXTLINE:
      if (!PageIterator::Next(level)) {
        return false;
      }
      if (IsWithinFirstTextlineOfParagraph()) {
        // if we've advanced to a new paragraph,
        // recalculate current_paragraph_is_ltr_
        current_paragraph_is_ltr_ = CurrentParagraphIsLtr();
      }
      in_minor_direction_ = false;
      MoveToLogicalStartOfTextline();
      return it_->block() != nullptr;
    case RIL_SYMBOL: {
      std::vector<int> blob_order;
      CalculateBlobOrder(&blob_order);
      unsigned next_blob = 0;
      while (next_blob < blob_order.size() && blob_index_ != blob_order[next_blob]) {
        next_blob++;
      }
      next_blob++;
      if (next_blob < blob_order.size()) {
        // we're in the same word; simply advance one blob.
        BeginWord(blob_order[next_blob]);
        at_beginning_of_minor_run_ = false;
        return true;
      }
      level = RIL_WORD; // we've fallen through to the next word.
    }
      // Fall through.
    case RIL_WORD: // explicit fall-through.
    {
      if (it_->word() == nullptr) {
        return Next(RIL_BLOCK);
      }
      std::vector<int> word_indices;
      int this_word_index = LTRWordIndex();
      CalculateTextlineOrder(current_paragraph_is_ltr_, *this, &word_indices);
      int final_real_index = word_indices.size() - 1;
      while (final_real_index > 0 && word_indices[final_real_index] < 0) {
        final_real_index--;
      }
      for (int i = 0; i < final_real_index; i++) {
        if (word_indices[i] == this_word_index) {
          int j = i + 1;
          for (; j < final_real_index && word_indices[j] < 0; j++) {
            if (word_indices[j] == kMinorRunStart) {
              in_minor_direction_ = true;
            }
            if (word_indices[j] == kMinorRunEnd) {
              in_minor_direction_ = false;
            }
          }
          at_beginning_of_minor_run_ = (word_indices[j - 1] == kMinorRunStart);
          // awesome, we move to word_indices[j]
          if (BidiDebug(3)) {
            tprintf("Next(RIL_WORD): {} -> {}\n", this_word_index, word_indices[j]);
          }
          PageIterator::RestartRow();
          for (int k = 0; k < word_indices[j]; k++) {
            PageIterator::Next(RIL_WORD);
          }
          MoveToLogicalStartOfWord();
          return true;
        }
      }
      if (BidiDebug(3)) {
        tprintf("Next(RIL_WORD): {} -> EOL\n", this_word_index);
      }
      // we're going off the end of the text line.
      return Next(RIL_TEXTLINE);
    }
  }
  ASSERT_HOST(false); // shouldn't happen.
  return false;
}

bool ResultIterator::IsAtBeginningOf(PageIteratorLevel level) const {
  if (it_->block() == nullptr) {
    return false; // Already at the end!
  }
  if (it_->word() == nullptr) {
    return true; // In an image block.
  }
  if (level == RIL_SYMBOL) {
    return true; // Always at beginning of a symbol.
  }

  bool at_word_start = IsAtFirstSymbolOfWord();
  if (level == RIL_WORD) {
    return at_word_start;
  }

  ResultIterator line_start(*this);
  // move to the first word in the line...
  line_start.MoveToLogicalStartOfTextline();

  bool at_textline_start = at_word_start && *line_start.it_ == *it_;
  if (level == RIL_TEXTLINE) {
    return at_textline_start;
  }

  // now we move to the left-most word...
  line_start.RestartRow();
  bool at_block_start =
      at_textline_start && line_start.it_->block() != line_start.it_->prev_block();
  if (level == RIL_BLOCK) {
    return at_block_start;
  }

  bool at_para_start =
      at_block_start || (at_textline_start && line_start.it_->row()->row->para() !=
                                                  line_start.it_->prev_row()->row->para());
  if (level == RIL_PARA) {
    return at_para_start;
  }

  ASSERT_HOST(false); // shouldn't happen.
  return false;
}

/**
 * NOTE! This is an exact copy of PageIterator::IsAtFinalElement with the
 *   change that the variable next is now a ResultIterator instead of a
 *   PageIterator.
 */
bool ResultIterator::IsAtFinalElement(PageIteratorLevel level, PageIteratorLevel element) const {
  if (Empty(element)) {
    return true; // Already at the end!
  }
  // The result is true if we step forward by element and find we are
  // at the end of the page or at beginning of *all* levels in:
  // [level, element).
  // When there is more than one level difference between element and level,
  // we could for instance move forward one symbol and still be at the first
  // word on a line, so we also have to be at the first symbol in a word.
  ResultIterator next(*this);
  next.Next(element);
  if (next.Empty(element)) {
    return true; // Reached the end of the page.
  }
  while (element > level) {
    element = static_cast<PageIteratorLevel>(element - 1);
    if (!next.IsAtBeginningOf(element)) {
      return false;
    }
  }
  return true;
}

// Returns the number of blanks before the current word.
int ResultIterator::BlanksBeforeWord() const {
  if (CurrentParagraphIsLtr()) {
    return LTRResultIterator::BlanksBeforeWord();
  }
  return IsAtBeginningOf(RIL_TEXTLINE) ? 0 : 1;
}

/**
 * Returns the null terminated UTF-8 encoded text string for the current
 * object at the given level. Use delete [] to free after use.
 */
char *ResultIterator::GetUTF8Text(PageIteratorLevel level) const {
  if (it_->word() == nullptr) {
    return nullptr; // Already at the end!
  }
  std::string text;
  switch (level) {
    case RIL_BLOCK: {
      ResultIterator pp(*this);
      do {
        pp.AppendUTF8ParagraphText(&text);
      } while (pp.Next(RIL_PARA) && pp.it_->block() == it_->block());
    } break;
    case RIL_PARA:
      AppendUTF8ParagraphText(&text);
      break;
    case RIL_TEXTLINE: {
      ResultIterator it(*this);
      it.MoveToLogicalStartOfTextline();
      it.IterateAndAppendUTF8TextlineText(&text);
    } break;
    case RIL_WORD:
      AppendUTF8WordText(&text);
      break;
    case RIL_SYMBOL: {
      bool reading_direction_is_ltr = current_paragraph_is_ltr_ ^ in_minor_direction_;
      if (at_beginning_of_minor_run_) {
        text += reading_direction_is_ltr ? kLRM : kRLM;
      }
      text += it_->word()->BestUTF8(blob_index_, false);
      if (IsAtFinalSymbolOfWord()) {
        AppendSuffixMarks(&text);
      }
    } break;
  }
  int length = text.length() + 1;
  char *result = new char[length];
  strncpy(result, text.c_str(), length);
  return result;
}
std::vector<std::vector<std::vector<std::pair<const char *, float>>>>
    *ResultIterator::GetRawLSTMTimesteps() const {
  if (it_->word() != nullptr) {
    return &it_->word()->segmented_timesteps;
  } else {
    return nullptr;
  }
}

std::vector<std::vector<std::pair<const char *, float>>> *ResultIterator::GetBestLSTMSymbolChoices()
    const {
  if (it_->word() != nullptr) {
    return &it_->word()->CTC_symbol_choices;
  } else {
    return nullptr;
  }
}

void ResultIterator::AppendUTF8WordText(std::string *text) const {
  if (!it_->word()) {
    return;
  }
  ASSERT_HOST(it_->word()->best_choice != nullptr);
  bool reading_direction_is_ltr = current_paragraph_is_ltr_ ^ in_minor_direction_;
  if (at_beginning_of_minor_run_) {
    *text += reading_direction_is_ltr ? kLRM : kRLM;
  }

  std::vector<int> blob_order;
  CalculateBlobOrder(&blob_order);
  for (int i : blob_order) {
    *text += it_->word()->BestUTF8(i, false);
  }
  AppendSuffixMarks(text);
}

void ResultIterator::IterateAndAppendUTF8TextlineText(std::string *text) {
  if (Empty(RIL_WORD)) {
    Next(RIL_WORD);
    return;
  }
  if (BidiDebug(1)) {
    std::vector<int> textline_order;
    std::vector<StrongScriptDirection> dirs;
    CalculateTextlineOrder(current_paragraph_is_ltr_, *this, &dirs, &textline_order);
<<<<<<< HEAD
    tprintf("Strong Script dirs     [{}/P={}]: ", static_cast<void *>(it_->row()),
            current_paragraph_is_ltr_ ? "ltr" : "rtl");
    PrintScriptDirs(dirs);
    tprintf("Logical textline order [{}/P={}]: ", static_cast<void *>(it_->row()),
=======
    tprintf("Strong Script dirs     [{}/P={}]: ", 
            static_cast<void *>(it_->row()),
            current_paragraph_is_ltr_ ? "ltr" : "rtl");
    PrintScriptDirs(dirs);
    tprintf("Logical textline order [{}/P={}]: ", 
    static_cast<void *>(it_->row()),
>>>>>>> 0912487d
            current_paragraph_is_ltr_ ? "ltr" : "rtl");
    for (int i : textline_order) {
      tprintf("{} ", i);
    }
    tprintf("\n");
  }

  int words_appended = 0;
  do {
    int numSpaces = preserve_interword_spaces_ ? it_->word()->word->space() : (words_appended > 0);
    for (int i = 0; i < numSpaces; ++i) {
      *text += " ";
    }
    AppendUTF8WordText(text);
    words_appended++;
    if (BidiDebug(2)) {
      tprintf("Num spaces={}, text={}\n", numSpaces, *text);
    }
  } while (Next(RIL_WORD) && !IsAtBeginningOf(RIL_TEXTLINE));
  if (BidiDebug(1)) {
    tprintf("{} words printed\n", words_appended);
  }
  *text += line_separator_;
  // If we just finished a paragraph, add an extra newline.
  if (IsAtBeginningOf(RIL_PARA)) {
    *text += paragraph_separator_;
  }
}

void ResultIterator::AppendUTF8ParagraphText(std::string *text) const {
  ResultIterator it(*this);
  it.RestartParagraph();
  it.MoveToLogicalStartOfTextline();
  if (it.Empty(RIL_WORD)) {
    return;
  }
  do {
    it.IterateAndAppendUTF8TextlineText(text);
  } while (it.it_->block() != nullptr && !it.IsAtBeginningOf(RIL_PARA));
}

bool ResultIterator::BidiDebug(int min_level) const {
  int debug_level = 1;
  auto *p = ParamUtils::FindParam<IntParam>("bidi_debug", GlobalParams()->int_params,
                                            tesseract_->params()->int_params);
  if (p != nullptr) {
    debug_level = (int32_t)(*p);
  }
  return debug_level >= min_level;
}

} // namespace tesseract.<|MERGE_RESOLUTION|>--- conflicted
+++ resolved
@@ -733,19 +733,12 @@
     std::vector<int> textline_order;
     std::vector<StrongScriptDirection> dirs;
     CalculateTextlineOrder(current_paragraph_is_ltr_, *this, &dirs, &textline_order);
-<<<<<<< HEAD
-    tprintf("Strong Script dirs     [{}/P={}]: ", static_cast<void *>(it_->row()),
-            current_paragraph_is_ltr_ ? "ltr" : "rtl");
-    PrintScriptDirs(dirs);
-    tprintf("Logical textline order [{}/P={}]: ", static_cast<void *>(it_->row()),
-=======
     tprintf("Strong Script dirs     [{}/P={}]: ", 
             static_cast<void *>(it_->row()),
             current_paragraph_is_ltr_ ? "ltr" : "rtl");
     PrintScriptDirs(dirs);
     tprintf("Logical textline order [{}/P={}]: ", 
-    static_cast<void *>(it_->row()),
->>>>>>> 0912487d
+            static_cast<void *>(it_->row()),
             current_paragraph_is_ltr_ ? "ltr" : "rtl");
     for (int i : textline_order) {
       tprintf("{} ", i);
