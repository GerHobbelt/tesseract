///////////////////////////////////////////////////////////////////////
// File:        resultiterator.cpp
// Description: Iterator for tesseract results that is capable of
//              iterating in proper reading order over Bi Directional
//              (e.g. mixed Hebrew and English) text.
// Author:      David Eger
//
// (C) Copyright 2011, Google Inc.
// Licensed under the Apache License, Version 2.0 (the "License");
// you may not use this file except in compliance with the License.
// You may obtain a copy of the License at
// http://www.apache.org/licenses/LICENSE-2.0
// Unless required by applicable law or agreed to in writing, software
// distributed under the License is distributed on an "AS IS" BASIS,
// WITHOUT WARRANTIES OR CONDITIONS OF ANY KIND, either express or implied.
// See the License for the specific language governing permissions and
// limitations under the License.
//
///////////////////////////////////////////////////////////////////////

#include <tesseract/preparation.h> // compiler config, etc.

#include <tesseract/resultiterator.h>
#include <tesseract/unichar.h>  // for U8 macro


#include "helpers.h"  // for copy_string
#include "pageres.h"
#include "tesseractclass.h"
#include "unicharset.h"

#include <parameters/parameters.h>
#include <leptonica/allheaders.h>

#include <set>
#include <vector>

static const char * const kLRM = U8("\u200E"); // Left-to-Right Mark
static const char * const kRLM = U8("\u200F"); // Right-to-Left Mark

namespace tesseract {

ResultIterator::ResultIterator(const LTRResultIterator &resit) : LTRResultIterator(resit) {
  in_minor_direction_ = false;
  at_beginning_of_minor_run_ = false;
<<<<<<< HEAD

=======
>>>>>>> 20e44568
  current_paragraph_is_ltr_ = CurrentParagraphIsLtr();
  MoveToLogicalStartOfTextline();
}

ResultIterator *ResultIterator::StartOfParagraph(const LTRResultIterator &resit) {
  return new ResultIterator(resit);
}

bool ResultIterator::ParagraphIsLtr() const {
  return current_paragraph_is_ltr_;
}

bool ResultIterator::CurrentParagraphIsLtr() const {
  if (!it_->word()) {
    return true; // doesn't matter.
  }
  LTRResultIterator it(*this);
  it.RestartParagraph();
  // Try to figure out the ltr-ness of the paragraph.  The rules below
  // make more sense in the context of a difficult paragraph example.
  // Here we denote {ltr characters, RTL CHARACTERS}:
  //
  //   "don't go in there!" DAIS EH
  //   EHT OTNI DEPMUJ FELSMIH NEHT DNA
  //                  .GNIDLIUB GNINRUB
  //
  // On the first line, the left-most word is LTR and the rightmost word
  // is RTL.  Thus, we are better off taking the majority direction for
  // the whole paragraph contents.  So instead of "the leftmost word is LTR"
  // indicating an LTR paragraph, we use a heuristic about what RTL paragraphs
  // would not do:  Typically an RTL paragraph would *not* start with an LTR
  // word.  So our heuristics are as follows:
  //
  // (1) If the first text line has an RTL word in the left-most position
  //     it is RTL.
  // (2) If the first text line has an LTR word in the right-most position
  //     it is LTR.
  // (3) If neither of the above is true, take the majority count for the
  //     paragraph -- if there are more rtl words, it is RTL.  If there
  //     are more LTR words, it's LTR.
  bool leftmost_rtl = it.WordDirection() == DIR_RIGHT_TO_LEFT;
  bool rightmost_ltr = it.WordDirection() == DIR_LEFT_TO_RIGHT;
  int num_ltr, num_rtl;
  num_rtl = leftmost_rtl ? 1 : 0;
  num_ltr = (it.WordDirection() == DIR_LEFT_TO_RIGHT) ? 1 : 0;
  for (it.Next(RIL_WORD); !it.Empty(RIL_WORD) && !it.IsAtBeginningOf(RIL_TEXTLINE);
       it.Next(RIL_WORD)) {
    StrongScriptDirection dir = it.WordDirection();
    rightmost_ltr = (dir == DIR_LEFT_TO_RIGHT);
    num_rtl += (dir == DIR_RIGHT_TO_LEFT) ? 1 : 0;
    num_ltr += rightmost_ltr ? 1 : 0;
  }
  if (leftmost_rtl) {
    return false;
  }
  if (rightmost_ltr) {
    return true;
  }
  // First line is ambiguous.  Take statistics on the whole paragraph.
  if (!it.Empty(RIL_WORD) && !it.IsAtBeginningOf(RIL_PARA)) {
    do {
      StrongScriptDirection dir = it.WordDirection();
      num_rtl += (dir == DIR_RIGHT_TO_LEFT) ? 1 : 0;
      num_ltr += (dir == DIR_LEFT_TO_RIGHT) ? 1 : 0;
    } while (it.Next(RIL_WORD) && !it.IsAtBeginningOf(RIL_PARA));
  }
  return num_ltr >= num_rtl;
}

const int ResultIterator::kMinorRunStart = -1;
const int ResultIterator::kMinorRunEnd = -2;
const int ResultIterator::kComplexWord = -3;

void ResultIterator::CalculateBlobOrder(std::vector<int> *blob_indices) const {
  bool context_is_ltr = current_paragraph_is_ltr_ ^ in_minor_direction_;
  blob_indices->clear();
  if (Empty(RIL_WORD)) {
    return;
  }
  if (context_is_ltr || it_->word()->UnicharsInReadingOrder()) {
    // Easy! just return the blobs in order;
    for (int i = 0; i < word_length_; i++) {
      blob_indices->push_back(i);
    }
    return;
  }

  // The blobs are in left-to-right order, but the current reading context
  // is right-to-left.
  const int U_LTR = UNICHARSET::U_LEFT_TO_RIGHT;
  const int U_RTL = UNICHARSET::U_RIGHT_TO_LEFT;
  const int U_EURO_NUM = UNICHARSET::U_EUROPEAN_NUMBER;
  const int U_EURO_NUM_SEP = UNICHARSET::U_EUROPEAN_NUMBER_SEPARATOR;
  const int U_EURO_NUM_TERM = UNICHARSET::U_EUROPEAN_NUMBER_TERMINATOR;
  const int U_COMMON_NUM_SEP = UNICHARSET::U_COMMON_NUMBER_SEPARATOR;
  const int U_OTHER_NEUTRAL = UNICHARSET::U_OTHER_NEUTRAL;

  // Step 1: Scan for and mark European Number sequences
  //   [:ET:]*[:EN:]+(([:ES:]|[:CS:])?[:EN:]+)*[:ET:]*
  std::vector<int> letter_types;
  letter_types.reserve(word_length_);
  for (int i = 0; i < word_length_; i++) {
    letter_types.push_back(it_->word()->SymbolDirection(i));
  }
  // Convert a single separator sandwiched between two ENs into an EN.
  for (int i = 0; i + 2 < word_length_; i++) {
    if (letter_types[i] == U_EURO_NUM && letter_types[i + 2] == U_EURO_NUM &&
        (letter_types[i + 1] == U_EURO_NUM_SEP || letter_types[i + 1] == U_COMMON_NUM_SEP)) {
      letter_types[i + 1] = U_EURO_NUM;
    }
  }
  // Scan for sequences of European Number Terminators around ENs and convert
  // them to ENs.
  for (int i = 0; i < word_length_; i++) {
    if (letter_types[i] == U_EURO_NUM_TERM) {
      int j = i + 1;
      while (j < word_length_ && letter_types[j] == U_EURO_NUM_TERM) {
        j++;
      }
      if (j < word_length_ && letter_types[j] == U_EURO_NUM) {
        // The sequence [i..j] should be converted to all European Numbers.
        for (int k = i; k < j; k++) {
          letter_types[k] = U_EURO_NUM;
        }
      }
      j = i - 1;
      while (j > -1 && letter_types[j] == U_EURO_NUM_TERM) {
        j--;
      }
      if (j > -1 && letter_types[j] == U_EURO_NUM) {
        // The sequence [j..i] should be converted to all European Numbers.
        for (int k = j; k <= i; k++) {
          letter_types[k] = U_EURO_NUM;
        }
      }
    }
  }
  // Step 2: Convert all remaining types to either L or R.
  // Sequences ([:L:]|[:EN:])+ (([:CS:]|[:ON:])+ ([:L:]|[:EN:])+)* -> L.
  // All other are R.
  for (int i = 0; i < word_length_;) {
    int ti = letter_types[i];
    if (ti == U_LTR || ti == U_EURO_NUM) {
      // Left to right sequence; scan to the end of it.
      int last_good = i;
      for (int j = i + 1; j < word_length_; j++) {
        int tj = letter_types[j];
        if (tj == U_LTR || tj == U_EURO_NUM) {
          last_good = j;
        } else if (tj == U_COMMON_NUM_SEP || tj == U_OTHER_NEUTRAL) {
          // do nothing.
        } else {
          break;
        }
      }
      // [i..last_good] is the L sequence
      for (int k = i; k <= last_good; k++) {
        letter_types[k] = U_LTR;
      }
      i = last_good + 1;
    } else {
      letter_types[i] = U_RTL;
      i++;
    }
  }

  // At this point, letter_types is entirely U_LTR or U_RTL.
  for (int i = word_length_ - 1; i >= 0;) {
    if (letter_types[i] == U_RTL) {
      blob_indices->push_back(i);
      i--;
    } else {
      // left to right sequence.  scan to the beginning.
      int j = i - 1;
      for (; j >= 0 && letter_types[j] != U_RTL; j--) {
      } // pass
      // Now (j, i] is LTR
      for (int k = j + 1; k <= i; k++) {
        blob_indices->push_back(k);
      }
      i = j;
    }
  }
  ASSERT_HOST(blob_indices->size() == static_cast<size_t>(word_length_));
}

static void PrintScriptDirs(const std::vector<StrongScriptDirection> &dirs) {
  for (auto dir : dirs) {
    switch (dir) {
      case DIR_NEUTRAL:
        tprintDebug("N ");
        break;
      case DIR_LEFT_TO_RIGHT:
        tprintDebug("L ");
        break;
      case DIR_RIGHT_TO_LEFT:
        tprintDebug("R ");
        break;
      case DIR_MIX:
        tprintDebug("Z ");
        break;
      default:
        tprintDebug("? ");
        break;
    }
  }
  tprintDebug("\n");
}

void ResultIterator::CalculateTextlineOrder(bool paragraph_is_ltr, const LTRResultIterator &resit,
                                            std::vector<int> *word_indices) const {
  std::vector<StrongScriptDirection> directions;
  CalculateTextlineOrder(paragraph_is_ltr, resit, &directions, word_indices);
}

void ResultIterator::CalculateTextlineOrder(bool paragraph_is_ltr, const LTRResultIterator &resit,
                                            std::vector<StrongScriptDirection> *dirs_arg,
                                            std::vector<int> *word_indices) const {
  std::vector<StrongScriptDirection> dirs;
  std::vector<StrongScriptDirection> *directions;
  directions = (dirs_arg != nullptr) ? dirs_arg : &dirs;
  directions->clear();

  // A LTRResultIterator goes strictly left-to-right word order.
  LTRResultIterator ltr_it(resit);
  ltr_it.RestartRow();
  if (ltr_it.Empty(RIL_WORD)) {
    return;
  }
  do {
    directions->push_back(ltr_it.WordDirection());
  } while (ltr_it.Next(RIL_WORD) && !ltr_it.IsAtBeginningOf(RIL_TEXTLINE));

  word_indices->clear();
  CalculateTextlineOrder(paragraph_is_ltr, *directions, word_indices);
}

void ResultIterator::CalculateTextlineOrder(bool paragraph_is_ltr,
                                            const std::vector<StrongScriptDirection> &word_dirs,
                                            std::vector<int> *reading_order) {
  reading_order->clear();
  if (word_dirs.empty()) {
    return;
  }

  // Take all of the runs of minor direction words and insert them
  // in reverse order.
  int minor_direction, major_direction, major_step, start, end;
  if (paragraph_is_ltr) {
    start = 0;
    end = word_dirs.size();
    major_step = 1;
    major_direction = DIR_LEFT_TO_RIGHT;
    minor_direction = DIR_RIGHT_TO_LEFT;
  } else {
    start = word_dirs.size() - 1;
    end = -1;
    major_step = -1;
    major_direction = DIR_RIGHT_TO_LEFT;
    minor_direction = DIR_LEFT_TO_RIGHT;
    // Special rule: if there are neutral words at the right most side
    //   of a line adjacent to a left-to-right word in the middle of the
    //   line, we interpret the end of the line as a single LTR sequence.
    if (word_dirs[start] == DIR_NEUTRAL) {
      int neutral_end = start;
      while (neutral_end > 0 && word_dirs[neutral_end] == DIR_NEUTRAL) {
        neutral_end--;
      }
      if (neutral_end >= 0 && word_dirs[neutral_end] == DIR_LEFT_TO_RIGHT) {
        // LTR followed by neutrals.
        // Scan for the beginning of the minor left-to-right run.
        int left = neutral_end;
        for (int i = left; i >= 0 && word_dirs[i] != DIR_RIGHT_TO_LEFT; i--) {
          if (word_dirs[i] == DIR_LEFT_TO_RIGHT) {
            left = i;
          }
        }
        reading_order->push_back(kMinorRunStart);
        for (unsigned i = left; i < word_dirs.size(); i++) {
          reading_order->push_back(i);
          if (word_dirs[i] == DIR_MIX) {
            reading_order->push_back(kComplexWord);
          }
        }
        reading_order->push_back(kMinorRunEnd);
        start = left - 1;
      }
    }
  }
  for (int i = start; i != end;) {
    if (word_dirs[i] == minor_direction) {
      int j = i;
      while (j != end && word_dirs[j] != major_direction) {
        j += major_step;
      }
      if (j == end) {
        j -= major_step;
      }
      while (j != i && word_dirs[j] != minor_direction) {
        j -= major_step;
      }
      //  [j..i] is a minor direction run.
      reading_order->push_back(kMinorRunStart);
      for (int k = j; k != i; k -= major_step) {
        reading_order->push_back(k);
      }
      reading_order->push_back(i);
      reading_order->push_back(kMinorRunEnd);
      i = j + major_step;
    } else {
      reading_order->push_back(i);
      if (word_dirs[i] == DIR_MIX) {
        reading_order->push_back(kComplexWord);
      }
      i += major_step;
    }
  }
}

int ResultIterator::LTRWordIndex() const {
  int this_word_index = 0;
  LTRResultIterator textline(*this);
  textline.RestartRow();
  while (!textline.PositionedAtSameWord(it_)) {
    this_word_index++;
    textline.Next(RIL_WORD);
  }
  return this_word_index;
}

void ResultIterator::MoveToLogicalStartOfWord() {
  if (word_length_ == 0) {
    BeginWord(0);
    return;
  }
  std::vector<int> blob_order;
  CalculateBlobOrder(&blob_order);
  if (blob_order.empty() || blob_order[0] == 0) {
    return;
  }
  BeginWord(blob_order[0]);
}

bool ResultIterator::IsAtFinalSymbolOfWord() const {
  if (!it_->word()) {
    return true;
  }
  std::vector<int> blob_order;
  CalculateBlobOrder(&blob_order);
  return blob_order.empty() || blob_order.back() == blob_index_;
}

bool ResultIterator::IsAtFirstSymbolOfWord() const {
  if (!it_->word()) {
    return true;
  }
  std::vector<int> blob_order;
  CalculateBlobOrder(&blob_order);
  return blob_order.empty() || blob_order[0] == blob_index_;
}

void ResultIterator::AppendSuffixMarks(std::string *text) const {
  if (!it_->word()) {
    return;
  }
  bool reading_direction_is_ltr = current_paragraph_is_ltr_ ^ in_minor_direction_;
  // scan forward to see what meta-information the word ordering algorithm
  // left us.
  // If this word is at the  *end* of a minor run, insert the other
  // direction's mark;  else if this was a complex word, insert the
  // current reading order's mark.
  std::vector<int> textline_order;
  CalculateTextlineOrder(current_paragraph_is_ltr_, *this, &textline_order);
  int this_word_index = LTRWordIndex();
  size_t i = 0;
  for (const auto word_index : textline_order) {
    if (word_index == this_word_index) {
      break;
    }
    i++;
  }
  if (i == textline_order.size()) {
    return;
  }

  int last_non_word_mark = 0;
  for (i++; i < textline_order.size() && textline_order[i] < 0; i++) {
    last_non_word_mark = textline_order[i];
  }
  if (last_non_word_mark == kComplexWord) {
    *text += reading_direction_is_ltr ? kLRM : kRLM;
  } else if (last_non_word_mark == kMinorRunEnd) {
    if (current_paragraph_is_ltr_) {
      *text += kLRM;
    } else {
      *text += kRLM;
    }
  }
}

void ResultIterator::MoveToLogicalStartOfTextline() {
  std::vector<int> word_indices;
  RestartRow();
  CalculateTextlineOrder(current_paragraph_is_ltr_, dynamic_cast<const LTRResultIterator &>(*this),
                         &word_indices);
  unsigned i = 0;
  for (; i < word_indices.size() && word_indices[i] < 0; i++) {
    if (word_indices[i] == kMinorRunStart) {
      in_minor_direction_ = true;
    } else if (word_indices[i] == kMinorRunEnd) {
      in_minor_direction_ = false;
    }
  }
  if (in_minor_direction_) {
    at_beginning_of_minor_run_ = true;
  }
  if (i >= word_indices.size()) {
    return;
  }
  int first_word_index = word_indices[i];
  for (int j = 0; j < first_word_index; j++) {
    PageIterator::Next(RIL_WORD);
  }
  MoveToLogicalStartOfWord();
}

void ResultIterator::Begin() {
  LTRResultIterator::Begin();
  current_paragraph_is_ltr_ = CurrentParagraphIsLtr();
  in_minor_direction_ = false;
  at_beginning_of_minor_run_ = false;
  MoveToLogicalStartOfTextline();
}

bool ResultIterator::Next(PageIteratorLevel level) {
  if (it_->block() == nullptr) {
    return false; // already at end!
  }
  switch (level) {
    case RIL_BLOCK: // explicit fall-through
    case RIL_PARA:  // explicit fall-through
    case RIL_TEXTLINE:
      if (!PageIterator::Next(level)) {
        return false;
      }
      if (IsWithinFirstTextlineOfParagraph()) {
        // if we've advanced to a new paragraph,
        // recalculate current_paragraph_is_ltr_
        current_paragraph_is_ltr_ = CurrentParagraphIsLtr();
      }
      in_minor_direction_ = false;
      MoveToLogicalStartOfTextline();
      return it_->block() != nullptr;
    case RIL_SYMBOL: {
      std::vector<int> blob_order;
      CalculateBlobOrder(&blob_order);
      unsigned next_blob = 0;
      while (next_blob < blob_order.size() && blob_index_ != blob_order[next_blob]) {
        next_blob++;
      }
      next_blob++;
      if (next_blob < blob_order.size()) {
        // we're in the same word; simply advance one blob.
        BeginWord(blob_order[next_blob]);
        at_beginning_of_minor_run_ = false;
        return true;
      }
    }
      // Fall through.
      [[fallthrough]];
    case RIL_WORD: // explicit fall-through.
    {
      if (it_->word() == nullptr) {
        return Next(RIL_BLOCK);
      }
      std::vector<int> word_indices;
      int this_word_index = LTRWordIndex();
      CalculateTextlineOrder(current_paragraph_is_ltr_, *this, &word_indices);
      int final_real_index = word_indices.size() - 1;
      while (final_real_index > 0 && word_indices[final_real_index] < 0) {
        final_real_index--;
      }
      for (int i = 0; i < final_real_index; i++) {
        if (word_indices[i] == this_word_index) {
          int j = i + 1;
          for (; j < final_real_index && word_indices[j] < 0; j++) {
            if (word_indices[j] == kMinorRunStart) {
              in_minor_direction_ = true;
            }
            if (word_indices[j] == kMinorRunEnd) {
              in_minor_direction_ = false;
            }
          }
          at_beginning_of_minor_run_ = (word_indices[j - 1] == kMinorRunStart);
          // awesome, we move to word_indices[j]
          if (tesseract_->bidi_debug >= 3) {
            tprintDebug("Next(RIL_WORD): {} -> {}\n", this_word_index, word_indices[j]);
          }
          PageIterator::RestartRow();
          for (int k = 0; k < word_indices[j]; k++) {
            PageIterator::Next(RIL_WORD);
          }
          MoveToLogicalStartOfWord();
          return true;
        }
      }
      if (tesseract_->bidi_debug >= 3) {
        tprintDebug("Next(RIL_WORD): {} -> EOL\n", this_word_index);
      }
      // we're going off the end of the text line.
      return Next(RIL_TEXTLINE);
    }
  }
  ASSERT_HOST_MSG(false, "Should never happen.\n");
  return false;
}

bool ResultIterator::IsAtBeginningOf(PageIteratorLevel level) const {
  if (it_->block() == nullptr) {
    return false; // Already at the end!
  }
  if (it_->word() == nullptr) {
    return true; // In an image block.
  }
  if (level == RIL_SYMBOL) {
    return true; // Always at beginning of a symbol.
  }

  bool at_word_start = IsAtFirstSymbolOfWord();
  if (level == RIL_WORD) {
    return at_word_start;
  }

  ResultIterator line_start(*this);
  // move to the first word in the line...
  line_start.MoveToLogicalStartOfTextline();

  bool at_textline_start = at_word_start && *line_start.it_ == *it_;
  if (level == RIL_TEXTLINE) {
    return at_textline_start;
  }

  // now we move to the left-most word...
  line_start.RestartRow();
  bool at_block_start =
      at_textline_start && line_start.it_->block() != line_start.it_->prev_block();
  if (level == RIL_BLOCK) {
    return at_block_start;
  }

  bool at_para_start =
      at_block_start || (at_textline_start && line_start.it_->row()->row->para() !=
                                                  line_start.it_->prev_row()->row->para());
  if (level == RIL_PARA) {
    return at_para_start;
  }

  ASSERT_HOST_MSG(false, "Should never happen.\n");
  return false;
}

/**
 * NOTE! This is an exact copy of PageIterator::IsAtFinalElement with the
 *   change that the variable next is now a ResultIterator instead of a
 *   PageIterator.
 */
bool ResultIterator::IsAtFinalElement(PageIteratorLevel level, PageIteratorLevel element) const {
  if (Empty(element)) {
    return true; // Already at the end!
  }
  // The result is true if we step forward by element and find we are
  // at the end of the page or at beginning of *all* levels in:
  // [level, element).
  // When there is more than one level difference between element and level,
  // we could for instance move forward one symbol and still be at the first
  // word on a line, so we also have to be at the first symbol in a word.
  ResultIterator next(*this);
  next.Next(element);
  if (next.Empty(element)) {
    return true; // Reached the end of the page.
  }
  while (element > level) {
    element = static_cast<PageIteratorLevel>(element - 1);
    if (!next.IsAtBeginningOf(element)) {
      return false;
    }
  }
  return true;
}

// Returns the number of blanks before the current word.
int ResultIterator::BlanksBeforeWord() const {
  if (CurrentParagraphIsLtr()) {
    return LTRResultIterator::BlanksBeforeWord();
  }
  return IsAtBeginningOf(RIL_TEXTLINE) ? 0 : 1;
}

/**
 * Returns the null terminated UTF-8 encoded text string for the current
 * object at the given level. Use delete [] to free after use.
 */
char *ResultIterator::GetUTF8Text(PageIteratorLevel level) const {
  if (it_->word() == nullptr) {
    return nullptr; // Already at the end!
  }
  std::string text;
  switch (level) {
    case RIL_BLOCK: {
      ResultIterator pp(*this);
      do {
        pp.AppendUTF8ParagraphText(&text);
      } while (pp.Next(RIL_PARA) && pp.it_->block() == it_->block());
    } break;
    case RIL_PARA:
      AppendUTF8ParagraphText(&text);
      break;
    case RIL_TEXTLINE: {
      ResultIterator it(*this);
      it.MoveToLogicalStartOfTextline();
      it.IterateAndAppendUTF8TextlineText(&text);
    } break;
    case RIL_WORD:
      AppendUTF8WordText(&text);
      break;
    case RIL_SYMBOL: {
      bool reading_direction_is_ltr = current_paragraph_is_ltr_ ^ in_minor_direction_;
      if (at_beginning_of_minor_run_) {
        text += reading_direction_is_ltr ? kLRM : kRLM;
      }
      text += it_->word()->BestUTF8(blob_index_, false);
      if (IsAtFinalSymbolOfWord()) {
        AppendSuffixMarks(&text);
      }
    } break;
  }
  return copy_string(text);
}
std::vector<std::vector<std::vector<std::pair<const char *, float>>>>
    *ResultIterator::GetRawLSTMTimesteps() const {
  if (it_->word() != nullptr) {
    return &it_->word()->segmented_timesteps;
  } else {
    return nullptr;
  }
}

std::vector<std::vector<std::pair<const char *, float>>> *ResultIterator::GetBestLSTMSymbolChoices()
    const {
  if (it_->word() != nullptr) {
    return &it_->word()->CTC_symbol_choices;
  } else {
    return nullptr;
  }
}

void ResultIterator::AppendUTF8WordText(std::string *text) const {
  if (!it_->word()) {
    return;
  }
  ASSERT_HOST(it_->word()->best_choice != nullptr);
  bool reading_direction_is_ltr = current_paragraph_is_ltr_ ^ in_minor_direction_;
  if (at_beginning_of_minor_run_) {
    *text += reading_direction_is_ltr ? kLRM : kRLM;
  }

  std::vector<int> blob_order;
  CalculateBlobOrder(&blob_order);
  for (int i : blob_order) {
    *text += it_->word()->BestUTF8(i, false);
  }
  AppendSuffixMarks(text);
}

void ResultIterator::IterateAndAppendUTF8TextlineText(std::string *text) {
  if (Empty(RIL_WORD)) {
    Next(RIL_WORD);
    return;
  }
  if (tesseract_->bidi_debug >= 1) {
    std::vector<int> textline_order;
    std::vector<StrongScriptDirection> dirs;
    CalculateTextlineOrder(current_paragraph_is_ltr_, *this, &dirs, &textline_order);
    tprintDebug("Strong Script dirs     [{}/P={}]: ", 
            static_cast<void *>(it_->row()),
            current_paragraph_is_ltr_ ? "ltr" : "rtl");
    PrintScriptDirs(dirs);
    tprintDebug("Logical textline order [{}/P={}]: ", 
            static_cast<void *>(it_->row()),
            current_paragraph_is_ltr_ ? "ltr" : "rtl");
    for (int i : textline_order) {
      tprintDebug("{} ", i);
    }
    tprintDebug("\n");
  }

  int words_appended = 0;
  do {
    int numSpaces = tesseract_->preserve_interword_spaces ? it_->word()->word->space() : (words_appended > 0);
    for (int i = 0; i < numSpaces; ++i) {
      *text += " ";
    }
    AppendUTF8WordText(text);
    words_appended++;
    if (tesseract_->bidi_debug >= 2) {
      tprintDebug("Num spaces={}, text={}\n", numSpaces, *text);
    }
  } while (Next(RIL_WORD) && !IsAtBeginningOf(RIL_TEXTLINE));
  if (tesseract_->bidi_debug >= 1) {
    tprintDebug("{} words printed\n", words_appended);
  }
  *text += line_separator_;
  // If we just finished a paragraph, add an extra newline.
  if (IsAtBeginningOf(RIL_PARA)) {
    *text += paragraph_separator_;
  }
}

void ResultIterator::AppendUTF8ParagraphText(std::string *text) const {
  ResultIterator it(*this);
  it.RestartParagraph();
  it.MoveToLogicalStartOfTextline();
  if (it.Empty(RIL_WORD)) {
    return;
  }
  do {
    it.IterateAndAppendUTF8TextlineText(text);
  } while (it.it_->block() != nullptr && !it.IsAtBeginningOf(RIL_PARA));
}

} // namespace tesseract.<|MERGE_RESOLUTION|>--- conflicted
+++ resolved
@@ -43,10 +43,6 @@
 ResultIterator::ResultIterator(const LTRResultIterator &resit) : LTRResultIterator(resit) {
   in_minor_direction_ = false;
   at_beginning_of_minor_run_ = false;
-<<<<<<< HEAD
-
-=======
->>>>>>> 20e44568
   current_paragraph_is_ltr_ = CurrentParagraphIsLtr();
   MoveToLogicalStartOfTextline();
 }
