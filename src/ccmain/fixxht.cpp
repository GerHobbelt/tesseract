--- conflicted
+++ resolved
@@ -76,15 +76,10 @@
   for (int blob_id = 0; blob_id < num_blobs; ++blob_id) {
     TBLOB *blob = word_res->rebuild_word->blobs[blob_id];
     UNICHAR_ID class_id = word_res->best_choice->unichar_id(blob_id);
-<<<<<<< HEAD
     if (unicharset_.get_isalpha(class_id) || unicharset_.get_isdigit(class_id)) {
-      int top = blob->bounding_box().top();
-=======
-    if (unicharset.get_isalpha(class_id) || unicharset.get_isdigit(class_id)) {
       TBOX bbox = blob->bounding_box();
       auto top = bbox.top();
 #if 0
->>>>>>> 269d7ead
       if (top >= INT_FEAT_RANGE) {
         top = INT_FEAT_RANGE - 1;
       }
@@ -100,15 +95,9 @@
         ++bad_blobs;
       }
       if (debug_x_ht_level >= 1) {
-<<<<<<< HEAD
-        tprintDebug("Class {} is {} with top {} vs limits of {}->{}, +/-{}\n",
+        tprintDebug("Class {} is {} with top {} vs limits of {}->{}, +/-{} (bbox: {})\n",
                 unicharset_.id_to_unichar(class_id), bad ? "Misfit" : "OK", top, min_top, max_top,
-                static_cast<int>(x_ht_acceptance_tolerance));
-=======
-        tprintDebug("Class {} is {} with top {} vs limits of {}->{}, +/-{} (bbox: {})\n",
-                unicharset.id_to_unichar(class_id), bad ? "Misfit" : "OK", top, min_top, max_top,
                     static_cast<int>(x_ht_acceptance_tolerance), bbox.print_to_str());
->>>>>>> 269d7ead
       }
     }
   }
