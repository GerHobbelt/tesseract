///////////////////////////////////////////////////////////////////////
// File:        recogtraining.cpp
// Description: Functions for ambiguity and parameter training.
// Author:      Daria Antonova
//
// (C) Copyright 2009, Google Inc.
// Licensed under the Apache License, Version 2.0 (the "License");
// you may not use this file except in compliance with the License.
// You may obtain a copy of the License at
// http://www.apache.org/licenses/LICENSE-2.0
// Unless required by applicable law or agreed to in writing, software
// distributed under the License is distributed on an "AS IS" BASIS,
// WITHOUT WARRANTIES OR CONDITIONS OF ANY KIND, either express or implied.
// See the License for the specific language governing permissions and
// limitations under the License.
//
///////////////////////////////////////////////////////////////////////

#include "tesseractclass.h"

#include "boxread.h"
#include "control.h"
#include "host.h" // for NearlyEqual
#include "ratngs.h"
#if !DISABLED_LEGACY_ENGINE
#  include "reject.h"
#endif
#include "stopper.h"

namespace tesseract {

const int16_t kMaxBoxEdgeDiff = 2;

// Sets flags necessary for recognition in the training mode.
// Opens and returns the pointer to the output file.
FILE *Tesseract::init_recog_training(const char *filename) {
  if (tessedit_ambigs_training) {
    tessedit_tess_adaption_mode.set_value(0); // turn off adaption
    tessedit_enable_doc_dict.set_value(false); // turn off document dictionary
    // Explore all segmentations.
    getDict().stopper_no_acceptable_choices.set_value(true);
  }

  std::string output_fname = filename;
  const char *fname = output_fname.c_str();
  const char *lastdot = strrchr(fname, '.');
  if (lastdot != nullptr) {
    output_fname[lastdot - fname] = '\0';
  }
  output_fname += ".txt";
  FILE *output_file = fopen(output_fname.c_str(), "a+");
  if (output_file == nullptr) {
<<<<<<< HEAD
    tprintf("Error: Could not open file {}\n", output_fname);
=======
    tprintf("ERROR: Could not open file %s\n", output_fname.c_str());
>>>>>>> ccae24f4
    ASSERT_HOST(output_file);
  }
  return output_file;
}

// Copies the bounding box from page_res_it->word() to the given TBOX.
static bool read_t(PAGE_RES_IT *page_res_it, TBOX *tbox) {
  while (page_res_it->block() != nullptr && page_res_it->word() == nullptr) {
    page_res_it->forward();
  }

  if (page_res_it->word() != nullptr) {
    *tbox = page_res_it->word()->word->bounding_box();

    // If tbox->left() is negative, the training image has vertical text and
    // all the coordinates of bounding boxes of page_res are rotated by 90
    // degrees in a counterclockwise direction. We need to rotate the TBOX back
    // in order to compare with the TBOXes of box files.
    if (tbox->left() < 0) {
      tbox->rotate(FCOORD(0.0, -1.0));
    }

    return true;
  } else {
    return false;
  }
}

// This function takes tif/box pair of files and runs recognition on the image,
// while making sure that the word bounds that tesseract identified roughly
// match to those specified by the input box file. For each word (ngram in a
// single bounding box from the input box file) it outputs the ocred result,
// the correct label, rating and certainty.
void Tesseract::recog_training_segmented(const char *filename, PAGE_RES *page_res,
                                         volatile ETEXT_DESC *monitor, FILE *output_file) {
  std::string box_fname = filename;
  const char *lastdot = strrchr(box_fname.c_str(), '.');
  if (lastdot != nullptr) {
    box_fname[lastdot - box_fname.c_str()] = '\0';
  }
  box_fname += ".box";
  // ReadNextBox() will close box_file
  FILE *box_file = fopen(box_fname.c_str(), "r");
  if (box_file == nullptr) {
<<<<<<< HEAD
    tprintf("Error: Could not open file {}\n", box_fname);
=======
    tprintf("ERROR: Could not open file %s\n", box_fname.c_str());
>>>>>>> ccae24f4
    ASSERT_HOST(box_file);
  }

  PAGE_RES_IT page_res_it;
  page_res_it.page_res = page_res;
  page_res_it.restart_page();
  std::string label;

  // Process all the words on this page.
  TBOX tbox; // tesseract-identified box
  TBOX bbox; // box from the box file
  bool keep_going;
  int line_number = 0;
  int examined_words = 0;
  do {
    keep_going = read_t(&page_res_it, &tbox);
    keep_going &= ReadNextBox(applybox_page, &line_number, box_file, label, &bbox);
    // Align bottom left points of the TBOXes.
    while (keep_going && !NearlyEqual<int>(tbox.bottom(), bbox.bottom(), kMaxBoxEdgeDiff)) {
      if (bbox.bottom() < tbox.bottom()) {
        page_res_it.forward();
        keep_going = read_t(&page_res_it, &tbox);
      } else {
        keep_going = ReadNextBox(applybox_page, &line_number, box_file, label, &bbox);
      }
    }
    while (keep_going && !NearlyEqual<int>(tbox.left(), bbox.left(), kMaxBoxEdgeDiff)) {
      if (bbox.left() > tbox.left()) {
        page_res_it.forward();
        keep_going = read_t(&page_res_it, &tbox);
      } else {
        keep_going = ReadNextBox(applybox_page, &line_number, box_file, label, &bbox);
      }
    }
    // OCR the word if top right points of the TBOXes are similar.
    if (keep_going && NearlyEqual<int>(tbox.right(), bbox.right(), kMaxBoxEdgeDiff) &&
        NearlyEqual<int>(tbox.top(), bbox.top(), kMaxBoxEdgeDiff)) {
      ambigs_classify_and_output(label.c_str(), &page_res_it, output_file);
      examined_words++;
    }
    page_res_it.forward();
  } while (keep_going);

  // Set up scripts on all of the words that did not get sent to
  // ambigs_classify_and_output.  They all should have, but if all the
  // werd_res's don't get uch_sets, tesseract will crash when you try
  // to iterate over them. :-(
  int total_words = 0;
  for (page_res_it.restart_page(); page_res_it.block() != nullptr; page_res_it.forward()) {
    if (page_res_it.word()) {
      if (page_res_it.word()->uch_set == nullptr) {
        page_res_it.word()->SetupFake(unicharset);
      }
      total_words++;
    }
  }
  if (examined_words < 0.85 * total_words) {
    tprintf(
        "TODO(antonova): clean up recog_training_segmented; "
        " It examined only a small fraction of the ambigs image.\n");
  }
  tprintf("recog_training_segmented: examined {} / {} words.\n", examined_words, total_words);
}

// Helper prints the given set of blob choices.
static void PrintPath(int length, const BLOB_CHOICE **blob_choices, const UNICHARSET &unicharset,
                      const char *label, FILE *output_file) {
  float rating = 0.0f;
  float certainty = 0.0f;
  for (int i = 0; i < length; ++i) {
    const BLOB_CHOICE *blob_choice = blob_choices[i];
    fprintf(output_file, "%s", unicharset.id_to_unichar(blob_choice->unichar_id()));
    rating += blob_choice->rating();
    if (certainty > blob_choice->certainty()) {
      certainty = blob_choice->certainty();
    }
  }
  fprintf(output_file, "\t%s\t%.4f\t%.4f\n", label, rating, certainty);
}

// Helper recursively prints all paths through the ratings matrix, starting
// at column col.
static void PrintMatrixPaths(int col, int dim, const MATRIX &ratings, int length,
                             const BLOB_CHOICE **blob_choices, const UNICHARSET &unicharset,
                             const char *label, FILE *output_file) {
  for (int row = col; row < dim && row - col < ratings.bandwidth(); ++row) {
    if (ratings.get(col, row) != NOT_CLASSIFIED) {
      BLOB_CHOICE_IT bc_it(ratings.get(col, row));
      for (bc_it.mark_cycle_pt(); !bc_it.cycled_list(); bc_it.forward()) {
        blob_choices[length] = bc_it.data();
        if (row + 1 < dim) {
          PrintMatrixPaths(row + 1, dim, ratings, length + 1, blob_choices, unicharset, label,
                           output_file);
        } else {
          PrintPath(length + 1, blob_choices, unicharset, label, output_file);
        }
      }
    }
  }
}

// Runs classify_word_pass1() on the current word. Outputs Tesseract's
// raw choice as a result of the classification. For words labeled with a
// single unichar also outputs all alternatives from blob_choices of the
// best choice.
void Tesseract::ambigs_classify_and_output(const char *label, PAGE_RES_IT *pr_it,
                                           FILE *output_file) {
  // Classify word.
  fflush(stdout);
  WordData word_data(*pr_it);
  SetupWordPassN(1, &word_data);
  classify_word_and_language(1, pr_it, &word_data);
  WERD_RES *werd_res = word_data.word;
  WERD_CHOICE *best_choice = werd_res->best_choice;
  ASSERT_HOST(best_choice != nullptr);

  // Compute the number of unichars in the label.
  std::vector<UNICHAR_ID> encoding;
  if (!unicharset.encode_string(label, true, &encoding, nullptr, nullptr)) {
    tprintf("Not outputting illegal unichar {}\n", label);
    return;
  }

  // Dump all paths through the ratings matrix (which is normally small).
  int dim = werd_res->ratings->dimension();
  const auto **blob_choices = new const BLOB_CHOICE *[dim];
  PrintMatrixPaths(0, dim, *werd_res->ratings, 0, blob_choices, unicharset, label, output_file);
  delete[] blob_choices;
}

} // namespace tesseract<|MERGE_RESOLUTION|>--- conflicted
+++ resolved
@@ -50,11 +50,7 @@
   output_fname += ".txt";
   FILE *output_file = fopen(output_fname.c_str(), "a+");
   if (output_file == nullptr) {
-<<<<<<< HEAD
-    tprintf("Error: Could not open file {}\n", output_fname);
-=======
-    tprintf("ERROR: Could not open file %s\n", output_fname.c_str());
->>>>>>> ccae24f4
+    tprintf("ERROR: Could not open file {}\n", output_fname.c_str());
     ASSERT_HOST(output_file);
   }
   return output_file;
@@ -99,11 +95,7 @@
   // ReadNextBox() will close box_file
   FILE *box_file = fopen(box_fname.c_str(), "r");
   if (box_file == nullptr) {
-<<<<<<< HEAD
-    tprintf("Error: Could not open file {}\n", box_fname);
-=======
-    tprintf("ERROR: Could not open file %s\n", box_fname.c_str());
->>>>>>> ccae24f4
+    tprintf("ERROR: Could not open file {}\n", box_fname.c_str());
     ASSERT_HOST(box_file);
   }
 
