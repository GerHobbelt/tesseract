///////////////////////////////////////////////////////////////////////
// File:        tesseractclass.cpp
// Description: The Tesseract class. It holds/owns everything needed
//              to run Tesseract on a single language, and also a set of
//              sub-Tesseracts to run sub-languages. For thread safety, *every*
//              variable that was previously global or static (except for
//              constant data, and some visual debugging flags) has been moved
//              in here, directly, or indirectly.
//              This makes it safe to run multiple Tesseracts in different
//              threads in parallel, and keeps the different language
//              instances separate.
//              Some global functions remain, but they are isolated re-entrant
//              functions that operate on their arguments. Functions that work
//              on variable data have been moved to an appropriate class based
//              mostly on the directory hierarchy. For more information see
//              slide 6 of "2ArchitectureAndDataStructures" in
// https://drive.google.com/file/d/0B7l10Bj_LprhbUlIUFlCdGtDYkE/edit?usp=sharing
//              Some global data and related functions still exist in the
//              training-related code, but they don't interfere with normal
//              recognition operation.
// Author:      Ray Smith
//
// (C) Copyright 2008, Google Inc.
// Licensed under the Apache License, Version 2.0 (the "License");
// you may not use this file except in compliance with the License.
// You may obtain a copy of the License at
// http://www.apache.org/licenses/LICENSE-2.0
// Unless required by applicable law or agreed to in writing, software
// distributed under the License is distributed on an "AS IS" BASIS,
// WITHOUT WARRANTIES OR CONDITIONS OF ANY KIND, either express or implied.
// See the License for the specific language governing permissions and
// limitations under the License.
//
///////////////////////////////////////////////////////////////////////

// Include automatically generated configuration file if running autoconf.
#include <tesseract/preparation.h> // compiler config, etc.

#include "tesseractclass.h"

#include <leptonica/allheaders.h>
#include "edgblob.h"
#if !DISABLED_LEGACY_ENGINE
#  include "equationdetect.h"
#endif
#include "lstmrecognizer.h"
#include "thresholder.h" // for ThresholdMethod
#include "global_params.h"

namespace tesseract {

Tesseract::Tesseract(TessBaseAPI &owner, Tesseract *parent)
    : owner_(owner)
    , parent_instance_(parent)
    , BOOL_MEMBER(tessedit_resegment_from_boxes, false,
                  "Take segmentation and labeling from box file", params())
    , BOOL_MEMBER(tessedit_resegment_from_line_boxes, false,
                  "Conversion of word/line box file to char box file", params())
    , BOOL_MEMBER(tessedit_train_from_boxes, false, "Generate training data from boxed chars",
                  params())
    , BOOL_MEMBER(tessedit_make_boxes_from_boxes, false, "Generate more boxes from boxed chars",
                  params())
    , BOOL_MEMBER(tessedit_train_line_recognizer, false,
                  "Break input into lines and remap boxes if present", params())
    , BOOL_MEMBER(tessedit_dump_pageseg_images, false,
                  "Dump intermediate images made during page segmentation", params())
    , STRING_MEMBER(raw_input_image_path, "", "Path where the raw input page image will be loaded from. Empty when the source image will be fed to teseract through other means / API calls.", params())
    , STRING_MEMBER(segmentation_mask_input_image_path, "", "Path where the optional segmentation mask page image will be loaded from. Empty when the source image will be fed to teseract through other means. RED channel identifies text segments; BLUE channel identifies graphics (non-text) segments; GREEN channel is reserved for specials. All segments are processed in order of decreasing tint intensity per channel.", params())
    , STRING_MEMBER(visible_output_source_image_path, "", "Path where the visible page image overlay will be loaded from; this is relevant for PDF output which may produce a page layout using the visible_output_image for page display, while embedding the OCR text output as an invisble overlay suitable for text extraction and copy&paste selection by the user afterwards.", params())
    , STRING_MEMBER(debug_output_base_path, "", "Path template where the various debug/log files and supporting raw / processed image stages will be saved as part of the debug/diagnostics output.", params())
    , STRING_MEMBER(debug_output_modes, "html", "A colon-separated set of debug/diagnostics output modes you wish to see output alongside the OCR result. These formats are supported: html, text.", params())
    , STRING_MEMBER(output_base_path, "", "Path template where the OCR output files will be saved.", params())
    , STRING_MEMBER(output_base_filename, "", "Filename template: the OCR output files will be named based on this template.", params())
    , DOUBLE_MEMBER(invert_threshold, 0.7,
                    "For lines with a mean confidence below this value, OCR is also tried with an inverted image.",
                    params())
    ,
    // The default for pageseg_mode is the old behaviour, so as not to
    // upset anything that relies on that.
    INT_MEMBER(tessedit_pageseg_mode, PSM_AUTO,
               "Page seg mode: 0=osd only, 1=auto+osd, 2=auto_only, 3=auto, "
               "4=column, "
               "5=block_vert, 6=block, 7=line, 8=word, 9=word_circle, 10=char, "
               "11=sparse_text, 12=sparse_text+osd, 13=raw_line. "
               "(Values from PageSegMode enum in tesseract/publictypes.h)",
               params())
    , INT_MEMBER(preprocess_graynorm_mode, 0, 
                "Grayscale normalization mode: 0=no normalization, 1=thresholding + recognition (i.e. apply to all tasks), "
                "2=thresholding tasks (layout analysis) only, 3=character recognition only. "
                "The modes 1–3 apply non-linear normalization (nlnorm) on a grayscale version "
                "of the input image and replace it for the specified tasks.", 
                params())
    , INT_MEMBER(thresholding_method,
                 static_cast<int>(ThresholdMethod::Otsu),
                 "Thresholding method: 0 = Legacy Otsu, 1 = Adaptive Otsu, 2 = "
                 "Sauvola, 3 = Otsu on "
                 "adaptive normalized background, 4 = Masking and Otsu on "
                 "adaptive normalized background, 5 = Nlbin.",
                 params())
    , BOOL_MEMBER(thresholding_debug, false,
                  "Debug the thresholding process.",
                  params())
    , DOUBLE_MEMBER(thresholding_window_size, 0.33,
                    "Window size for measuring local statistics (to be "
                    "multiplied by image DPI). "
                    "This parameter is used by the Sauvola thresholding method.",
                    params())
    , DOUBLE_MEMBER(thresholding_kfactor, 0.34,
                    "Factor for reducing threshold due to variance. "
                    "This parameter is used by the Sauvola thresholding method. "
                    "Normal range: 0.2-0.5.",
                    params())
    , DOUBLE_MEMBER(thresholding_tile_size, 0.33,
                    "Desired tile size (to be multiplied by image DPI). "
                    "This parameter is used by the Adaptive Leptonica Otsu thresholding "
                    "method.",
                    params())
    , DOUBLE_MEMBER(thresholding_smooth_kernel_size, 0.01,
                    "Size of convolution kernel applied to threshold array "
                    "(to be multiplied by image DPI). Use 0 for no smoothing. "
                    "This parameter is used by the Adaptive Leptonica Otsu thresholding "
                    "method.",
                    params())
    , DOUBLE_MEMBER(thresholding_score_fraction, 0.1,
                    "Fraction of the max Otsu score. "
                    "This parameter is used by the Adaptive Leptonica Otsu thresholding "
                    "method. "
                    "For standard Otsu use 0.0, otherwise 0.1 is recommended.",
                    params())
    , INT_MEMBER(tessedit_ocr_engine_mode, tesseract::OEM_DEFAULT,
                      "Which OCR engine(s) to run (0: Tesseract, 1: LSTM, 2: both, 3: default). "
                      "Defaults to loading and running the most accurate "
                      "available.",
                      params())
    , STRING_MEMBER(tessedit_char_blacklist, "", "Blacklist of chars not to recognize.",
                    params())
    , STRING_MEMBER(tessedit_char_whitelist, "", "Whitelist of chars to recognize.", params())
    , STRING_MEMBER(tessedit_char_unblacklist, "",
                    "List of chars to override tessedit_char_blacklist.", params())
    , BOOL_MEMBER(tessedit_ambigs_training, false, "Perform training for ambiguities.", params())
    , INT_MEMBER(pageseg_devanagari_split_strategy, tesseract::ShiroRekhaSplitter::NO_SPLIT,
                 "Which top-line splitting process to use for Devanagari "
                 "documents while performing page-segmentation. (0: no splitting (default), 1: minimal splitting, 2: maximal splitting)",
                 params())
    , INT_MEMBER(ocr_devanagari_split_strategy, tesseract::ShiroRekhaSplitter::NO_SPLIT,
                 "Which top-line splitting process to use for Devanagari "
                 "documents while performing ocr. (0: no splitting (default), 1: minimal splitting, 2: maximal splitting)",
                 params())
    , STRING_MEMBER(tessedit_write_params_to_file, "", "Write all parameters to the given file.",
                    params())
    , BOOL_MEMBER(tessedit_adaption_debug, false,
                  "Generate and print debug "
                  "information for adaption.",
                  params())
    , INT_MEMBER(bidi_debug, 0, "Debug level for BiDi.", params())
    , INT_MEMBER(applybox_debug, 1, "Debug level for apply boxes.", params())
    , INT_MEMBER(applybox_page, 0, "Page number to apply boxes from.", params())
    , STRING_MEMBER(applybox_exposure_pattern, ".exp",
                    "Exposure value follows "
                    "this pattern in the image filename. The name of the image "
                    "files are expected to be in the form "
                    "[lang].[fontname].exp[num].tif.",
                    params())
    , BOOL_MEMBER(applybox_learn_chars_and_char_frags_mode, false,
                  "Learn both character fragments (as is done in the "
                  "special low exposure mode) as well as unfragmented "
                  "characters.",
                  params())
    , BOOL_MEMBER(applybox_learn_ngrams_mode, false,
                  "Each bounding box "
                  "is assumed to contain ngrams. Only learn the ngrams "
                  "whose outlines overlap horizontally.",
                  params())
    , BOOL_MEMBER(tessedit_display_outwords, false, "Draw output words.", params())
    , BOOL_MEMBER(tessedit_dump_choices, false, "Dump char choices.", params())
    , BOOL_MEMBER(tessedit_timing_debug, false, "Print timing stats.", params())
    , BOOL_MEMBER(tessedit_fix_fuzzy_spaces, true, "Try to improve fuzzy spaces.", params())
    , BOOL_MEMBER(tessedit_unrej_any_wd, false, "Don't bother with word plausibility.",
                  params())
    , BOOL_MEMBER(tessedit_fix_hyphens, true, "Crunch double hyphens?", params())
    , BOOL_MEMBER(tessedit_enable_doc_dict, true, "Add discovered words to the document dictionary when found to be non-ambiguous through internal heuristic.",
                  params())
    , BOOL_MEMBER(tessedit_debug_fonts, false, "Output font info per char.", params())
    , INT_MEMBER(tessedit_font_id, 0, "Font ID to use or zero.", params())
    , BOOL_MEMBER(tessedit_debug_block_rejection, false, "Block and Row stats.", params())
    , BOOL_MEMBER(tessedit_enable_bigram_correction, true,
                  "Enable correction based on the word bigram dictionary.", params())
    , BOOL_MEMBER(tessedit_enable_dict_correction, false,
                  "Enable single word correction based on the dictionary.", params())
    , INT_MEMBER(tessedit_bigram_debug, 0, "Amount of debug output for bigram correction.",
                 params())
    , BOOL_MEMBER(enable_noise_removal, true,
                  "Remove and conditionally reassign small outlines when they "
                  "confuse layout analysis, determining diacritics vs noise.",
                  params())
    , INT_MEMBER(debug_noise_removal, 0, "Debug reassignment of small outlines.", params())
    , STRING_MEMBER(debug_output_path, "", "Path where to write debug diagnostics.", params())
    ,
    // Worst (min) certainty, for which a diacritic is allowed to make the
    // base
    // character worse and still be included.
    DOUBLE_MEMBER(noise_cert_basechar, -8.0, "Hingepoint for base char certainty.", params())
    ,
    // Worst (min) certainty, for which a non-overlapping diacritic is allowed
    // to make the base character worse and still be included.
    DOUBLE_MEMBER(noise_cert_disjoint, -1.0, "Hingepoint for disjoint certainty.", params())
    ,
    // Worst (min) certainty, for which a diacritic is allowed to make a new
    // stand-alone blob.
    DOUBLE_MEMBER(noise_cert_punc, -3.0, "Threshold for new punc char certainty.", params())
    ,
    // Factor of certainty margin for adding diacritics to not count as worse.
    DOUBLE_MEMBER(noise_cert_factor, 0.375, "Scaling on certainty diff from Hingepoint.",
                  params())
    , INT_MEMBER(noise_maxperblob, 8, "Max diacritics to apply to a blob.", params())
    , INT_MEMBER(noise_maxperword, 16, "Max diacritics to apply to a word.", params())
    , INT_MEMBER(debug_x_ht_level, 0, "Reestimate x-height debug level (0..2).", params())
    , STRING_MEMBER(chs_leading_punct, "('`\"", "Leading punctuation.", params())
    , STRING_MEMBER(chs_trailing_punct1, ").,;:?!", "1st Trailing punctuation.", params())
    , STRING_MEMBER(chs_trailing_punct2, ")'`\"", "2nd Trailing punctuation.", params())
    , DOUBLE_MEMBER(quality_rej_pc, 0.08, "good_quality_doc lte rejection limit.", params())
    , DOUBLE_MEMBER(quality_blob_pc, 0.0, "good_quality_doc gte good blobs limit.", params())
    , DOUBLE_MEMBER(quality_outline_pc, 1.0, "good_quality_doc lte outline error limit.", params())
    , DOUBLE_MEMBER(quality_char_pc, 0.95, "good_quality_doc gte good char limit.", params())
    , INT_MEMBER(quality_min_initial_alphas_reqd, 2, "alphas in a good word.", params())
    , INT_MEMBER(tessedit_tess_adaption_mode, 0x27, "Adaptation decision algorithm for tesseract. "
                 "(bit set where bit 0 = ADAPTABLE_WERD, bit 1 = ACCEPTABLE_WERD, "
                 "bit 2 = CHECK_DAWGS, bit 3 = CHECK_SPACES, bit 4 = CHECK_ONE_ELL_CONFLICT, "
                 "bit 5 = CHECK_AMBIG_WERD)",
                 params())
    , BOOL_MEMBER(tessedit_minimal_rej_pass1, false, "Do minimal rejection on pass 1 output.", params())
    , BOOL_MEMBER(tessedit_test_adaption, false, "Test adaption criteria.", params())
    , BOOL_MEMBER(test_pt, false, "Test for point.", params())
    , DOUBLE_MEMBER(test_pt_x, 99999.99, "xcoord.", params())
    , DOUBLE_MEMBER(test_pt_y, 99999.99, "ycoord.", params())
    , INT_MEMBER(multilang_debug_level, 0, "Print multilang debug info. (0..1)", params())
    , INT_MEMBER(paragraph_debug_level, 0, "Print paragraph debug info. (0..3)", params())
    , BOOL_MEMBER(paragraph_text_based, true,
                  "Run paragraph detection on the post-text-recognition "
                  "(more accurate).",
                  params())
    , BOOL_MEMBER(lstm_use_matrix, 1, "Use ratings matrix/beam search with lstm.", params())
    , STRING_MEMBER(outlines_odd, "%| ", "Non standard number of outlines.", params())
    , STRING_MEMBER(outlines_2, "ij!?%\":;", "Non standard number of outlines.", params())
    , BOOL_MEMBER(tessedit_good_quality_unrej, true, "Reduce rejection on good docs.",
                  params())
    , BOOL_MEMBER(tessedit_use_reject_spaces, true, "Reject spaces?", params())
    , DOUBLE_MEMBER(tessedit_reject_doc_percent, 65.00, "%rej allowed before rej whole doc.",
                    params())
    , DOUBLE_MEMBER(tessedit_reject_block_percent, 45.00, "%rej allowed before rej whole block.",
                    params())
    , DOUBLE_MEMBER(tessedit_reject_row_percent, 40.00, "%rej allowed before rej whole row.",
                    params())
    , DOUBLE_MEMBER(tessedit_whole_wd_rej_row_percent, 70.00,
                    "Number of row rejects in whole word rejects "
                    "which prevents whole row rejection.",
                    params())
    , BOOL_MEMBER(tessedit_preserve_blk_rej_perfect_wds, true,
                  "Only rej partially rejected words in block rejection.", params())
    , BOOL_MEMBER(tessedit_preserve_row_rej_perfect_wds, true,
                  "Only rej partially rejected words in row rejection.", params())
    , BOOL_MEMBER(tessedit_dont_blkrej_good_wds, false, "Use word segmentation quality metric.",
                  params())
    , BOOL_MEMBER(tessedit_dont_rowrej_good_wds, false, "Use word segmentation quality metric.",
                  params())
    , INT_MEMBER(tessedit_preserve_min_wd_len, 2, "Only preserve wds longer than this.",
                 params())
    , BOOL_MEMBER(tessedit_row_rej_good_docs, true, "Apply row rejection to good docs.",
                  params())
    , DOUBLE_MEMBER(tessedit_good_doc_still_rowrej_wd, 1.1,
                    "rej good doc wd if more than this fraction rejected.", params())
    , BOOL_MEMBER(tessedit_reject_bad_qual_wds, true, "Reject all bad quality wds.", params())
    , BOOL_MEMBER(tessedit_debug_doc_rejection, false, "Print doc and Block character rejection page stats.", params())
    , BOOL_MEMBER(tessedit_debug_quality_metrics, false, "Print recognition quality report to debug channel.", params())
    , BOOL_MEMBER(bland_unrej, false, "unrej potential with no checks.", params())
    , DOUBLE_MEMBER(quality_rowrej_pc, 1.1, "good_quality_doc gte good char limit.", params())
    , BOOL_MEMBER(unlv_tilde_crunching, false, "Mark v.bad words for tilde crunch.", params())
    , BOOL_MEMBER(hocr_font_info, false, "Add font info to hocr output.", params())
    , BOOL_MEMBER(hocr_char_boxes, false, "Add coordinates for each character to hocr output.", params())
    , BOOL_MEMBER(hocr_images, false, "Add images to hocr output.", params())
    , BOOL_MEMBER(crunch_early_merge_tess_fails, true, "Before word crunch?", params())
    , BOOL_MEMBER(crunch_early_convert_bad_unlv_chs, false, "Take out ~^ early?", params())
    , DOUBLE_MEMBER(crunch_terrible_rating, 80.0, "crunch rating lt this.", params())
    , BOOL_MEMBER(crunch_terrible_garbage, true, "As it says.", params())
    , DOUBLE_MEMBER(crunch_poor_garbage_cert, -9.0, "crunch garbage cert lt this.", params())
    , DOUBLE_MEMBER(crunch_poor_garbage_rate, 60, "crunch garbage rating lt this.", params())
    , DOUBLE_MEMBER(crunch_pot_poor_rate, 40, "POTENTIAL crunch rating lt this.", params())
    , DOUBLE_MEMBER(crunch_pot_poor_cert, -8.0, "POTENTIAL crunch cert lt this.", params())
    , DOUBLE_MEMBER(crunch_del_rating, 60, "POTENTIAL crunch rating lt this.", params())
    , DOUBLE_MEMBER(crunch_del_cert, -10.0, "POTENTIAL crunch cert lt this.", params())
    , DOUBLE_MEMBER(crunch_del_min_ht, 0.7, "Del if word ht lt xht x this.", params())
    , DOUBLE_MEMBER(crunch_del_max_ht, 3.0, "Del if word ht gt xht x this.", params())
    , DOUBLE_MEMBER(crunch_del_min_width, 3.0, "Del if word width lt xht x this.", params())
    , DOUBLE_MEMBER(crunch_del_high_word, 1.5, "Del if word gt xht x this above bl.", params())
    , DOUBLE_MEMBER(crunch_del_low_word, 0.5, "Del if word gt xht x this below bl.", params())
    , DOUBLE_MEMBER(crunch_small_outlines_size, 0.6, "Small if lt xht x this.", params())
    , INT_MEMBER(crunch_rating_max, 10, "For adj length in rating per ch.", params())
    , INT_MEMBER(crunch_pot_indicators, 1, "How many potential indicators needed.", params())
    , BOOL_MEMBER(crunch_leave_ok_strings, true, "Don't touch sensible strings.", params())
    , BOOL_MEMBER(crunch_accept_ok, true, "Use acceptability in okstring.", params())
    , BOOL_MEMBER(crunch_leave_accept_strings, false, "Don't pot crunch sensible strings.",
                  params())
    , BOOL_MEMBER(crunch_include_numerals, false, "Fiddle alpha figures.", params())
    , INT_MEMBER(crunch_leave_lc_strings, 4, "Don't crunch words with long lower case strings.",
                 params())
    , INT_MEMBER(crunch_leave_uc_strings, 4, "Don't crunch words with long lower case strings.",
                 params())
    , INT_MEMBER(crunch_long_repetitions, 3, "Crunch words with long repetitions.", params())
    , INT_MEMBER(crunch_debug, 0, "Print debug info for word and character crunch.", params())
    , INT_MEMBER(fixsp_non_noise_limit, 1, "How many non-noise blobs either side?", params())
    , DOUBLE_MEMBER(fixsp_small_outlines_size, 0.28, "Small if lt xht x this.", params())
    , BOOL_MEMBER(tessedit_prefer_joined_punct, false, "Reward punctuation joins.", params())
    , INT_MEMBER(fixsp_done_mode, 1, "What constitutes done for spacing.", params())
    , INT_MEMBER(debug_fix_space_level, 0, "Contextual fixspace debug (0..3).", params())
    , STRING_MEMBER(numeric_punctuation, ".,", "Punct. chs expected WITHIN numbers.", params())
    , INT_MEMBER(x_ht_acceptance_tolerance, 8,
                 "Max allowed deviation of blob top outside of font data.", params())
    , INT_MEMBER(x_ht_min_change, 8, "Min change in xht before actually trying it.", params())
    , INT_MEMBER(superscript_debug, 0, "Debug level for sub & superscript fixer.", params())
    , DOUBLE_MEMBER(superscript_worse_certainty, 2.0,
                    "How many times worse "
                    "certainty does a superscript position glyph need to be for "
                    "us to try classifying it as a char with a different "
                    "baseline?",
                    params())
    , DOUBLE_MEMBER(superscript_bettered_certainty, 0.97,
                    "What reduction in "
                    "badness do we think sufficient to choose a superscript "
                    "over what we'd thought.  For example, a value of 0.6 means "
                    "we want to reduce badness of certainty by at least 40%.",
                    params())
    , DOUBLE_MEMBER(superscript_scaledown_ratio, 0.4,
                    "A superscript scaled down more than this is unbelievably "
                    "small.  For example, 0.3 means we expect the font size to "
                    "be no smaller than 30% of the text line font size.",
                    params())
    , DOUBLE_MEMBER(subscript_max_y_top, 0.5,
                    "Maximum top of a character measured as a multiple of "
                    "x-height above the baseline for us to reconsider whether "
                    "it's a subscript.",
                    params())
    , DOUBLE_MEMBER(superscript_min_y_bottom, 0.3,
                    "Minimum bottom of a character measured as a multiple of "
                    "x-height above the baseline for us to reconsider whether "
                    "it's a superscript.",
                    params())
    , BOOL_MEMBER(tessedit_write_block_separators, false, "Write block separators in output.", params())
    , BOOL_MEMBER(tessedit_write_rep_codes, false, "Write repetition char code.", params())
    , BOOL_MEMBER(tessedit_write_unlv, false, "Write .unlv output file.", params())
    , BOOL_MEMBER(tessedit_create_txt, false, "Write .txt output file.", params())
    , BOOL_MEMBER(tessedit_create_hocr, false, "Write .html hOCR output file.", params())
    , BOOL_MEMBER(tessedit_create_alto, false, "Write .xml ALTO file.", params())
    , BOOL_MEMBER(tessedit_create_page_xml, false, "Write .page.xml PAGE file", params())
    , BOOL_MEMBER(page_xml_polygon, true, "Create the PAGE file with polygons instead of box values", params())
    , INT_MEMBER(page_xml_level, 0, "Create the PAGE file on 0=line or 1=word level.", params())
    , BOOL_MEMBER(tessedit_create_lstmbox, false, "Write .box file for LSTM training.", params())
    , BOOL_MEMBER(tessedit_create_tsv, false, "Write .tsv output file.", params())
    , BOOL_MEMBER(tessedit_create_wordstrbox, false, "Write WordStr format .box output file.", params())
    , BOOL_MEMBER(tessedit_create_pdf, false, "Write .pdf output file.", params())
    , BOOL_MEMBER(textonly_pdf, false, "Create PDF with only one invisible text layer.", params())
    , INT_MEMBER(jpg_quality, 85, "Set JPEG quality level.", params())
    , INT_MEMBER(user_defined_dpi, 0, "Specify DPI for input image.", params())
    , INT_MEMBER(min_characters_to_try, 50, "Specify minimum characters to try during OSD.", params())
    , STRING_MEMBER(unrecognised_char, "|", "Output char for unidentified blobs.", params())
    , INT_MEMBER(suspect_level, 99, "Suspect marker level (0..4)", params())
    , INT_MEMBER(suspect_short_words, 2, "Don't suspect dict wds longer than this.", params())
    , BOOL_MEMBER(suspect_constrain_1Il, false, "UNLV keep 1Il chars rejected.", params())
    , DOUBLE_MEMBER(suspect_rating_per_ch, 999.9, "Don't touch bad rating limit.", params())
    , DOUBLE_MEMBER(suspect_accept_rating, -999.9, "Accept good rating limit.", params())
    , BOOL_MEMBER(tessedit_minimal_rejection, false, "Only reject tess failures.", params())
    , BOOL_MEMBER(tessedit_zero_rejection, false, "Don't reject ANYTHING.", params())
    , BOOL_MEMBER(tessedit_word_for_word, false, "Make output have exactly one word per WERD.", params())
    , BOOL_MEMBER(tessedit_zero_kelvin_rejection, false, "Don't reject ANYTHING AT ALL.", params())
    , INT_MEMBER(tessedit_reject_mode, 0, "Rejection algorithm.", params())
    , BOOL_MEMBER(tessedit_rejection_debug, false, "Debug adaption/rejection.", params())
    , BOOL_MEMBER(tessedit_flip_0O, true, "Contextual 0O O0 flips.", params())
    , DOUBLE_MEMBER(tessedit_lower_flip_hyphen, 1.5, "Aspect ratio dot/hyphen test.", params())
    , DOUBLE_MEMBER(tessedit_upper_flip_hyphen, 1.8, "Aspect ratio dot/hyphen test.", params())
    , BOOL_MEMBER(rej_trust_doc_dawg, false, "Use DOC dawg in 11l conf. detector.", params())
    , BOOL_MEMBER(rej_1Il_use_dict_word, false, "Use dictword test.", params())
    , BOOL_MEMBER(rej_1Il_trust_permuter_type, true, "Don't double check.", params())
    , BOOL_MEMBER(rej_use_tess_accepted, true, "Individual rejection control.", params())
    , BOOL_MEMBER(rej_use_tess_blanks, true, "Individual rejection control.", params())
    , BOOL_MEMBER(rej_use_good_perm, true, "Individual rejection control.", params())
    , BOOL_MEMBER(rej_use_sensible_wd, false, "Extend permuter check.", params())
    , BOOL_MEMBER(rej_alphas_in_number_perm, false, "Extend permuter check.", params())
    , DOUBLE_MEMBER(rej_whole_of_mostly_reject_word_fract, 0.85, "reject whole of word if > this fract.", params())
    , INT_MEMBER(tessedit_image_border, 2, "Rej blbs near image edge limit.", params())
    , STRING_MEMBER(ok_repeated_ch_non_alphanum_wds, "-?*\075", "Allow NN to unrej.", params())
    , STRING_MEMBER(conflict_set_I_l_1, "Il1[]", "Il1 conflict set.", params())
    , INT_MEMBER(min_sane_x_ht_pixels, 8, "Reject any x-ht lt or eq than this.", params())
    , BOOL_MEMBER(tessedit_create_boxfile, false, "Output text with boxes.", params())
    , INT_MEMBER(tessedit_page_number, -1, "-1 -> All pages, else specific page to process.", params())
    , BOOL_MEMBER(tessedit_write_images, false, "Capture the image from the internal processing engine at various stages of progress (the generated image filenames will reflect this).", params())
    , BOOL_MEMBER(interactive_display_mode, false, "Run interactively? Turn OFF (false) to NOT use the external ScrollView process. Instead, where available, image data is appended to debug_pixa.", params()),
      STRING_MEMBER(file_type, ".tif", "Filename extension.", params())
    , BOOL_MEMBER(tessedit_override_permuter, true, "According to dict_word.", params())
    , STRING_MEMBER(tessedit_load_sublangs, "", "List of languages to load with this one.", params())
    , STRING_MEMBER(languages_to_try, "", "List of languages to try when OCRing the next pages.", params())
    , STRING_MEMBER(reactangles_to_process, "", "List of rectangle areas in the page image to process. When none are specified, the entire page is processed.", params())
#if !DISABLED_LEGACY_ENGINE
    , BOOL_MEMBER(tessedit_use_primary_params_model, false,
                  "In multilingual mode use params model of the "
                  "primary language.",
                  params())
#endif
    , DOUBLE_MEMBER(min_orientation_margin, 7.0, "Min acceptable orientation margin.",
                    params())
    // , BOOL_MEMBER(textord_tabfind_show_vlines, false, "Debug line finding.", params())                      --> debug_line_finding
    // , BOOL_MEMBER(textord_tabfind_show_vlines_scrollview, false, "Debug line finding", this->params())      --> debug_line_finding + !interactive_display_mode
    , BOOL_MEMBER(textord_use_cjk_fp_model, false, "Use CJK fixed pitch model.", params())
    , BOOL_MEMBER(tsv_lang_info, false, "Include language info in the  .tsv output file", this->params())
    , BOOL_MEMBER(poly_allow_detailed_fx, false,
                  "Allow feature extractors to see the original outline.", params())
    , BOOL_MEMBER(tessedit_init_config_only, false,
                       "Only initialize with the config file. Useful if the "
                       "instance is not going to be used for OCR but say only "
                       "for layout analysis.",
                       params())
#if !DISABLED_LEGACY_ENGINE
    , BOOL_MEMBER(textord_equation_detect, false, "Turn on equation detector.", params())
#endif // !DISABLED_LEGACY_ENGINE
    , BOOL_MEMBER(textord_tabfind_vertical_text, true, "Enable vertical detection.", params())
    , BOOL_MEMBER(textord_tabfind_force_vertical_text, false, "Force using vertical text page mode.",
                  params())
    , DOUBLE_MEMBER(textord_tabfind_vertical_text_ratio, 0.5,
                    "Fraction of textlines deemed vertical to use vertical page "
                    "mode",
                    params())
    , DOUBLE_MEMBER(textord_tabfind_aligned_gap_fraction, 0.75,
                    "Fraction of height used as a minimum gap for aligned blobs.", params())
    , INT_MEMBER(tessedit_parallelize, 0, "Run in parallel where possible.", params()),
      BOOL_MEMBER(preserve_interword_spaces, false, "When `true`: preserve multiple inter-word spaces as-is, or when `false`: compress multiple inter-word spaces to a single space character.",
                  params())
    , STRING_MEMBER(page_separator, "\f", "Page separator (default is form feed control character)",
                    params())
    , INT_MEMBER(lstm_choice_mode, 0,
                 "Allows to include alternative symbols choices in the hOCR output. "
                 "Valid input values are 0, 1, 2 and 3. 0 is the default value. "
                 "With 1 the alternative symbol choices per timestep are included. "
                 "With 2 alternative symbol choices are extracted from the CTC "
                 "process instead of the lattice. The choices are mapped per "
                 "character.  "
                 "With 3 both choice mode 1 and mode 2 outputs are included in the "
		         "hOCR output.",
                 params())
    , INT_MEMBER(lstm_choice_iterations, 5,
                 "Sets the number of cascading iterations for the Beamsearch in "
                 "lstm_choice_mode. Note that lstm_choice_mode must be set to a "
                 "value greater than 0 to produce results.",
                 params())
    , DOUBLE_MEMBER(lstm_rating_coefficient, 5,
                    "Sets the rating coefficient for the lstm choices. The smaller the "
                    "coefficient, the better are the ratings for each choice and less "
                    "information is lost due to the cut off at 0. The standard value is "
                    "5.",
                    params())
    , BOOL_MEMBER(pageseg_apply_music_mask, false,
                  "Detect music staff and remove intersecting components.", params())
    , DOUBLE_MEMBER(max_page_gradient_recognize, 100,
                  "Exit early (without running recognition) if page gradient is above this amount.", params())
    , BOOL_MEMBER(debug_write_unlv, false, "Saves page segmentation intermediate and output box set as UZN file for diagnostics.", params())
    , INT_MEMBER(debug_baseline_fit, 0, "Baseline fit debug level 0..3.", params())
    , INT_MEMBER(debug_baseline_y_coord, -2000, "Output baseline fit debug diagnostics for given Y coord, even when debug_baseline_fit is NOT set. Specify a negative value to disable this debug feature.", params())
    , BOOL_MEMBER(debug_line_finding, false, "Debug the line finding process.", params())
    , BOOL_MEMBER(debug_image_normalization, false, "Debug the image normalization process (which precedes the thresholder).", params())
    , BOOL_MEMBER(debug_display_page, false, "Display preliminary OCR results in debug_pixa.", params())
    , BOOL_MEMBER(debug_display_page_blocks, false, "Display preliminary OCR results in debug_pixa: show the blocks.", params())
    , BOOL_MEMBER(debug_display_page_baselines, false, "Display preliminary OCR results in debug_pixa: show the baselines.", params()) 
    , BOOL_MEMBER(dump_segmented_word_images, false, "Display intermediate individual bbox/word images about to be fed into the OCR engine in debug_pixa.", params()) 
    , BOOL_MEMBER(dump_osdetect_process_images, false, "Display intermediate OS (Orientation & Skew) image stages in debug_pixa.", params())
    , INT_MEMBER(activity_timeout_millisec, 0, "terminates (and fails) processing if any single page takes too long. Set to 0 for unlimited time.", params())

    , pixa_debug_(this)
    , splitter_(this)
    , image_finder_(this)
    , line_finder_(this)
    , backup_config_file_(nullptr)
    , pix_binary_(nullptr)
    , pix_grey_(nullptr)
    , pix_original_(nullptr)
    , pix_thresholds_(nullptr)
    , source_resolution_(0)
    , textord_(this, this)
    , right_to_left_(false)
    , scaled_color_(nullptr)
    , scaled_factor_(-1)
    , deskew_(1.0f, 0.0f)
    , reskew_(1.0f, 0.0f)
    , gradient_(0.0f)
    , most_recently_used_(this)
    , font_table_size_(0)
#if !DISABLED_LEGACY_ENGINE
    , equ_detect_(nullptr)
#endif // !DISABLED_LEGACY_ENGINE
    , lstm_recognizer_(nullptr)
    , train_line_page_num_(0)
    , instance_has_been_initialized_(false)
{
#if !GRAPHICS_DISABLED
  ScrollViewManager::AddActiveTesseractInstance(this);
#endif
}

Tesseract::~Tesseract() {
#if !GRAPHICS_DISABLED
  ScrollViewManager::RemoveActiveTesseractInstance(this);
#endif

  WipeSqueakyCleanForReUse(true);
}

/**
  * Clear and free up everything inside, returning the instance to a state
  * equivalent to having just being freshly constructed, with one important
  * distinction:
  *
  * - WipeSqueakyCleanForReUse() will *not* destroy any diagnostics/trace data
  *   cached in the running instance: the goal is to thus be able to produce
  *   diagnostics reports which span multiple rounds of OCR activity, executed
  *   in the single lifespan of the Tesseract instance.
  *
  * Once WipeSqueakyCleanForReUse() has been used, proceed just as when a
  * Tesseract instance has been constructed just now: the same restrictions and
  * conditions exist, once again.
  */
void Tesseract::WipeSqueakyCleanForReUse(bool invoked_by_destructor) {
  if (lstm_recognizer_ != nullptr) {
    lstm_recognizer_->Clean();
  }

  Clear(invoked_by_destructor);
  end_tesseract();
  {
      std::vector<Tesseract *> langs = std::move(sub_langs_);
 
      // delete the sublangs IN REVERSE ORDER!
      // 
      // Otherwise you MAY run into races and crashes re
      // `fz_set_error_callback()` calls in the related DebugPixa destructor!
      for (int i = langs.size() - 1; i >= 0; i--) {
        delete langs[i];
      }
  }

#if !DISABLED_LEGACY_ENGINE
  delete equ_detect_;
  equ_detect_ = nullptr;
#endif // !DISABLED_LEGACY_ENGINE
  delete lstm_recognizer_;
  lstm_recognizer_ = nullptr;

  instance_has_been_initialized_ = false;
}

bool Tesseract::RequiresWipeBeforeIndependentReUse() const {
  return instance_has_been_initialized_;
}

Dict &Tesseract::getDict() {
  if (0 == Classify::getDict().NumDawgs() && AnyLSTMLang()) {
    if (lstm_recognizer_ && lstm_recognizer_->GetDict()) {
      return *lstm_recognizer_->GetDict();
    }
  }
  return Classify::getDict();
}

void Tesseract::Clear(bool invoked_by_destructor) {
  // when we're going to clear out everything, make sure to dump/write the diag report before we start the cleanup phase.
  if (invoked_by_destructor) {
    ReportDebugInfo();
  }

  for (auto &sub_lang : sub_langs_) {
    sub_lang->Clear(invoked_by_destructor);
  }

  if (invoked_by_destructor) {
    pixa_debug_.Clear(invoked_by_destructor);
    ClearPixForDebugView();
  }

  pix_original_.destroy();
  pix_binary_.destroy();
  pix_grey_.destroy();
  pix_thresholds_.destroy();
  pix_for_debug_view_.destroy();
  scaled_color_.destroy();
  deskew_ = FCOORD(1.0f, 0.0f);
  reskew_ = FCOORD(1.0f, 0.0f);
  gradient_ = 0.0f;
  splitter_.Clear();
  scaled_factor_ = -1;
}

#if !DISABLED_LEGACY_ENGINE

void Tesseract::SetEquationDetect(EquationDetect *detector) {
  equ_detect_ = detector;
  equ_detect_->SetLangTesseract(this);
}

// Clear all memory of adaption for this and all subclassifiers.
void Tesseract::ResetAdaptiveClassifier() {
  ResetAdaptiveClassifierInternal();
  for (auto &sub_lang : sub_langs_) {
    sub_lang->ResetAdaptiveClassifierInternal();
  }
}

#endif // !DISABLED_LEGACY_ENGINE

// Clear the document dictionary for this and all subclassifiers.
void Tesseract::ResetDocumentDictionary() {
  getDict().ResetDocumentDictionary();
  for (auto &sub_lang : sub_langs_) {
    sub_lang->getDict().ResetDocumentDictionary();
  }
}

void Tesseract::SetBlackAndWhitelist() {
  // Set the white and blacklists (if any)
  unicharset_.set_black_and_whitelist(tessedit_char_blacklist.c_str(),
                                     tessedit_char_whitelist.c_str(),
                                     tessedit_char_unblacklist.c_str());
  if (lstm_recognizer_) {
    UNICHARSET &lstm_unicharset = lstm_recognizer_->GetUnicharset();
    lstm_unicharset.set_black_and_whitelist(tessedit_char_blacklist.c_str(),
                                            tessedit_char_whitelist.c_str(),
                                            tessedit_char_unblacklist.c_str());
  }
  // Black and white lists should apply to all loaded classifiers.
  for (auto &sub_lang : sub_langs_) {
    sub_lang->unicharset_.set_black_and_whitelist(tessedit_char_blacklist.c_str(),
                                                 tessedit_char_whitelist.c_str(),
                                                 tessedit_char_unblacklist.c_str());
    if (sub_lang->lstm_recognizer_) {
      UNICHARSET &lstm_unicharset = sub_lang->lstm_recognizer_->GetUnicharset();
      lstm_unicharset.set_black_and_whitelist(tessedit_char_blacklist.c_str(),
                                              tessedit_char_whitelist.c_str(),
                                              tessedit_char_unblacklist.c_str());
    }
  }
}

// Perform steps to prepare underlying binary image/other data structures for
// page segmentation.
void Tesseract::PrepareForPageseg() {
  if (tessedit_dump_pageseg_images) {
    AddPixDebugPage(pix_binary(), "Binarized Source Image");
  }

  textord_.set_use_cjk_fp_model(textord_use_cjk_fp_model);
  // Find the max splitter strategy over all langs.
  auto max_pageseg_strategy = static_cast<ShiroRekhaSplitter::SplitStrategy>(static_cast<int32_t>(pageseg_devanagari_split_strategy));
  for (auto &sub_lang : sub_langs_) {
    auto pageseg_strategy = static_cast<ShiroRekhaSplitter::SplitStrategy>(static_cast<int32_t>(sub_lang->pageseg_devanagari_split_strategy));
    if (pageseg_strategy > max_pageseg_strategy) {
      max_pageseg_strategy = pageseg_strategy;
    }
    sub_lang->set_pix_binary(pix_binary().clone());
  }
  // Perform shiro-rekha (top-line) splitting and replace the current image by
  // the newly split image.
  splitter_.set_orig_pix(pix_binary());
  splitter_.set_pageseg_split_strategy(max_pageseg_strategy);
  if (splitter_.Split(true)) {
    Image image = splitter_.splitted_image();
    ASSERT_HOST_MSG(!!image, "splitted_image() must never fail.\n");
    set_pix_binary(image.clone());

    if (tessedit_dump_pageseg_images) {
      ASSERT0(max_pageseg_strategy >= 0);
      ASSERT0(max_pageseg_strategy < 3);
      static const char *strategies[] = {"NO_SPLIT", "MINIMAL_SPLIT", "MAXIMAL_SPLIT"};
      AddPixDebugPage(pix_binary(), fmt::format("Source Image as replaced by Splitter mode {}", strategies[max_pageseg_strategy]));
    }
  }
}

// Perform steps to prepare underlying binary image/other data structures for
// OCR. The current segmentation is required by this method.
// Note that this method resets pix_binary_ to the original binarized image,
// which may be different from the image actually used for OCR depending on the
// value of devanagari_ocr_split_strategy.
void Tesseract::PrepareForTessOCR(BLOCK_LIST *block_list, OSResults *osr) {
  // Find the max splitter strategy over all langs.
  auto max_ocr_strategy = static_cast<ShiroRekhaSplitter::SplitStrategy>(static_cast<int32_t>(ocr_devanagari_split_strategy));
  for (auto &sub_lang : sub_langs_) {
    auto ocr_strategy = static_cast<ShiroRekhaSplitter::SplitStrategy>(static_cast<int32_t>(sub_lang->ocr_devanagari_split_strategy));
    if (ocr_strategy > max_ocr_strategy) {
      max_ocr_strategy = ocr_strategy;
    }
  }
  // Utilize the segmentation information available.
  splitter_.set_segmentation_block_list(block_list);
  splitter_.set_ocr_split_strategy(max_ocr_strategy);
  // Run the splitter for OCR
  bool split_for_ocr = splitter_.Split(false);
  // Restore pix_binary to the binarized original pix for future reference.
  Image orig_source_image = splitter_.orig_pix();
  ASSERT_HOST_MSG(orig_source_image, "orig_pix() should never fail to deliver a valid Image pix.\n");
  set_pix_binary(orig_source_image.clone());
  // If the pageseg and ocr strategies are different, refresh the block list
  // (from the last SegmentImage call) with blobs from the real image to be used
  // for OCR.
  if (splitter_.HasDifferentSplitStrategies()) {
    BLOCK block("", true, 0, 0, 0, 0, pixGetWidth(pix_binary_), pixGetHeight(pix_binary_));
    Image pix_for_ocr = split_for_ocr ? splitter_.splitted_image() : splitter_.orig_pix();
    extract_edges(pix_for_ocr, &block);
    splitter_.RefreshSegmentationWithNewBlobs(block.blob_list());
  }
  // The splitter isn't needed any more after this, so save memory by clearing.
  splitter_.Clear();
}

// Return a memory capacity cost estimate for the given image / current original image.
//
// uses the current original image for the estimate, i.e. tells you the cost estimate of this run:
ImageCostEstimate Tesseract::EstimateImageMemoryCost(const Pix* pix) const {
  // default: use pix_original() data 
  if (pix == nullptr) {
    pix = pix_original();
  }

  return TessBaseAPI::EstimateImageMemoryCost(pix, allowed_image_memory_capacity);
}

// Helper, which may be invoked after SetInputImage() or equivalent has been called:
// reports the cost estimate for the current instance/image via `tprintDebug()` and returns
// `true` when the cost is expected to be too high.
bool Tesseract::CheckAndReportIfImageTooLarge(const Pix* pix) const {
  // default: use pix_original() data 
  if (pix == nullptr) {
    pix = pix_original();
  }

  auto w = pixGetWidth(pix);
  auto h = pixGetHeight(pix);
  return CheckAndReportIfImageTooLarge(w, h);
}

bool Tesseract::CheckAndReportIfImageTooLarge(int width, int height) const {
  auto cost = TessBaseAPI::EstimateImageMemoryCost(width, height, allowed_image_memory_capacity);

  if (debug_misc) {
    tprintDebug("Image size & memory cost estimate: {} x {} px, estimated cost {} vs. {} allowed capacity.\n",
      width, height, cost.to_string(), ImageCostEstimate::capacity_to_string(allowed_image_memory_capacity));
  }

  if (width >= TDIMENSION_MAX) {
    tprintError("Image is too large: ({} x {} px, {}) (maximum accepted width: {} px)\n", width, height, cost.to_string(), TDIMENSION_MAX - 1);
    return true;
  }
  if (height >= TDIMENSION_MAX) {
    tprintError("Image is too large: ({} x {} px, {}) (maximum accepted height: {} px)\n", width, height, cost.to_string(), TDIMENSION_MAX - 1);
    return true;
  }
  if (cost.is_too_large()) {
    tprintError("Image is too large: ({} x {} px, {}) (maximum allowed memory cost: {} vs. estimated cost: {})\n", width, height, cost.to_string(), ImageCostEstimate::capacity_to_string(allowed_image_memory_capacity), cost.to_string());
    return true;
  }
  return false;
}

void Tesseract::AddPixCompedOverOrigDebugPage(const Image& pix, const TBOX& bbox, const char* title) {
  // extract part from the source image pix and fade the surroundings,
  // so a human can easily spot which bbox is the current focus but also
  // quickly spot where the extracted part originated within the large source image.
  int iw = pixGetWidth(pix);
  int ih = pixGetHeight(pix);
  int pw = bbox.width();
  int ph = bbox.height();
  ASSERT0(pw > 0);
  ASSERT0(ph > 0);
  ASSERT0(iw >= pw);
  ASSERT0(ih >= ph);
  int border = std::max(std::max(iw / 50 /* 2% of the original size -> 1% + 1% padding */, ih / 50 /* 2% of the original size -> 1% + 1% padding */), std::max(50, std::max(pw / 2, ph / 2)));
  BOX *b = boxCreateValid(bbox.left(), bbox.bottom(), pw, ph);
  l_int32 x, y, w, h;
  boxGetGeometry(b, &x, &y, &w, &h);
  l_int32 x1 = x - border;
  l_int32 y1 = y - border;
  l_int32 w1 = w + 2 * border;
  l_int32  h1 = h + 2 * border;
  if (x1 < 0)
    x1 = 0;
  if (y1 < 0)
    y1 = 0;
  if (w1 > iw)
    w1 = iw;
  if (h1 > ih)
    h1 = ih;
  BOX *b1 = boxCreateValid(x1, y1, w1, h1);
  BOX *b2 = nullptr;
  PIX *ppix = pixClipRectangle(pix, b1, &b2);
  PIX *ppix32 = pixConvertTo32(ppix);
  // generate boxes surrounding the focus bbox, covering the surrounding area in ppix32:
  BOXA *blist = boxaCreate(1);
  // box(x1, y1, x - x1, h1) - (x1, y1) ==>
  int w_edge = x - x1;
  BOX *edgebox = boxCreateValid(0, 0, w_edge, h1);
  l_int32 valid;
  boxIsValid(edgebox, &valid);
  if (valid)
    boxaAddBox(blist, edgebox, L_INSERT);
  // box(x1 + w_edge, y1, w, y - y1) - (x1, y1) ==>
  int h_edge = y - y1;
  edgebox = boxCreate(w_edge, 0, w, h_edge);
  boxIsValid(edgebox, &valid);
  if (valid)
    boxaAddBox(blist, edgebox, L_INSERT);
  // box(x1 + w_edge, y + h, w, h1 - (y + h)) - (x1, y1) ==>
  edgebox = boxCreate(w_edge, h_edge + h, w, h1 - (h_edge + h));
  boxIsValid(edgebox, &valid);
  if (valid)
    boxaAddBox(blist, edgebox, L_INSERT);
  // box(x1 + w_edge + w, y1, w1 - (x + w), h1) - (x1, y1) ==>
  edgebox = boxCreate(w_edge + w, 0, w1 - (w_edge + w), h1);
  boxIsValid(edgebox, &valid);
  if (valid)
    boxaAddBox(blist, edgebox, L_INSERT);
  pixRenderHashBoxaBlend(ppix32, blist, 2, 1, L_POS_SLOPE_LINE, true, 255, 0, 0, 0.5f);
  boxaDestroy(&blist);
  boxDestroy(&b2);
  boxDestroy(&b1);
  boxDestroy(&b);
  pixDestroy(&ppix);
  ASSERT0(bbox.area() > 0);
  pixa_debug_.AddPixWithBBox(ppix32, bbox, title);

  pixDestroy(&ppix32);
}

void Tesseract::AddPixCompedOverOrigDebugPage(const Image &pix, const char *title) {
  pixa_debug_.AddPixWithBBox(pix, title);
}

// Destroy any existing pix and return a pointer to the pointer.
void Tesseract::set_pix_binary(Image pix) {
  pix_binary_.destroy();
  pix_binary_ = pix;
  // Clone to sublangs as well.
  for (auto &lang_ref : sub_langs_) {
    lang_ref->set_pix_binary(pix ? pix.clone() : nullptr);
  }
}

void Tesseract::set_pix_grey(Image grey_pix) {
  pix_grey_.destroy();
  pix_grey_ = grey_pix;
  // Clone to sublangs as well.
  for (auto &lang_ref : sub_langs_) {
    lang_ref->set_pix_grey(grey_pix ? grey_pix.clone() : nullptr);
  }
}

// Takes ownership of the given original_pix.
void Tesseract::set_pix_original(Image original_pix) {
  pix_original_.destroy();
  pix_original_ = original_pix;
  // Clone to sublangs as well.
  for (auto &lang_ref : sub_langs_) {
    lang_ref->set_pix_original(original_pix ? original_pix.clone() : nullptr);
  }
}

  Image Tesseract::pix_binary() const {
    return pix_binary_;
  }
  Image Tesseract::pix_grey() const {
    return pix_grey_;
  }
  Image Tesseract::pix_original() const {
    return pix_original_;
  }

Image Tesseract::GetPixForDebugView() {
  if (pix_for_debug_view_ != nullptr) {
    return pix_for_debug_view_;
  }

  Image pix;
  if (pix_grey_ != nullptr) {
    pix = pix_grey_;
  } else {
    pix = pix_binary_;
  }
  pix_for_debug_view_ = pixConvertTo32(pix);
  return pix_for_debug_view_;
}

void Tesseract::ClearPixForDebugView() {
  if (pix_for_debug_view_ != nullptr) {
    pix_for_debug_view_.destroy();
    pix_for_debug_view_ = nullptr;
  }
}

// Returns a pointer to a Pix representing the best available resolution image
// of the page, with best available bit depth as second priority. Result can
// be of any bit depth, but never color-mapped, as that has always been
// removed. Note that in grey and color, 0 is black and 255 is
// white. If the input was binary, then black is 1 and white is 0.
// To tell the difference pixGetDepth() will return 32, 8 or 1.
// In any case, the return value is a borrowed Pix, and should not be
// deleted or pixDestroyed.
Image Tesseract::BestPix() const {
  if (pix_original_ != nullptr && pixGetWidth(pix_original_) == ImageWidth()) {
    return pix_original_;
  } else if (pix_grey_ != nullptr) {
    return pix_grey_;
  } else {
    return pix_binary_;
  }
}

void Tesseract::set_pix_thresholds(Image thresholds) {
  pix_thresholds_.destroy();
  pix_thresholds_ = thresholds;
}

void Tesseract::set_source_resolution(int ppi) {
  source_resolution_ = ppi;
}

int Tesseract::ImageWidth() const {
  return pixGetWidth(pix_binary_);
}

int Tesseract::ImageHeight() const {
  return pixGetHeight(pix_binary_);
}

void Tesseract::SetScaledColor(int factor, Image color) {
  scaled_factor_ = factor;
  scaled_color_ = color;
}

Tesseract * Tesseract::get_sub_lang(int index) const {
  return sub_langs_[index];
}

  Image Tesseract::pix_thresholds() {
	  return pix_thresholds_;
  }

  int Tesseract::source_resolution() const {
    return source_resolution_;
  }

  Image Tesseract::scaled_color() const {
    return scaled_color_;
  }

  int Tesseract::scaled_factor() const {
    return scaled_factor_;
  }

  const Textord &Tesseract::textord() const {
    return textord_;
  }

  Textord *Tesseract::mutable_textord() {
    return &textord_;
  }

  bool Tesseract::right_to_left() const {
    return right_to_left_;
  }

  int Tesseract::num_sub_langs() const {
    return sub_langs_.size();
  }

// Returns true if any language uses Tesseract (as opposed to LSTM).
bool Tesseract::AnyTessLang() const {
  if (tessedit_ocr_engine_mode != OEM_LSTM_ONLY) {
    return true;
  }
  for (auto &lang_ref : sub_langs_) {
    if (lang_ref->tessedit_ocr_engine_mode != OEM_LSTM_ONLY) {
      return true;
    }
  }
  return false;
}

// Returns true if any language uses the LSTM.
bool Tesseract::AnyLSTMLang() const {
  if (tessedit_ocr_engine_mode != OEM_TESSERACT_ONLY) {
    return true;
  }
  for (auto &lang_ref : sub_langs_) {
    if (lang_ref->tessedit_ocr_engine_mode != OEM_TESSERACT_ONLY) {
      return true;
    }
  }
  return false;
}

// debug PDF output helper methods:
void Tesseract::AddPixDebugPage(const Image &pix, const char *title) {
  if (pix == nullptr)
    return;

  pixa_debug_.AddPix(pix, title);

  owner_.Monitor().bump_progress().exec_progress_func();
}

void Tesseract::AddPixDebugPage(const Image &pix, const std::string &title) {
  AddPixDebugPage(pix, title.c_str());
}

void Tesseract::AddPixCompedOverOrigDebugPage(const Image &pix, const TBOX &bbox, const std::string &title) {
  AddPixCompedOverOrigDebugPage(pix, bbox, title.c_str());
}

void Tesseract::AddPixCompedOverOrigDebugPage(const Image &pix, const std::string &title) {
  AddPixCompedOverOrigDebugPage(pix, title.c_str());
}

int Tesseract::PushNextPixDebugSection(const std::string &title) { // sibling
  return pixa_debug_.PushNextSection(title);
}

int Tesseract::PushSubordinatePixDebugSection(const std::string &title) { // child
  return pixa_debug_.PushSubordinateSection(title);
}

void Tesseract::PopPixDebugSection(int handle) { // pop active; return focus to parent
  pixa_debug_.WriteSectionParamsUsageReport();

  pixa_debug_.PopSection(handle);
}

int Tesseract::GetPixDebugSectionLevel() const {
  return pixa_debug_.GetCurrentSectionLevel();
}

void Tesseract::ResyncVariablesInternally() {
<<<<<<< HEAD
  if (lstm_recognizer_ != nullptr) {
    lstm_recognizer_->SetDataPathPrefix(language_data_path_prefix_);
    lstm_recognizer_->CopyDebugParameters(this, &Classify::getDict());
    lstm_recognizer_->SetDebug(tess_debug_lstm);
  }
=======
    if (lstm_recognizer_ != nullptr) {
        lstm_recognizer_->SetDataPathPrefix(language_data_path_prefix_);
        lstm_recognizer_->CopyDebugParameters(this, &Classify::getDict());
        lstm_recognizer_->SetDebug(tess_debug_lstm);
    }
>>>>>>> 030c496c

#if !DISABLED_LEGACY_ENGINE
  int lvl = language_model_.language_model_debug_level;

#if 0
  language_model_->CopyDebugParameters(this, &Classify::getDict());

  INT_VAR_H(language_model_debug_level);
  BOOL_VAR_H(language_model_ngram_on);
  INT_VAR_H(language_model_ngram_order);
  INT_VAR_H(language_model_viterbi_list_max_num_prunable);
  INT_VAR_H(language_model_viterbi_list_max_size);
  DOUBLE_VAR_H(language_model_ngram_small_prob);
  DOUBLE_VAR_H(language_model_ngram_nonmatch_score);
  BOOL_VAR_H(language_model_ngram_use_only_first_uft8_step);
  DOUBLE_VAR_H(language_model_ngram_scale_factor);
  DOUBLE_VAR_H(language_model_ngram_rating_factor);
  BOOL_VAR_H(language_model_ngram_space_delimited_language);
  INT_VAR_H(language_model_min_compound_length);
  // Penalties used for adjusting path costs and final word rating.
  DOUBLE_VAR_H(language_model_penalty_non_freq_dict_word);
  DOUBLE_VAR_H(language_model_penalty_non_dict_word);
  DOUBLE_VAR_H(language_model_penalty_punc);
  DOUBLE_VAR_H(language_model_penalty_case);
  DOUBLE_VAR_H(language_model_penalty_script);
  DOUBLE_VAR_H(language_model_penalty_chartype);
  DOUBLE_VAR_H(language_model_penalty_font);
  DOUBLE_VAR_H(language_model_penalty_spacing);
  DOUBLE_VAR_H(language_model_penalty_increment);
  INT_VAR_H(wordrec_display_segmentations);
  BOOL_VAR_H(language_model_use_sigmoidal_certainty);
#endif
#endif

  // init sub-languages:
  for (auto &sub_tess : sub_langs_) {
    if (sub_tess != nullptr) {
      auto lvl = (bool)sub_tess->debug_display_page;
    }
  }
}


void Tesseract::ReportDebugInfo() {
  if (!debug_output_path.empty() && pixa_debug_.HasContent()) {
<<<<<<< HEAD
    AddPixDebugPage(GetPixForDebugView(), "this page's scan/image");

    std::string file_path = mkUniqueOutputFilePath(debug_output_path.value().c_str() /* imagebasename */, 1 + tessedit_page_number, lang_.c_str(), "html");
    pixa_debug_.WriteHTML(file_path.c_str());
=======
        AddPixDebugPage(GetPixForDebugView(), "this page's scan/image");

        std::string file_path = mkUniqueOutputFilePath(debug_output_path.value().c_str() /* imagebasename */, 1 + tessedit_page_number, lang_.c_str(), "html");
        pixa_debug_.WriteHTML(file_path.c_str());
>>>>>>> 030c496c

    ClearPixForDebugView();
    pixa_debug_.Clear();
  }
}

} // namespace tesseract<|MERGE_RESOLUTION|>--- conflicted
+++ resolved
@@ -1041,19 +1041,11 @@
 }
 
 void Tesseract::ResyncVariablesInternally() {
-<<<<<<< HEAD
   if (lstm_recognizer_ != nullptr) {
     lstm_recognizer_->SetDataPathPrefix(language_data_path_prefix_);
     lstm_recognizer_->CopyDebugParameters(this, &Classify::getDict());
     lstm_recognizer_->SetDebug(tess_debug_lstm);
   }
-=======
-    if (lstm_recognizer_ != nullptr) {
-        lstm_recognizer_->SetDataPathPrefix(language_data_path_prefix_);
-        lstm_recognizer_->CopyDebugParameters(this, &Classify::getDict());
-        lstm_recognizer_->SetDebug(tess_debug_lstm);
-    }
->>>>>>> 030c496c
 
 #if !DISABLED_LEGACY_ENGINE
   int lvl = language_model_.language_model_debug_level;
@@ -1099,17 +1091,10 @@
 
 void Tesseract::ReportDebugInfo() {
   if (!debug_output_path.empty() && pixa_debug_.HasContent()) {
-<<<<<<< HEAD
     AddPixDebugPage(GetPixForDebugView(), "this page's scan/image");
 
     std::string file_path = mkUniqueOutputFilePath(debug_output_path.value().c_str() /* imagebasename */, 1 + tessedit_page_number, lang_.c_str(), "html");
     pixa_debug_.WriteHTML(file_path.c_str());
-=======
-        AddPixDebugPage(GetPixForDebugView(), "this page's scan/image");
-
-        std::string file_path = mkUniqueOutputFilePath(debug_output_path.value().c_str() /* imagebasename */, 1 + tessedit_page_number, lang_.c_str(), "html");
-        pixa_debug_.WriteHTML(file_path.c_str());
->>>>>>> 030c496c
 
     ClearPixForDebugView();
     pixa_debug_.Clear();
