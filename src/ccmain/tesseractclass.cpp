--- conflicted
+++ resolved
@@ -97,30 +97,18 @@
                     this->params())
     , double_MEMBER(thresholding_tile_size, 0.33,
                     "Desired tile size (to be multiplied by image DPI). "
-<<<<<<< HEAD
-                    "This parameter is used by the Adaptive Otsu thresolding "
-=======
-                    "This parameter is used by the LeptonicaOtsu thresholding "
->>>>>>> 32e452fc
+                    "This parameter is used by the Adaptive Leptonica Otsu thresholding "
                     "method",
                     this->params())
     , double_MEMBER(thresholding_smooth_kernel_size, 0.0,
                     "Size of convolution kernel applied to threshold array "
                     "(to be multiplied by image DPI). Use 0 for no smoothing. "
-<<<<<<< HEAD
-                    "This parameter is used by the Adaptive Otsu thresolding "
-=======
-                    "This parameter is used by the LeptonicaOtsu thresholding "
->>>>>>> 32e452fc
+                    "This parameter is used by the Adaptive Leptonica Otsu thresholding "
                     "method",
                     this->params())
     , double_MEMBER(thresholding_score_fraction, 0.1,
                     "Fraction of the max Otsu score. "
-<<<<<<< HEAD
-                    "This parameter is used by the Adaptive Otsu thresolding "
-=======
-                    "This parameter is used by the LeptonicaOtsu thresholding "
->>>>>>> 32e452fc
+                    "This parameter is used by the Adaptive Leptonica Otsu thresholding "
                     "method. "
                     "For standard Otsu use 0.0, otherwise 0.1 is recommended",
                     this->params())
