///////////////////////////////////////////////////////////////////////
// File:        tesseractclass.cpp
// Description: The Tesseract class. It holds/owns everything needed
//              to run Tesseract on a single language, and also a set of
//              sub-Tesseracts to run sub-languages. For thread safety, *every*
//              variable that was previously global or static (except for
//              constant data, and some visual debugging flags) has been moved
//              in here, directly, or indirectly.
//              This makes it safe to run multiple Tesseracts in different
//              threads in parallel, and keeps the different language
//              instances separate.
//              Some global functions remain, but they are isolated re-entrant
//              functions that operate on their arguments. Functions that work
//              on variable data have been moved to an appropriate class based
//              mostly on the directory hierarchy. For more information see
//              slide 6 of "2ArchitectureAndDataStructures" in
// https://drive.google.com/file/d/0B7l10Bj_LprhbUlIUFlCdGtDYkE/edit?usp=sharing
//              Some global data and related functions still exist in the
//              training-related code, but they don't interfere with normal
//              recognition operation.
// Author:      Ray Smith
//
// (C) Copyright 2008, Google Inc.
// Licensed under the Apache License, Version 2.0 (the "License");
// you may not use this file except in compliance with the License.
// You may obtain a copy of the License at
// http://www.apache.org/licenses/LICENSE-2.0
// Unless required by applicable law or agreed to in writing, software
// distributed under the License is distributed on an "AS IS" BASIS,
// WITHOUT WARRANTIES OR CONDITIONS OF ANY KIND, either express or implied.
// See the License for the specific language governing permissions and
// limitations under the License.
//
///////////////////////////////////////////////////////////////////////

// Include automatically generated configuration file if running autoconf.
#ifdef HAVE_TESSERACT_CONFIG_H
#  include "config_auto.h"
#endif

#include "tesseractclass.h"

#include <leptonica/allheaders.h>
#include "edgblob.h"
#if !DISABLED_LEGACY_ENGINE
#  include "equationdetect.h"
#endif
#include "lstmrecognizer.h"
#include "thresholder.h" // for ThresholdMethod

namespace tesseract {

Tesseract::Tesseract(Tesseract *parent, AutoSupressDatum *LogReportingHoldoffMarkerRef)
    : parent_instance_(parent),
      reporting_holdoff_((parent != nullptr && LogReportingHoldoffMarkerRef == nullptr)
                        ? parent->GetLogReportingHoldoffMarkerRef()
                        : *LogReportingHoldoffMarkerRef)
    , BOOL_MEMBER(tessedit_resegment_from_boxes, false,
                  "Take segmentation and labeling from box file", params())
    , BOOL_MEMBER(tessedit_resegment_from_line_boxes, false,
                  "Conversion of word/line box file to char box file", params())
    , BOOL_MEMBER(tessedit_train_from_boxes, false, "Generate training data from boxed chars",
                  params())
    , BOOL_MEMBER(tessedit_make_boxes_from_boxes, false, "Generate more boxes from boxed chars",
                  params())
    , BOOL_MEMBER(tessedit_train_line_recognizer, false,
                  "Break input into lines and remap boxes if present", params())
    , BOOL_MEMBER(tessedit_dump_pageseg_images, false,
                  "Dump intermediate images made during page segmentation", params())
    , DOUBLE_MEMBER(invert_threshold, 0.7,
                    "For lines with a mean confidence below this value, OCR is also tried with an inverted image.",
                    params())
    ,
    // The default for pageseg_mode is the old behaviour, so as not to
    // upset anything that relies on that.
    INT_MEMBER(tessedit_pageseg_mode, PSM_SINGLE_BLOCK,
               "Page seg mode: 0=osd only, 1=auto+osd, 2=auto_only, 3=auto, "
               "4=column, "
               "5=block_vert, 6=block, 7=line, 8=word, 9=word_circle, 10=char, "
               "11=sparse_text, 12=sparse_text+osd, 13=raw_line. "
               "(Values from PageSegMode enum in tesseract/publictypes.h)",
               params())
    , INT_MEMBER(preprocess_graynorm_mode, 0, 
                "Grayscale normalization mode: 0=no normalization, 1=thresholding + recognition (i.e. apply to all tasks), "
                "2=thresholding tasks (layout analysis) only, 3=character recognition only. "
                "The modes 1–3 apply non-linear normalization (nlnorm) on a grayscale version "
                "of the input image and replace it for the specified tasks.", 
                params())
    , INT_MEMBER(thresholding_method,
                 static_cast<int>(ThresholdMethod::Otsu),
                 "Thresholding method: 0 = Legacy Otsu, 1 = Adaptive Otsu, 2 = "
                 "Sauvola, 3 = Otsu on "
                 "adaptive normalized background, 4 = Masking and Otsu on "
                 "adaptive normalized background, 5 = Nlbin.",
                 params())
    , BOOL_MEMBER(showcase_threshold_methods, false,
                  "Showcase the available threshold methods as part of the thresholding process.",
                  params())
    , BOOL_MEMBER(thresholding_debug, false,
                  "Debug the thresholding process.",
                  params())
    , DOUBLE_MEMBER(thresholding_window_size, 0.33,
                    "Window size for measuring local statistics (to be "
                    "multiplied by image DPI). "
                    "This parameter is used by the Sauvola thresholding method.",
                    params())
    , DOUBLE_MEMBER(thresholding_kfactor, 0.34,
                    "Factor for reducing threshold due to variance. "
                    "This parameter is used by the Sauvola thresholding method. "
                    "Normal range: 0.2-0.5.",
                    params())
    , DOUBLE_MEMBER(thresholding_tile_size, 0.33,
                    "Desired tile size (to be multiplied by image DPI). "
                    "This parameter is used by the Adaptive Leptonica Otsu thresholding "
                    "method.",
                    params())
    , DOUBLE_MEMBER(thresholding_smooth_kernel_size, 0.01,
                    "Size of convolution kernel applied to threshold array "
                    "(to be multiplied by image DPI). Use 0 for no smoothing. "
                    "This parameter is used by the Adaptive Leptonica Otsu thresholding "
                    "method.",
                    params())
    , DOUBLE_MEMBER(thresholding_score_fraction, 0.1,
                    "Fraction of the max Otsu score. "
                    "This parameter is used by the Adaptive Leptonica Otsu thresholding "
                    "method. "
                    "For standard Otsu use 0.0, otherwise 0.1 is recommended.",
                    params())
    , INT_INIT_MEMBER(tessedit_ocr_engine_mode, tesseract::OEM_DEFAULT,
                      "Which OCR engine(s) to run (Tesseract, LSTM, both). "
                      "Defaults to loading and running the most accurate "
                      "available.",
                      params())
    , STRING_MEMBER(tessedit_char_blacklist, "", "Blacklist of chars not to recognize.",
                    params())
    , STRING_MEMBER(tessedit_char_whitelist, "", "Whitelist of chars to recognize.", params())
    , STRING_MEMBER(tessedit_char_unblacklist, "",
                    "List of chars to override tessedit_char_blacklist.", params())
    , BOOL_MEMBER(tessedit_ambigs_training, false, "Perform training for ambiguities.",
                  params())
    , INT_MEMBER(pageseg_devanagari_split_strategy, tesseract::ShiroRekhaSplitter::NO_SPLIT,
                 "Whether to use the top-line splitting process for Devanagari "
                 "documents while performing page-segmentation.",
                 params())
    , INT_MEMBER(ocr_devanagari_split_strategy, tesseract::ShiroRekhaSplitter::NO_SPLIT,
                 "Whether to use the top-line splitting process for Devanagari "
                 "documents while performing ocr.",
                 params())
    , STRING_MEMBER(tessedit_write_params_to_file, "", "Write all parameters to the given file.",
                    params())
    , BOOL_MEMBER(tessedit_adaption_debug, false,
                  "Generate and print debug "
                  "information for adaption.",
                  params())
    , INT_MEMBER(bidi_debug, 0, "Debug level for BiDi.", params())
    , INT_MEMBER(applybox_debug, 1, "Debug level for apply boxes.", params())
    , INT_MEMBER(applybox_page, 0, "Page number to apply boxes from.", params())
    , STRING_MEMBER(applybox_exposure_pattern, ".exp",
                    "Exposure value follows "
                    "this pattern in the image filename. The name of the image "
                    "files are expected to be in the form "
                    "[lang].[fontname].exp[num].tif.",
                    params())
    , BOOL_MEMBER(applybox_learn_chars_and_char_frags_mode, false,
                  "Learn both character fragments (as is done in the "
                  "special low exposure mode) as well as unfragmented "
                  "characters.",
                  params())
    , BOOL_MEMBER(applybox_learn_ngrams_mode, false,
                  "Each bounding box "
                  "is assumed to contain ngrams. Only learn the ngrams "
                  "whose outlines overlap horizontally.",
                  params())
    , BOOL_MEMBER(tessedit_display_outwords, false, "Draw output words.", params())
    , BOOL_MEMBER(tessedit_dump_choices, false, "Dump char choices.", params())
    , BOOL_MEMBER(tessedit_timing_debug, false, "Print timing stats.", params())
    , BOOL_MEMBER(tessedit_fix_fuzzy_spaces, true, "Try to improve fuzzy spaces.", params())
    , BOOL_MEMBER(tessedit_unrej_any_wd, false, "Don't bother with word plausibility.",
                  params())
    , BOOL_MEMBER(tessedit_fix_hyphens, true, "Crunch double hyphens?", params())
    , BOOL_MEMBER(tessedit_enable_doc_dict, true, "Add discovered words to the document dictionary when found to be non-ambiguous through internal heuristic.",
                  params())
    , BOOL_MEMBER(tessedit_debug_fonts, false, "Output font info per char.", params())
    , INT_MEMBER(tessedit_font_id, 0, "Font ID to use or zero.", params())
    , BOOL_MEMBER(tessedit_debug_block_rejection, false, "Block and Row stats.", params())
    , BOOL_MEMBER(tessedit_enable_bigram_correction, true,
                  "Enable correction based on the word bigram dictionary.", params())
    , BOOL_MEMBER(tessedit_enable_dict_correction, false,
                  "Enable single word correction based on the dictionary.", params())
    , INT_MEMBER(tessedit_bigram_debug, 0, "Amount of debug output for bigram correction.",
                 params())
    , BOOL_MEMBER(enable_noise_removal, true,
                  "Remove and conditionally reassign small outlines when they "
                  "confuse layout analysis, determining diacritics vs noise.",
                  params())
    , INT_MEMBER(debug_noise_removal, 0, "Debug reassignment of small outlines.", params())
    , STRING_MEMBER(debug_output_path, "", "Path where to write debug diagnostics.",
                    params())
    ,
    // Worst (min) certainty, for which a diacritic is allowed to make the
    // base
    // character worse and still be included.
    DOUBLE_MEMBER(noise_cert_basechar, -8.0, "Hingepoint for base char certainty.", params())
    ,
    // Worst (min) certainty, for which a non-overlapping diacritic is allowed
    // to make the base character worse and still be included.
    DOUBLE_MEMBER(noise_cert_disjoint, -1.0, "Hingepoint for disjoint certainty.", params())
    ,
    // Worst (min) certainty, for which a diacritic is allowed to make a new
    // stand-alone blob.
    DOUBLE_MEMBER(noise_cert_punc, -3.0, "Threshold for new punc char certainty.", params())
    ,
    // Factor of certainty margin for adding diacritics to not count as worse.
    DOUBLE_MEMBER(noise_cert_factor, 0.375, "Scaling on certainty diff from Hingepoint.",
                  params())
    , INT_MEMBER(noise_maxperblob, 8, "Max diacritics to apply to a blob.", params())
    , INT_MEMBER(noise_maxperword, 16, "Max diacritics to apply to a word.", params())
    , INT_MEMBER(debug_x_ht_level, 0, "Reestimate x-height debug level (0..2).", params())
    , STRING_MEMBER(chs_leading_punct, "('`\"", "Leading punctuation.", params())
    , STRING_MEMBER(chs_trailing_punct1, ").,;:?!", "1st Trailing punctuation.", params())
    , STRING_MEMBER(chs_trailing_punct2, ")'`\"", "2nd Trailing punctuation.", params())
    , DOUBLE_MEMBER(quality_rej_pc, 0.08, "good_quality_doc lte rejection limit.", params())
    , DOUBLE_MEMBER(quality_blob_pc, 0.0, "good_quality_doc gte good blobs limit.", params())
    , DOUBLE_MEMBER(quality_outline_pc, 1.0, "good_quality_doc lte outline error limit.",
                    params())
    , DOUBLE_MEMBER(quality_char_pc, 0.95, "good_quality_doc gte good char limit.", params())
    , INT_MEMBER(quality_min_initial_alphas_reqd, 2, "alphas in a good word.", params())
    , INT_MEMBER(tessedit_tess_adaption_mode, 0x27, "Adaptation decision algorithm for tesseract. "
                 "(bit set where bit 0 = ADAPTABLE_WERD, bit 1 = ACCEPTABLE_WERD, "
                 "bit 2 = CHECK_DAWGS, bit 3 = CHECK_SPACES, bit 4 = CHECK_ONE_ELL_CONFLICT, "
                 "bit 5 = CHECK_AMBIG_WERD)",
                 params())
    , BOOL_MEMBER(tessedit_minimal_rej_pass1, false, "Do minimal rejection on pass 1 output.",
                  params())
    , BOOL_MEMBER(tessedit_test_adaption, false, "Test adaption criteria.", params())
    , BOOL_MEMBER(test_pt, false, "Test for point.", params())
    , DOUBLE_MEMBER(test_pt_x, 99999.99, "xcoord.", params())
    , DOUBLE_MEMBER(test_pt_y, 99999.99, "ycoord.", params())
    , INT_MEMBER(multilang_debug_level, 0, "Print multilang debug info. (0..1)", params())
    , INT_MEMBER(paragraph_debug_level, 0, "Print paragraph debug info. (0..3)", params())
    , BOOL_MEMBER(paragraph_text_based, true,
                  "Run paragraph detection on the post-text-recognition "
                  "(more accurate).",
                  params())
    , BOOL_MEMBER(lstm_use_matrix, 1, "Use ratings matrix/beam search with lstm.", params())
    , STRING_MEMBER(outlines_odd, "%| ", "Non standard number of outlines.", params())
    , STRING_MEMBER(outlines_2, "ij!?%\":;", "Non standard number of outlines.", params())
    , BOOL_MEMBER(tessedit_good_quality_unrej, true, "Reduce rejection on good docs.",
                  params())
    , BOOL_MEMBER(tessedit_use_reject_spaces, true, "Reject spaces?", params())
    , DOUBLE_MEMBER(tessedit_reject_doc_percent, 65.00, "%rej allowed before rej whole doc.",
                    params())
    , DOUBLE_MEMBER(tessedit_reject_block_percent, 45.00, "%rej allowed before rej whole block.",
                    params())
    , DOUBLE_MEMBER(tessedit_reject_row_percent, 40.00, "%rej allowed before rej whole row.",
                    params())
    , DOUBLE_MEMBER(tessedit_whole_wd_rej_row_percent, 70.00,
                    "Number of row rejects in whole word rejects "
                    "which prevents whole row rejection.",
                    params())
    , BOOL_MEMBER(tessedit_preserve_blk_rej_perfect_wds, true,
                  "Only rej partially rejected words in block rejection.", params())
    , BOOL_MEMBER(tessedit_preserve_row_rej_perfect_wds, true,
                  "Only rej partially rejected words in row rejection.", params())
    , BOOL_MEMBER(tessedit_dont_blkrej_good_wds, false, "Use word segmentation quality metric.",
                  params())
    , BOOL_MEMBER(tessedit_dont_rowrej_good_wds, false, "Use word segmentation quality metric.",
                  params())
    , INT_MEMBER(tessedit_preserve_min_wd_len, 2, "Only preserve wds longer than this.",
                 params())
    , BOOL_MEMBER(tessedit_row_rej_good_docs, true, "Apply row rejection to good docs.",
                  params())
    , DOUBLE_MEMBER(tessedit_good_doc_still_rowrej_wd, 1.1,
                    "rej good doc wd if more than this fraction rejected.", params())
    , BOOL_MEMBER(tessedit_reject_bad_qual_wds, true, "Reject all bad quality wds.", params())
    , BOOL_MEMBER(tessedit_debug_doc_rejection, false, "Print doc and Block character rejection page stats.", params())
    , BOOL_MEMBER(tessedit_debug_quality_metrics, false, "Print recognition quality report to debug channel.", params())
    , BOOL_MEMBER(bland_unrej, false, "unrej potential with no checks.", params())
    , DOUBLE_MEMBER(quality_rowrej_pc, 1.1, "good_quality_doc gte good char limit.", params())
    , BOOL_MEMBER(unlv_tilde_crunching, false, "Mark v.bad words for tilde crunch.", params())
    , BOOL_MEMBER(hocr_font_info, false, "Add font info to hocr output.", params())
    , BOOL_MEMBER(hocr_char_boxes, false, "Add coordinates for each character to hocr output.", params())
    , BOOL_MEMBER(hocr_images, false, "Add images to hocr output.", params())
    , BOOL_MEMBER(crunch_early_merge_tess_fails, true, "Before word crunch?", params())
    , BOOL_MEMBER(crunch_early_convert_bad_unlv_chs, false, "Take out ~^ early?", params())
    , DOUBLE_MEMBER(crunch_terrible_rating, 80.0, "crunch rating lt this.", params())
    , BOOL_MEMBER(crunch_terrible_garbage, true, "As it says.", params())
    , DOUBLE_MEMBER(crunch_poor_garbage_cert, -9.0, "crunch garbage cert lt this.", params())
    , DOUBLE_MEMBER(crunch_poor_garbage_rate, 60, "crunch garbage rating lt this.", params())
    , DOUBLE_MEMBER(crunch_pot_poor_rate, 40, "POTENTIAL crunch rating lt this.", params())
    , DOUBLE_MEMBER(crunch_pot_poor_cert, -8.0, "POTENTIAL crunch cert lt this.", params())
    , DOUBLE_MEMBER(crunch_del_rating, 60, "POTENTIAL crunch rating lt this.", params())
    , DOUBLE_MEMBER(crunch_del_cert, -10.0, "POTENTIAL crunch cert lt this.", params())
    , DOUBLE_MEMBER(crunch_del_min_ht, 0.7, "Del if word ht lt xht x this.", params())
    , DOUBLE_MEMBER(crunch_del_max_ht, 3.0, "Del if word ht gt xht x this.", params())
    , DOUBLE_MEMBER(crunch_del_min_width, 3.0, "Del if word width lt xht x this.", params())
    , DOUBLE_MEMBER(crunch_del_high_word, 1.5, "Del if word gt xht x this above bl.", params())
    , DOUBLE_MEMBER(crunch_del_low_word, 0.5, "Del if word gt xht x this below bl.", params())
    , DOUBLE_MEMBER(crunch_small_outlines_size, 0.6, "Small if lt xht x this.", params())
    , INT_MEMBER(crunch_rating_max, 10, "For adj length in rating per ch.", params())
    , INT_MEMBER(crunch_pot_indicators, 1, "How many potential indicators needed.", params())
    , BOOL_MEMBER(crunch_leave_ok_strings, true, "Don't touch sensible strings.", params())
    , BOOL_MEMBER(crunch_accept_ok, true, "Use acceptability in okstring.", params())
    , BOOL_MEMBER(crunch_leave_accept_strings, false, "Don't pot crunch sensible strings.",
                  params())
    , BOOL_MEMBER(crunch_include_numerals, false, "Fiddle alpha figures.", params())
    , INT_MEMBER(crunch_leave_lc_strings, 4, "Don't crunch words with long lower case strings.",
                 params())
    , INT_MEMBER(crunch_leave_uc_strings, 4, "Don't crunch words with long lower case strings.",
                 params())
    , INT_MEMBER(crunch_long_repetitions, 3, "Crunch words with long repetitions.", params())
    , INT_MEMBER(crunch_debug, 0, "Print debug info for word and character crunch.", params())
    , INT_MEMBER(fixsp_non_noise_limit, 1, "How many non-noise blobs either side?", params())
    , DOUBLE_MEMBER(fixsp_small_outlines_size, 0.28, "Small if lt xht x this.", params())
    , BOOL_MEMBER(tessedit_prefer_joined_punct, false, "Reward punctuation joins.", params())
    , INT_MEMBER(fixsp_done_mode, 1, "What constitutes done for spacing.", params())
    , INT_MEMBER(debug_fix_space_level, 0, "Contextual fixspace debug (0..3).", params())
    , STRING_MEMBER(numeric_punctuation, ".,", "Punct. chs expected WITHIN numbers.", params())
    , INT_MEMBER(x_ht_acceptance_tolerance, 8,
                 "Max allowed deviation of blob top outside of font data.", params())
    , INT_MEMBER(x_ht_min_change, 8, "Min change in xht before actually trying it.", params())
    , INT_MEMBER(superscript_debug, 0, "Debug level for sub & superscript fixer.", params())
    , DOUBLE_MEMBER(superscript_worse_certainty, 2.0,
                    "How many times worse "
                    "certainty does a superscript position glyph need to be for "
                    "us to try classifying it as a char with a different "
                    "baseline?",
                    params())
    , DOUBLE_MEMBER(superscript_bettered_certainty, 0.97,
                    "What reduction in "
                    "badness do we think sufficient to choose a superscript "
                    "over what we'd thought.  For example, a value of 0.6 means "
                    "we want to reduce badness of certainty by at least 40%.",
                    params())
    , DOUBLE_MEMBER(superscript_scaledown_ratio, 0.4,
                    "A superscript scaled down more than this is unbelievably "
                    "small.  For example, 0.3 means we expect the font size to "
                    "be no smaller than 30% of the text line font size.",
                    params())
    , DOUBLE_MEMBER(subscript_max_y_top, 0.5,
                    "Maximum top of a character measured as a multiple of "
                    "x-height above the baseline for us to reconsider whether "
                    "it's a subscript.",
                    params())
    , DOUBLE_MEMBER(superscript_min_y_bottom, 0.3,
                    "Minimum bottom of a character measured as a multiple of "
                    "x-height above the baseline for us to reconsider whether "
                    "it's a superscript.",
                    params())
    , BOOL_MEMBER(tessedit_write_block_separators, false, "Write block separators in output.", params())
    , BOOL_MEMBER(tessedit_write_rep_codes, false, "Write repetition char code.", params())
    , BOOL_MEMBER(tessedit_write_unlv, false, "Write .unlv output file.", params())
    , BOOL_MEMBER(tessedit_create_txt, false, "Write .txt output file.", params())
    , BOOL_MEMBER(tessedit_create_hocr, false, "Write .html hOCR output file.", params())
    , BOOL_MEMBER(tessedit_create_alto, false, "Write .xml ALTO file.", params())
    , BOOL_MEMBER(tessedit_create_page, false, "Write .page.xml PAGE file.", params())
    , BOOL_MEMBER(tessedit_create_page_polygon, true, "Create the PAGE file with polygons instead of bbox values.", params())
    , BOOL_MEMBER(tessedit_create_page_wordlevel, false, "Create the PAGE file on wordlevel.", params())
    , BOOL_MEMBER(tessedit_create_lstmbox, false, "Write .box file for LSTM training.", params())
    , BOOL_MEMBER(tessedit_create_tsv, false, "Write .tsv output file.", params())
    , BOOL_MEMBER(tessedit_create_wordstrbox, false, "Write WordStr format .box output file.", params())
    , BOOL_MEMBER(tessedit_create_pdf, false, "Write .pdf output file.", params())
    , BOOL_MEMBER(textonly_pdf, false, "Create PDF with only one invisible text layer.", params())
    , INT_MEMBER(jpg_quality, 85, "Set JPEG quality level.", params())
    , INT_MEMBER(user_defined_dpi, 0, "Specify DPI for input image.", params())
    , INT_MEMBER(min_characters_to_try, 50, "Specify minimum characters to try during OSD.", params())
    , STRING_MEMBER(unrecognised_char, "|", "Output char for unidentified blobs.", params())
    , INT_MEMBER(suspect_level, 99, "Suspect marker level (0..4)", params())
    , INT_MEMBER(suspect_short_words, 2, "Don't suspect dict wds longer than this.", params())
    , BOOL_MEMBER(suspect_constrain_1Il, false, "UNLV keep 1Il chars rejected.", params())
    , DOUBLE_MEMBER(suspect_rating_per_ch, 999.9, "Don't touch bad rating limit.", params())
    , DOUBLE_MEMBER(suspect_accept_rating, -999.9, "Accept good rating limit.", params())
    , BOOL_MEMBER(tessedit_minimal_rejection, false, "Only reject tess failures.", params())
    , BOOL_MEMBER(tessedit_zero_rejection, false, "Don't reject ANYTHING.", params())
    , BOOL_MEMBER(tessedit_word_for_word, false, "Make output have exactly one word per WERD.", params())
    , BOOL_MEMBER(tessedit_zero_kelvin_rejection, false, "Don't reject ANYTHING AT ALL.", params())
    , INT_MEMBER(tessedit_reject_mode, 0, "Rejection algorithm.", params())
    , BOOL_MEMBER(tessedit_rejection_debug, false, "Debug adaption/rejection.", params())
    , BOOL_MEMBER(tessedit_flip_0O, true, "Contextual 0O O0 flips.", params())
    , DOUBLE_MEMBER(tessedit_lower_flip_hyphen, 1.5, "Aspect ratio dot/hyphen test.", params())
    , DOUBLE_MEMBER(tessedit_upper_flip_hyphen, 1.8, "Aspect ratio dot/hyphen test.", params())
    , BOOL_MEMBER(rej_trust_doc_dawg, false, "Use DOC dawg in 11l conf. detector.", params())
    , BOOL_MEMBER(rej_1Il_use_dict_word, false, "Use dictword test.", params())
    , BOOL_MEMBER(rej_1Il_trust_permuter_type, true, "Don't double check.", params())
    , BOOL_MEMBER(rej_use_tess_accepted, true, "Individual rejection control.", params())
    , BOOL_MEMBER(rej_use_tess_blanks, true, "Individual rejection control.", params())
    , BOOL_MEMBER(rej_use_good_perm, true, "Individual rejection control.", params())
    , BOOL_MEMBER(rej_use_sensible_wd, false, "Extend permuter check.", params())
    , BOOL_MEMBER(rej_alphas_in_number_perm, false, "Extend permuter check.", params())
    , DOUBLE_MEMBER(rej_whole_of_mostly_reject_word_fract, 0.85, "reject whole of word if > this fract.", params())
    , INT_MEMBER(tessedit_image_border, 2, "Rej blbs near image edge limit.", params())
    , STRING_MEMBER(ok_repeated_ch_non_alphanum_wds, "-?*\075", "Allow NN to unrej.", params())
    , STRING_MEMBER(conflict_set_I_l_1, "Il1[]", "Il1 conflict set.", params())
    , INT_MEMBER(min_sane_x_ht_pixels, 8, "Reject any x-ht lt or eq than this.", params())
    , BOOL_MEMBER(tessedit_create_boxfile, false, "Output text with boxes.", params())
    , INT_MEMBER(tessedit_page_number, -1, "-1 -> All pages, else specific page to process.", params())
    , BOOL_MEMBER(tessedit_write_images, false, "Capture the image from the IPE.", params())
    , BOOL_MEMBER(interactive_display_mode, false, "Run interactively?", params())
    , STRING_MEMBER(file_type, ".tif", "Filename extension.", params())
    , BOOL_MEMBER(tessedit_override_permuter, true, "According to dict_word.", params())
    , STRING_MEMBER(tessedit_load_sublangs, "", "List of languages to load with this one.", params())
#if DISABLED_LEGACY_ENGINE
    , BOOL_MEMBER(tessedit_use_primary_params_model, false,
<<<<<<< HEAD
                  "In multilingual mode use params model of the "
                  "primary language.",
                  params())
#endif
    , DOUBLE_MEMBER(min_orientation_margin, 7.0, "Min acceptable orientation margin.",
                    params())
    // , BOOL_MEMBER(textord_tabfind_show_vlines, false, "Debug line finding.", params())      --> debug_line_finding
    , BOOL_MEMBER(textord_use_cjk_fp_model, false, "Use CJK fixed pitch model.", params())
    , BOOL_MEMBER(tsv_lang_info, false, "Include language info in the  .tsv output file", this->params())
=======
                  "In multilingual mode use params model of the"
                  " primary language",
                  this->params())
    , double_MEMBER(min_orientation_margin, 7.0, "Min acceptable orientation margin",
                    this->params())
    , BOOL_MEMBER(textord_tabfind_show_vlines, false, "Debug line finding", this->params())
    , BOOL_MEMBER(textord_tabfind_show_vlines_scrollview, false, "Debug line finding", this->params())
    , BOOL_MEMBER(textord_use_cjk_fp_model, false, "Use CJK fixed pitch model", this->params())
>>>>>>> fe7771a3
    , BOOL_MEMBER(poly_allow_detailed_fx, false,
                  "Allow feature extractors to see the original outline.", params())
    , BOOL_INIT_MEMBER(tessedit_init_config_only, false,
                       "Only initialize with the config file. Useful if the "
                       "instance is not going to be used for OCR but say only "
                       "for layout analysis.",
                       params())
#if !DISABLED_LEGACY_ENGINE
    , BOOL_MEMBER(textord_equation_detect, false, "Turn on equation detector.", params())
#endif // !DISABLED_LEGACY_ENGINE
    , BOOL_MEMBER(textord_tabfind_vertical_text, true, "Enable vertical detection.", params())
    , BOOL_MEMBER(textord_tabfind_force_vertical_text, false, "Force using vertical text page mode.",
                  params())
    , DOUBLE_MEMBER(textord_tabfind_vertical_text_ratio, 0.5,
                    "Fraction of textlines deemed vertical to use vertical page "
                    "mode",
                    params())
    , DOUBLE_MEMBER(textord_tabfind_aligned_gap_fraction, 0.75,
                    "Fraction of height used as a minimum gap for aligned blobs.", params())
    , INT_MEMBER(tessedit_parallelize, 0, "Run in parallel where possible.", params())
    , BOOL_MEMBER(preserve_interword_spaces, false, "Preserve multiple interword spaces.",
                  params())
    , STRING_MEMBER(page_separator, "\f", "Page separator (default is form feed control character)",
                    params())
    , INT_MEMBER(lstm_choice_mode, 0,
                 "Allows to include alternative symbols choices in the hOCR output. "
                 "Valid input values are 0, 1, 2 and 3. 0 is the default value. "
                 "With 1 the alternative symbol choices per timestep are included. "
                 "With 2 alternative symbol choices are extracted from the CTC "
                 "process instead of the lattice. The choices are mapped per "
                 "character."
                 "With 3 both choice mode 1 and mode 2 outputs are included in the "
		         "hOCR output.",
                 params())
    , INT_MEMBER(lstm_choice_iterations, 5,
                 "Sets the number of cascading iterations for the Beamsearch in "
                 "lstm_choice_mode. Note that lstm_choice_mode must be set to a "
                 "value greater than 0 to produce results.",
                 params())
    , DOUBLE_MEMBER(lstm_rating_coefficient, 5,
                    "Sets the rating coefficient for the lstm choices. The smaller the "
                    "coefficient, the better are the ratings for each choice and less "
                    "information is lost due to the cut off at 0. The standard value is "
                    "5.",
                    params())
    , BOOL_MEMBER(pageseg_apply_music_mask, false,
                  "Detect music staff and remove intersecting components.", params())
    , DOUBLE_MEMBER(max_page_gradient_recognize, 100,
                  "Exit early (without running recognition) if page gradient is above this amount.", params())
    , BOOL_MEMBER(scribe_save_binary_rotated_image, false, "Saves binary image to file.", params())
    , BOOL_MEMBER(scribe_save_grey_rotated_image, false, "Saves grey image to file.", params())
    , BOOL_MEMBER(scribe_save_original_rotated_image, false, "Saves color image to file.", params())
    , BOOL_MEMBER(debug_write_unlv, false, "Saves page segmentation intermediate and output box set as UZN file for diagnostics.", params())
    , INT_MEMBER(debug_baseline_fit, 0, "Baseline fit debug level 0..3.", params())
    , INT_MEMBER(debug_baseline_y_coord, -2000, "Output baseline fit debug diagnostics for given Y coord, even when debug_baseline_fit is NOT set. Specify a negative value to disable this debug feature.", params())
    , BOOL_MEMBER(debug_line_finding, false, "Debug the line finding process.", params())
    , BOOL_MEMBER(debug_image_normalization, false, "Debug the image normalization process (which precedes the thresholder).", params())
    , BOOL_MEMBER(debug_do_not_use_scrollview_app, false, "Do NOT use the external ScrollView process. Instead, where available, image data is appended to debug_pixa.", params())
    , BOOL_MEMBER(debug_display_page, false, "Display preliminary OCR results in debug_pixa.", params())
    , BOOL_MEMBER(debug_display_page_blocks, false, "Display preliminary OCR results in debug_pixa: show the blocks.", params())
    , BOOL_MEMBER(debug_display_page_baselines, false, "Display preliminary OCR results in debug_pixa: show the baselines.", params())

    , pixa_debug_(this)
    , splitter_(this)
    , image_finder_(this)
    , line_finder_(this)
    , backup_config_file_(nullptr)
    , pix_binary_(nullptr)
    , pix_grey_(nullptr)
    , pix_original_(nullptr)
    , pix_thresholds_(nullptr)
    , source_resolution_(0)
    , textord_(this, this)
    , right_to_left_(false)
    , scaled_color_(nullptr)
    , scaled_factor_(-1)
    , deskew_(1.0f, 0.0f)
    , reskew_(1.0f, 0.0f)
    , gradient_(0.0f)
    , most_recently_used_(this)
    , font_table_size_(0)
#if !DISABLED_LEGACY_ENGINE
    , equ_detect_(nullptr)
#endif // !DISABLED_LEGACY_ENGINE
    , lstm_recognizer_(nullptr)
    , train_line_page_num_(0) {
#if !GRAPHICS_DISABLED
  ScrollViewManager::AddActiveTesseractInstance(this);
#endif
}

Tesseract::~Tesseract() {
#if !GRAPHICS_DISABLED
  ScrollViewManager::RemoveActiveTesseractInstance(this);
#endif

  if (lstm_recognizer_ != nullptr) {
    lstm_recognizer_->Clean();
  }

  Clear(true);
  end_tesseract();
  {
      std::vector<Tesseract *> langs = std::move(sub_langs_);
 
      // delete the sublangs IN REVERSE ORDER!
      // 
      // Otherwise you MAY run into races and crashes re
      // `fz_set_error_callback()` calls in the related DebugPixa destructor!
      for (int i = langs.size() - 1; i >= 0; i--) {
        delete langs[i];
      }
  }

#if !DISABLED_LEGACY_ENGINE
  delete equ_detect_;
  equ_detect_ = nullptr;
#endif // !DISABLED_LEGACY_ENGINE
  delete lstm_recognizer_;
  lstm_recognizer_ = nullptr;
}

Dict &Tesseract::getDict() {
  if (0 == Classify::getDict().NumDawgs() && AnyLSTMLang()) {
    if (lstm_recognizer_ && lstm_recognizer_->GetDict()) {
      return *lstm_recognizer_->GetDict();
    }
  }
  return Classify::getDict();
}

void Tesseract::Clear(bool invoked_by_destructor) {
  for (auto &sub_lang : sub_langs_) {
    sub_lang->Clear(invoked_by_destructor);
  }
  if (!debug_output_path.empty() && pixa_debug_.HasContent()) {
    std::string file_path = mkUniqueOutputFilePath(debug_output_path.value().c_str() /* imagebasename */, tessedit_page_number, lang.c_str(), "html");
    pixa_debug_.WriteHTML(file_path.c_str());

    ClearPixForDebugView();
    pixa_debug_.Clear(invoked_by_destructor);
  }
  else if (invoked_by_destructor) {
    ClearPixForDebugView();
    pixa_debug_.Clear(invoked_by_destructor);
  }
  pix_original_.destroy();
  pix_binary_.destroy();
  pix_grey_.destroy();
  pix_thresholds_.destroy();
  pix_for_debug_view_.destroy();
  scaled_color_.destroy();
  deskew_ = FCOORD(1.0f, 0.0f);
  reskew_ = FCOORD(1.0f, 0.0f);
  gradient_ = 0.0f;
  splitter_.Clear();
  scaled_factor_ = -1;
}

#if !DISABLED_LEGACY_ENGINE

void Tesseract::SetEquationDetect(EquationDetect *detector) {
  equ_detect_ = detector;
  equ_detect_->SetLangTesseract(this);
}

// Clear all memory of adaption for this and all subclassifiers.
void Tesseract::ResetAdaptiveClassifier() {
  ResetAdaptiveClassifierInternal();
  for (auto &sub_lang : sub_langs_) {
    sub_lang->ResetAdaptiveClassifierInternal();
  }
}

#endif // !DISABLED_LEGACY_ENGINE

// Clear the document dictionary for this and all subclassifiers.
void Tesseract::ResetDocumentDictionary() {
  getDict().ResetDocumentDictionary();
  for (auto &sub_lang : sub_langs_) {
    sub_lang->getDict().ResetDocumentDictionary();
  }
}

void Tesseract::SetBlackAndWhitelist() {
  // Set the white and blacklists (if any)
  unicharset.set_black_and_whitelist(tessedit_char_blacklist.c_str(),
                                     tessedit_char_whitelist.c_str(),
                                     tessedit_char_unblacklist.c_str());
  if (lstm_recognizer_) {
    UNICHARSET &lstm_unicharset = lstm_recognizer_->GetUnicharset();
    lstm_unicharset.set_black_and_whitelist(tessedit_char_blacklist.c_str(),
                                            tessedit_char_whitelist.c_str(),
                                            tessedit_char_unblacklist.c_str());
  }
  // Black and white lists should apply to all loaded classifiers.
  for (auto &sub_lang : sub_langs_) {
    sub_lang->unicharset.set_black_and_whitelist(tessedit_char_blacklist.c_str(),
                                                 tessedit_char_whitelist.c_str(),
                                                 tessedit_char_unblacklist.c_str());
    if (sub_lang->lstm_recognizer_) {
      UNICHARSET &lstm_unicharset = sub_lang->lstm_recognizer_->GetUnicharset();
      lstm_unicharset.set_black_and_whitelist(tessedit_char_blacklist.c_str(),
                                              tessedit_char_whitelist.c_str(),
                                              tessedit_char_unblacklist.c_str());
    }
  }
}

// Perform steps to prepare underlying binary image/other data structures for
// page segmentation.
void Tesseract::PrepareForPageseg() {
  if (tessedit_dump_pageseg_images) {
    AddPixDebugPage(pix_binary(), "Binarized Source Image");
  }

  textord_.set_use_cjk_fp_model(textord_use_cjk_fp_model);
  // Find the max splitter strategy over all langs.
  auto max_pageseg_strategy = static_cast<ShiroRekhaSplitter::SplitStrategy>(static_cast<int32_t>(pageseg_devanagari_split_strategy));
  for (auto &sub_lang : sub_langs_) {
    auto pageseg_strategy = static_cast<ShiroRekhaSplitter::SplitStrategy>(static_cast<int32_t>(sub_lang->pageseg_devanagari_split_strategy));
    if (pageseg_strategy > max_pageseg_strategy) {
      max_pageseg_strategy = pageseg_strategy;
    }
    sub_lang->set_pix_binary(pix_binary().clone());
  }
  // Perform shiro-rekha (top-line) splitting and replace the current image by
  // the newly split image.
  splitter_.set_orig_pix(pix_binary());
  splitter_.set_pageseg_split_strategy(max_pageseg_strategy);
  if (splitter_.Split(true)) {
    ASSERT_HOST(splitter_.splitted_image());
    set_pix_binary(splitter_.splitted_image().clone());

    if (tessedit_dump_pageseg_images) {
      ASSERT0(max_pageseg_strategy >= 0);
      ASSERT0(max_pageseg_strategy < 3);
      static const char *strategies[] = {"NO_SPLIT", "MINIMAL_SPLIT", "MAXIMAL_SPLIT"};
      AddPixDebugPage(pix_binary(), fmt::format("Source Image as replaced by Splitter mode {}", strategies[max_pageseg_strategy]));
    }
  }
}

// Perform steps to prepare underlying binary image/other data structures for
// OCR. The current segmentation is required by this method.
// Note that this method resets pix_binary_ to the original binarized image,
// which may be different from the image actually used for OCR depending on the
// value of devanagari_ocr_split_strategy.
void Tesseract::PrepareForTessOCR(BLOCK_LIST *block_list, OSResults *osr) {
  // Find the max splitter strategy over all langs.
  auto max_ocr_strategy = static_cast<ShiroRekhaSplitter::SplitStrategy>(static_cast<int32_t>(ocr_devanagari_split_strategy));
  for (auto &sub_lang : sub_langs_) {
    auto ocr_strategy = static_cast<ShiroRekhaSplitter::SplitStrategy>(static_cast<int32_t>(sub_lang->ocr_devanagari_split_strategy));
    if (ocr_strategy > max_ocr_strategy) {
      max_ocr_strategy = ocr_strategy;
    }
  }
  // Utilize the segmentation information available.
  splitter_.set_segmentation_block_list(block_list);
  splitter_.set_ocr_split_strategy(max_ocr_strategy);
  // Run the splitter for OCR
  bool split_for_ocr = splitter_.Split(false);
  // Restore pix_binary to the binarized original pix for future reference.
  ASSERT_HOST(splitter_.orig_pix());
  set_pix_binary(splitter_.orig_pix().clone());
  // If the pageseg and ocr strategies are different, refresh the block list
  // (from the last SegmentImage call) with blobs from the real image to be used
  // for OCR.
  if (splitter_.HasDifferentSplitStrategies()) {
    BLOCK block("", true, 0, 0, 0, 0, pixGetWidth(pix_binary_), pixGetHeight(pix_binary_));
    Image pix_for_ocr = split_for_ocr ? splitter_.splitted_image() : splitter_.orig_pix();
    extract_edges(pix_for_ocr, &block);
    splitter_.RefreshSegmentationWithNewBlobs(block.blob_list());
  }
  // The splitter isn't needed any more after this, so save memory by clearing.
  splitter_.Clear();
}

// Return a memory capacity cost estimate for the given image / current original image.
//
// uses the current original image for the estimate, i.e. tells you the cost estimate of this run:
ImageCostEstimate Tesseract::EstimateImageMemoryCost(const Pix* pix) const {
  // default: use pix_original() data 
  if (pix == nullptr) {
    pix = pix_original();
  }

  return TessBaseAPI::EstimateImageMemoryCost(pix, allowed_image_memory_capacity);
}

// Helper, which may be invoked after SetInputImage() or equivalent has been called:
// reports the cost estimate for the current instance/image via `tprintDebug()` and returns
// `true` when the cost is expected to be too high.
bool Tesseract::CheckAndReportIfImageTooLarge(const Pix* pix) const {
  // default: use pix_original() data 
  if (pix == nullptr) {
    pix = pix_original();
  }

  auto w = pixGetWidth(pix);
  auto h = pixGetHeight(pix);
  return CheckAndReportIfImageTooLarge(w, h);
}

bool Tesseract::CheckAndReportIfImageTooLarge(int width, int height) const {
  auto cost = TessBaseAPI::EstimateImageMemoryCost(width, height, allowed_image_memory_capacity);

  if (debug_misc) {
    tprintDebug("Image size & memory cost estimate: {} x {} px, estimated cost {} vs. {} allowed capacity.\n",
      width, height, cost.to_string(), ImageCostEstimate::capacity_to_string(allowed_image_memory_capacity));
  }

  if (width >= TDIMENSION_MAX) {
    tprintError("Image is too large: ({} x {} px, {}) (maximum accepted width: {} px)\n", width, height, cost.to_string(), TDIMENSION_MAX - 1);
    return true;
  }
  if (height >= TDIMENSION_MAX) {
    tprintError("Image is too large: ({} x {} px, {}) (maximum accepted height: {} px)\n", width, height, cost.to_string(), TDIMENSION_MAX - 1);
    return true;
  }
  if (cost.is_too_large()) {
    tprintError("Image is too large: ({} x {} px, {}) (maximum allowed memory cost: {} vs. estimated cost: {})\n", width, height, cost.to_string(), ImageCostEstimate::capacity_to_string(allowed_image_memory_capacity), cost.to_string());
    return true;
  }
  return false;
}

void Tesseract::AddClippedPixDebugPage(const Image& pix, const TBOX& bbox, const char* title) {
  // extract part from the source image pix and fade the srroundings,
  // so a human can easily spot which bbox is the current focus but also
  // quickly spot where the extracted part originated within the large source image.
  int iw = pixGetWidth(pix);
  int ih = pixGetHeight(pix);
  int pw = bbox.width();
  int ph = bbox.height();
  ASSERT0(pw > 0);
  ASSERT0(ph > 0);
  ASSERT0(iw >= pw);
  ASSERT0(ih >= ph);
  int border = std::max(std::max(iw / 50 /* 2% of the original size -> 1% + 1% padding */, ih / 50 /* 2% of the original size -> 1% + 1% padding */), std::max(50, std::max(pw / 2, ph / 2)));
  BOX *b = boxCreateValid(bbox.left(), bbox.bottom(), pw, ph);
  l_int32 x, y, w, h;
  boxGetGeometry(b, &x, &y, &w, &h);
  l_int32 x1 = x - border;
  l_int32 y1 = y - border;
  l_int32 w1 = w + 2 * border;
  l_int32  h1 = h + 2 * border;
  if (x1 < 0)
    x1 = 0;
  if (y1 < 0)
    y1 = 0;
  if (w1 > iw)
    w1 = iw;
  if (h1 > ih)
    h1 = ih;
  BOX *b1 = boxCreateValid(x1, y1, w1, h1);
  BOX *b2 = nullptr;
  PIX *ppix = pixClipRectangle(pix, b1, &b2);
  PIX *ppix32 = pixConvertTo32(ppix);
  // generate boxes surrounding the focus bbox, covering the surrounding area in ppix32:
  BOXA *blist = boxaCreate(1);
  // box(x1, y1, x - x1, h1) - (x1, y1) ==>
  int w_edge = x - x1;
  BOX *edgebox = boxCreateValid(0, 0, w_edge, h1);
  l_int32 valid;
  boxIsValid(edgebox, &valid);
  if (valid)
    boxaAddBox(blist, edgebox, L_INSERT);
  // box(x1 + w_edge, y1, w, y - y1) - (x1, y1) ==>
  int h_edge = y - y1;
  edgebox = boxCreate(w_edge, 0, w, h_edge);
  boxIsValid(edgebox, &valid);
  if (valid)
    boxaAddBox(blist, edgebox, L_INSERT);
  // box(x1 + w_edge, y + h, w, h1 - (y + h)) - (x1, y1) ==>
  edgebox = boxCreate(w_edge, h_edge + h, w, h1 - (h_edge + h));
  boxIsValid(edgebox, &valid);
  if (valid)
    boxaAddBox(blist, edgebox, L_INSERT);
  // box(x1 + w_edge + w, y1, w1 - (x + w), h1) - (x1, y1) ==>
  edgebox = boxCreate(w_edge + w, 0, w1 - (w_edge + w), h1);
  boxIsValid(edgebox, &valid);
  if (valid)
    boxaAddBox(blist, edgebox, L_INSERT);
  pixRenderHashBoxaBlend(ppix32, blist, 2, 1, L_POS_SLOPE_LINE, true, 255, 0, 0, 0.5f);
  boxaDestroy(&blist);
  boxDestroy(&b2);
  boxDestroy(&b1);
  boxDestroy(&b);
  pixDestroy(&ppix);
  ASSERT0(bbox.area() > 0);
  pixa_debug_.AddClippedPix(ppix32, bbox, title);

  pixDestroy(&ppix32);
}

void Tesseract::AddClippedPixDebugPage(const Image &pix, const char *title) {
  pixa_debug_.AddClippedPix(pix, title);
}


void Tesseract::ResyncVariablesInternally() {
    if (lstm_recognizer_ != nullptr) {
        lstm_recognizer_->SetDataPathPrefix(language_data_path_prefix);
        lstm_recognizer_->CopyDebugParameters(this, &Classify::getDict());
        lstm_recognizer_->SetDebug(tess_debug_lstm);
    }

#if !DISABLED_LEGACY_ENGINE
    if (language_model_ != nullptr) {
        int lvl = language_model_->language_model_debug_level;

#if 0
        language_model_->CopyDebugParameters(this, &Classify::getDict());

        INT_VAR_H(language_model_debug_level);
        BOOL_VAR_H(language_model_ngram_on);
        INT_VAR_H(language_model_ngram_order);
        INT_VAR_H(language_model_viterbi_list_max_num_prunable);
        INT_VAR_H(language_model_viterbi_list_max_size);
        DOUBLE_VAR_H(language_model_ngram_small_prob);
        DOUBLE_VAR_H(language_model_ngram_nonmatch_score);
        BOOL_VAR_H(language_model_ngram_use_only_first_uft8_step);
        DOUBLE_VAR_H(language_model_ngram_scale_factor);
        DOUBLE_VAR_H(language_model_ngram_rating_factor);
        BOOL_VAR_H(language_model_ngram_space_delimited_language);
        INT_VAR_H(language_model_min_compound_length);
        // Penalties used for adjusting path costs and final word rating.
        DOUBLE_VAR_H(language_model_penalty_non_freq_dict_word);
        DOUBLE_VAR_H(language_model_penalty_non_dict_word);
        DOUBLE_VAR_H(language_model_penalty_punc);
        DOUBLE_VAR_H(language_model_penalty_case);
        DOUBLE_VAR_H(language_model_penalty_script);
        DOUBLE_VAR_H(language_model_penalty_chartype);
        DOUBLE_VAR_H(language_model_penalty_font);
        DOUBLE_VAR_H(language_model_penalty_spacing);
        DOUBLE_VAR_H(language_model_penalty_increment);
        INT_VAR_H(wordrec_display_segmentations);
        BOOL_VAR_H(language_model_use_sigmoidal_certainty);
#endif
    }
#endif

    // init sub-languages:
     for (auto &sub_tess : sub_langs_) {
        if (sub_tess != nullptr) {
            auto lvl = (bool)sub_tess->debug_display_page;
        }
    }
}

void Tesseract::ReportDebugInfo() {
    if (!debug_output_path.empty() && pixa_debug_.HasContent()) {
        AddPixDebugPage(GetPixForDebugView(), "this page's scan/image");

        std::string file_path = mkUniqueOutputFilePath(debug_output_path.value().c_str() /* imagebasename */, tessedit_page_number, lang.c_str(), "html");
        pixa_debug_.WriteHTML(file_path.c_str());

        ClearPixForDebugView();
        pixa_debug_.Clear();
    }
}

} // namespace tesseract<|MERGE_RESOLUTION|>--- conflicted
+++ resolved
@@ -401,7 +401,6 @@
     , STRING_MEMBER(tessedit_load_sublangs, "", "List of languages to load with this one.", params())
 #if DISABLED_LEGACY_ENGINE
     , BOOL_MEMBER(tessedit_use_primary_params_model, false,
-<<<<<<< HEAD
                   "In multilingual mode use params model of the "
                   "primary language.",
                   params())
@@ -409,18 +408,9 @@
     , DOUBLE_MEMBER(min_orientation_margin, 7.0, "Min acceptable orientation margin.",
                     params())
     // , BOOL_MEMBER(textord_tabfind_show_vlines, false, "Debug line finding.", params())      --> debug_line_finding
+    , BOOL_MEMBER(textord_tabfind_show_vlines_scrollview, false, "Debug line finding", this->params())
     , BOOL_MEMBER(textord_use_cjk_fp_model, false, "Use CJK fixed pitch model.", params())
     , BOOL_MEMBER(tsv_lang_info, false, "Include language info in the  .tsv output file", this->params())
-=======
-                  "In multilingual mode use params model of the"
-                  " primary language",
-                  this->params())
-    , double_MEMBER(min_orientation_margin, 7.0, "Min acceptable orientation margin",
-                    this->params())
-    , BOOL_MEMBER(textord_tabfind_show_vlines, false, "Debug line finding", this->params())
-    , BOOL_MEMBER(textord_tabfind_show_vlines_scrollview, false, "Debug line finding", this->params())
-    , BOOL_MEMBER(textord_use_cjk_fp_model, false, "Use CJK fixed pitch model", this->params())
->>>>>>> fe7771a3
     , BOOL_MEMBER(poly_allow_detailed_fx, false,
                   "Allow feature extractors to see the original outline.", params())
     , BOOL_INIT_MEMBER(tessedit_init_config_only, false,
