--- conflicted
+++ resolved
@@ -496,14 +496,10 @@
     , equ_detect_(nullptr)
 #endif // !DISABLED_LEGACY_ENGINE
     , lstm_recognizer_(nullptr)
-<<<<<<< HEAD
-    , train_line_page_num_(0) {
-#if !GRAPHICS_DISABLED
-=======
     , train_line_page_num_(0)
     , instance_has_been_initialized_(false)
 {
->>>>>>> daf34a6e
+#if !GRAPHICS_DISABLED
   ScrollViewManager::AddActiveTesseractInstance(this);
 #endif
 }
