///////////////////////////////////////////////////////////////////////
// File:        tesseractclass.cpp
// Description: The Tesseract class. It holds/owns everything needed
//              to run Tesseract on a single language, and also a set of
//              sub-Tesseracts to run sub-languages. For thread safety, *every*
//              variable that was previously global or static (except for
//              constant data, and some visual debugging flags) has been moved
//              in here, directly, or indirectly.
//              This makes it safe to run multiple Tesseracts in different
//              threads in parallel, and keeps the different language
//              instances separate.
//              Some global functions remain, but they are isolated re-entrant
//              functions that operate on their arguments. Functions that work
//              on variable data have been moved to an appropriate class based
//              mostly on the directory hierarchy. For more information see
//              slide 6 of "2ArchitectureAndDataStructures" in
// https://drive.google.com/file/d/0B7l10Bj_LprhbUlIUFlCdGtDYkE/edit?usp=sharing
//              Some global data and related functions still exist in the
//              training-related code, but they don't interfere with normal
//              recognition operation.
// Author:      Ray Smith
//
// (C) Copyright 2008, Google Inc.
// Licensed under the Apache License, Version 2.0 (the "License");
// you may not use this file except in compliance with the License.
// You may obtain a copy of the License at
// http://www.apache.org/licenses/LICENSE-2.0
// Unless required by applicable law or agreed to in writing, software
// distributed under the License is distributed on an "AS IS" BASIS,
// WITHOUT WARRANTIES OR CONDITIONS OF ANY KIND, either express or implied.
// See the License for the specific language governing permissions and
// limitations under the License.
//
///////////////////////////////////////////////////////////////////////

// Include automatically generated configuration file if running autoconf.
#ifdef HAVE_TESSERACT_CONFIG_H
#  include "config_auto.h"
#endif

#include "tesseractclass.h"

#include <leptonica/allheaders.h>
#include "edgblob.h"
#if !DISABLED_LEGACY_ENGINE
#  include "equationdetect.h"
#endif
#include "lstmrecognizer.h"
#include "thresholder.h" // for ThresholdMethod

namespace tesseract {

Tesseract::Tesseract(Tesseract *parent, AutoSupressDatum *LogReportingHoldoffMarkerRef)
    : parent_instance_(parent),
      reporting_holdoff_((parent != nullptr && LogReportingHoldoffMarkerRef == nullptr)
                        ? parent->GetLogReportingHoldoffMarkerRef()
                        : *LogReportingHoldoffMarkerRef)
    , BOOL_MEMBER(tessedit_resegment_from_boxes, false,
                  "Take segmentation and labeling from box file", params())
    , BOOL_MEMBER(tessedit_resegment_from_line_boxes, false,
                  "Conversion of word/line box file to char box file", params())
    , BOOL_MEMBER(tessedit_train_from_boxes, false, "Generate training data from boxed chars",
                  params())
    , BOOL_MEMBER(tessedit_make_boxes_from_boxes, false, "Generate more boxes from boxed chars",
                  params())
    , BOOL_MEMBER(tessedit_train_line_recognizer, false,
                  "Break input into lines and remap boxes if present", params())
    , BOOL_MEMBER(tessedit_dump_pageseg_images, false,
                  "Dump intermediate images made during page segmentation", params())
    , DOUBLE_MEMBER(invert_threshold, 0.7,
                    "For lines with a mean confidence below this value, OCR is also tried with an inverted image.",
                    params())
    ,
    // The default for pageseg_mode is the old behaviour, so as not to
    // upset anything that relies on that.
    INT_MEMBER(tessedit_pageseg_mode, PSM_SINGLE_BLOCK,
               "Page seg mode: 0=osd only, 1=auto+osd, 2=auto_only, 3=auto, "
               "4=column, "
               "5=block_vert, 6=block, 7=line, 8=word, 9=word_circle, 10=char, "
               "11=sparse_text, 12=sparse_text+osd, 13=raw_line. "
               "(Values from PageSegMode enum in tesseract/publictypes.h)",
               params())
    , INT_MEMBER(preprocess_graynorm_mode, 0, 
                "Grayscale normalization mode: 0=no normalization, 1=thresholding + recognition (i.e. apply to all tasks), "
                "2=thresholding tasks (layout analysis) only, 3=character recognition only. "
                "The modes 1–3 apply non-linear normalization (nlnorm) on a grayscale version "
                "of the input image and replace it for the specified tasks.", 
                params())
    , INT_MEMBER(thresholding_method,
                 static_cast<int>(ThresholdMethod::Otsu),
                 "Thresholding method: 0 = Legacy Otsu, 1 = Adaptive Otsu, 2 = "
                 "Sauvola, 3 = Otsu on "
                 "adaptive normalized background, 4 = Masking and Otsu on "
                 "adaptive normalized background, 5 = Nlbin.",
                 params())
    , BOOL_MEMBER(showcase_threshold_methods, false,
                  "Showcase the available threshold methods as part of the thresholding process.",
                  params())
    , BOOL_MEMBER(thresholding_debug, false,
                  "Debug the thresholding process.",
                  params())
    , DOUBLE_MEMBER(thresholding_window_size, 0.33,
                    "Window size for measuring local statistics (to be "
                    "multiplied by image DPI). "
                    "This parameter is used by the Sauvola thresholding method.",
                    params())
    , DOUBLE_MEMBER(thresholding_kfactor, 0.34,
                    "Factor for reducing threshold due to variance. "
                    "This parameter is used by the Sauvola thresholding method. "
                    "Normal range: 0.2-0.5.",
                    params())
    , DOUBLE_MEMBER(thresholding_tile_size, 0.33,
                    "Desired tile size (to be multiplied by image DPI). "
                    "This parameter is used by the Adaptive Leptonica Otsu thresholding "
                    "method.",
                    params())
    , DOUBLE_MEMBER(thresholding_smooth_kernel_size, 0.01,
                    "Size of convolution kernel applied to threshold array "
                    "(to be multiplied by image DPI). Use 0 for no smoothing. "
                    "This parameter is used by the Adaptive Leptonica Otsu thresholding "
                    "method.",
                    params())
    , DOUBLE_MEMBER(thresholding_score_fraction, 0.1,
                    "Fraction of the max Otsu score. "
                    "This parameter is used by the Adaptive Leptonica Otsu thresholding "
                    "method. "
                    "For standard Otsu use 0.0, otherwise 0.1 is recommended.",
                    params())
    , INT_INIT_MEMBER(tessedit_ocr_engine_mode, tesseract::OEM_DEFAULT,
                      "Which OCR engine(s) to run (Tesseract, LSTM, both). "
                      "Defaults to loading and running the most accurate "
                      "available.",
                      params())
    , STRING_MEMBER(tessedit_char_blacklist, "", "Blacklist of chars not to recognize.",
                    params())
    , STRING_MEMBER(tessedit_char_whitelist, "", "Whitelist of chars to recognize.", params())
    , STRING_MEMBER(tessedit_char_unblacklist, "",
                    "List of chars to override tessedit_char_blacklist.", params())
    , BOOL_MEMBER(tessedit_ambigs_training, false, "Perform training for ambiguities.",
                  params())
    , INT_MEMBER(pageseg_devanagari_split_strategy, tesseract::ShiroRekhaSplitter::NO_SPLIT,
                 "Whether to use the top-line splitting process for Devanagari "
                 "documents while performing page-segmentation.",
                 params())
    , INT_MEMBER(ocr_devanagari_split_strategy, tesseract::ShiroRekhaSplitter::NO_SPLIT,
                 "Whether to use the top-line splitting process for Devanagari "
                 "documents while performing ocr.",
                 params())
    , STRING_MEMBER(tessedit_write_params_to_file, "", "Write all parameters to the given file.",
                    params())
    , BOOL_MEMBER(tessedit_adaption_debug, false,
                  "Generate and print debug "
                  "information for adaption.",
                  params())
    , INT_MEMBER(bidi_debug, 0, "Debug level for BiDi.", params())
    , INT_MEMBER(applybox_debug, 1, "Debug level for apply boxes.", params())
    , INT_MEMBER(applybox_page, 0, "Page number to apply boxes from.", params())
    , STRING_MEMBER(applybox_exposure_pattern, ".exp",
                    "Exposure value follows "
                    "this pattern in the image filename. The name of the image "
                    "files are expected to be in the form "
                    "[lang].[fontname].exp[num].tif.",
                    params())
    , BOOL_MEMBER(applybox_learn_chars_and_char_frags_mode, false,
                  "Learn both character fragments (as is done in the "
                  "special low exposure mode) as well as unfragmented "
                  "characters.",
                  params())
    , BOOL_MEMBER(applybox_learn_ngrams_mode, false,
                  "Each bounding box "
                  "is assumed to contain ngrams. Only learn the ngrams "
                  "whose outlines overlap horizontally.",
                  params())
    , BOOL_MEMBER(tessedit_display_outwords, false, "Draw output words.", params())
    , BOOL_MEMBER(tessedit_dump_choices, false, "Dump char choices.", params())
    , BOOL_MEMBER(tessedit_timing_debug, false, "Print timing stats.", params())
    , BOOL_MEMBER(tessedit_fix_fuzzy_spaces, true, "Try to improve fuzzy spaces.", params())
    , BOOL_MEMBER(tessedit_unrej_any_wd, false, "Don't bother with word plausibility.",
                  params())
    , BOOL_MEMBER(tessedit_fix_hyphens, true, "Crunch double hyphens?", params())
    , BOOL_MEMBER(tessedit_enable_doc_dict, true, "Add discovered words to the document dictionary when found to be non-ambiguous through internal heuristic.",
                  params())
    , BOOL_MEMBER(tessedit_debug_fonts, false, "Output font info per char.", params())
    , INT_MEMBER(tessedit_font_id, 0, "Font ID to use or zero.", params())
    , BOOL_MEMBER(tessedit_debug_block_rejection, false, "Block and Row stats.", params())
    , BOOL_MEMBER(tessedit_enable_bigram_correction, true,
                  "Enable correction based on the word bigram dictionary.", params())
    , BOOL_MEMBER(tessedit_enable_dict_correction, false,
                  "Enable single word correction based on the dictionary.", params())
    , INT_MEMBER(tessedit_bigram_debug, 0, "Amount of debug output for bigram correction.",
                 params())
    , BOOL_MEMBER(enable_noise_removal, true,
                  "Remove and conditionally reassign small outlines when they "
                  "confuse layout analysis, determining diacritics vs noise.",
                  params())
    , INT_MEMBER(debug_noise_removal, 0, "Debug reassignment of small outlines.", params())
    , STRING_MEMBER(debug_output_path, "", "Path where to write debug diagnostics.",
                    params())
    ,
    // Worst (min) certainty, for which a diacritic is allowed to make the
    // base
    // character worse and still be included.
    DOUBLE_MEMBER(noise_cert_basechar, -8.0, "Hingepoint for base char certainty.", params())
    ,
    // Worst (min) certainty, for which a non-overlapping diacritic is allowed
    // to make the base character worse and still be included.
    DOUBLE_MEMBER(noise_cert_disjoint, -1.0, "Hingepoint for disjoint certainty.", params())
    ,
    // Worst (min) certainty, for which a diacritic is allowed to make a new
    // stand-alone blob.
    DOUBLE_MEMBER(noise_cert_punc, -3.0, "Threshold for new punc char certainty.", params())
    ,
    // Factor of certainty margin for adding diacritics to not count as worse.
    DOUBLE_MEMBER(noise_cert_factor, 0.375, "Scaling on certainty diff from Hingepoint.",
                  params())
    , INT_MEMBER(noise_maxperblob, 8, "Max diacritics to apply to a blob.", params())
    , INT_MEMBER(noise_maxperword, 16, "Max diacritics to apply to a word.", params())
    , INT_MEMBER(debug_x_ht_level, 0, "Reestimate x-height debug level (0..2).", params())
    , STRING_MEMBER(chs_leading_punct, "('`\"", "Leading punctuation.", params())
    , STRING_MEMBER(chs_trailing_punct1, ").,;:?!", "1st Trailing punctuation.", params())
    , STRING_MEMBER(chs_trailing_punct2, ")'`\"", "2nd Trailing punctuation.", params())
    , DOUBLE_MEMBER(quality_rej_pc, 0.08, "good_quality_doc lte rejection limit.", params())
    , DOUBLE_MEMBER(quality_blob_pc, 0.0, "good_quality_doc gte good blobs limit.", params())
    , DOUBLE_MEMBER(quality_outline_pc, 1.0, "good_quality_doc lte outline error limit.",
                    params())
    , DOUBLE_MEMBER(quality_char_pc, 0.95, "good_quality_doc gte good char limit.", params())
    , INT_MEMBER(quality_min_initial_alphas_reqd, 2, "alphas in a good word.", params())
    , INT_MEMBER(tessedit_tess_adaption_mode, 0x27, "Adaptation decision algorithm for tesseract. "
                 "(bit set where bit 0 = ADAPTABLE_WERD, bit 1 = ACCEPTABLE_WERD, "
                 "bit 2 = CHECK_DAWGS, bit 3 = CHECK_SPACES, bit 4 = CHECK_ONE_ELL_CONFLICT, "
                 "bit 5 = CHECK_AMBIG_WERD)",
                 params())
    , BOOL_MEMBER(tessedit_minimal_rej_pass1, false, "Do minimal rejection on pass 1 output.",
                  params())
    , BOOL_MEMBER(tessedit_test_adaption, false, "Test adaption criteria.", params())
    , BOOL_MEMBER(test_pt, false, "Test for point.", params())
    , DOUBLE_MEMBER(test_pt_x, 99999.99, "xcoord.", params())
    , DOUBLE_MEMBER(test_pt_y, 99999.99, "ycoord.", params())
    , INT_MEMBER(multilang_debug_level, 0, "Print multilang debug info. (0..1)", params())
    , INT_MEMBER(paragraph_debug_level, 0, "Print paragraph debug info. (0..3)", params())
    , BOOL_MEMBER(paragraph_text_based, true,
                  "Run paragraph detection on the post-text-recognition "
                  "(more accurate).",
                  params())
    , BOOL_MEMBER(lstm_use_matrix, 1, "Use ratings matrix/beam search with lstm.", params())
    , STRING_MEMBER(outlines_odd, "%| ", "Non standard number of outlines.", params())
    , STRING_MEMBER(outlines_2, "ij!?%\":;", "Non standard number of outlines.", params())
    , BOOL_MEMBER(tessedit_good_quality_unrej, true, "Reduce rejection on good docs.",
                  params())
    , BOOL_MEMBER(tessedit_use_reject_spaces, true, "Reject spaces?", params())
    , DOUBLE_MEMBER(tessedit_reject_doc_percent, 65.00, "%rej allowed before rej whole doc.",
                    params())
    , DOUBLE_MEMBER(tessedit_reject_block_percent, 45.00, "%rej allowed before rej whole block.",
                    params())
    , DOUBLE_MEMBER(tessedit_reject_row_percent, 40.00, "%rej allowed before rej whole row.",
                    params())
    , DOUBLE_MEMBER(tessedit_whole_wd_rej_row_percent, 70.00,
                    "Number of row rejects in whole word rejects "
                    "which prevents whole row rejection.",
                    params())
    , BOOL_MEMBER(tessedit_preserve_blk_rej_perfect_wds, true,
                  "Only rej partially rejected words in block rejection.", params())
    , BOOL_MEMBER(tessedit_preserve_row_rej_perfect_wds, true,
                  "Only rej partially rejected words in row rejection.", params())
    , BOOL_MEMBER(tessedit_dont_blkrej_good_wds, false, "Use word segmentation quality metric.",
                  params())
    , BOOL_MEMBER(tessedit_dont_rowrej_good_wds, false, "Use word segmentation quality metric.",
                  params())
    , INT_MEMBER(tessedit_preserve_min_wd_len, 2, "Only preserve wds longer than this.",
                 params())
    , BOOL_MEMBER(tessedit_row_rej_good_docs, true, "Apply row rejection to good docs.",
                  params())
    , DOUBLE_MEMBER(tessedit_good_doc_still_rowrej_wd, 1.1,
                    "rej good doc wd if more than this fraction rejected.", params())
    , BOOL_MEMBER(tessedit_reject_bad_qual_wds, true, "Reject all bad quality wds.", params())
    , BOOL_MEMBER(tessedit_debug_doc_rejection, false, "Print doc and Block character rejection page stats.", params())
    , BOOL_MEMBER(tessedit_debug_quality_metrics, false, "Print recognition quality report to debug channel.", params())
    , BOOL_MEMBER(bland_unrej, false, "unrej potential with no checks.", params())
    , DOUBLE_MEMBER(quality_rowrej_pc, 1.1, "good_quality_doc gte good char limit.", params())
    , BOOL_MEMBER(unlv_tilde_crunching, false, "Mark v.bad words for tilde crunch.", params())
    , BOOL_MEMBER(hocr_font_info, false, "Add font info to hocr output.", params())
    , BOOL_MEMBER(hocr_char_boxes, false, "Add coordinates for each character to hocr output.", params())
    , BOOL_MEMBER(hocr_images, false, "Add images to hocr output.", params())
    , BOOL_MEMBER(crunch_early_merge_tess_fails, true, "Before word crunch?", params())
    , BOOL_MEMBER(crunch_early_convert_bad_unlv_chs, false, "Take out ~^ early?", params())
    , DOUBLE_MEMBER(crunch_terrible_rating, 80.0, "crunch rating lt this.", params())
    , BOOL_MEMBER(crunch_terrible_garbage, true, "As it says.", params())
    , DOUBLE_MEMBER(crunch_poor_garbage_cert, -9.0, "crunch garbage cert lt this.", params())
    , DOUBLE_MEMBER(crunch_poor_garbage_rate, 60, "crunch garbage rating lt this.", params())
    , DOUBLE_MEMBER(crunch_pot_poor_rate, 40, "POTENTIAL crunch rating lt this.", params())
    , DOUBLE_MEMBER(crunch_pot_poor_cert, -8.0, "POTENTIAL crunch cert lt this.", params())
    , DOUBLE_MEMBER(crunch_del_rating, 60, "POTENTIAL crunch rating lt this.", params())
    , DOUBLE_MEMBER(crunch_del_cert, -10.0, "POTENTIAL crunch cert lt this.", params())
    , DOUBLE_MEMBER(crunch_del_min_ht, 0.7, "Del if word ht lt xht x this.", params())
    , DOUBLE_MEMBER(crunch_del_max_ht, 3.0, "Del if word ht gt xht x this.", params())
    , DOUBLE_MEMBER(crunch_del_min_width, 3.0, "Del if word width lt xht x this.", params())
    , DOUBLE_MEMBER(crunch_del_high_word, 1.5, "Del if word gt xht x this above bl.", params())
    , DOUBLE_MEMBER(crunch_del_low_word, 0.5, "Del if word gt xht x this below bl.", params())
    , DOUBLE_MEMBER(crunch_small_outlines_size, 0.6, "Small if lt xht x this.", params())
    , INT_MEMBER(crunch_rating_max, 10, "For adj length in rating per ch.", params())
    , INT_MEMBER(crunch_pot_indicators, 1, "How many potential indicators needed.", params())
    , BOOL_MEMBER(crunch_leave_ok_strings, true, "Don't touch sensible strings.", params())
    , BOOL_MEMBER(crunch_accept_ok, true, "Use acceptability in okstring.", params())
    , BOOL_MEMBER(crunch_leave_accept_strings, false, "Don't pot crunch sensible strings.",
                  params())
    , BOOL_MEMBER(crunch_include_numerals, false, "Fiddle alpha figures.", params())
    , INT_MEMBER(crunch_leave_lc_strings, 4, "Don't crunch words with long lower case strings.",
                 params())
    , INT_MEMBER(crunch_leave_uc_strings, 4, "Don't crunch words with long lower case strings.",
                 params())
    , INT_MEMBER(crunch_long_repetitions, 3, "Crunch words with long repetitions.", params())
    , INT_MEMBER(crunch_debug, 0, "Print debug info for word and character crunch.", params())
    , INT_MEMBER(fixsp_non_noise_limit, 1, "How many non-noise blobs either side?", params())
    , DOUBLE_MEMBER(fixsp_small_outlines_size, 0.28, "Small if lt xht x this.", params())
    , BOOL_MEMBER(tessedit_prefer_joined_punct, false, "Reward punctuation joins.", params())
    , INT_MEMBER(fixsp_done_mode, 1, "What constitutes done for spacing.", params())
    , INT_MEMBER(debug_fix_space_level, 0, "Contextual fixspace debug (0..3).", params())
    , STRING_MEMBER(numeric_punctuation, ".,", "Punct. chs expected WITHIN numbers.", params())
    , INT_MEMBER(x_ht_acceptance_tolerance, 8,
                 "Max allowed deviation of blob top outside of font data.", params())
    , INT_MEMBER(x_ht_min_change, 8, "Min change in xht before actually trying it.", params())
    , INT_MEMBER(superscript_debug, 0, "Debug level for sub & superscript fixer.", params())
    , DOUBLE_MEMBER(superscript_worse_certainty, 2.0,
                    "How many times worse "
                    "certainty does a superscript position glyph need to be for "
                    "us to try classifying it as a char with a different "
                    "baseline?",
                    params())
    , DOUBLE_MEMBER(superscript_bettered_certainty, 0.97,
                    "What reduction in "
                    "badness do we think sufficient to choose a superscript "
                    "over what we'd thought.  For example, a value of 0.6 means "
                    "we want to reduce badness of certainty by at least 40%.",
                    params())
    , DOUBLE_MEMBER(superscript_scaledown_ratio, 0.4,
                    "A superscript scaled down more than this is unbelievably "
                    "small.  For example, 0.3 means we expect the font size to "
                    "be no smaller than 30% of the text line font size.",
                    params())
    , DOUBLE_MEMBER(subscript_max_y_top, 0.5,
                    "Maximum top of a character measured as a multiple of "
                    "x-height above the baseline for us to reconsider whether "
                    "it's a subscript.",
                    params())
    , DOUBLE_MEMBER(superscript_min_y_bottom, 0.3,
                    "Minimum bottom of a character measured as a multiple of "
                    "x-height above the baseline for us to reconsider whether "
                    "it's a superscript.",
                    params())
    , BOOL_MEMBER(tessedit_write_block_separators, false, "Write block separators in output.", params())
    , BOOL_MEMBER(tessedit_write_rep_codes, false, "Write repetition char code.", params())
    , BOOL_MEMBER(tessedit_write_unlv, false, "Write .unlv output file.", params())
    , BOOL_MEMBER(tessedit_create_txt, false, "Write .txt output file.", params())
    , BOOL_MEMBER(tessedit_create_hocr, false, "Write .html hOCR output file.", params())
    , BOOL_MEMBER(tessedit_create_alto, false, "Write .xml ALTO file.", params())
    , BOOL_MEMBER(tessedit_create_page, false, "Write .page.xml PAGE file.", params())
    , BOOL_MEMBER(tessedit_create_page_polygon, true, "Create the PAGE file with polygons instead of bbox values.", params())
    , BOOL_MEMBER(tessedit_create_page_wordlevel, false, "Create the PAGE file on wordlevel.", params())
    , BOOL_MEMBER(tessedit_create_lstmbox, false, "Write .box file for LSTM training.", params())
    , BOOL_MEMBER(tessedit_create_tsv, false, "Write .tsv output file.", params())
    , BOOL_MEMBER(tessedit_create_wordstrbox, false, "Write WordStr format .box output file.", params())
    , BOOL_MEMBER(tessedit_create_pdf, false, "Write .pdf output file.", params())
    , BOOL_MEMBER(textonly_pdf, false, "Create PDF with only one invisible text layer.", params())
    , INT_MEMBER(jpg_quality, 85, "Set JPEG quality level.", params())
    , INT_MEMBER(user_defined_dpi, 0, "Specify DPI for input image.", params())
    , INT_MEMBER(min_characters_to_try, 50, "Specify minimum characters to try during OSD.", params())
    , STRING_MEMBER(unrecognised_char, "|", "Output char for unidentified blobs.", params())
    , INT_MEMBER(suspect_level, 99, "Suspect marker level (0..4)", params())
    , INT_MEMBER(suspect_short_words, 2, "Don't suspect dict wds longer than this.", params())
    , BOOL_MEMBER(suspect_constrain_1Il, false, "UNLV keep 1Il chars rejected.", params())
    , DOUBLE_MEMBER(suspect_rating_per_ch, 999.9, "Don't touch bad rating limit.", params())
    , DOUBLE_MEMBER(suspect_accept_rating, -999.9, "Accept good rating limit.", params())
    , BOOL_MEMBER(tessedit_minimal_rejection, false, "Only reject tess failures.", params())
    , BOOL_MEMBER(tessedit_zero_rejection, false, "Don't reject ANYTHING.", params())
    , BOOL_MEMBER(tessedit_word_for_word, false, "Make output have exactly one word per WERD.", params())
    , BOOL_MEMBER(tessedit_zero_kelvin_rejection, false, "Don't reject ANYTHING AT ALL.", params())
    , INT_MEMBER(tessedit_reject_mode, 0, "Rejection algorithm.", params())
    , BOOL_MEMBER(tessedit_rejection_debug, false, "Debug adaption/rejection.", params())
    , BOOL_MEMBER(tessedit_flip_0O, true, "Contextual 0O O0 flips.", params())
    , DOUBLE_MEMBER(tessedit_lower_flip_hyphen, 1.5, "Aspect ratio dot/hyphen test.", params())
    , DOUBLE_MEMBER(tessedit_upper_flip_hyphen, 1.8, "Aspect ratio dot/hyphen test.", params())
    , BOOL_MEMBER(rej_trust_doc_dawg, false, "Use DOC dawg in 11l conf. detector.", params())
    , BOOL_MEMBER(rej_1Il_use_dict_word, false, "Use dictword test.", params())
    , BOOL_MEMBER(rej_1Il_trust_permuter_type, true, "Don't double check.", params())
    , BOOL_MEMBER(rej_use_tess_accepted, true, "Individual rejection control.", params())
    , BOOL_MEMBER(rej_use_tess_blanks, true, "Individual rejection control.", params())
    , BOOL_MEMBER(rej_use_good_perm, true, "Individual rejection control.", params())
    , BOOL_MEMBER(rej_use_sensible_wd, false, "Extend permuter check.", params())
    , BOOL_MEMBER(rej_alphas_in_number_perm, false, "Extend permuter check.", params())
    , DOUBLE_MEMBER(rej_whole_of_mostly_reject_word_fract, 0.85, "reject whole of word if > this fract.", params())
    , INT_MEMBER(tessedit_image_border, 2, "Rej blbs near image edge limit.", params())
    , STRING_MEMBER(ok_repeated_ch_non_alphanum_wds, "-?*\075", "Allow NN to unrej.", params())
    , STRING_MEMBER(conflict_set_I_l_1, "Il1[]", "Il1 conflict set.", params())
    , INT_MEMBER(min_sane_x_ht_pixels, 8, "Reject any x-ht lt or eq than this.", params())
    , BOOL_MEMBER(tessedit_create_boxfile, false, "Output text with boxes.", params())
    , INT_MEMBER(tessedit_page_number, -1, "-1 -> All pages, else specific page to process.", params())
    , BOOL_MEMBER(tessedit_write_images, false, "Capture the image from the IPE.", params())
    , BOOL_MEMBER(interactive_display_mode, false, "Run interactively?", params())
    , STRING_MEMBER(file_type, ".tif", "Filename extension.", params())
    , BOOL_MEMBER(tessedit_override_permuter, true, "According to dict_word.", params())
    , STRING_MEMBER(tessedit_load_sublangs, "", "List of languages to load with this one.", params())
    , BOOL_MEMBER(tessedit_use_primary_params_model, false,
                  "In multilingual mode use params model of the "
                  "primary language.",
                  params())
    , DOUBLE_MEMBER(min_orientation_margin, 7.0, "Min acceptable orientation margin.",
                    params())
    // , BOOL_MEMBER(textord_tabfind_show_vlines, false, "Debug line finding.", params())      --> debug_line_finding
    , BOOL_MEMBER(textord_use_cjk_fp_model, false, "Use CJK fixed pitch model.", params())
    , BOOL_MEMBER(poly_allow_detailed_fx, false,
                  "Allow feature extractors to see the original outline.", params())
    , BOOL_INIT_MEMBER(tessedit_init_config_only, false,
                       "Only initialize with the config file. Useful if the "
                       "instance is not going to be used for OCR but say only "
                       "for layout analysis.",
                       params())
#if !DISABLED_LEGACY_ENGINE
    , BOOL_MEMBER(textord_equation_detect, false, "Turn on equation detector.", params())
#endif // !DISABLED_LEGACY_ENGINE
    , BOOL_MEMBER(textord_tabfind_vertical_text, true, "Enable vertical detection.", params())
    , BOOL_MEMBER(textord_tabfind_force_vertical_text, false, "Force using vertical text page mode.",
                  params())
    , DOUBLE_MEMBER(textord_tabfind_vertical_text_ratio, 0.5,
                    "Fraction of textlines deemed vertical to use vertical page "
                    "mode",
                    params())
    , DOUBLE_MEMBER(textord_tabfind_aligned_gap_fraction, 0.75,
                    "Fraction of height used as a minimum gap for aligned blobs.", params())
    , INT_MEMBER(tessedit_parallelize, 0, "Run in parallel where possible.", params())
    , BOOL_MEMBER(preserve_interword_spaces, false, "Preserve multiple interword spaces.",
                  params())
    , STRING_MEMBER(page_separator, "\f", "Page separator (default is form feed control character)",
                    params())
    , INT_MEMBER(lstm_choice_mode, 0,
                 "Allows to include alternative symbols choices in the hOCR output. "
                 "Valid input values are 0, 1, 2 and 3. 0 is the default value. "
                 "With 1 the alternative symbol choices per timestep are included. "
                 "With 2 alternative symbol choices are extracted from the CTC "
                 "process instead of the lattice. The choices are mapped per "
<<<<<<< HEAD
                 "character.",
=======
                 "character."
                 "With 3 both choice mode 1 and mode 2 outputs are included in the "
		         "hOCR output.",
>>>>>>> 5fe891a9
                 params())
    , INT_MEMBER(lstm_choice_iterations, 5,
                 "Sets the number of cascading iterations for the Beamsearch in "
                 "lstm_choice_mode. Note that lstm_choice_mode must be set to a "
                 "value greater than 0 to produce results.",
                 params())
    , DOUBLE_MEMBER(lstm_rating_coefficient, 5,
                    "Sets the rating coefficient for the lstm choices. The smaller the "
                    "coefficient, the better are the ratings for each choice and less "
                    "information is lost due to the cut off at 0. The standard value is "
                    "5.",
                    params())
    , BOOL_MEMBER(pageseg_apply_music_mask, false,
                  "Detect music staff and remove intersecting components.", params())
    , DOUBLE_MEMBER(max_page_gradient_recognize, 100,
                  "Exit early (without running recognition) if page gradient is above this amount.", params())
    , BOOL_MEMBER(scribe_save_binary_rotated_image, false, "Saves binary image to file.", params())
    , BOOL_MEMBER(scribe_save_grey_rotated_image, false, "Saves grey image to file.", params())
    , BOOL_MEMBER(scribe_save_original_rotated_image, false, "Saves color image to file.", params())
    , BOOL_MEMBER(debug_write_unlv, false, "Saves page segmentation intermediate and output box set as UZN file for diagnostics.", params())
    , INT_MEMBER(debug_baseline_fit, 0, "Baseline fit debug level 0..3.", params())
    , INT_MEMBER(debug_baseline_y_coord, -2000, "Output baseline fit debug diagnostics for given Y coord, even when debug_baseline_fit is NOT set. Specify a negative value to disable this debug feature.", params())
    , BOOL_MEMBER(debug_line_finding, false, "Debug the line finding process.", params())
    , BOOL_MEMBER(debug_image_normalization, false, "Debug the image normalization process (which precedes the thresholder).", params())
    , BOOL_MEMBER(debug_do_not_use_scrollview_app, false, "Do NOT use the external ScrollView process. Instead, where available, image data is appended to debug_pixa.", params())
    , BOOL_MEMBER(debug_display_page, false, "Display preliminary OCR results in debug_pixa.", params())
    , BOOL_MEMBER(debug_display_page_blocks, false, "Display preliminary OCR results in debug_pixa: show the blocks.", params())
    , BOOL_MEMBER(debug_display_page_baselines, false, "Display preliminary OCR results in debug_pixa: show the baselines.", params())

    , pixa_debug_(this)
    , splitter_(this)
    , image_finder_(this)
    , line_finder_(this)
    , backup_config_file_(nullptr)
    , pix_binary_(nullptr)
    , pix_grey_(nullptr)
    , pix_original_(nullptr)
    , pix_thresholds_(nullptr)
    , source_resolution_(0)
    , textord_(this, this)
    , right_to_left_(false)
    , scaled_color_(nullptr)
    , scaled_factor_(-1)
    , deskew_(1.0f, 0.0f)
    , reskew_(1.0f, 0.0f)
    , gradient_(0.0f)
    , most_recently_used_(this)
    , font_table_size_(0)
#if !DISABLED_LEGACY_ENGINE
    , equ_detect_(nullptr)
#endif // !DISABLED_LEGACY_ENGINE
    , lstm_recognizer_(nullptr)
    , train_line_page_num_(0) {
  ScrollViewManager::AddActiveTesseractInstance(this);
}

Tesseract::~Tesseract() {
  ScrollViewManager::RemoveActiveTesseractInstance(this);

  if (lstm_recognizer_ != nullptr) {
    lstm_recognizer_->Clean();
  }

  Clear(true);
  end_tesseract();
  {
      std::vector<Tesseract *> langs = std::move(sub_langs_);
 
      // delete the sublangs IN REVERSE ORDER!
      // 
      // Otherwise you MAY run into races and crashes re
      // `fz_set_error_callback()` calls in the related DebugPixa destructor!
      for (int i = langs.size() - 1; i >= 0; i--) {
        delete langs[i];
      }
  }

#if !DISABLED_LEGACY_ENGINE
  delete equ_detect_;
  equ_detect_ = nullptr;
#endif // !DISABLED_LEGACY_ENGINE
  delete lstm_recognizer_;
  lstm_recognizer_ = nullptr;
}

Dict &Tesseract::getDict() {
  if (0 == Classify::getDict().NumDawgs() && AnyLSTMLang()) {
    if (lstm_recognizer_ && lstm_recognizer_->GetDict()) {
      return *lstm_recognizer_->GetDict();
    }
  }
  return Classify::getDict();
}

void Tesseract::Clear(bool invoked_by_destructor) {
  for (auto &sub_lang : sub_langs_) {
    sub_lang->Clear(invoked_by_destructor);
  }
  if (!debug_output_path.empty() && pixa_debug_.HasContent()) {
    std::string file_path = mkUniqueOutputFilePath(debug_output_path.value().c_str() /* imagebasename */, tessedit_page_number, lang.c_str(), "html");
    pixa_debug_.WriteHTML(file_path.c_str());

    ClearPixForDebugView();
    pixa_debug_.Clear(invoked_by_destructor);
  }
  else if (invoked_by_destructor) {
    ClearPixForDebugView();
    pixa_debug_.Clear(invoked_by_destructor);
  }
  pix_original_.destroy();
  pix_binary_.destroy();
  pix_grey_.destroy();
  pix_thresholds_.destroy();
  pix_for_debug_view_.destroy();
  scaled_color_.destroy();
  deskew_ = FCOORD(1.0f, 0.0f);
  reskew_ = FCOORD(1.0f, 0.0f);
  gradient_ = 0.0f;
  splitter_.Clear();
  scaled_factor_ = -1;
}

#if !DISABLED_LEGACY_ENGINE

void Tesseract::SetEquationDetect(EquationDetect *detector) {
  equ_detect_ = detector;
  equ_detect_->SetLangTesseract(this);
}

// Clear all memory of adaption for this and all subclassifiers.
void Tesseract::ResetAdaptiveClassifier() {
  ResetAdaptiveClassifierInternal();
  for (auto &sub_lang : sub_langs_) {
    sub_lang->ResetAdaptiveClassifierInternal();
  }
}

#endif // !DISABLED_LEGACY_ENGINE

// Clear the document dictionary for this and all subclassifiers.
void Tesseract::ResetDocumentDictionary() {
  getDict().ResetDocumentDictionary();
  for (auto &sub_lang : sub_langs_) {
    sub_lang->getDict().ResetDocumentDictionary();
  }
}

void Tesseract::SetBlackAndWhitelist() {
  // Set the white and blacklists (if any)
  unicharset.set_black_and_whitelist(tessedit_char_blacklist.c_str(),
                                     tessedit_char_whitelist.c_str(),
                                     tessedit_char_unblacklist.c_str());
  if (lstm_recognizer_) {
    UNICHARSET &lstm_unicharset = lstm_recognizer_->GetUnicharset();
    lstm_unicharset.set_black_and_whitelist(tessedit_char_blacklist.c_str(),
                                            tessedit_char_whitelist.c_str(),
                                            tessedit_char_unblacklist.c_str());
  }
  // Black and white lists should apply to all loaded classifiers.
  for (auto &sub_lang : sub_langs_) {
    sub_lang->unicharset.set_black_and_whitelist(tessedit_char_blacklist.c_str(),
                                                 tessedit_char_whitelist.c_str(),
                                                 tessedit_char_unblacklist.c_str());
    if (sub_lang->lstm_recognizer_) {
      UNICHARSET &lstm_unicharset = sub_lang->lstm_recognizer_->GetUnicharset();
      lstm_unicharset.set_black_and_whitelist(tessedit_char_blacklist.c_str(),
                                              tessedit_char_whitelist.c_str(),
                                              tessedit_char_unblacklist.c_str());
    }
  }
}

// Perform steps to prepare underlying binary image/other data structures for
// page segmentation.
void Tesseract::PrepareForPageseg() {
  if (tessedit_dump_pageseg_images) {
    AddPixDebugPage(pix_binary(), "Binarized Source Image");
  }

  textord_.set_use_cjk_fp_model(textord_use_cjk_fp_model);
  // Find the max splitter strategy over all langs.
  auto max_pageseg_strategy = static_cast<ShiroRekhaSplitter::SplitStrategy>(static_cast<int32_t>(pageseg_devanagari_split_strategy));
  for (auto &sub_lang : sub_langs_) {
    auto pageseg_strategy = static_cast<ShiroRekhaSplitter::SplitStrategy>(static_cast<int32_t>(sub_lang->pageseg_devanagari_split_strategy));
    if (pageseg_strategy > max_pageseg_strategy) {
      max_pageseg_strategy = pageseg_strategy;
    }
    sub_lang->set_pix_binary(pix_binary().clone());
  }
  // Perform shiro-rekha (top-line) splitting and replace the current image by
  // the newly split image.
  splitter_.set_orig_pix(pix_binary());
  splitter_.set_pageseg_split_strategy(max_pageseg_strategy);
  if (splitter_.Split(true)) {
    ASSERT_HOST(splitter_.splitted_image());
    set_pix_binary(splitter_.splitted_image().clone());

    if (tessedit_dump_pageseg_images) {
      ASSERT0(max_pageseg_strategy >= 0);
      ASSERT0(max_pageseg_strategy < 3);
      static const char *strategies[] = {"NO_SPLIT", "MINIMAL_SPLIT", "MAXIMAL_SPLIT"};
      AddPixDebugPage(pix_binary(), fmt::format("Source Image as replaced by Splitter mode {}", strategies[max_pageseg_strategy]));
    }
  }
}

// Perform steps to prepare underlying binary image/other data structures for
// OCR. The current segmentation is required by this method.
// Note that this method resets pix_binary_ to the original binarized image,
// which may be different from the image actually used for OCR depending on the
// value of devanagari_ocr_split_strategy.
void Tesseract::PrepareForTessOCR(BLOCK_LIST *block_list, OSResults *osr) {
  // Find the max splitter strategy over all langs.
  auto max_ocr_strategy = static_cast<ShiroRekhaSplitter::SplitStrategy>(static_cast<int32_t>(ocr_devanagari_split_strategy));
  for (auto &sub_lang : sub_langs_) {
    auto ocr_strategy = static_cast<ShiroRekhaSplitter::SplitStrategy>(static_cast<int32_t>(sub_lang->ocr_devanagari_split_strategy));
    if (ocr_strategy > max_ocr_strategy) {
      max_ocr_strategy = ocr_strategy;
    }
  }
  // Utilize the segmentation information available.
  splitter_.set_segmentation_block_list(block_list);
  splitter_.set_ocr_split_strategy(max_ocr_strategy);
  // Run the splitter for OCR
  bool split_for_ocr = splitter_.Split(false);
  // Restore pix_binary to the binarized original pix for future reference.
  ASSERT_HOST(splitter_.orig_pix());
  set_pix_binary(splitter_.orig_pix().clone());
  // If the pageseg and ocr strategies are different, refresh the block list
  // (from the last SegmentImage call) with blobs from the real image to be used
  // for OCR.
  if (splitter_.HasDifferentSplitStrategies()) {
    BLOCK block("", true, 0, 0, 0, 0, pixGetWidth(pix_binary_), pixGetHeight(pix_binary_));
    Image pix_for_ocr = split_for_ocr ? splitter_.splitted_image() : splitter_.orig_pix();
    extract_edges(pix_for_ocr, &block);
    splitter_.RefreshSegmentationWithNewBlobs(block.blob_list());
  }
  // The splitter isn't needed any more after this, so save memory by clearing.
  splitter_.Clear();
}

// Return a memory capacity cost estimate for the given image / current original image.
//
// uses the current original image for the estimate, i.e. tells you the cost estimate of this run:
ImageCostEstimate Tesseract::EstimateImageMemoryCost(const Pix* pix) const {
  // default: use pix_original() data 
  if (pix == nullptr) {
    pix = pix_original();
  }

  return TessBaseAPI::EstimateImageMemoryCost(pix, allowed_image_memory_capacity);
}

// Helper, which may be invoked after SetInputImage() or equivalent has been called:
// reports the cost estimate for the current instance/image via `tprintDebug()` and returns
// `true` when the cost is expected to be too high.
bool Tesseract::CheckAndReportIfImageTooLarge(const Pix* pix) const {
  // default: use pix_original() data 
  if (pix == nullptr) {
    pix = pix_original();
  }

  auto w = pixGetWidth(pix);
  auto h = pixGetHeight(pix);
  return CheckAndReportIfImageTooLarge(w, h);
}

bool Tesseract::CheckAndReportIfImageTooLarge(int width, int height) const {
  auto cost = TessBaseAPI::EstimateImageMemoryCost(width, height, allowed_image_memory_capacity);

  if (debug_misc) {
    tprintDebug("Image size & memory cost estimate: {} x {} px, estimated cost {} vs. {} allowed capacity.\n",
      width, height, cost.to_string(), ImageCostEstimate::capacity_to_string(allowed_image_memory_capacity));
  }

  if (width >= TDIMENSION_MAX) {
    tprintError("Image is too large: ({} x {} px, {}) (maximum accepted width: {} px)\n", width, height, cost.to_string(), TDIMENSION_MAX - 1);
    return true;
  }
  if (height >= TDIMENSION_MAX) {
    tprintError("Image is too large: ({} x {} px, {}) (maximum accepted height: {} px)\n", width, height, cost.to_string(), TDIMENSION_MAX - 1);
    return true;
  }
  if (cost.is_too_large()) {
    tprintError("Image is too large: ({} x {} px, {}) (maximum allowed memory cost: {} vs. estimated cost: {})\n", width, height, cost.to_string(), ImageCostEstimate::capacity_to_string(allowed_image_memory_capacity), cost.to_string());
    return true;
  }
  return false;
}

void Tesseract::AddClippedPixDebugPage(const Image& pix, const TBOX& bbox, const char* title) {
  // extract part from the source image pix and fade the srroundings,
  // so a human can easily spot which bbox is the current focus but also
  // quickly spot where the extracted part originated within the large source image.
  int iw = pixGetWidth(pix);
  int ih = pixGetHeight(pix);
  int pw = bbox.width();
  int ph = bbox.height();
  ASSERT0(pw > 0);
  ASSERT0(ph > 0);
  ASSERT0(iw >= pw);
  ASSERT0(ih >= ph);
  int border = std::max(std::max(iw / 50 /* 2% of the original size -> 1% + 1% padding */, ih / 50 /* 2% of the original size -> 1% + 1% padding */), std::max(50, std::max(pw / 2, ph / 2)));
  BOX *b = boxCreateValid(bbox.left(), bbox.bottom(), pw, ph);
  l_int32 x, y, w, h;
  boxGetGeometry(b, &x, &y, &w, &h);
  l_int32 x1 = x - border;
  l_int32 y1 = y - border;
  l_int32 w1 = w + 2 * border;
  l_int32  h1 = h + 2 * border;
  if (x1 < 0)
    x1 = 0;
  if (y1 < 0)
    y1 = 0;
  if (w1 > iw)
    w1 = iw;
  if (h1 > ih)
    h1 = ih;
  BOX *b1 = boxCreateValid(x1, y1, w1, h1);
  BOX *b2 = nullptr;
  PIX *ppix = pixClipRectangle(pix, b1, &b2);
  PIX *ppix32 = pixConvertTo32(ppix);
  // generate boxes surrounding the focus bbox, covering the surrounding area in ppix32:
  BOXA *blist = boxaCreate(1);
  // box(x1, y1, x - x1, h1) - (x1, y1) ==>
  int w_edge = x - x1;
  BOX *edgebox = boxCreateValid(0, 0, w_edge, h1);
  l_int32 valid;
  boxIsValid(edgebox, &valid);
  if (valid)
    boxaAddBox(blist, edgebox, L_INSERT);
  // box(x1 + w_edge, y1, w, y - y1) - (x1, y1) ==>
  int h_edge = y - y1;
  edgebox = boxCreate(w_edge, 0, w, h_edge);
  boxIsValid(edgebox, &valid);
  if (valid)
    boxaAddBox(blist, edgebox, L_INSERT);
  // box(x1 + w_edge, y + h, w, h1 - (y + h)) - (x1, y1) ==>
  edgebox = boxCreate(w_edge, h_edge + h, w, h1 - (h_edge + h));
  boxIsValid(edgebox, &valid);
  if (valid)
    boxaAddBox(blist, edgebox, L_INSERT);
  // box(x1 + w_edge + w, y1, w1 - (x + w), h1) - (x1, y1) ==>
  edgebox = boxCreate(w_edge + w, 0, w1 - (w_edge + w), h1);
  boxIsValid(edgebox, &valid);
  if (valid)
    boxaAddBox(blist, edgebox, L_INSERT);
  pixRenderHashBoxaBlend(ppix32, blist, 2, 1, L_POS_SLOPE_LINE, true, 255, 0, 0, 0.5f);
  boxaDestroy(&blist);
  boxDestroy(&b2);
  boxDestroy(&b1);
  boxDestroy(&b);
  pixDestroy(&ppix);
  ASSERT0(bbox.area() > 0);
  pixa_debug_.AddClippedPix(ppix32, bbox, title);

  pixDestroy(&ppix32);
}

void Tesseract::AddClippedPixDebugPage(const Image &pix, const char *title) {
  pixa_debug_.AddClippedPix(pix, title);
}


void Tesseract::ResyncVariablesInternally() {
    if (lstm_recognizer_ != nullptr) {
        lstm_recognizer_->SetDataPathPrefix(language_data_path_prefix);
        lstm_recognizer_->CopyDebugParameters(this, &Classify::getDict());
        lstm_recognizer_->SetDebug(tess_debug_lstm);
    }

    if (language_model_ != nullptr) {
        int lvl = language_model_->language_model_debug_level;

#if 0
        language_model_->CopyDebugParameters(this, &Classify::getDict());

        INT_VAR_H(language_model_debug_level);
        BOOL_VAR_H(language_model_ngram_on);
        INT_VAR_H(language_model_ngram_order);
        INT_VAR_H(language_model_viterbi_list_max_num_prunable);
        INT_VAR_H(language_model_viterbi_list_max_size);
        DOUBLE_VAR_H(language_model_ngram_small_prob);
        DOUBLE_VAR_H(language_model_ngram_nonmatch_score);
        BOOL_VAR_H(language_model_ngram_use_only_first_uft8_step);
        DOUBLE_VAR_H(language_model_ngram_scale_factor);
        DOUBLE_VAR_H(language_model_ngram_rating_factor);
        BOOL_VAR_H(language_model_ngram_space_delimited_language);
        INT_VAR_H(language_model_min_compound_length);
        // Penalties used for adjusting path costs and final word rating.
        DOUBLE_VAR_H(language_model_penalty_non_freq_dict_word);
        DOUBLE_VAR_H(language_model_penalty_non_dict_word);
        DOUBLE_VAR_H(language_model_penalty_punc);
        DOUBLE_VAR_H(language_model_penalty_case);
        DOUBLE_VAR_H(language_model_penalty_script);
        DOUBLE_VAR_H(language_model_penalty_chartype);
        DOUBLE_VAR_H(language_model_penalty_font);
        DOUBLE_VAR_H(language_model_penalty_spacing);
        DOUBLE_VAR_H(language_model_penalty_increment);
        INT_VAR_H(wordrec_display_segmentations);
        BOOL_VAR_H(language_model_use_sigmoidal_certainty);
#endif
    }

    // init sub-languages:
     for (auto &sub_tess : sub_langs_) {
        if (sub_tess != nullptr) {
            auto lvl = (bool)sub_tess->debug_display_page;
        }
    }
}

void Tesseract::ReportDebugInfo() {
    if (!debug_output_path.empty() && pixa_debug_.HasContent()) {
        AddPixDebugPage(GetPixForDebugView(), "this page's scan/image");

        std::string file_path = mkUniqueOutputFilePath(debug_output_path.value().c_str() /* imagebasename */, tessedit_page_number, lang.c_str(), "html");
        pixa_debug_.WriteHTML(file_path.c_str());

        ClearPixForDebugView();
        pixa_debug_.Clear();
    }
}

} // namespace tesseract<|MERGE_RESOLUTION|>--- conflicted
+++ resolved
@@ -437,13 +437,9 @@
                  "With 1 the alternative symbol choices per timestep are included. "
                  "With 2 alternative symbol choices are extracted from the CTC "
                  "process instead of the lattice. The choices are mapped per "
-<<<<<<< HEAD
-                 "character.",
-=======
                  "character."
                  "With 3 both choice mode 1 and mode 2 outputs are included in the "
 		         "hOCR output.",
->>>>>>> 5fe891a9
                  params())
     , INT_MEMBER(lstm_choice_iterations, 5,
                  "Sets the number of cascading iterations for the Beamsearch in "
