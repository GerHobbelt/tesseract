///////////////////////////////////////////////////////////////////////
// File:        tesseractclass.cpp
// Description: The Tesseract class. It holds/owns everything needed
//              to run Tesseract on a single language, and also a set of
//              sub-Tesseracts to run sub-languages. For thread safety, *every*
//              variable that was previously global or static (except for
//              constant data, and some visual debugging flags) has been moved
//              in here, directly, or indirectly.
//              This makes it safe to run multiple Tesseracts in different
//              threads in parallel, and keeps the different language
//              instances separate.
//              Some global functions remain, but they are isolated re-entrant
//              functions that operate on their arguments. Functions that work
//              on variable data have been moved to an appropriate class based
//              mostly on the directory hierarchy. For more information see
//              slide 6 of "2ArchitectureAndDataStructures" in
// https://drive.google.com/file/d/0B7l10Bj_LprhbUlIUFlCdGtDYkE/edit?usp=sharing
//              Some global data and related functions still exist in the
//              training-related code, but they don't interfere with normal
//              recognition operation.
// Author:      Ray Smith
//
// (C) Copyright 2008, Google Inc.
// Licensed under the Apache License, Version 2.0 (the "License");
// you may not use this file except in compliance with the License.
// You may obtain a copy of the License at
// http://www.apache.org/licenses/LICENSE-2.0
// Unless required by applicable law or agreed to in writing, software
// distributed under the License is distributed on an "AS IS" BASIS,
// WITHOUT WARRANTIES OR CONDITIONS OF ANY KIND, either express or implied.
// See the License for the specific language governing permissions and
// limitations under the License.
//
///////////////////////////////////////////////////////////////////////

// Include automatically generated configuration file if running autoconf.
#include <tesseract/preparation.h> // compiler config, etc.

#include "tesseractclass.h"

#include <leptonica/allheaders.h>
#include "edgblob.h"
#if !DISABLED_LEGACY_ENGINE
#  include "equationdetect.h"
#endif
#include "lstmrecognizer.h"
#include "thresholder.h" // for ThresholdMethod

namespace tesseract {

Tesseract::Tesseract(Tesseract *parent)
    : parent_instance_(parent)
    , BOOL_MEMBER(tessedit_resegment_from_boxes, false,
                  "Take segmentation and labeling from box file", params())
    , BOOL_MEMBER(tessedit_resegment_from_line_boxes, false,
                  "Conversion of word/line box file to char box file", params())
    , BOOL_MEMBER(tessedit_train_from_boxes, false, "Generate training data from boxed chars",
                  params())
    , BOOL_MEMBER(tessedit_make_boxes_from_boxes, false, "Generate more boxes from boxed chars",
                  params())
    , BOOL_MEMBER(tessedit_train_line_recognizer, false,
                  "Break input into lines and remap boxes if present", params())
    , BOOL_MEMBER(tessedit_dump_pageseg_images, false,
                  "Dump intermediate images made during page segmentation", params())
    , STRING_MEMBER(raw_input_image_path, "", "Path where the raw input page image will be loaded from. Empty when the source image will be fed to teseract through other means / API calls.", params())
    , STRING_MEMBER(segmentation_mask_input_image_path, "", "Path where the optional segmentation mask page image will be loaded from. Empty when the source image will be fed to teseract through other means. RED channel identifies text segments; BLUE channel identifies graphics (non-text) segments; GREEN channel is reserved for specials. All segments are processed in order of decreasing tint intensity per channel.", params())
    , STRING_MEMBER(visible_output_source_image_path, "", "Path where the visible page image overlay will be loaded from; this is relevant for PDF output which may produce a page layout using the visible_output_image for page display, while embedding the OCR text output as an invisble overlay suitable for text extraction and copy&paste selection by the user afterwards.", params())
    , STRING_MEMBER(debug_output_base_path, "", "Path template where the various debug/log files and supporting raw / processed image stages will be saved as part of the debug/diagnostics output.", params())
    , STRING_MEMBER(debug_output_modes, "html", "A colon-separated set of debug/diagnostics output modes you wish to see output alongside the OCR result. These formats are supported: html, text.", params())
    , STRING_MEMBER(output_base_path, "", "Path template where the OCR output files will be saved.", params())
    , STRING_MEMBER(output_base_filename, "", "Filename template: the OCR output files will be named based on this template.", params())
    , DOUBLE_MEMBER(invert_threshold, 0.7,
                    "For lines with a mean confidence below this value, OCR is also tried with an inverted image.",
                    params())
    ,
    // The default for pageseg_mode is the old behaviour, so as not to
    // upset anything that relies on that.
    INT_MEMBER(tessedit_pageseg_mode, PSM_AUTO,
               "Page seg mode: 0=osd only, 1=auto+osd, 2=auto_only, 3=auto, "
               "4=column, "
               "5=block_vert, 6=block, 7=line, 8=word, 9=word_circle, 10=char, "
               "11=sparse_text, 12=sparse_text+osd, 13=raw_line. "
               "(Values from PageSegMode enum in tesseract/publictypes.h)",
               params())
    , INT_MEMBER(preprocess_graynorm_mode, 0, 
                "Grayscale normalization mode: 0=no normalization, 1=thresholding + recognition (i.e. apply to all tasks), "
                "2=thresholding tasks (layout analysis) only, 3=character recognition only. "
                "The modes 1–3 apply non-linear normalization (nlnorm) on a grayscale version "
                "of the input image and replace it for the specified tasks.", 
                params())
    , INT_MEMBER(thresholding_method,
                 static_cast<int>(ThresholdMethod::Otsu),
                 "Thresholding method: 0 = Legacy Otsu, 1 = Adaptive Otsu, 2 = "
                 "Sauvola, 3 = Otsu on "
                 "adaptive normalized background, 4 = Masking and Otsu on "
                 "adaptive normalized background, 5 = Nlbin.",
                 params())
    , BOOL_MEMBER(thresholding_debug, false,
                  "Debug the thresholding process.",
                  params())
    , DOUBLE_MEMBER(thresholding_window_size, 0.33,
                    "Window size for measuring local statistics (to be "
                    "multiplied by image DPI). "
                    "This parameter is used by the Sauvola thresholding method.",
                    params())
    , DOUBLE_MEMBER(thresholding_kfactor, 0.34,
                    "Factor for reducing threshold due to variance. "
                    "This parameter is used by the Sauvola thresholding method. "
                    "Normal range: 0.2-0.5.",
                    params())
    , DOUBLE_MEMBER(thresholding_tile_size, 0.33,
                    "Desired tile size (to be multiplied by image DPI). "
                    "This parameter is used by the Adaptive Leptonica Otsu thresholding "
                    "method.",
                    params())
    , DOUBLE_MEMBER(thresholding_smooth_kernel_size, 0.01,
                    "Size of convolution kernel applied to threshold array "
                    "(to be multiplied by image DPI). Use 0 for no smoothing. "
                    "This parameter is used by the Adaptive Leptonica Otsu thresholding "
                    "method.",
                    params())
    , DOUBLE_MEMBER(thresholding_score_fraction, 0.1,
                    "Fraction of the max Otsu score. "
                    "This parameter is used by the Adaptive Leptonica Otsu thresholding "
                    "method. "
                    "For standard Otsu use 0.0, otherwise 0.1 is recommended.",
                    params())
    , INT_MEMBER(tessedit_ocr_engine_mode, tesseract::OEM_DEFAULT,
                      "Which OCR engine(s) to run (0: Tesseract, 1: LSTM, 2: both, 3: default). "
                      "Defaults to loading and running the most accurate "
                      "available.",
                      params())
    , STRING_MEMBER(tessedit_char_blacklist, "", "Blacklist of chars not to recognize.",
                    params())
    , STRING_MEMBER(tessedit_char_whitelist, "", "Whitelist of chars to recognize.", params())
    , STRING_MEMBER(tessedit_char_unblacklist, "",
                    "List of chars to override tessedit_char_blacklist.", params())
    , BOOL_MEMBER(tessedit_ambigs_training, false, "Perform training for ambiguities.", params())
    , INT_MEMBER(pageseg_devanagari_split_strategy, tesseract::ShiroRekhaSplitter::NO_SPLIT,
                 "Which top-line splitting process to use for Devanagari "
                 "documents while performing page-segmentation. (0: no splitting (default), 1: minimal splitting, 2: maximal splitting)",
                 params())
    , INT_MEMBER(ocr_devanagari_split_strategy, tesseract::ShiroRekhaSplitter::NO_SPLIT,
                 "Which top-line splitting process to use for Devanagari "
                 "documents while performing ocr. (0: no splitting (default), 1: minimal splitting, 2: maximal splitting)",
                 params())
    , STRING_MEMBER(tessedit_write_params_to_file, "", "Write all parameters to the given file.",
                    params())
    , BOOL_MEMBER(tessedit_adaption_debug, false,
                  "Generate and print debug "
                  "information for adaption.",
                  params())
    , INT_MEMBER(bidi_debug, 0, "Debug level for BiDi.", params())
    , INT_MEMBER(applybox_debug, 1, "Debug level for apply boxes.", params())
    , INT_MEMBER(applybox_page, 0, "Page number to apply boxes from.", params())
    , STRING_MEMBER(applybox_exposure_pattern, ".exp",
                    "Exposure value follows "
                    "this pattern in the image filename. The name of the image "
                    "files are expected to be in the form "
                    "[lang].[fontname].exp[num].tif.",
                    params())
    , BOOL_MEMBER(applybox_learn_chars_and_char_frags_mode, false,
                  "Learn both character fragments (as is done in the "
                  "special low exposure mode) as well as unfragmented "
                  "characters.",
                  params())
    , BOOL_MEMBER(applybox_learn_ngrams_mode, false,
                  "Each bounding box "
                  "is assumed to contain ngrams. Only learn the ngrams "
                  "whose outlines overlap horizontally.",
                  params())
    , BOOL_MEMBER(tessedit_display_outwords, false, "Draw output words.", params())
    , BOOL_MEMBER(tessedit_dump_choices, false, "Dump char choices.", params())
    , BOOL_MEMBER(tessedit_timing_debug, false, "Print timing stats.", params())
    , BOOL_MEMBER(tessedit_fix_fuzzy_spaces, true, "Try to improve fuzzy spaces.", params())
    , BOOL_MEMBER(tessedit_unrej_any_wd, false, "Don't bother with word plausibility.",
                  params())
    , BOOL_MEMBER(tessedit_fix_hyphens, true, "Crunch double hyphens?", params())
    , BOOL_MEMBER(tessedit_enable_doc_dict, true, "Add discovered words to the document dictionary when found to be non-ambiguous through internal heuristic.",
                  params())
    , BOOL_MEMBER(tessedit_debug_fonts, false, "Output font info per char.", params())
    , INT_MEMBER(tessedit_font_id, 0, "Font ID to use or zero.", params())
    , BOOL_MEMBER(tessedit_debug_block_rejection, false, "Block and Row stats.", params())
    , BOOL_MEMBER(tessedit_enable_bigram_correction, true,
                  "Enable correction based on the word bigram dictionary.", params())
    , BOOL_MEMBER(tessedit_enable_dict_correction, false,
                  "Enable single word correction based on the dictionary.", params())
    , INT_MEMBER(tessedit_bigram_debug, 0, "Amount of debug output for bigram correction.",
                 params())
    , BOOL_MEMBER(enable_noise_removal, true,
                  "Remove and conditionally reassign small outlines when they "
                  "confuse layout analysis, determining diacritics vs noise.",
                  params())
    , INT_MEMBER(debug_noise_removal, 0, "Debug reassignment of small outlines.", params())
    , STRING_MEMBER(debug_output_path, "", "Path where to write debug diagnostics.", params())
    ,
    // Worst (min) certainty, for which a diacritic is allowed to make the
    // base
    // character worse and still be included.
    DOUBLE_MEMBER(noise_cert_basechar, -8.0, "Hingepoint for base char certainty.", params())
    ,
    // Worst (min) certainty, for which a non-overlapping diacritic is allowed
    // to make the base character worse and still be included.
    DOUBLE_MEMBER(noise_cert_disjoint, -1.0, "Hingepoint for disjoint certainty.", params())
    ,
    // Worst (min) certainty, for which a diacritic is allowed to make a new
    // stand-alone blob.
    DOUBLE_MEMBER(noise_cert_punc, -3.0, "Threshold for new punc char certainty.", params())
    ,
    // Factor of certainty margin for adding diacritics to not count as worse.
    DOUBLE_MEMBER(noise_cert_factor, 0.375, "Scaling on certainty diff from Hingepoint.",
                  params())
    , INT_MEMBER(noise_maxperblob, 8, "Max diacritics to apply to a blob.", params())
    , INT_MEMBER(noise_maxperword, 16, "Max diacritics to apply to a word.", params())
    , INT_MEMBER(debug_x_ht_level, 0, "Reestimate x-height debug level (0..2).", params())
    , STRING_MEMBER(chs_leading_punct, "('`\"", "Leading punctuation.", params())
    , STRING_MEMBER(chs_trailing_punct1, ").,;:?!", "1st Trailing punctuation.", params())
    , STRING_MEMBER(chs_trailing_punct2, ")'`\"", "2nd Trailing punctuation.", params())
    , DOUBLE_MEMBER(quality_rej_pc, 0.08, "good_quality_doc lte rejection limit.", params())
    , DOUBLE_MEMBER(quality_blob_pc, 0.0, "good_quality_doc gte good blobs limit.", params())
    , DOUBLE_MEMBER(quality_outline_pc, 1.0, "good_quality_doc lte outline error limit.", params())
    , DOUBLE_MEMBER(quality_char_pc, 0.95, "good_quality_doc gte good char limit.", params())
    , INT_MEMBER(quality_min_initial_alphas_reqd, 2, "alphas in a good word.", params())
    , INT_MEMBER(tessedit_tess_adaption_mode, 0x27, "Adaptation decision algorithm for tesseract. "
                 "(bit set where bit 0 = ADAPTABLE_WERD, bit 1 = ACCEPTABLE_WERD, "
                 "bit 2 = CHECK_DAWGS, bit 3 = CHECK_SPACES, bit 4 = CHECK_ONE_ELL_CONFLICT, "
                 "bit 5 = CHECK_AMBIG_WERD)",
                 params())
    , BOOL_MEMBER(tessedit_minimal_rej_pass1, false, "Do minimal rejection on pass 1 output.", params())
    , BOOL_MEMBER(tessedit_test_adaption, false, "Test adaption criteria.", params())
    , BOOL_MEMBER(test_pt, false, "Test for point.", params())
    , DOUBLE_MEMBER(test_pt_x, 99999.99, "xcoord.", params())
    , DOUBLE_MEMBER(test_pt_y, 99999.99, "ycoord.", params())
    , INT_MEMBER(multilang_debug_level, 0, "Print multilang debug info. (0..1)", params())
    , INT_MEMBER(paragraph_debug_level, 0, "Print paragraph debug info. (0..3)", params())
    , BOOL_MEMBER(paragraph_text_based, true,
                  "Run paragraph detection on the post-text-recognition "
                  "(more accurate).",
                  params())
    , BOOL_MEMBER(lstm_use_matrix, 1, "Use ratings matrix/beam search with lstm.", params())
    , STRING_MEMBER(outlines_odd, "%| ", "Non standard number of outlines.", params())
    , STRING_MEMBER(outlines_2, "ij!?%\":;", "Non standard number of outlines.", params())
    , BOOL_MEMBER(tessedit_good_quality_unrej, true, "Reduce rejection on good docs.",
                  params())
    , BOOL_MEMBER(tessedit_use_reject_spaces, true, "Reject spaces?", params())
    , DOUBLE_MEMBER(tessedit_reject_doc_percent, 65.00, "%rej allowed before rej whole doc.",
                    params())
    , DOUBLE_MEMBER(tessedit_reject_block_percent, 45.00, "%rej allowed before rej whole block.",
                    params())
    , DOUBLE_MEMBER(tessedit_reject_row_percent, 40.00, "%rej allowed before rej whole row.",
                    params())
    , DOUBLE_MEMBER(tessedit_whole_wd_rej_row_percent, 70.00,
                    "Number of row rejects in whole word rejects "
                    "which prevents whole row rejection.",
                    params())
    , BOOL_MEMBER(tessedit_preserve_blk_rej_perfect_wds, true,
                  "Only rej partially rejected words in block rejection.", params())
    , BOOL_MEMBER(tessedit_preserve_row_rej_perfect_wds, true,
                  "Only rej partially rejected words in row rejection.", params())
    , BOOL_MEMBER(tessedit_dont_blkrej_good_wds, false, "Use word segmentation quality metric.",
                  params())
    , BOOL_MEMBER(tessedit_dont_rowrej_good_wds, false, "Use word segmentation quality metric.",
                  params())
    , INT_MEMBER(tessedit_preserve_min_wd_len, 2, "Only preserve wds longer than this.",
                 params())
    , BOOL_MEMBER(tessedit_row_rej_good_docs, true, "Apply row rejection to good docs.",
                  params())
    , DOUBLE_MEMBER(tessedit_good_doc_still_rowrej_wd, 1.1,
                    "rej good doc wd if more than this fraction rejected.", params())
    , BOOL_MEMBER(tessedit_reject_bad_qual_wds, true, "Reject all bad quality wds.", params())
    , BOOL_MEMBER(tessedit_debug_doc_rejection, false, "Print doc and Block character rejection page stats.", params())
    , BOOL_MEMBER(tessedit_debug_quality_metrics, false, "Print recognition quality report to debug channel.", params())
    , BOOL_MEMBER(bland_unrej, false, "unrej potential with no checks.", params())
    , DOUBLE_MEMBER(quality_rowrej_pc, 1.1, "good_quality_doc gte good char limit.", params())
    , BOOL_MEMBER(unlv_tilde_crunching, false, "Mark v.bad words for tilde crunch.", params())
    , BOOL_MEMBER(hocr_font_info, false, "Add font info to hocr output.", params())
    , BOOL_MEMBER(hocr_char_boxes, false, "Add coordinates for each character to hocr output.", params())
    , BOOL_MEMBER(hocr_images, false, "Add images to hocr output.", params())
    , BOOL_MEMBER(crunch_early_merge_tess_fails, true, "Before word crunch?", params())
    , BOOL_MEMBER(crunch_early_convert_bad_unlv_chs, false, "Take out ~^ early?", params())
    , DOUBLE_MEMBER(crunch_terrible_rating, 80.0, "crunch rating lt this.", params())
    , BOOL_MEMBER(crunch_terrible_garbage, true, "As it says.", params())
    , DOUBLE_MEMBER(crunch_poor_garbage_cert, -9.0, "crunch garbage cert lt this.", params())
    , DOUBLE_MEMBER(crunch_poor_garbage_rate, 60, "crunch garbage rating lt this.", params())
    , DOUBLE_MEMBER(crunch_pot_poor_rate, 40, "POTENTIAL crunch rating lt this.", params())
    , DOUBLE_MEMBER(crunch_pot_poor_cert, -8.0, "POTENTIAL crunch cert lt this.", params())
    , DOUBLE_MEMBER(crunch_del_rating, 60, "POTENTIAL crunch rating lt this.", params())
    , DOUBLE_MEMBER(crunch_del_cert, -10.0, "POTENTIAL crunch cert lt this.", params())
    , DOUBLE_MEMBER(crunch_del_min_ht, 0.7, "Del if word ht lt xht x this.", params())
    , DOUBLE_MEMBER(crunch_del_max_ht, 3.0, "Del if word ht gt xht x this.", params())
    , DOUBLE_MEMBER(crunch_del_min_width, 3.0, "Del if word width lt xht x this.", params())
    , DOUBLE_MEMBER(crunch_del_high_word, 1.5, "Del if word gt xht x this above bl.", params())
    , DOUBLE_MEMBER(crunch_del_low_word, 0.5, "Del if word gt xht x this below bl.", params())
    , DOUBLE_MEMBER(crunch_small_outlines_size, 0.6, "Small if lt xht x this.", params())
    , INT_MEMBER(crunch_rating_max, 10, "For adj length in rating per ch.", params())
    , INT_MEMBER(crunch_pot_indicators, 1, "How many potential indicators needed.", params())
    , BOOL_MEMBER(crunch_leave_ok_strings, true, "Don't touch sensible strings.", params())
    , BOOL_MEMBER(crunch_accept_ok, true, "Use acceptability in okstring.", params())
    , BOOL_MEMBER(crunch_leave_accept_strings, false, "Don't pot crunch sensible strings.",
                  params())
    , BOOL_MEMBER(crunch_include_numerals, false, "Fiddle alpha figures.", params())
    , INT_MEMBER(crunch_leave_lc_strings, 4, "Don't crunch words with long lower case strings.",
                 params())
    , INT_MEMBER(crunch_leave_uc_strings, 4, "Don't crunch words with long lower case strings.",
                 params())
    , INT_MEMBER(crunch_long_repetitions, 3, "Crunch words with long repetitions.", params())
    , INT_MEMBER(crunch_debug, 0, "Print debug info for word and character crunch.", params())
    , INT_MEMBER(fixsp_non_noise_limit, 1, "How many non-noise blobs either side?", params())
    , DOUBLE_MEMBER(fixsp_small_outlines_size, 0.28, "Small if lt xht x this.", params())
    , BOOL_MEMBER(tessedit_prefer_joined_punct, false, "Reward punctuation joins.", params())
    , INT_MEMBER(fixsp_done_mode, 1, "What constitutes done for spacing.", params())
    , INT_MEMBER(debug_fix_space_level, 0, "Contextual fixspace debug (0..3).", params())
    , STRING_MEMBER(numeric_punctuation, ".,", "Punct. chs expected WITHIN numbers.", params())
    , INT_MEMBER(x_ht_acceptance_tolerance, 8,
                 "Max allowed deviation of blob top outside of font data.", params())
    , INT_MEMBER(x_ht_min_change, 8, "Min change in xht before actually trying it.", params())
    , INT_MEMBER(superscript_debug, 0, "Debug level for sub & superscript fixer.", params())
    , DOUBLE_MEMBER(superscript_worse_certainty, 2.0,
                    "How many times worse "
                    "certainty does a superscript position glyph need to be for "
                    "us to try classifying it as a char with a different "
                    "baseline?",
                    params())
    , DOUBLE_MEMBER(superscript_bettered_certainty, 0.97,
                    "What reduction in "
                    "badness do we think sufficient to choose a superscript "
                    "over what we'd thought.  For example, a value of 0.6 means "
                    "we want to reduce badness of certainty by at least 40%.",
                    params())
    , DOUBLE_MEMBER(superscript_scaledown_ratio, 0.4,
                    "A superscript scaled down more than this is unbelievably "
                    "small.  For example, 0.3 means we expect the font size to "
                    "be no smaller than 30% of the text line font size.",
                    params())
    , DOUBLE_MEMBER(subscript_max_y_top, 0.5,
                    "Maximum top of a character measured as a multiple of "
                    "x-height above the baseline for us to reconsider whether "
                    "it's a subscript.",
                    params())
    , DOUBLE_MEMBER(superscript_min_y_bottom, 0.3,
                    "Minimum bottom of a character measured as a multiple of "
                    "x-height above the baseline for us to reconsider whether "
                    "it's a superscript.",
                    params())
    , BOOL_MEMBER(tessedit_write_block_separators, false, "Write block separators in output.", params())
    , BOOL_MEMBER(tessedit_write_rep_codes, false, "Write repetition char code.", params())
    , BOOL_MEMBER(tessedit_write_unlv, false, "Write .unlv output file.", params())
    , BOOL_MEMBER(tessedit_create_txt, false, "Write .txt output file.", params())
    , BOOL_MEMBER(tessedit_create_hocr, false, "Write .html hOCR output file.", params())
    , BOOL_MEMBER(tessedit_create_alto, false, "Write .xml ALTO file.", params())
    , BOOL_MEMBER(tessedit_create_page_xml, false, "Write .page.xml PAGE file", params())
    , BOOL_MEMBER(page_xml_polygon, true, "Create the PAGE file with polygons instead of box values", params())
    , INT_MEMBER(page_xml_level, 0, "Create the PAGE file on 0=line or 1=word level.", params())
    , BOOL_MEMBER(tessedit_create_lstmbox, false, "Write .box file for LSTM training.", params())
    , BOOL_MEMBER(tessedit_create_tsv, false, "Write .tsv output file.", params())
    , BOOL_MEMBER(tessedit_create_wordstrbox, false, "Write WordStr format .box output file.", params())
    , BOOL_MEMBER(tessedit_create_pdf, false, "Write .pdf output file.", params())
    , BOOL_MEMBER(textonly_pdf, false, "Create PDF with only one invisible text layer.", params())
    , INT_MEMBER(jpg_quality, 85, "Set JPEG quality level.", params())
    , INT_MEMBER(user_defined_dpi, 0, "Specify DPI for input image.", params())
    , INT_MEMBER(min_characters_to_try, 50, "Specify minimum characters to try during OSD.", params())
    , STRING_MEMBER(unrecognised_char, "|", "Output char for unidentified blobs.", params())
    , INT_MEMBER(suspect_level, 99, "Suspect marker level (0..4)", params())
    , INT_MEMBER(suspect_short_words, 2, "Don't suspect dict wds longer than this.", params())
    , BOOL_MEMBER(suspect_constrain_1Il, false, "UNLV keep 1Il chars rejected.", params())
    , DOUBLE_MEMBER(suspect_rating_per_ch, 999.9, "Don't touch bad rating limit.", params())
    , DOUBLE_MEMBER(suspect_accept_rating, -999.9, "Accept good rating limit.", params())
    , BOOL_MEMBER(tessedit_minimal_rejection, false, "Only reject tess failures.", params())
    , BOOL_MEMBER(tessedit_zero_rejection, false, "Don't reject ANYTHING.", params())
    , BOOL_MEMBER(tessedit_word_for_word, false, "Make output have exactly one word per WERD.", params())
    , BOOL_MEMBER(tessedit_zero_kelvin_rejection, false, "Don't reject ANYTHING AT ALL.", params())
    , INT_MEMBER(tessedit_reject_mode, 0, "Rejection algorithm.", params())
    , BOOL_MEMBER(tessedit_rejection_debug, false, "Debug adaption/rejection.", params())
    , BOOL_MEMBER(tessedit_flip_0O, true, "Contextual 0O O0 flips.", params())
    , DOUBLE_MEMBER(tessedit_lower_flip_hyphen, 1.5, "Aspect ratio dot/hyphen test.", params())
    , DOUBLE_MEMBER(tessedit_upper_flip_hyphen, 1.8, "Aspect ratio dot/hyphen test.", params())
    , BOOL_MEMBER(rej_trust_doc_dawg, false, "Use DOC dawg in 11l conf. detector.", params())
    , BOOL_MEMBER(rej_1Il_use_dict_word, false, "Use dictword test.", params())
    , BOOL_MEMBER(rej_1Il_trust_permuter_type, true, "Don't double check.", params())
    , BOOL_MEMBER(rej_use_tess_accepted, true, "Individual rejection control.", params())
    , BOOL_MEMBER(rej_use_tess_blanks, true, "Individual rejection control.", params())
    , BOOL_MEMBER(rej_use_good_perm, true, "Individual rejection control.", params())
    , BOOL_MEMBER(rej_use_sensible_wd, false, "Extend permuter check.", params())
    , BOOL_MEMBER(rej_alphas_in_number_perm, false, "Extend permuter check.", params())
    , DOUBLE_MEMBER(rej_whole_of_mostly_reject_word_fract, 0.85, "reject whole of word if > this fract.", params())
    , INT_MEMBER(tessedit_image_border, 2, "Rej blbs near image edge limit.", params())
    , STRING_MEMBER(ok_repeated_ch_non_alphanum_wds, "-?*\075", "Allow NN to unrej.", params())
    , STRING_MEMBER(conflict_set_I_l_1, "Il1[]", "Il1 conflict set.", params())
    , INT_MEMBER(min_sane_x_ht_pixels, 8, "Reject any x-ht lt or eq than this.", params())
    , BOOL_MEMBER(tessedit_create_boxfile, false, "Output text with boxes.", params())
    , INT_MEMBER(tessedit_page_number, -1, "-1 -> All pages, else specific page to process.", params())
    , BOOL_MEMBER(tessedit_write_images, false, "Capture the image from the internal processing engine at various stages of progress (the generated image filenames will reflect this).", params())
    , BOOL_MEMBER(interactive_display_mode, false, "Run interactively? Turn OFF (false) to NOT use the external ScrollView process. Instead, where available, image data is appended to debug_pixa.", params()),
      STRING_MEMBER(file_type, ".tif", "Filename extension.", params())
    , BOOL_MEMBER(tessedit_override_permuter, true, "According to dict_word.", params())
    , STRING_MEMBER(tessedit_load_sublangs, "", "List of languages to load with this one.", params())
    , STRING_MEMBER(languages_to_try, "", "List of languages to try when OCRing the next pages.", params())
    , STRING_MEMBER(reactangles_to_process, "", "List of rectangle areas in the page image to process. When none are specified, the entire page is processed.", params())
#if !DISABLED_LEGACY_ENGINE
    , BOOL_MEMBER(tessedit_use_primary_params_model, false,
                  "In multilingual mode use params model of the "
                  "primary language.",
                  params())
#endif
    , DOUBLE_MEMBER(min_orientation_margin, 7.0, "Min acceptable orientation margin.",
                    params())
    // , BOOL_MEMBER(textord_tabfind_show_vlines, false, "Debug line finding.", params())                      --> debug_line_finding
    // , BOOL_MEMBER(textord_tabfind_show_vlines_scrollview, false, "Debug line finding", this->params())      --> debug_line_finding + !interactive_display_mode
    , BOOL_MEMBER(textord_use_cjk_fp_model, false, "Use CJK fixed pitch model.", params())
    , BOOL_MEMBER(tsv_lang_info, false, "Include language info in the  .tsv output file", this->params())
    , BOOL_MEMBER(poly_allow_detailed_fx, false,
                  "Allow feature extractors to see the original outline.", params())
    , BOOL_MEMBER(tessedit_init_config_only, false,
                       "Only initialize with the config file. Useful if the "
                       "instance is not going to be used for OCR but say only "
                       "for layout analysis.",
                       params())
#if !DISABLED_LEGACY_ENGINE
    , BOOL_MEMBER(textord_equation_detect, false, "Turn on equation detector.", params())
#endif // !DISABLED_LEGACY_ENGINE
    , BOOL_MEMBER(textord_tabfind_vertical_text, true, "Enable vertical detection.", params())
    , BOOL_MEMBER(textord_tabfind_force_vertical_text, false, "Force using vertical text page mode.",
                  params())
    , DOUBLE_MEMBER(textord_tabfind_vertical_text_ratio, 0.5,
                    "Fraction of textlines deemed vertical to use vertical page "
                    "mode",
                    params())
    , DOUBLE_MEMBER(textord_tabfind_aligned_gap_fraction, 0.75,
                    "Fraction of height used as a minimum gap for aligned blobs.", params())
    , INT_MEMBER(tessedit_parallelize, 0, "Run in parallel where possible.", params()),
      BOOL_MEMBER(preserve_interword_spaces, false, "When `true`: preserve multiple inter-word spaces as-is, or when `false`: compress multiple inter-word spaces to a single space character.",
                  params())
    , STRING_MEMBER(page_separator, "\f", "Page separator (default is form feed control character)",
                    params())
    , INT_MEMBER(lstm_choice_mode, 0,
                 "Allows to include alternative symbols choices in the hOCR output. "
                 "Valid input values are 0, 1, 2 and 3. 0 is the default value. "
                 "With 1 the alternative symbol choices per timestep are included. "
                 "With 2 alternative symbol choices are extracted from the CTC "
                 "process instead of the lattice. The choices are mapped per "
                 "character."
                 "With 3 both choice mode 1 and mode 2 outputs are included in the "
		         "hOCR output.",
                 params())
    , INT_MEMBER(lstm_choice_iterations, 5,
                 "Sets the number of cascading iterations for the Beamsearch in "
                 "lstm_choice_mode. Note that lstm_choice_mode must be set to a "
                 "value greater than 0 to produce results.",
                 params())
    , DOUBLE_MEMBER(lstm_rating_coefficient, 5,
                    "Sets the rating coefficient for the lstm choices. The smaller the "
                    "coefficient, the better are the ratings for each choice and less "
                    "information is lost due to the cut off at 0. The standard value is "
                    "5.",
                    params())
    , BOOL_MEMBER(pageseg_apply_music_mask, false,
                  "Detect music staff and remove intersecting components.", params())
    , DOUBLE_MEMBER(max_page_gradient_recognize, 100,
                  "Exit early (without running recognition) if page gradient is above this amount.", params())
    , BOOL_MEMBER(scribe_save_binary_rotated_image, false, "Saves binary image to file.", params())
    , BOOL_MEMBER(scribe_save_grey_rotated_image, false, "Saves grey image to file.", params())
    , BOOL_MEMBER(scribe_save_original_rotated_image, false, "Saves color image to file.", params())
    , BOOL_MEMBER(debug_write_unlv, false, "Saves page segmentation intermediate and output box set as UZN file for diagnostics.", params())
    , INT_MEMBER(debug_baseline_fit, 0, "Baseline fit debug level 0..3.", params())
    , INT_MEMBER(debug_baseline_y_coord, -2000, "Output baseline fit debug diagnostics for given Y coord, even when debug_baseline_fit is NOT set. Specify a negative value to disable this debug feature.", params())
    , BOOL_MEMBER(debug_line_finding, false, "Debug the line finding process.", params())
    , BOOL_MEMBER(debug_image_normalization, false, "Debug the image normalization process (which precedes the thresholder).", params())
    , BOOL_MEMBER(debug_display_page, false, "Display preliminary OCR results in debug_pixa.", params())
    , BOOL_MEMBER(debug_display_page_blocks, false, "Display preliminary OCR results in debug_pixa: show the blocks.", params())
    , BOOL_MEMBER(debug_display_page_baselines, false, "Display preliminary OCR results in debug_pixa: show the baselines.", params()) 
    , BOOL_MEMBER(dump_segmented_word_images, false, "Display intermediate individual bbox/word images about to be fed into the OCR engine in debug_pixa.", params()) 
    , BOOL_MEMBER(dump_osdetect_process_images, false, "Display intermediate OS (Orientation & Skew) image stages in debug_pixa.", params()) 

    , pixa_debug_(this)
    , splitter_(this)
    , image_finder_(this)
    , line_finder_(this)
    , backup_config_file_(nullptr)
    , pix_binary_(nullptr)
    , pix_grey_(nullptr)
    , pix_original_(nullptr)
    , pix_thresholds_(nullptr)
    , source_resolution_(0)
    , textord_(this, this)
    , right_to_left_(false)
    , scaled_color_(nullptr)
    , scaled_factor_(-1)
    , deskew_(1.0f, 0.0f)
    , reskew_(1.0f, 0.0f)
    , gradient_(0.0f)
    , most_recently_used_(this)
    , font_table_size_(0)
#if !DISABLED_LEGACY_ENGINE
    , equ_detect_(nullptr)
#endif // !DISABLED_LEGACY_ENGINE
    , lstm_recognizer_(nullptr)
    , train_line_page_num_(0)
    , instance_has_been_initialized_(false)
{
#if !GRAPHICS_DISABLED
  ScrollViewManager::AddActiveTesseractInstance(this);
#endif
}

Tesseract::~Tesseract() {
#if !GRAPHICS_DISABLED
  ScrollViewManager::RemoveActiveTesseractInstance(this);
#endif

  WipeSqueakyCleanForReUse(true);
}

/**
  * Clear and free up everything inside, returning the instance to a state
  * equivalent to having just being freshly constructed, with one important
  * distinction:
  *
  * - WipeSqueakyCleanForReUse() will *not* destroy any diagnostics/trace data
  *   cached in the running instance: the goal is to thus be able to produce
  *   diagnostics reports which span multiple rounds of OCR activity, executed
  *   in the single lifespan of the Tesseract instance.
  *
  * Once WipeSqueakyCleanForReUse() has been used, proceed just as when a
  * Tesseract instance has been constructed just now: the same restrictions and
  * conditions exist, once again.
  */
void Tesseract::WipeSqueakyCleanForReUse(bool invoked_by_destructor) {
  if (lstm_recognizer_ != nullptr) {
    lstm_recognizer_->Clean();
  }

  Clear(invoked_by_destructor);
  end_tesseract();
  {
      std::vector<Tesseract *> langs = std::move(sub_langs_);
 
      // delete the sublangs IN REVERSE ORDER!
      // 
      // Otherwise you MAY run into races and crashes re
      // `fz_set_error_callback()` calls in the related DebugPixa destructor!
      for (int i = langs.size() - 1; i >= 0; i--) {
        delete langs[i];
      }
  }

#if !DISABLED_LEGACY_ENGINE
  delete equ_detect_;
  equ_detect_ = nullptr;
#endif // !DISABLED_LEGACY_ENGINE
  delete lstm_recognizer_;
  lstm_recognizer_ = nullptr;

  instance_has_been_initialized_ = false;
}

bool Tesseract::RequiresWipeBeforeIndependentReUse() const {
  return instance_has_been_initialized_;
}

Dict &Tesseract::getDict() {
  if (0 == Classify::getDict().NumDawgs() && AnyLSTMLang()) {
    if (lstm_recognizer_ && lstm_recognizer_->GetDict()) {
      return *lstm_recognizer_->GetDict();
    }
  }
  return Classify::getDict();
}

void Tesseract::Clear(bool invoked_by_destructor) {
  for (auto &sub_lang : sub_langs_) {
    sub_lang->Clear(invoked_by_destructor);
  }

  ReportDebugInfo();

  if (invoked_by_destructor) {
    pixa_debug_.Clear(invoked_by_destructor);
    ClearPixForDebugView();
  }

  pix_original_.destroy();
  pix_binary_.destroy();
  pix_grey_.destroy();
  pix_thresholds_.destroy();
  pix_for_debug_view_.destroy();
  scaled_color_.destroy();
  deskew_ = FCOORD(1.0f, 0.0f);
  reskew_ = FCOORD(1.0f, 0.0f);
  gradient_ = 0.0f;
  splitter_.Clear();
  scaled_factor_ = -1;
}

#if !DISABLED_LEGACY_ENGINE

void Tesseract::SetEquationDetect(EquationDetect *detector) {
  equ_detect_ = detector;
  equ_detect_->SetLangTesseract(this);
}

// Clear all memory of adaption for this and all subclassifiers.
void Tesseract::ResetAdaptiveClassifier() {
  ResetAdaptiveClassifierInternal();
  for (auto &sub_lang : sub_langs_) {
    sub_lang->ResetAdaptiveClassifierInternal();
  }
}

#endif // !DISABLED_LEGACY_ENGINE

// Clear the document dictionary for this and all subclassifiers.
void Tesseract::ResetDocumentDictionary() {
  getDict().ResetDocumentDictionary();
  for (auto &sub_lang : sub_langs_) {
    sub_lang->getDict().ResetDocumentDictionary();
  }
}

void Tesseract::SetBlackAndWhitelist() {
  // Set the white and blacklists (if any)
  unicharset_.set_black_and_whitelist(tessedit_char_blacklist.c_str(),
                                     tessedit_char_whitelist.c_str(),
                                     tessedit_char_unblacklist.c_str());
  if (lstm_recognizer_) {
    UNICHARSET &lstm_unicharset = lstm_recognizer_->GetUnicharset();
    lstm_unicharset.set_black_and_whitelist(tessedit_char_blacklist.c_str(),
                                            tessedit_char_whitelist.c_str(),
                                            tessedit_char_unblacklist.c_str());
  }
  // Black and white lists should apply to all loaded classifiers.
  for (auto &sub_lang : sub_langs_) {
    sub_lang->unicharset_.set_black_and_whitelist(tessedit_char_blacklist.c_str(),
                                                 tessedit_char_whitelist.c_str(),
                                                 tessedit_char_unblacklist.c_str());
    if (sub_lang->lstm_recognizer_) {
      UNICHARSET &lstm_unicharset = sub_lang->lstm_recognizer_->GetUnicharset();
      lstm_unicharset.set_black_and_whitelist(tessedit_char_blacklist.c_str(),
                                              tessedit_char_whitelist.c_str(),
                                              tessedit_char_unblacklist.c_str());
    }
  }
}

// Perform steps to prepare underlying binary image/other data structures for
// page segmentation.
void Tesseract::PrepareForPageseg() {
  if (tessedit_dump_pageseg_images) {
    AddPixDebugPage(pix_binary(), "Binarized Source Image");
  }

  textord_.set_use_cjk_fp_model(textord_use_cjk_fp_model);
  // Find the max splitter strategy over all langs.
  auto max_pageseg_strategy = static_cast<ShiroRekhaSplitter::SplitStrategy>(static_cast<int32_t>(pageseg_devanagari_split_strategy));
  for (auto &sub_lang : sub_langs_) {
    auto pageseg_strategy = static_cast<ShiroRekhaSplitter::SplitStrategy>(static_cast<int32_t>(sub_lang->pageseg_devanagari_split_strategy));
    if (pageseg_strategy > max_pageseg_strategy) {
      max_pageseg_strategy = pageseg_strategy;
    }
    sub_lang->set_pix_binary(pix_binary().clone());
  }
  // Perform shiro-rekha (top-line) splitting and replace the current image by
  // the newly split image.
  splitter_.set_orig_pix(pix_binary());
  splitter_.set_pageseg_split_strategy(max_pageseg_strategy);
  if (splitter_.Split(true)) {
    Image image = splitter_.splitted_image();
    ASSERT_HOST_MSG(!!image, "splitted_image() must never fail.\n");
    set_pix_binary(image.clone());

    if (tessedit_dump_pageseg_images) {
      ASSERT0(max_pageseg_strategy >= 0);
      ASSERT0(max_pageseg_strategy < 3);
      static const char *strategies[] = {"NO_SPLIT", "MINIMAL_SPLIT", "MAXIMAL_SPLIT"};
      AddPixDebugPage(pix_binary(), fmt::format("Source Image as replaced by Splitter mode {}", strategies[max_pageseg_strategy]));
    }
  }
}

// Perform steps to prepare underlying binary image/other data structures for
// OCR. The current segmentation is required by this method.
// Note that this method resets pix_binary_ to the original binarized image,
// which may be different from the image actually used for OCR depending on the
// value of devanagari_ocr_split_strategy.
void Tesseract::PrepareForTessOCR(BLOCK_LIST *block_list, OSResults *osr) {
  // Find the max splitter strategy over all langs.
  auto max_ocr_strategy = static_cast<ShiroRekhaSplitter::SplitStrategy>(static_cast<int32_t>(ocr_devanagari_split_strategy));
  for (auto &sub_lang : sub_langs_) {
    auto ocr_strategy = static_cast<ShiroRekhaSplitter::SplitStrategy>(static_cast<int32_t>(sub_lang->ocr_devanagari_split_strategy));
    if (ocr_strategy > max_ocr_strategy) {
      max_ocr_strategy = ocr_strategy;
    }
  }
  // Utilize the segmentation information available.
  splitter_.set_segmentation_block_list(block_list);
  splitter_.set_ocr_split_strategy(max_ocr_strategy);
  // Run the splitter for OCR
  bool split_for_ocr = splitter_.Split(false);
  // Restore pix_binary to the binarized original pix for future reference.
  Image orig_source_image = splitter_.orig_pix();
  ASSERT_HOST_MSG(orig_source_image, "orig_pix() should never fail to deliver a valid Image pix.\n");
  set_pix_binary(orig_source_image.clone());
  // If the pageseg and ocr strategies are different, refresh the block list
  // (from the last SegmentImage call) with blobs from the real image to be used
  // for OCR.
  if (splitter_.HasDifferentSplitStrategies()) {
    BLOCK block("", true, 0, 0, 0, 0, pixGetWidth(pix_binary_), pixGetHeight(pix_binary_));
    Image pix_for_ocr = split_for_ocr ? splitter_.splitted_image() : splitter_.orig_pix();
    extract_edges(pix_for_ocr, &block);
    splitter_.RefreshSegmentationWithNewBlobs(block.blob_list());
  }
  // The splitter isn't needed any more after this, so save memory by clearing.
  splitter_.Clear();
}

// Return a memory capacity cost estimate for the given image / current original image.
//
// uses the current original image for the estimate, i.e. tells you the cost estimate of this run:
ImageCostEstimate Tesseract::EstimateImageMemoryCost(const Pix* pix) const {
  // default: use pix_original() data 
  if (pix == nullptr) {
    pix = pix_original();
  }

  return TessBaseAPI::EstimateImageMemoryCost(pix, allowed_image_memory_capacity);
}

// Helper, which may be invoked after SetInputImage() or equivalent has been called:
// reports the cost estimate for the current instance/image via `tprintDebug()` and returns
// `true` when the cost is expected to be too high.
bool Tesseract::CheckAndReportIfImageTooLarge(const Pix* pix) const {
  // default: use pix_original() data 
  if (pix == nullptr) {
    pix = pix_original();
  }

  auto w = pixGetWidth(pix);
  auto h = pixGetHeight(pix);
  return CheckAndReportIfImageTooLarge(w, h);
}

bool Tesseract::CheckAndReportIfImageTooLarge(int width, int height) const {
  auto cost = TessBaseAPI::EstimateImageMemoryCost(width, height, allowed_image_memory_capacity);

  if (debug_misc) {
    tprintDebug("Image size & memory cost estimate: {} x {} px, estimated cost {} vs. {} allowed capacity.\n",
      width, height, cost.to_string(), ImageCostEstimate::capacity_to_string(allowed_image_memory_capacity));
  }

  if (width >= TDIMENSION_MAX) {
    tprintError("Image is too large: ({} x {} px, {}) (maximum accepted width: {} px)\n", width, height, cost.to_string(), TDIMENSION_MAX - 1);
    return true;
  }
  if (height >= TDIMENSION_MAX) {
    tprintError("Image is too large: ({} x {} px, {}) (maximum accepted height: {} px)\n", width, height, cost.to_string(), TDIMENSION_MAX - 1);
    return true;
  }
  if (cost.is_too_large()) {
    tprintError("Image is too large: ({} x {} px, {}) (maximum allowed memory cost: {} vs. estimated cost: {})\n", width, height, cost.to_string(), ImageCostEstimate::capacity_to_string(allowed_image_memory_capacity), cost.to_string());
    return true;
  }
  return false;
}

void Tesseract::AddPixCompedOverOrigDebugPage(const Image& pix, const TBOX& bbox, const char* title) {
  // extract part from the source image pix and fade the surroundings,
  // so a human can easily spot which bbox is the current focus but also
  // quickly spot where the extracted part originated within the large source image.
  int iw = pixGetWidth(pix);
  int ih = pixGetHeight(pix);
  int pw = bbox.width();
  int ph = bbox.height();
  ASSERT0(pw > 0);
  ASSERT0(ph > 0);
  ASSERT0(iw >= pw);
  ASSERT0(ih >= ph);
  int border = std::max(std::max(iw / 50 /* 2% of the original size -> 1% + 1% padding */, ih / 50 /* 2% of the original size -> 1% + 1% padding */), std::max(50, std::max(pw / 2, ph / 2)));
  BOX *b = boxCreateValid(bbox.left(), bbox.bottom(), pw, ph);
  l_int32 x, y, w, h;
  boxGetGeometry(b, &x, &y, &w, &h);
  l_int32 x1 = x - border;
  l_int32 y1 = y - border;
  l_int32 w1 = w + 2 * border;
  l_int32  h1 = h + 2 * border;
  if (x1 < 0)
    x1 = 0;
  if (y1 < 0)
    y1 = 0;
  if (w1 > iw)
    w1 = iw;
  if (h1 > ih)
    h1 = ih;
  BOX *b1 = boxCreateValid(x1, y1, w1, h1);
  BOX *b2 = nullptr;
  PIX *ppix = pixClipRectangle(pix, b1, &b2);
  PIX *ppix32 = pixConvertTo32(ppix);
  // generate boxes surrounding the focus bbox, covering the surrounding area in ppix32:
  BOXA *blist = boxaCreate(1);
  // box(x1, y1, x - x1, h1) - (x1, y1) ==>
  int w_edge = x - x1;
  BOX *edgebox = boxCreateValid(0, 0, w_edge, h1);
  l_int32 valid;
  boxIsValid(edgebox, &valid);
  if (valid)
    boxaAddBox(blist, edgebox, L_INSERT);
  // box(x1 + w_edge, y1, w, y - y1) - (x1, y1) ==>
  int h_edge = y - y1;
  edgebox = boxCreate(w_edge, 0, w, h_edge);
  boxIsValid(edgebox, &valid);
  if (valid)
    boxaAddBox(blist, edgebox, L_INSERT);
  // box(x1 + w_edge, y + h, w, h1 - (y + h)) - (x1, y1) ==>
  edgebox = boxCreate(w_edge, h_edge + h, w, h1 - (h_edge + h));
  boxIsValid(edgebox, &valid);
  if (valid)
    boxaAddBox(blist, edgebox, L_INSERT);
  // box(x1 + w_edge + w, y1, w1 - (x + w), h1) - (x1, y1) ==>
  edgebox = boxCreate(w_edge + w, 0, w1 - (w_edge + w), h1);
  boxIsValid(edgebox, &valid);
  if (valid)
    boxaAddBox(blist, edgebox, L_INSERT);
  pixRenderHashBoxaBlend(ppix32, blist, 2, 1, L_POS_SLOPE_LINE, true, 255, 0, 0, 0.5f);
  boxaDestroy(&blist);
  boxDestroy(&b2);
  boxDestroy(&b1);
  boxDestroy(&b);
  pixDestroy(&ppix);
  ASSERT0(bbox.area() > 0);
  pixa_debug_.AddPixWithBBox(ppix32, bbox, title);

  pixDestroy(&ppix32);
}

void Tesseract::AddPixCompedOverOrigDebugPage(const Image &pix, const char *title) {
  pixa_debug_.AddPixWithBBox(pix, title);
}

<<<<<<< HEAD
// Destroy any existing pix and return a pointer to the pointer.
void Tesseract::set_pix_binary(Image pix) {
  pix_binary_.destroy();
  pix_binary_ = pix;
  // Clone to sublangs as well.
  for (auto &lang_ref : sub_langs_) {
    lang_ref->set_pix_binary(pix ? pix.clone() : nullptr);
  }
=======
// debug PDF output helper methods:
void Tesseract::AddPixDebugPage(const Image &pix, const char *title) {
  if (pix == nullptr)
    return;

  pixa_debug_.AddPix(pix, title);
}

void Tesseract::AddPixDebugPage(const Image &pix, const std::string &title) {
  AddPixDebugPage(pix, title.c_str());
}

void Tesseract::AddPixCompedOverOrigDebugPage(const Image &pix, const TBOX &bbox, const std::string &title) {
  AddPixCompedOverOrigDebugPage(pix, bbox, title.c_str());
}

void Tesseract::AddPixCompedOverOrigDebugPage(const Image &pix, const std::string &title) {
  AddPixCompedOverOrigDebugPage(pix, title.c_str());
}

int Tesseract::PushNextPixDebugSection(const std::string &title) { // sibling
  return pixa_debug_.PushNextSection(title);
}

int Tesseract::PushSubordinatePixDebugSection(const std::string &title) { // child
  return pixa_debug_.PushSubordinateSection(title);
}

void Tesseract::PopPixDebugSection(int handle) { // pop active; return focus to parent
  pixa_debug_.WriteSectionParamsUsageReport();

  pixa_debug_.PopSection(handle);
}

int Tesseract::GetPixDebugSectionLevel() const {
  return pixa_debug_.GetCurrentSectionLevel();
>>>>>>> 5d517541
}

void Tesseract::set_pix_grey(Image grey_pix) {
  pix_grey_.destroy();
  pix_grey_ = grey_pix;
  // Clone to sublangs as well.
  for (auto &lang_ref : sub_langs_) {
    lang_ref->set_pix_grey(grey_pix ? grey_pix.clone() : nullptr);
  }
}

// Takes ownership of the given original_pix.
void Tesseract::set_pix_original(Image original_pix) {
  pix_original_.destroy();
  pix_original_ = original_pix;
  // Clone to sublangs as well.
  for (auto &lang_ref : sub_langs_) {
    lang_ref->set_pix_original(original_pix ? original_pix.clone() : nullptr);
  }
}

Image Tesseract::GetPixForDebugView() {
  if (pix_for_debug_view_ != nullptr) {
    return pix_for_debug_view_;
  }

  Image pix;
  if (pix_grey_ != nullptr) {
    pix = pix_grey_;
  } else {
    pix = pix_binary_;
  }
  pix_for_debug_view_ = pixConvertTo32(pix);
  return pix_for_debug_view_;
}

void Tesseract::ClearPixForDebugView() {
  if (pix_for_debug_view_ != nullptr) {
    pix_for_debug_view_.destroy();
    pix_for_debug_view_ = nullptr;
  }
}

// Returns a pointer to a Pix representing the best available resolution image
// of the page, with best available bit depth as second priority. Result can
// be of any bit depth, but never color-mapped, as that has always been
// removed. Note that in grey and color, 0 is black and 255 is
// white. If the input was binary, then black is 1 and white is 0.
// To tell the difference pixGetDepth() will return 32, 8 or 1.
// In any case, the return value is a borrowed Pix, and should not be
// deleted or pixDestroyed.
Image Tesseract::BestPix() const {
  if (pix_original_ != nullptr && pixGetWidth(pix_original_) == ImageWidth()) {
    return pix_original_;
  } else if (pix_grey_ != nullptr) {
    return pix_grey_;
  } else {
    return pix_binary_;
  }
}

void Tesseract::set_pix_thresholds(Image thresholds) {
  pix_thresholds_.destroy();
  pix_thresholds_ = thresholds;
}

void Tesseract::set_source_resolution(int ppi) {
  source_resolution_ = ppi;
}

int Tesseract::ImageWidth() const {
  return pixGetWidth(pix_binary_);
}

int Tesseract::ImageHeight() const {
  return pixGetHeight(pix_binary_);
}

void Tesseract::SetScaledColor(int factor, Image color) {
  scaled_factor_ = factor;
  scaled_color_ = color;
}

Tesseract * Tesseract::get_sub_lang(int index) const {
  return sub_langs_[index];
}

// Returns true if any language uses Tesseract (as opposed to LSTM).
bool Tesseract::AnyTessLang() const {
  if (tessedit_ocr_engine_mode != OEM_LSTM_ONLY) {
    return true;
  }
  for (auto &lang_ref : sub_langs_) {
    if (lang_ref->tessedit_ocr_engine_mode != OEM_LSTM_ONLY) {
      return true;
    }
  }
  return false;
}

// Returns true if any language uses the LSTM.
bool Tesseract::AnyLSTMLang() const {
  if (tessedit_ocr_engine_mode != OEM_TESSERACT_ONLY) {
    return true;
  }
  for (auto &lang_ref : sub_langs_) {
    if (lang_ref->tessedit_ocr_engine_mode != OEM_TESSERACT_ONLY) {
      return true;
    }
  }
  return false;
}

// debug PDF output helper methods:
void Tesseract::AddPixDebugPage(const Image &pix, const char *title) {
  if (pix == nullptr)
    return;

  pixa_debug_.AddPix(pix, title);
}

int Tesseract::PushNextPixDebugSection(const std::string &title) { // sibling
  return pixa_debug_.PushNextSection(title);
}

int Tesseract::PushSubordinatePixDebugSection(const std::string &title) { // child
  return pixa_debug_.PushSubordinateSection(title);
}

void Tesseract::PopPixDebugSection(int handle) { // pop active; return focus to parent
  pixa_debug_.WriteSectionParamsUsageReport();

  pixa_debug_.PopSection(handle);
}

void Tesseract::ResyncVariablesInternally() {
  if (lstm_recognizer_ != nullptr) {
    lstm_recognizer_->SetDataPathPrefix(language_data_path_prefix_);
    lstm_recognizer_->CopyDebugParameters(this, &Classify::getDict());
    lstm_recognizer_->SetDebug(tess_debug_lstm);
  }

#if !DISABLED_LEGACY_ENGINE
  int lvl = language_model_.language_model_debug_level;

#if 0
  language_model_->CopyDebugParameters(this, &Classify::getDict());

  INT_VAR_H(language_model_debug_level);
  BOOL_VAR_H(language_model_ngram_on);
  INT_VAR_H(language_model_ngram_order);
  INT_VAR_H(language_model_viterbi_list_max_num_prunable);
  INT_VAR_H(language_model_viterbi_list_max_size);
  DOUBLE_VAR_H(language_model_ngram_small_prob);
  DOUBLE_VAR_H(language_model_ngram_nonmatch_score);
  BOOL_VAR_H(language_model_ngram_use_only_first_uft8_step);
  DOUBLE_VAR_H(language_model_ngram_scale_factor);
  DOUBLE_VAR_H(language_model_ngram_rating_factor);
  BOOL_VAR_H(language_model_ngram_space_delimited_language);
  INT_VAR_H(language_model_min_compound_length);
  // Penalties used for adjusting path costs and final word rating.
  DOUBLE_VAR_H(language_model_penalty_non_freq_dict_word);
  DOUBLE_VAR_H(language_model_penalty_non_dict_word);
  DOUBLE_VAR_H(language_model_penalty_punc);
  DOUBLE_VAR_H(language_model_penalty_case);
  DOUBLE_VAR_H(language_model_penalty_script);
  DOUBLE_VAR_H(language_model_penalty_chartype);
  DOUBLE_VAR_H(language_model_penalty_font);
  DOUBLE_VAR_H(language_model_penalty_spacing);
  DOUBLE_VAR_H(language_model_penalty_increment);
  INT_VAR_H(wordrec_display_segmentations);
  BOOL_VAR_H(language_model_use_sigmoidal_certainty);
#endif
#endif

  // init sub-languages:
  for (auto &sub_tess : sub_langs_) {
    if (sub_tess != nullptr) {
      auto lvl = (bool)sub_tess->debug_display_page;
    }
  }
}


void Tesseract::ReportDebugInfo() {
  if (!debug_output_path.empty() && pixa_debug_.HasContent()) {
    AddPixDebugPage(GetPixForDebugView(), "this page's scan/image");

    std::string file_path = mkUniqueOutputFilePath(debug_output_path.value().c_str() /* imagebasename */, 1 + tessedit_page_number, lang_.c_str(), "html");
    pixa_debug_.WriteHTML(file_path.c_str());

    ClearPixForDebugView();
    pixa_debug_.Clear();
  }
}

} // namespace tesseract<|MERGE_RESOLUTION|>--- conflicted
+++ resolved
@@ -834,7 +834,6 @@
   pixa_debug_.AddPixWithBBox(pix, title);
 }
 
-<<<<<<< HEAD
 // Destroy any existing pix and return a pointer to the pointer.
 void Tesseract::set_pix_binary(Image pix) {
   pix_binary_.destroy();
@@ -843,44 +842,6 @@
   for (auto &lang_ref : sub_langs_) {
     lang_ref->set_pix_binary(pix ? pix.clone() : nullptr);
   }
-=======
-// debug PDF output helper methods:
-void Tesseract::AddPixDebugPage(const Image &pix, const char *title) {
-  if (pix == nullptr)
-    return;
-
-  pixa_debug_.AddPix(pix, title);
-}
-
-void Tesseract::AddPixDebugPage(const Image &pix, const std::string &title) {
-  AddPixDebugPage(pix, title.c_str());
-}
-
-void Tesseract::AddPixCompedOverOrigDebugPage(const Image &pix, const TBOX &bbox, const std::string &title) {
-  AddPixCompedOverOrigDebugPage(pix, bbox, title.c_str());
-}
-
-void Tesseract::AddPixCompedOverOrigDebugPage(const Image &pix, const std::string &title) {
-  AddPixCompedOverOrigDebugPage(pix, title.c_str());
-}
-
-int Tesseract::PushNextPixDebugSection(const std::string &title) { // sibling
-  return pixa_debug_.PushNextSection(title);
-}
-
-int Tesseract::PushSubordinatePixDebugSection(const std::string &title) { // child
-  return pixa_debug_.PushSubordinateSection(title);
-}
-
-void Tesseract::PopPixDebugSection(int handle) { // pop active; return focus to parent
-  pixa_debug_.WriteSectionParamsUsageReport();
-
-  pixa_debug_.PopSection(handle);
-}
-
-int Tesseract::GetPixDebugSectionLevel() const {
-  return pixa_debug_.GetCurrentSectionLevel();
->>>>>>> 5d517541
 }
 
 void Tesseract::set_pix_grey(Image grey_pix) {
@@ -1002,6 +963,18 @@
   pixa_debug_.AddPix(pix, title);
 }
 
+void Tesseract::AddPixDebugPage(const Image &pix, const std::string &title) {
+  AddPixDebugPage(pix, title.c_str());
+}
+
+void Tesseract::AddPixCompedOverOrigDebugPage(const Image &pix, const TBOX &bbox, const std::string &title) {
+  AddPixCompedOverOrigDebugPage(pix, bbox, title.c_str());
+}
+
+void Tesseract::AddPixCompedOverOrigDebugPage(const Image &pix, const std::string &title) {
+  AddPixCompedOverOrigDebugPage(pix, title.c_str());
+}
+
 int Tesseract::PushNextPixDebugSection(const std::string &title) { // sibling
   return pixa_debug_.PushNextSection(title);
 }
@@ -1014,6 +987,10 @@
   pixa_debug_.WriteSectionParamsUsageReport();
 
   pixa_debug_.PopSection(handle);
+}
+
+int Tesseract::GetPixDebugSectionLevel() const {
+  return pixa_debug_.GetCurrentSectionLevel();
 }
 
 void Tesseract::ResyncVariablesInternally() {
