///////////////////////////////////////////////////////////////////////
// File:        tesseractclass.cpp
// Description: The Tesseract class. It holds/owns everything needed
//              to run Tesseract on a single language, and also a set of
//              sub-Tesseracts to run sub-languages. For thread safety, *every*
//              variable that was previously global or static (except for
//              constant data, and some visual debugging flags) has been moved
//              in here, directly, or indirectly.
//              This makes it safe to run multiple Tesseracts in different
//              threads in parallel, and keeps the different language
//              instances separate.
//              Some global functions remain, but they are isolated re-entrant
//              functions that operate on their arguments. Functions that work
//              on variable data have been moved to an appropriate class based
//              mostly on the directory hierarchy. For more information see
//              slide 6 of "2ArchitectureAndDataStructures" in
// https://drive.google.com/file/d/0B7l10Bj_LprhbUlIUFlCdGtDYkE/edit?usp=sharing
//              Some global data and related functions still exist in the
//              training-related code, but they don't interfere with normal
//              recognition operation.
// Author:      Ray Smith
//
// (C) Copyright 2008, Google Inc.
// Licensed under the Apache License, Version 2.0 (the "License");
// you may not use this file except in compliance with the License.
// You may obtain a copy of the License at
// http://www.apache.org/licenses/LICENSE-2.0
// Unless required by applicable law or agreed to in writing, software
// distributed under the License is distributed on an "AS IS" BASIS,
// WITHOUT WARRANTIES OR CONDITIONS OF ANY KIND, either express or implied.
// See the License for the specific language governing permissions and
// limitations under the License.
//
///////////////////////////////////////////////////////////////////////

// Include automatically generated configuration file if running autoconf.
#ifdef HAVE_TESSERACT_CONFIG_H
#  include "config_auto.h"
#endif

#include "tesseractclass.h"

#include <allheaders.h>
#include "edgblob.h"
#ifndef DISABLED_LEGACY_ENGINE
#  include "equationdetect.h"
#endif
#include "lstmrecognizer.h"

namespace tesseract {

Tesseract::Tesseract()
    : BOOL_MEMBER(tessedit_resegment_from_boxes, false,
                  "Take segmentation and labeling from box file", this->params())
    , BOOL_MEMBER(tessedit_resegment_from_line_boxes, false,
                  "Conversion of word/line box file to char box file", this->params())
    , BOOL_MEMBER(tessedit_train_from_boxes, false, "Generate training data from boxed chars",
                  this->params())
    , BOOL_MEMBER(tessedit_make_boxes_from_boxes, false, "Generate more boxes from boxed chars",
                  this->params())
    , BOOL_MEMBER(tessedit_train_line_recognizer, false,
                  "Break input into lines and remap boxes if present", this->params())
    , BOOL_MEMBER(tessedit_dump_pageseg_images, false,
                  "Dump intermediate images made during page segmentation", this->params())
    , BOOL_MEMBER(tessedit_do_invert, true, "Try inverting the image in `LSTMRecognizeWord`",
                  this->params())
    ,
    // The default for pageseg_mode is the old behaviour, so as not to
    // upset anything that relies on that.
    INT_MEMBER(tessedit_pageseg_mode, PSM_SINGLE_BLOCK,
               "Page seg mode: 0=osd only, 1=auto+osd, 2=auto_only, 3=auto, "
               "4=column,"
               " 5=block_vert, 6=block, 7=line, 8=word, 9=word_circle, 10=char,"
               "11=sparse_text, 12=sparse_text+osd, 13=raw_line"
               " (Values from PageSegMode enum in tesseract/publictypes.h)",
               this->params())
    , INT_MEMBER(thresholding_method,
                 static_cast<int>(tesseract::ThresholdMethod::Otsu),
                 "Thresholding method: 0 = Legacy Otsu, 1 = Adaptive Otsu, 2 = "
                 "Sauvola, 3 = Otsu on"
                 " adaptive normalized background, 4 = Masking and Otsu on "
                 "adaptive normalized background",
                 this->params())
    , BOOL_MEMBER(thresholding_debug, false,
                  "Debug the thresholding process",
                  this->params())
    , double_MEMBER(thresholding_window_size, 0.33,
                    "Window size for measuring local statistics (to be "
                    "multiplied by image DPI). "
                    "This parameter is used by the Sauvola thresolding method",
                    this->params())
    , double_MEMBER(thresholding_kfactor, 0.34,
                    "Factor for reducing threshold due to variance. "
<<<<<<< HEAD
                    "This parameter is used by the Sauvola thresolding method. "
                    "Must be >= 0",
                 this->params())
    , INT_MEMBER(thresholding_tile_size, 300,
                 "Desired tile size. Actual size may vary. Must be >= 16. "
                 "This parameter is used by the Adaptive Otsu thresolding "
                 "method",
                 this->params())
    , INT_MEMBER(thresholding_smooth_size, 0,
                 "Size of convolution kernel applied to threshold array. "
                 "This parameter is used by the Adaptive Otsu thresolding "
                 "method. "
                 "Use 0 for no smoothing",
                 this->params())
    , double_MEMBER(thresholding_score_fraction, 0.1,
                 "Fraction of the max Otsu score. "
                 "This parameter is used by the Adaptive Otsu thresolding "
                 "method. "
                 "Typically 0.1. Use 0.0 for standard Otsu",
                 this->params())
=======
                    "This parameter is used by the Sauvola thresolding method."
                    " Normal range: 0.2-0.5",
                    this->params())
    , double_MEMBER(thresholding_tile_size, 0.33,
                    "Desired tile size (to be multiplied by image DPI). "
                    "This parameter is used by the LeptonicaOtsu thresolding "
                    "method",
                    this->params())
    , double_MEMBER(thresholding_smooth_kernel_size, 0.0,
                    "Size of convolution kernel applied to threshold array "
                    "(to be multiplied by image DPI). Use 0 for no smoothing. "
                    "This parameter is used by the LeptonicaOtsu thresolding "
                    "method",
                    this->params())
    , double_MEMBER(thresholding_score_fraction, 0.1,
                    "Fraction of the max Otsu score. "
                    "This parameter is used by the LeptonicaOtsu thresolding "
                    "method. "
                    "For standard Otsu use 0.0, otherwise 0.1 is recommended",
                    this->params())
>>>>>>> 7f6519cd
    , INT_INIT_MEMBER(tessedit_ocr_engine_mode, tesseract::OEM_DEFAULT,
                      "Which OCR engine(s) to run (Tesseract, LSTM, both)."
                      " Defaults to loading and running the most accurate"
                      " available.",
                      this->params())
    , STRING_MEMBER(tessedit_char_blacklist, "", "Blacklist of chars not to recognize",
                    this->params())
    , STRING_MEMBER(tessedit_char_whitelist, "", "Whitelist of chars to recognize", this->params())
    , STRING_MEMBER(tessedit_char_unblacklist, "",
                    "List of chars to override tessedit_char_blacklist", this->params())
    , BOOL_MEMBER(tessedit_ambigs_training, false, "Perform training for ambiguities",
                  this->params())
    , INT_MEMBER(pageseg_devanagari_split_strategy, tesseract::ShiroRekhaSplitter::NO_SPLIT,
                 "Whether to use the top-line splitting process for Devanagari "
                 "documents while performing page-segmentation.",
                 this->params())
    , INT_MEMBER(ocr_devanagari_split_strategy, tesseract::ShiroRekhaSplitter::NO_SPLIT,
                 "Whether to use the top-line splitting process for Devanagari "
                 "documents while performing ocr.",
                 this->params())
    , STRING_MEMBER(tessedit_write_params_to_file, "", "Write all parameters to the given file.",
                    this->params())
    , BOOL_MEMBER(tessedit_adaption_debug, false,
                  "Generate and print debug"
                  " information for adaption",
                  this->params())
    , INT_MEMBER(bidi_debug, 0, "Debug level for BiDi", this->params())
    , INT_MEMBER(applybox_debug, 1, "Debug level", this->params())
    , INT_MEMBER(applybox_page, 0, "Page number to apply boxes from", this->params())
    , STRING_MEMBER(applybox_exposure_pattern, ".exp",
                    "Exposure value follows"
                    " this pattern in the image filename. The name of the image"
                    " files are expected to be in the form"
                    " [lang].[fontname].exp[num].tif",
                    this->params())
    , BOOL_MEMBER(applybox_learn_chars_and_char_frags_mode, false,
                  "Learn both character fragments (as is done in the"
                  " special low exposure mode) as well as unfragmented"
                  " characters.",
                  this->params())
    , BOOL_MEMBER(applybox_learn_ngrams_mode, false,
                  "Each bounding box"
                  " is assumed to contain ngrams. Only learn the ngrams"
                  " whose outlines overlap horizontally.",
                  this->params())
    , BOOL_MEMBER(tessedit_display_outwords, false, "Draw output words", this->params())
    , BOOL_MEMBER(tessedit_dump_choices, false, "Dump char choices", this->params())
    , BOOL_MEMBER(tessedit_timing_debug, false, "Print timing stats", this->params())
    , BOOL_MEMBER(tessedit_fix_fuzzy_spaces, true, "Try to improve fuzzy spaces", this->params())
    , BOOL_MEMBER(tessedit_unrej_any_wd, false, "Don't bother with word plausibility",
                  this->params())
    , BOOL_MEMBER(tessedit_fix_hyphens, true, "Crunch double hyphens?", this->params())
    , BOOL_MEMBER(tessedit_enable_doc_dict, true, "Add words to the document dictionary",
                  this->params())
    , BOOL_MEMBER(tessedit_debug_fonts, false, "Output font info per char", this->params())
    , INT_MEMBER(tessedit_font_id, 0, "Font ID to use or zero", this->params())
    , BOOL_MEMBER(tessedit_debug_block_rejection, false, "Block and Row stats", this->params())
    , BOOL_MEMBER(tessedit_enable_bigram_correction, true,
                  "Enable correction based on the word bigram dictionary.", this->params())
    , BOOL_MEMBER(tessedit_enable_dict_correction, false,
                  "Enable single word correction based on the dictionary.", this->params())
    , INT_MEMBER(tessedit_bigram_debug, 0, "Amount of debug output for bigram correction.",
                 this->params())
    , BOOL_MEMBER(enable_noise_removal, true,
                  "Remove and conditionally reassign small outlines when they"
                  " confuse layout analysis, determining diacritics vs noise",
                  this->params())
    , INT_MEMBER(debug_noise_removal, 0, "Debug reassignment of small outlines", this->params())
    ,
    // Worst (min) certainty, for which a diacritic is allowed to make the
    // base
    // character worse and still be included.
    double_MEMBER(noise_cert_basechar, -8.0, "Hingepoint for base char certainty", this->params())
    ,
    // Worst (min) certainty, for which a non-overlapping diacritic is allowed
    // to make the base character worse and still be included.
    double_MEMBER(noise_cert_disjoint, -1.0, "Hingepoint for disjoint certainty", this->params())
    ,
    // Worst (min) certainty, for which a diacritic is allowed to make a new
    // stand-alone blob.
    double_MEMBER(noise_cert_punc, -3.0, "Threshold for new punc char certainty", this->params())
    ,
    // Factor of certainty margin for adding diacritics to not count as worse.
    double_MEMBER(noise_cert_factor, 0.375, "Scaling on certainty diff from Hingepoint",
                  this->params())
    , INT_MEMBER(noise_maxperblob, 8, "Max diacritics to apply to a blob", this->params())
    , INT_MEMBER(noise_maxperword, 16, "Max diacritics to apply to a word", this->params())
    , INT_MEMBER(debug_x_ht_level, 0, "Reestimate debug", this->params())
    , STRING_MEMBER(chs_leading_punct, "('`\"", "Leading punctuation", this->params())
    , STRING_MEMBER(chs_trailing_punct1, ").,;:?!", "1st Trailing punctuation", this->params())
    , STRING_MEMBER(chs_trailing_punct2, ")'`\"", "2nd Trailing punctuation", this->params())
    , double_MEMBER(quality_rej_pc, 0.08, "good_quality_doc lte rejection limit", this->params())
    , double_MEMBER(quality_blob_pc, 0.0, "good_quality_doc gte good blobs limit", this->params())
    , double_MEMBER(quality_outline_pc, 1.0, "good_quality_doc lte outline error limit",
                    this->params())
    , double_MEMBER(quality_char_pc, 0.95, "good_quality_doc gte good char limit", this->params())
    , INT_MEMBER(quality_min_initial_alphas_reqd, 2, "alphas in a good word", this->params())
    , INT_MEMBER(tessedit_tess_adaption_mode, 0x27, "Adaptation decision algorithm for tess",
                 this->params())
    , BOOL_MEMBER(tessedit_minimal_rej_pass1, false, "Do minimal rejection on pass 1 output",
                  this->params())
    , BOOL_MEMBER(tessedit_test_adaption, false, "Test adaption criteria", this->params())
    , BOOL_MEMBER(test_pt, false, "Test for point", this->params())
    , double_MEMBER(test_pt_x, 99999.99, "xcoord", this->params())
    , double_MEMBER(test_pt_y, 99999.99, "ycoord", this->params())
    , INT_MEMBER(multilang_debug_level, 0, "Print multilang debug info.", this->params())
    , INT_MEMBER(paragraph_debug_level, 0, "Print paragraph debug info.", this->params())
    , BOOL_MEMBER(paragraph_text_based, true,
                  "Run paragraph detection on the post-text-recognition "
                  "(more accurate)",
                  this->params())
    , BOOL_MEMBER(lstm_use_matrix, 1, "Use ratings matrix/beam search with lstm", this->params())
    , STRING_MEMBER(outlines_odd, "%| ", "Non standard number of outlines", this->params())
    , STRING_MEMBER(outlines_2, "ij!?%\":;", "Non standard number of outlines", this->params())
    , BOOL_MEMBER(tessedit_good_quality_unrej, true, "Reduce rejection on good docs",
                  this->params())
    , BOOL_MEMBER(tessedit_use_reject_spaces, true, "Reject spaces?", this->params())
    , double_MEMBER(tessedit_reject_doc_percent, 65.00, "%rej allowed before rej whole doc",
                    this->params())
    , double_MEMBER(tessedit_reject_block_percent, 45.00, "%rej allowed before rej whole block",
                    this->params())
    , double_MEMBER(tessedit_reject_row_percent, 40.00, "%rej allowed before rej whole row",
                    this->params())
    , double_MEMBER(tessedit_whole_wd_rej_row_percent, 70.00,
                    "Number of row rejects in whole word rejects"
                    " which prevents whole row rejection",
                    this->params())
    , BOOL_MEMBER(tessedit_preserve_blk_rej_perfect_wds, true,
                  "Only rej partially rejected words in block rejection", this->params())
    , BOOL_MEMBER(tessedit_preserve_row_rej_perfect_wds, true,
                  "Only rej partially rejected words in row rejection", this->params())
    , BOOL_MEMBER(tessedit_dont_blkrej_good_wds, false, "Use word segmentation quality metric",
                  this->params())
    , BOOL_MEMBER(tessedit_dont_rowrej_good_wds, false, "Use word segmentation quality metric",
                  this->params())
    , INT_MEMBER(tessedit_preserve_min_wd_len, 2, "Only preserve wds longer than this",
                 this->params())
    , BOOL_MEMBER(tessedit_row_rej_good_docs, true, "Apply row rejection to good docs",
                  this->params())
    , double_MEMBER(tessedit_good_doc_still_rowrej_wd, 1.1,
                    "rej good doc wd if more than this fraction rejected", this->params())
    , BOOL_MEMBER(tessedit_reject_bad_qual_wds, true, "Reject all bad quality wds", this->params())
    , BOOL_MEMBER(tessedit_debug_doc_rejection, false, "Page stats", this->params())
    , BOOL_MEMBER(tessedit_debug_quality_metrics, false, "Output data to debug file",
                  this->params())
    , BOOL_MEMBER(bland_unrej, false, "unrej potential with no checks", this->params())
    , double_MEMBER(quality_rowrej_pc, 1.1, "good_quality_doc gte good char limit", this->params())
    , BOOL_MEMBER(unlv_tilde_crunching, false, "Mark v.bad words for tilde crunch", this->params())
    , BOOL_MEMBER(hocr_font_info, false, "Add font info to hocr output", this->params())
    , BOOL_MEMBER(hocr_char_boxes, false, "Add coordinates for each character to hocr output",
                  this->params())
    , BOOL_MEMBER(crunch_early_merge_tess_fails, true, "Before word crunch?", this->params())
    , BOOL_MEMBER(crunch_early_convert_bad_unlv_chs, false, "Take out ~^ early?", this->params())
    , double_MEMBER(crunch_terrible_rating, 80.0, "crunch rating lt this", this->params())
    , BOOL_MEMBER(crunch_terrible_garbage, true, "As it says", this->params())
    , double_MEMBER(crunch_poor_garbage_cert, -9.0, "crunch garbage cert lt this", this->params())
    , double_MEMBER(crunch_poor_garbage_rate, 60, "crunch garbage rating lt this", this->params())
    , double_MEMBER(crunch_pot_poor_rate, 40, "POTENTIAL crunch rating lt this", this->params())
    , double_MEMBER(crunch_pot_poor_cert, -8.0, "POTENTIAL crunch cert lt this", this->params())
    , double_MEMBER(crunch_del_rating, 60, "POTENTIAL crunch rating lt this", this->params())
    , double_MEMBER(crunch_del_cert, -10.0, "POTENTIAL crunch cert lt this", this->params())
    , double_MEMBER(crunch_del_min_ht, 0.7, "Del if word ht lt xht x this", this->params())
    , double_MEMBER(crunch_del_max_ht, 3.0, "Del if word ht gt xht x this", this->params())
    , double_MEMBER(crunch_del_min_width, 3.0, "Del if word width lt xht x this", this->params())
    , double_MEMBER(crunch_del_high_word, 1.5, "Del if word gt xht x this above bl", this->params())
    , double_MEMBER(crunch_del_low_word, 0.5, "Del if word gt xht x this below bl", this->params())
    , double_MEMBER(crunch_small_outlines_size, 0.6, "Small if lt xht x this", this->params())
    , INT_MEMBER(crunch_rating_max, 10, "For adj length in rating per ch", this->params())
    , INT_MEMBER(crunch_pot_indicators, 1, "How many potential indicators needed", this->params())
    , BOOL_MEMBER(crunch_leave_ok_strings, true, "Don't touch sensible strings", this->params())
    , BOOL_MEMBER(crunch_accept_ok, true, "Use acceptability in okstring", this->params())
    , BOOL_MEMBER(crunch_leave_accept_strings, false, "Don't pot crunch sensible strings",
                  this->params())
    , BOOL_MEMBER(crunch_include_numerals, false, "Fiddle alpha figures", this->params())
    , INT_MEMBER(crunch_leave_lc_strings, 4, "Don't crunch words with long lower case strings",
                 this->params())
    , INT_MEMBER(crunch_leave_uc_strings, 4, "Don't crunch words with long lower case strings",
                 this->params())
    , INT_MEMBER(crunch_long_repetitions, 3, "Crunch words with long repetitions", this->params())
    , INT_MEMBER(crunch_debug, 0, "As it says", this->params())
    , INT_MEMBER(fixsp_non_noise_limit, 1, "How many non-noise blbs either side?", this->params())
    , double_MEMBER(fixsp_small_outlines_size, 0.28, "Small if lt xht x this", this->params())
    , BOOL_MEMBER(tessedit_prefer_joined_punct, false, "Reward punctuation joins", this->params())
    , INT_MEMBER(fixsp_done_mode, 1, "What constitutes done for spacing", this->params())
    , INT_MEMBER(debug_fix_space_level, 0, "Contextual fixspace debug", this->params())
    , STRING_MEMBER(numeric_punctuation, ".,", "Punct. chs expected WITHIN numbers", this->params())
    , INT_MEMBER(x_ht_acceptance_tolerance, 8,
                 "Max allowed deviation of blob top outside of font data", this->params())
    , INT_MEMBER(x_ht_min_change, 8, "Min change in xht before actually trying it", this->params())
    , INT_MEMBER(superscript_debug, 0, "Debug level for sub & superscript fixer", this->params())
    , double_MEMBER(superscript_worse_certainty, 2.0,
                    "How many times worse "
                    "certainty does a superscript position glyph need to be for "
                    "us to try classifying it as a char with a different "
                    "baseline?",
                    this->params())
    , double_MEMBER(superscript_bettered_certainty, 0.97,
                    "What reduction in "
                    "badness do we think sufficient to choose a superscript "
                    "over what we'd thought.  For example, a value of 0.6 means "
                    "we want to reduce badness of certainty by at least 40%",
                    this->params())
    , double_MEMBER(superscript_scaledown_ratio, 0.4,
                    "A superscript scaled down more than this is unbelievably "
                    "small.  For example, 0.3 means we expect the font size to "
                    "be no smaller than 30% of the text line font size.",
                    this->params())
    , double_MEMBER(subscript_max_y_top, 0.5,
                    "Maximum top of a character measured as a multiple of "
                    "x-height above the baseline for us to reconsider whether "
                    "it's a subscript.",
                    this->params())
    , double_MEMBER(superscript_min_y_bottom, 0.3,
                    "Minimum bottom of a character measured as a multiple of "
                    "x-height above the baseline for us to reconsider whether "
                    "it's a superscript.",
                    this->params())
    , BOOL_MEMBER(tessedit_write_block_separators, false, "Write block separators in output",
                  this->params())
    , BOOL_MEMBER(tessedit_write_rep_codes, false, "Write repetition char code", this->params())
    , BOOL_MEMBER(tessedit_write_unlv, false, "Write .unlv output file", this->params())
    , BOOL_MEMBER(tessedit_create_txt, false, "Write .txt output file", this->params())
    , BOOL_MEMBER(tessedit_create_hocr, false, "Write .html hOCR output file", this->params())
    , BOOL_MEMBER(tessedit_create_alto, false, "Write .xml ALTO file", this->params())
    , BOOL_MEMBER(tessedit_create_lstmbox, false, "Write .box file for LSTM training",
                  this->params())
    , BOOL_MEMBER(tessedit_create_tsv, false, "Write .tsv output file", this->params())
    , BOOL_MEMBER(tessedit_create_wordstrbox, false, "Write WordStr format .box output file",
                  this->params())
    , BOOL_MEMBER(tessedit_create_pdf, false, "Write .pdf output file", this->params())
    , BOOL_MEMBER(textonly_pdf, false, "Create PDF with only one invisible text layer",
                  this->params())
    , INT_MEMBER(jpg_quality, 85, "Set JPEG quality level", this->params())
    , INT_MEMBER(user_defined_dpi, 0, "Specify DPI for input image", this->params())
    , INT_MEMBER(min_characters_to_try, 50, "Specify minimum characters to try during OSD",
                 this->params())
    , STRING_MEMBER(unrecognised_char, "|", "Output char for unidentified blobs", this->params())
    , INT_MEMBER(suspect_level, 99, "Suspect marker level", this->params())
    , INT_MEMBER(suspect_short_words, 2, "Don't suspect dict wds longer than this", this->params())
    , BOOL_MEMBER(suspect_constrain_1Il, false, "UNLV keep 1Il chars rejected", this->params())
    , double_MEMBER(suspect_rating_per_ch, 999.9, "Don't touch bad rating limit", this->params())
    , double_MEMBER(suspect_accept_rating, -999.9, "Accept good rating limit", this->params())
    , BOOL_MEMBER(tessedit_minimal_rejection, false, "Only reject tess failures", this->params())
    , BOOL_MEMBER(tessedit_zero_rejection, false, "Don't reject ANYTHING", this->params())
    , BOOL_MEMBER(tessedit_word_for_word, false, "Make output have exactly one word per WERD",
                  this->params())
    , BOOL_MEMBER(tessedit_zero_kelvin_rejection, false, "Don't reject ANYTHING AT ALL",
                  this->params())
    , INT_MEMBER(tessedit_reject_mode, 0, "Rejection algorithm", this->params())
    , BOOL_MEMBER(tessedit_rejection_debug, false, "Adaption debug", this->params())
    , BOOL_MEMBER(tessedit_flip_0O, true, "Contextual 0O O0 flips", this->params())
    , double_MEMBER(tessedit_lower_flip_hyphen, 1.5, "Aspect ratio dot/hyphen test", this->params())
    , double_MEMBER(tessedit_upper_flip_hyphen, 1.8, "Aspect ratio dot/hyphen test", this->params())
    , BOOL_MEMBER(rej_trust_doc_dawg, false, "Use DOC dawg in 11l conf. detector", this->params())
    , BOOL_MEMBER(rej_1Il_use_dict_word, false, "Use dictword test", this->params())
    , BOOL_MEMBER(rej_1Il_trust_permuter_type, true, "Don't double check", this->params())
    , BOOL_MEMBER(rej_use_tess_accepted, true, "Individual rejection control", this->params())
    , BOOL_MEMBER(rej_use_tess_blanks, true, "Individual rejection control", this->params())
    , BOOL_MEMBER(rej_use_good_perm, true, "Individual rejection control", this->params())
    , BOOL_MEMBER(rej_use_sensible_wd, false, "Extend permuter check", this->params())
    , BOOL_MEMBER(rej_alphas_in_number_perm, false, "Extend permuter check", this->params())
    , double_MEMBER(rej_whole_of_mostly_reject_word_fract, 0.85, "if >this fract", this->params())
    , INT_MEMBER(tessedit_image_border, 2, "Rej blbs near image edge limit", this->params())
    , STRING_MEMBER(ok_repeated_ch_non_alphanum_wds, "-?*\075", "Allow NN to unrej", this->params())
    , STRING_MEMBER(conflict_set_I_l_1, "Il1[]", "Il1 conflict set", this->params())
    , INT_MEMBER(min_sane_x_ht_pixels, 8, "Reject any x-ht lt or eq than this", this->params())
    , BOOL_MEMBER(tessedit_create_boxfile, false, "Output text with boxes", this->params())
    , INT_MEMBER(tessedit_page_number, -1, "-1 -> All pages, else specific page to process",
                 this->params())
    , BOOL_MEMBER(tessedit_write_images, false, "Capture the image from the IPE", this->params())
    , BOOL_MEMBER(interactive_display_mode, false, "Run interactively?", this->params())
    , STRING_MEMBER(file_type, ".tif", "Filename extension", this->params())
    , BOOL_MEMBER(tessedit_override_permuter, true, "According to dict_word", this->params())
    , STRING_MEMBER(tessedit_load_sublangs, "", "List of languages to load with this one",
                    this->params())
    , BOOL_MEMBER(tessedit_use_primary_params_model, false,
                  "In multilingual mode use params model of the"
                  " primary language",
                  this->params())
    , double_MEMBER(min_orientation_margin, 7.0, "Min acceptable orientation margin",
                    this->params())
    , BOOL_MEMBER(textord_tabfind_show_vlines, false, "Debug line finding", this->params())
    , BOOL_MEMBER(textord_use_cjk_fp_model, false, "Use CJK fixed pitch model", this->params())
    , BOOL_MEMBER(poly_allow_detailed_fx, false,
                  "Allow feature extractors to see the original outline", this->params())
    , BOOL_INIT_MEMBER(tessedit_init_config_only, false,
                       "Only initialize with the config file. Useful if the "
                       "instance is not going to be used for OCR but say only "
                       "for layout analysis.",
                       this->params())
    , BOOL_MEMBER(textord_equation_detect, false, "Turn on equation detector", this->params())
    , BOOL_MEMBER(textord_tabfind_vertical_text, true, "Enable vertical detection", this->params())
    , BOOL_MEMBER(textord_tabfind_force_vertical_text, false, "Force using vertical text page mode",
                  this->params())
    , double_MEMBER(textord_tabfind_vertical_text_ratio, 0.5,
                    "Fraction of textlines deemed vertical to use vertical page "
                    "mode",
                    this->params())
    , double_MEMBER(textord_tabfind_aligned_gap_fraction, 0.75,
                    "Fraction of height used as a minimum gap for aligned blobs.", this->params())
    , INT_MEMBER(tessedit_parallelize, 0, "Run in parallel where possible", this->params())
    , BOOL_MEMBER(preserve_interword_spaces, false, "Preserve multiple interword spaces",
                  this->params())
    , STRING_MEMBER(page_separator, "\f", "Page separator (default is form feed control character)",
                    this->params())
    , INT_MEMBER(lstm_choice_mode, 0,
                 "Allows to include alternative symbols choices in the hOCR output. "
                 "Valid input values are 0, 1 and 2. 0 is the default value. "
                 "With 1 the alternative symbol choices per timestep are included. "
                 "With 2 alternative symbol choices are extracted from the CTC "
                 "process instead of the lattice. The choices are mapped per "
                 "character.",
                 this->params())
    , INT_MEMBER(lstm_choice_iterations, 5,
                 "Sets the number of cascading iterations for the Beamsearch in "
                 "lstm_choice_mode. Note that lstm_choice_mode must be set to a "
                 "value greater than 0 to produce results.",
                 this->params())
    , double_MEMBER(lstm_rating_coefficient, 5,
                    "Sets the rating coefficient for the lstm choices. The smaller the "
                    "coefficient, the better are the ratings for each choice and less "
                    "information is lost due to the cut off at 0. The standard value is "
                    "5",
                    this->params())
    , BOOL_MEMBER(pageseg_apply_music_mask, true,
                  "Detect music staff and remove intersecting components", this->params())
    ,

    backup_config_file_(nullptr)
    , pix_binary_(nullptr)
    , pix_grey_(nullptr)
    , pix_original_(nullptr)
    , pix_thresholds_(nullptr)
    , source_resolution_(0)
    , textord_(this)
    , right_to_left_(false)
    , scaled_color_(nullptr)
    , scaled_factor_(-1)
    , deskew_(1.0f, 0.0f)
    , reskew_(1.0f, 0.0f)
    , most_recently_used_(this)
    , font_table_size_(0)
    , equ_detect_(nullptr)
    , lstm_recognizer_(nullptr)
    , train_line_page_num_(0) {}

Tesseract::~Tesseract() {
  Clear();
  pix_original_.destroy();
  end_tesseract();
  for (auto *lang : sub_langs_) {
    delete lang;
  }
  delete lstm_recognizer_;
  lstm_recognizer_ = nullptr;
}

Dict &Tesseract::getDict() {
  if (0 == Classify::getDict().NumDawgs() && AnyLSTMLang()) {
    if (lstm_recognizer_ && lstm_recognizer_->GetDict()) {
      return *lstm_recognizer_->GetDict();
    }
  }
  return Classify::getDict();
}

void Tesseract::Clear() {
  std::string debug_name = imagebasename + "_debug.pdf";
  pixa_debug_.WritePDF(debug_name.c_str());
  pix_binary_.destroy();
  pix_grey_.destroy();
  pix_thresholds_.destroy();
  scaled_color_.destroy();
  deskew_ = FCOORD(1.0f, 0.0f);
  reskew_ = FCOORD(1.0f, 0.0f);
  splitter_.Clear();
  scaled_factor_ = -1;
  for (auto &sub_lang : sub_langs_) {
    sub_lang->Clear();
  }
}

#ifndef DISABLED_LEGACY_ENGINE

void Tesseract::SetEquationDetect(EquationDetect *detector) {
  equ_detect_ = detector;
  equ_detect_->SetLangTesseract(this);
}

// Clear all memory of adaption for this and all subclassifiers.
void Tesseract::ResetAdaptiveClassifier() {
  ResetAdaptiveClassifierInternal();
  for (auto &sub_lang : sub_langs_) {
    sub_lang->ResetAdaptiveClassifierInternal();
  }
}

#endif // ndef DISABLED_LEGACY_ENGINE

// Clear the document dictionary for this and all subclassifiers.
void Tesseract::ResetDocumentDictionary() {
  getDict().ResetDocumentDictionary();
  for (auto &sub_lang : sub_langs_) {
    sub_lang->getDict().ResetDocumentDictionary();
  }
}

void Tesseract::SetBlackAndWhitelist() {
  // Set the white and blacklists (if any)
  unicharset.set_black_and_whitelist(tessedit_char_blacklist.c_str(),
                                     tessedit_char_whitelist.c_str(),
                                     tessedit_char_unblacklist.c_str());
  if (lstm_recognizer_) {
    UNICHARSET &lstm_unicharset = lstm_recognizer_->GetUnicharset();
    lstm_unicharset.set_black_and_whitelist(tessedit_char_blacklist.c_str(),
                                            tessedit_char_whitelist.c_str(),
                                            tessedit_char_unblacklist.c_str());
  }
  // Black and white lists should apply to all loaded classifiers.
  for (auto &sub_lang : sub_langs_) {
    sub_lang->unicharset.set_black_and_whitelist(tessedit_char_blacklist.c_str(),
                                                 tessedit_char_whitelist.c_str(),
                                                 tessedit_char_unblacklist.c_str());
    if (sub_lang->lstm_recognizer_) {
      UNICHARSET &lstm_unicharset = sub_lang->lstm_recognizer_->GetUnicharset();
      lstm_unicharset.set_black_and_whitelist(tessedit_char_blacklist.c_str(),
                                              tessedit_char_whitelist.c_str(),
                                              tessedit_char_unblacklist.c_str());
    }
  }
}

// Perform steps to prepare underlying binary image/other data structures for
// page segmentation.
void Tesseract::PrepareForPageseg() {
  textord_.set_use_cjk_fp_model(textord_use_cjk_fp_model);
  // Find the max splitter strategy over all langs.
  auto max_pageseg_strategy = static_cast<ShiroRekhaSplitter::SplitStrategy>(
      static_cast<int32_t>(pageseg_devanagari_split_strategy));
  for (auto &sub_lang : sub_langs_) {
    auto pageseg_strategy = static_cast<ShiroRekhaSplitter::SplitStrategy>(
        static_cast<int32_t>(sub_lang->pageseg_devanagari_split_strategy));
    if (pageseg_strategy > max_pageseg_strategy) {
      max_pageseg_strategy = pageseg_strategy;
    }
    sub_lang->pix_binary_.destroy();
    sub_lang->pix_binary_ = pix_binary().clone();
  }
  // Perform shiro-rekha (top-line) splitting and replace the current image by
  // the newly split image.
  splitter_.set_orig_pix(pix_binary());
  splitter_.set_pageseg_split_strategy(max_pageseg_strategy);
  if (splitter_.Split(true, &pixa_debug_)) {
    ASSERT_HOST(splitter_.splitted_image());
    pix_binary_.destroy();
    pix_binary_ = splitter_.splitted_image().clone();
  }
}

// Perform steps to prepare underlying binary image/other data structures for
// OCR. The current segmentation is required by this method.
// Note that this method resets pix_binary_ to the original binarized image,
// which may be different from the image actually used for OCR depending on the
// value of devanagari_ocr_split_strategy.
void Tesseract::PrepareForTessOCR(BLOCK_LIST *block_list, Tesseract *osd_tess, OSResults *osr) {
  // Find the max splitter strategy over all langs.
  auto max_ocr_strategy = static_cast<ShiroRekhaSplitter::SplitStrategy>(
      static_cast<int32_t>(ocr_devanagari_split_strategy));
  for (auto &sub_lang : sub_langs_) {
    auto ocr_strategy = static_cast<ShiroRekhaSplitter::SplitStrategy>(
        static_cast<int32_t>(sub_lang->ocr_devanagari_split_strategy));
    if (ocr_strategy > max_ocr_strategy) {
      max_ocr_strategy = ocr_strategy;
    }
  }
  // Utilize the segmentation information available.
  splitter_.set_segmentation_block_list(block_list);
  splitter_.set_ocr_split_strategy(max_ocr_strategy);
  // Run the splitter for OCR
  bool split_for_ocr = splitter_.Split(false, &pixa_debug_);
  // Restore pix_binary to the binarized original pix for future reference.
  ASSERT_HOST(splitter_.orig_pix());
  pix_binary_.destroy();
  pix_binary_ = splitter_.orig_pix().clone();
  // If the pageseg and ocr strategies are different, refresh the block list
  // (from the last SegmentImage call) with blobs from the real image to be used
  // for OCR.
  if (splitter_.HasDifferentSplitStrategies()) {
    BLOCK block("", true, 0, 0, 0, 0, pixGetWidth(pix_binary_), pixGetHeight(pix_binary_));
    Image pix_for_ocr = split_for_ocr ? splitter_.splitted_image() : splitter_.orig_pix();
    extract_edges(pix_for_ocr, &block);
    splitter_.RefreshSegmentationWithNewBlobs(block.blob_list());
  }
  // The splitter isn't needed any more after this, so save memory by clearing.
  splitter_.Clear();
}

} // namespace tesseract<|MERGE_RESOLUTION|>--- conflicted
+++ resolved
@@ -91,49 +91,26 @@
                     this->params())
     , double_MEMBER(thresholding_kfactor, 0.34,
                     "Factor for reducing threshold due to variance. "
-<<<<<<< HEAD
-                    "This parameter is used by the Sauvola thresolding method. "
-                    "Must be >= 0",
-                 this->params())
-    , INT_MEMBER(thresholding_tile_size, 300,
-                 "Desired tile size. Actual size may vary. Must be >= 16. "
-                 "This parameter is used by the Adaptive Otsu thresolding "
-                 "method",
-                 this->params())
-    , INT_MEMBER(thresholding_smooth_size, 0,
-                 "Size of convolution kernel applied to threshold array. "
-                 "This parameter is used by the Adaptive Otsu thresolding "
-                 "method. "
-                 "Use 0 for no smoothing",
-                 this->params())
-    , double_MEMBER(thresholding_score_fraction, 0.1,
-                 "Fraction of the max Otsu score. "
-                 "This parameter is used by the Adaptive Otsu thresolding "
-                 "method. "
-                 "Typically 0.1. Use 0.0 for standard Otsu",
-                 this->params())
-=======
                     "This parameter is used by the Sauvola thresolding method."
                     " Normal range: 0.2-0.5",
                     this->params())
     , double_MEMBER(thresholding_tile_size, 0.33,
                     "Desired tile size (to be multiplied by image DPI). "
-                    "This parameter is used by the LeptonicaOtsu thresolding "
+                    "This parameter is used by the Adaptive Otsu thresolding "
                     "method",
                     this->params())
     , double_MEMBER(thresholding_smooth_kernel_size, 0.0,
                     "Size of convolution kernel applied to threshold array "
                     "(to be multiplied by image DPI). Use 0 for no smoothing. "
-                    "This parameter is used by the LeptonicaOtsu thresolding "
+                    "This parameter is used by the Adaptive Otsu thresolding "
                     "method",
                     this->params())
     , double_MEMBER(thresholding_score_fraction, 0.1,
                     "Fraction of the max Otsu score. "
-                    "This parameter is used by the LeptonicaOtsu thresolding "
+                    "This parameter is used by the Adaptive Otsu thresolding "
                     "method. "
                     "For standard Otsu use 0.0, otherwise 0.1 is recommended",
                     this->params())
->>>>>>> 7f6519cd
     , INT_INIT_MEMBER(tessedit_ocr_engine_mode, tesseract::OEM_DEFAULT,
                       "Which OCR engine(s) to run (Tesseract, LSTM, both)."
                       " Defaults to loading and running the most accurate"
