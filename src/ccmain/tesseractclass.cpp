///////////////////////////////////////////////////////////////////////
// File:        tesseractclass.cpp
// Description: The Tesseract class. It holds/owns everything needed
//              to run Tesseract on a single language, and also a set of
//              sub-Tesseracts to run sub-languages. For thread safety, *every*
//              variable that was previously global or static (except for
//              constant data, and some visual debugging flags) has been moved
//              in here, directly, or indirectly.
//              This makes it safe to run multiple Tesseracts in different
//              threads in parallel, and keeps the different language
//              instances separate.
//              Some global functions remain, but they are isolated re-entrant
//              functions that operate on their arguments. Functions that work
//              on variable data have been moved to an appropriate class based
//              mostly on the directory hierarchy. For more information see
//              slide 6 of "2ArchitectureAndDataStructures" in
// https://drive.google.com/file/d/0B7l10Bj_LprhbUlIUFlCdGtDYkE/edit?usp=sharing
//              Some global data and related functions still exist in the
//              training-related code, but they don't interfere with normal
//              recognition operation.
// Author:      Ray Smith
//
// (C) Copyright 2008, Google Inc.
// Licensed under the Apache License, Version 2.0 (the "License");
// you may not use this file except in compliance with the License.
// You may obtain a copy of the License at
// http://www.apache.org/licenses/LICENSE-2.0
// Unless required by applicable law or agreed to in writing, software
// distributed under the License is distributed on an "AS IS" BASIS,
// WITHOUT WARRANTIES OR CONDITIONS OF ANY KIND, either express or implied.
// See the License for the specific language governing permissions and
// limitations under the License.
//
///////////////////////////////////////////////////////////////////////

// Include automatically generated configuration file if running autoconf.
#ifdef HAVE_TESSERACT_CONFIG_H
#  include "config_auto.h"
#endif

#include "tesseractclass.h"

#include <allheaders.h>
#include "edgblob.h"
#ifndef DISABLED_LEGACY_ENGINE
#  include "equationdetect.h"
#endif
#include "lstmrecognizer.h"

namespace tesseract {

Tesseract::Tesseract()
    : BOOL_MEMBER(tessedit_resegment_from_boxes, false,
                  "Take segmentation and labeling from box file", this->params())
    , BOOL_MEMBER(tessedit_resegment_from_line_boxes, false,
                  "Conversion of word/line box file to char box file", this->params())
    , BOOL_MEMBER(tessedit_train_from_boxes, false, "Generate training data from boxed chars",
                  this->params())
    , BOOL_MEMBER(tessedit_make_boxes_from_boxes, false, "Generate more boxes from boxed chars",
                  this->params())
    , BOOL_MEMBER(tessedit_train_line_recognizer, false,
                  "Break input into lines and remap boxes if present", this->params())
    , BOOL_MEMBER(tessedit_dump_pageseg_images, false,
                  "Dump intermediate images made during page segmentation", this->params())
    , BOOL_MEMBER(tessedit_do_invert, true, "Try inverting the image in `LSTMRecognizeWord`",
                  this->params())
    ,
    // The default for pageseg_mode is the old behaviour, so as not to
    // upset anything that relies on that.
    INT_MEMBER(tessedit_pageseg_mode, PSM_SINGLE_BLOCK,
               "Page seg mode: 0=osd only, 1=auto+osd, 2=auto_only, 3=auto, "
               "4=column,"
               " 5=block_vert, 6=block, 7=line, 8=word, 9=word_circle, 10=char,"
               "11=sparse_text, 12=sparse_text+osd, 13=raw_line"
               " (Values from PageSegMode enum in tesseract/publictypes.h)",
               this->params())
    , INT_MEMBER(thresholding_method,
                 static_cast<int>(tesseract::ThresholdMethod::Otsu),
<<<<<<< HEAD
                 "Thresholding "
                 "method: 0 = Otsu, 1 = Adaptive Otsu, 2 = Sauvola, 3 = Otsu on"
                 " adaptive normalized background, 4 = Masking and Otsu on "
                 "adaptive normalized background",
=======
                 "Thresholding method: 0 = Otsu, 1 = Adaptive Otsu, 2 = "
                 "Sauvola",
                 this->params())
    , INT_MEMBER(thresholding_window_size, 51,
                 "Window size for measuring local statistics. "
                 "This parameter is used by the Sauvola thresolding method",
                 this->params())
    , double_MEMBER(thresholding_kfactor, 0.34,
                    "Factor for reducing threshold due to variance. "
                    "This parameter is used by the Sauvola thresolding method. "
                    "Must be >= 0",
                 this->params())
    , INT_MEMBER(thresholding_tile_size, 300,
                 "Desired tile size. Actual size may vary. Must be >= 16. "
                 "This parameter is used by the Adaptive Otsu thresolding "
                 "method",
                 this->params())
    , INT_MEMBER(thresholding_smooth_size, 0,
                 "Size of convolution kernel applied to threshold array. "
                 "This parameter is used by the Adaptive Otsu thresolding "
                 "method. "
                 "Use 0 for no smoothing",
                 this->params())
    , double_MEMBER(thresholding_score_fraction, 0.1,
                 "Fraction of the max Otsu score. "
                 "This parameter is used by the Adaptive Otsu thresolding "
                 "method. "
                 "Typically 0.1. Use 0.0 for standard Otsu",
>>>>>>> 0aad8b86
                 this->params())
    , INT_INIT_MEMBER(tessedit_ocr_engine_mode, tesseract::OEM_DEFAULT,
                      "Which OCR engine(s) to run (Tesseract, LSTM, both)."
                      " Defaults to loading and running the most accurate"
                      " available.",
                      this->params())
    , STRING_MEMBER(tessedit_char_blacklist, "", "Blacklist of chars not to recognize",
                    this->params())
    , STRING_MEMBER(tessedit_char_whitelist, "", "Whitelist of chars to recognize", this->params())
    , STRING_MEMBER(tessedit_char_unblacklist, "",
                    "List of chars to override tessedit_char_blacklist", this->params())
    , BOOL_MEMBER(tessedit_ambigs_training, false, "Perform training for ambiguities",
                  this->params())
    , INT_MEMBER(pageseg_devanagari_split_strategy, tesseract::ShiroRekhaSplitter::NO_SPLIT,
                 "Whether to use the top-line splitting process for Devanagari "
                 "documents while performing page-segmentation.",
                 this->params())
    , INT_MEMBER(ocr_devanagari_split_strategy, tesseract::ShiroRekhaSplitter::NO_SPLIT,
                 "Whether to use the top-line splitting process for Devanagari "
                 "documents while performing ocr.",
                 this->params())
    , STRING_MEMBER(tessedit_write_params_to_file, "", "Write all parameters to the given file.",
                    this->params())
    , BOOL_MEMBER(tessedit_adaption_debug, false,
                  "Generate and print debug"
                  " information for adaption",
                  this->params())
    , INT_MEMBER(bidi_debug, 0, "Debug level for BiDi", this->params())
    , INT_MEMBER(applybox_debug, 1, "Debug level", this->params())
    , INT_MEMBER(applybox_page, 0, "Page number to apply boxes from", this->params())
    , STRING_MEMBER(applybox_exposure_pattern, ".exp",
                    "Exposure value follows"
                    " this pattern in the image filename. The name of the image"
                    " files are expected to be in the form"
                    " [lang].[fontname].exp[num].tif",
                    this->params())
    , BOOL_MEMBER(applybox_learn_chars_and_char_frags_mode, false,
                  "Learn both character fragments (as is done in the"
                  " special low exposure mode) as well as unfragmented"
                  " characters.",
                  this->params())
    , BOOL_MEMBER(applybox_learn_ngrams_mode, false,
                  "Each bounding box"
                  " is assumed to contain ngrams. Only learn the ngrams"
                  " whose outlines overlap horizontally.",
                  this->params())
    , BOOL_MEMBER(tessedit_display_outwords, false, "Draw output words", this->params())
    , BOOL_MEMBER(tessedit_dump_choices, false, "Dump char choices", this->params())
    , BOOL_MEMBER(tessedit_timing_debug, false, "Print timing stats", this->params())
    , BOOL_MEMBER(tessedit_fix_fuzzy_spaces, true, "Try to improve fuzzy spaces", this->params())
    , BOOL_MEMBER(tessedit_unrej_any_wd, false, "Don't bother with word plausibility",
                  this->params())
    , BOOL_MEMBER(tessedit_fix_hyphens, true, "Crunch double hyphens?", this->params())
    , BOOL_MEMBER(tessedit_enable_doc_dict, true, "Add words to the document dictionary",
                  this->params())
    , BOOL_MEMBER(tessedit_debug_fonts, false, "Output font info per char", this->params())
    , INT_MEMBER(tessedit_font_id, 0, "Font ID to use or zero", this->params())
    , BOOL_MEMBER(tessedit_debug_block_rejection, false, "Block and Row stats", this->params())
    , BOOL_MEMBER(tessedit_enable_bigram_correction, true,
                  "Enable correction based on the word bigram dictionary.", this->params())
    , BOOL_MEMBER(tessedit_enable_dict_correction, false,
                  "Enable single word correction based on the dictionary.", this->params())
    , INT_MEMBER(tessedit_bigram_debug, 0, "Amount of debug output for bigram correction.",
                 this->params())
    , BOOL_MEMBER(enable_noise_removal, true,
                  "Remove and conditionally reassign small outlines when they"
                  " confuse layout analysis, determining diacritics vs noise",
                  this->params())
    , INT_MEMBER(debug_noise_removal, 0, "Debug reassignment of small outlines", this->params())
    ,
    // Worst (min) certainty, for which a diacritic is allowed to make the
    // base
    // character worse and still be included.
    double_MEMBER(noise_cert_basechar, -8.0, "Hingepoint for base char certainty", this->params())
    ,
    // Worst (min) certainty, for which a non-overlapping diacritic is allowed
    // to make the base character worse and still be included.
    double_MEMBER(noise_cert_disjoint, -1.0, "Hingepoint for disjoint certainty", this->params())
    ,
    // Worst (min) certainty, for which a diacritic is allowed to make a new
    // stand-alone blob.
    double_MEMBER(noise_cert_punc, -3.0, "Threshold for new punc char certainty", this->params())
    ,
    // Factor of certainty margin for adding diacritics to not count as worse.
    double_MEMBER(noise_cert_factor, 0.375, "Scaling on certainty diff from Hingepoint",
                  this->params())
    , INT_MEMBER(noise_maxperblob, 8, "Max diacritics to apply to a blob", this->params())
    , INT_MEMBER(noise_maxperword, 16, "Max diacritics to apply to a word", this->params())
    , INT_MEMBER(debug_x_ht_level, 0, "Reestimate debug", this->params())
    , STRING_MEMBER(chs_leading_punct, "('`\"", "Leading punctuation", this->params())
    , STRING_MEMBER(chs_trailing_punct1, ").,;:?!", "1st Trailing punctuation", this->params())
    , STRING_MEMBER(chs_trailing_punct2, ")'`\"", "2nd Trailing punctuation", this->params())
    , double_MEMBER(quality_rej_pc, 0.08, "good_quality_doc lte rejection limit", this->params())
    , double_MEMBER(quality_blob_pc, 0.0, "good_quality_doc gte good blobs limit", this->params())
    , double_MEMBER(quality_outline_pc, 1.0, "good_quality_doc lte outline error limit",
                    this->params())
    , double_MEMBER(quality_char_pc, 0.95, "good_quality_doc gte good char limit", this->params())
    , INT_MEMBER(quality_min_initial_alphas_reqd, 2, "alphas in a good word", this->params())
    , INT_MEMBER(tessedit_tess_adaption_mode, 0x27, "Adaptation decision algorithm for tess",
                 this->params())
    , BOOL_MEMBER(tessedit_minimal_rej_pass1, false, "Do minimal rejection on pass 1 output",
                  this->params())
    , BOOL_MEMBER(tessedit_test_adaption, false, "Test adaption criteria", this->params())
    , BOOL_MEMBER(test_pt, false, "Test for point", this->params())
    , double_MEMBER(test_pt_x, 99999.99, "xcoord", this->params())
    , double_MEMBER(test_pt_y, 99999.99, "ycoord", this->params())
    , INT_MEMBER(multilang_debug_level, 0, "Print multilang debug info.", this->params())
    , INT_MEMBER(paragraph_debug_level, 0, "Print paragraph debug info.", this->params())
    , BOOL_MEMBER(paragraph_text_based, true,
                  "Run paragraph detection on the post-text-recognition "
                  "(more accurate)",
                  this->params())
    , BOOL_MEMBER(lstm_use_matrix, 1, "Use ratings matrix/beam search with lstm", this->params())
    , STRING_MEMBER(outlines_odd, "%| ", "Non standard number of outlines", this->params())
    , STRING_MEMBER(outlines_2, "ij!?%\":;", "Non standard number of outlines", this->params())
    , BOOL_MEMBER(tessedit_good_quality_unrej, true, "Reduce rejection on good docs",
                  this->params())
    , BOOL_MEMBER(tessedit_use_reject_spaces, true, "Reject spaces?", this->params())
    , double_MEMBER(tessedit_reject_doc_percent, 65.00, "%rej allowed before rej whole doc",
                    this->params())
    , double_MEMBER(tessedit_reject_block_percent, 45.00, "%rej allowed before rej whole block",
                    this->params())
    , double_MEMBER(tessedit_reject_row_percent, 40.00, "%rej allowed before rej whole row",
                    this->params())
    , double_MEMBER(tessedit_whole_wd_rej_row_percent, 70.00,
                    "Number of row rejects in whole word rejects"
                    " which prevents whole row rejection",
                    this->params())
    , BOOL_MEMBER(tessedit_preserve_blk_rej_perfect_wds, true,
                  "Only rej partially rejected words in block rejection", this->params())
    , BOOL_MEMBER(tessedit_preserve_row_rej_perfect_wds, true,
                  "Only rej partially rejected words in row rejection", this->params())
    , BOOL_MEMBER(tessedit_dont_blkrej_good_wds, false, "Use word segmentation quality metric",
                  this->params())
    , BOOL_MEMBER(tessedit_dont_rowrej_good_wds, false, "Use word segmentation quality metric",
                  this->params())
    , INT_MEMBER(tessedit_preserve_min_wd_len, 2, "Only preserve wds longer than this",
                 this->params())
    , BOOL_MEMBER(tessedit_row_rej_good_docs, true, "Apply row rejection to good docs",
                  this->params())
    , double_MEMBER(tessedit_good_doc_still_rowrej_wd, 1.1,
                    "rej good doc wd if more than this fraction rejected", this->params())
    , BOOL_MEMBER(tessedit_reject_bad_qual_wds, true, "Reject all bad quality wds", this->params())
    , BOOL_MEMBER(tessedit_debug_doc_rejection, false, "Page stats", this->params())
    , BOOL_MEMBER(tessedit_debug_quality_metrics, false, "Output data to debug file",
                  this->params())
    , BOOL_MEMBER(bland_unrej, false, "unrej potential with no checks", this->params())
    , double_MEMBER(quality_rowrej_pc, 1.1, "good_quality_doc gte good char limit", this->params())
    , BOOL_MEMBER(unlv_tilde_crunching, false, "Mark v.bad words for tilde crunch", this->params())
    , BOOL_MEMBER(hocr_font_info, false, "Add font info to hocr output", this->params())
    , BOOL_MEMBER(hocr_char_boxes, false, "Add coordinates for each character to hocr output",
                  this->params())
    , BOOL_MEMBER(crunch_early_merge_tess_fails, true, "Before word crunch?", this->params())
    , BOOL_MEMBER(crunch_early_convert_bad_unlv_chs, false, "Take out ~^ early?", this->params())
    , double_MEMBER(crunch_terrible_rating, 80.0, "crunch rating lt this", this->params())
    , BOOL_MEMBER(crunch_terrible_garbage, true, "As it says", this->params())
    , double_MEMBER(crunch_poor_garbage_cert, -9.0, "crunch garbage cert lt this", this->params())
    , double_MEMBER(crunch_poor_garbage_rate, 60, "crunch garbage rating lt this", this->params())
    , double_MEMBER(crunch_pot_poor_rate, 40, "POTENTIAL crunch rating lt this", this->params())
    , double_MEMBER(crunch_pot_poor_cert, -8.0, "POTENTIAL crunch cert lt this", this->params())
    , double_MEMBER(crunch_del_rating, 60, "POTENTIAL crunch rating lt this", this->params())
    , double_MEMBER(crunch_del_cert, -10.0, "POTENTIAL crunch cert lt this", this->params())
    , double_MEMBER(crunch_del_min_ht, 0.7, "Del if word ht lt xht x this", this->params())
    , double_MEMBER(crunch_del_max_ht, 3.0, "Del if word ht gt xht x this", this->params())
    , double_MEMBER(crunch_del_min_width, 3.0, "Del if word width lt xht x this", this->params())
    , double_MEMBER(crunch_del_high_word, 1.5, "Del if word gt xht x this above bl", this->params())
    , double_MEMBER(crunch_del_low_word, 0.5, "Del if word gt xht x this below bl", this->params())
    , double_MEMBER(crunch_small_outlines_size, 0.6, "Small if lt xht x this", this->params())
    , INT_MEMBER(crunch_rating_max, 10, "For adj length in rating per ch", this->params())
    , INT_MEMBER(crunch_pot_indicators, 1, "How many potential indicators needed", this->params())
    , BOOL_MEMBER(crunch_leave_ok_strings, true, "Don't touch sensible strings", this->params())
    , BOOL_MEMBER(crunch_accept_ok, true, "Use acceptability in okstring", this->params())
    , BOOL_MEMBER(crunch_leave_accept_strings, false, "Don't pot crunch sensible strings",
                  this->params())
    , BOOL_MEMBER(crunch_include_numerals, false, "Fiddle alpha figures", this->params())
    , INT_MEMBER(crunch_leave_lc_strings, 4, "Don't crunch words with long lower case strings",
                 this->params())
    , INT_MEMBER(crunch_leave_uc_strings, 4, "Don't crunch words with long lower case strings",
                 this->params())
    , INT_MEMBER(crunch_long_repetitions, 3, "Crunch words with long repetitions", this->params())
    , INT_MEMBER(crunch_debug, 0, "As it says", this->params())
    , INT_MEMBER(fixsp_non_noise_limit, 1, "How many non-noise blbs either side?", this->params())
    , double_MEMBER(fixsp_small_outlines_size, 0.28, "Small if lt xht x this", this->params())
    , BOOL_MEMBER(tessedit_prefer_joined_punct, false, "Reward punctuation joins", this->params())
    , INT_MEMBER(fixsp_done_mode, 1, "What constitutes done for spacing", this->params())
    , INT_MEMBER(debug_fix_space_level, 0, "Contextual fixspace debug", this->params())
    , STRING_MEMBER(numeric_punctuation, ".,", "Punct. chs expected WITHIN numbers", this->params())
    , INT_MEMBER(x_ht_acceptance_tolerance, 8,
                 "Max allowed deviation of blob top outside of font data", this->params())
    , INT_MEMBER(x_ht_min_change, 8, "Min change in xht before actually trying it", this->params())
    , INT_MEMBER(superscript_debug, 0, "Debug level for sub & superscript fixer", this->params())
    , double_MEMBER(superscript_worse_certainty, 2.0,
                    "How many times worse "
                    "certainty does a superscript position glyph need to be for "
                    "us to try classifying it as a char with a different "
                    "baseline?",
                    this->params())
    , double_MEMBER(superscript_bettered_certainty, 0.97,
                    "What reduction in "
                    "badness do we think sufficient to choose a superscript "
                    "over what we'd thought.  For example, a value of 0.6 means "
                    "we want to reduce badness of certainty by at least 40%",
                    this->params())
    , double_MEMBER(superscript_scaledown_ratio, 0.4,
                    "A superscript scaled down more than this is unbelievably "
                    "small.  For example, 0.3 means we expect the font size to "
                    "be no smaller than 30% of the text line font size.",
                    this->params())
    , double_MEMBER(subscript_max_y_top, 0.5,
                    "Maximum top of a character measured as a multiple of "
                    "x-height above the baseline for us to reconsider whether "
                    "it's a subscript.",
                    this->params())
    , double_MEMBER(superscript_min_y_bottom, 0.3,
                    "Minimum bottom of a character measured as a multiple of "
                    "x-height above the baseline for us to reconsider whether "
                    "it's a superscript.",
                    this->params())
    , BOOL_MEMBER(tessedit_write_block_separators, false, "Write block separators in output",
                  this->params())
    , BOOL_MEMBER(tessedit_write_rep_codes, false, "Write repetition char code", this->params())
    , BOOL_MEMBER(tessedit_write_unlv, false, "Write .unlv output file", this->params())
    , BOOL_MEMBER(tessedit_create_txt, false, "Write .txt output file", this->params())
    , BOOL_MEMBER(tessedit_create_hocr, false, "Write .html hOCR output file", this->params())
    , BOOL_MEMBER(tessedit_create_alto, false, "Write .xml ALTO file", this->params())
    , BOOL_MEMBER(tessedit_create_lstmbox, false, "Write .box file for LSTM training",
                  this->params())
    , BOOL_MEMBER(tessedit_create_tsv, false, "Write .tsv output file", this->params())
    , BOOL_MEMBER(tessedit_create_wordstrbox, false, "Write WordStr format .box output file",
                  this->params())
    , BOOL_MEMBER(tessedit_create_pdf, false, "Write .pdf output file", this->params())
    , BOOL_MEMBER(textonly_pdf, false, "Create PDF with only one invisible text layer",
                  this->params())
    , INT_MEMBER(jpg_quality, 85, "Set JPEG quality level", this->params())
    , INT_MEMBER(user_defined_dpi, 0, "Specify DPI for input image", this->params())
    , INT_MEMBER(min_characters_to_try, 50, "Specify minimum characters to try during OSD",
                 this->params())
    , STRING_MEMBER(unrecognised_char, "|", "Output char for unidentified blobs", this->params())
    , INT_MEMBER(suspect_level, 99, "Suspect marker level", this->params())
    , INT_MEMBER(suspect_short_words, 2, "Don't suspect dict wds longer than this", this->params())
    , BOOL_MEMBER(suspect_constrain_1Il, false, "UNLV keep 1Il chars rejected", this->params())
    , double_MEMBER(suspect_rating_per_ch, 999.9, "Don't touch bad rating limit", this->params())
    , double_MEMBER(suspect_accept_rating, -999.9, "Accept good rating limit", this->params())
    , BOOL_MEMBER(tessedit_minimal_rejection, false, "Only reject tess failures", this->params())
    , BOOL_MEMBER(tessedit_zero_rejection, false, "Don't reject ANYTHING", this->params())
    , BOOL_MEMBER(tessedit_word_for_word, false, "Make output have exactly one word per WERD",
                  this->params())
    , BOOL_MEMBER(tessedit_zero_kelvin_rejection, false, "Don't reject ANYTHING AT ALL",
                  this->params())
    , INT_MEMBER(tessedit_reject_mode, 0, "Rejection algorithm", this->params())
    , BOOL_MEMBER(tessedit_rejection_debug, false, "Adaption debug", this->params())
    , BOOL_MEMBER(tessedit_flip_0O, true, "Contextual 0O O0 flips", this->params())
    , double_MEMBER(tessedit_lower_flip_hyphen, 1.5, "Aspect ratio dot/hyphen test", this->params())
    , double_MEMBER(tessedit_upper_flip_hyphen, 1.8, "Aspect ratio dot/hyphen test", this->params())
    , BOOL_MEMBER(rej_trust_doc_dawg, false, "Use DOC dawg in 11l conf. detector", this->params())
    , BOOL_MEMBER(rej_1Il_use_dict_word, false, "Use dictword test", this->params())
    , BOOL_MEMBER(rej_1Il_trust_permuter_type, true, "Don't double check", this->params())
    , BOOL_MEMBER(rej_use_tess_accepted, true, "Individual rejection control", this->params())
    , BOOL_MEMBER(rej_use_tess_blanks, true, "Individual rejection control", this->params())
    , BOOL_MEMBER(rej_use_good_perm, true, "Individual rejection control", this->params())
    , BOOL_MEMBER(rej_use_sensible_wd, false, "Extend permuter check", this->params())
    , BOOL_MEMBER(rej_alphas_in_number_perm, false, "Extend permuter check", this->params())
    , double_MEMBER(rej_whole_of_mostly_reject_word_fract, 0.85, "if >this fract", this->params())
    , INT_MEMBER(tessedit_image_border, 2, "Rej blbs near image edge limit", this->params())
    , STRING_MEMBER(ok_repeated_ch_non_alphanum_wds, "-?*\075", "Allow NN to unrej", this->params())
    , STRING_MEMBER(conflict_set_I_l_1, "Il1[]", "Il1 conflict set", this->params())
    , INT_MEMBER(min_sane_x_ht_pixels, 8, "Reject any x-ht lt or eq than this", this->params())
    , BOOL_MEMBER(tessedit_create_boxfile, false, "Output text with boxes", this->params())
    , INT_MEMBER(tessedit_page_number, -1, "-1 -> All pages, else specific page to process",
                 this->params())
    , BOOL_MEMBER(tessedit_write_images, false, "Capture the image from the IPE", this->params())
    , BOOL_MEMBER(interactive_display_mode, false, "Run interactively?", this->params())
    , STRING_MEMBER(file_type, ".tif", "Filename extension", this->params())
    , BOOL_MEMBER(tessedit_override_permuter, true, "According to dict_word", this->params())
    , STRING_MEMBER(tessedit_load_sublangs, "", "List of languages to load with this one",
                    this->params())
    , BOOL_MEMBER(tessedit_use_primary_params_model, false,
                  "In multilingual mode use params model of the"
                  " primary language",
                  this->params())
    , double_MEMBER(min_orientation_margin, 7.0, "Min acceptable orientation margin",
                    this->params())
    , BOOL_MEMBER(textord_tabfind_show_vlines, false, "Debug line finding", this->params())
    , BOOL_MEMBER(textord_use_cjk_fp_model, false, "Use CJK fixed pitch model", this->params())
    , BOOL_MEMBER(poly_allow_detailed_fx, false,
                  "Allow feature extractors to see the original outline", this->params())
    , BOOL_INIT_MEMBER(tessedit_init_config_only, false,
                       "Only initialize with the config file. Useful if the "
                       "instance is not going to be used for OCR but say only "
                       "for layout analysis.",
                       this->params())
    , BOOL_MEMBER(textord_equation_detect, false, "Turn on equation detector", this->params())
    , BOOL_MEMBER(textord_tabfind_vertical_text, true, "Enable vertical detection", this->params())
    , BOOL_MEMBER(textord_tabfind_force_vertical_text, false, "Force using vertical text page mode",
                  this->params())
    , double_MEMBER(textord_tabfind_vertical_text_ratio, 0.5,
                    "Fraction of textlines deemed vertical to use vertical page "
                    "mode",
                    this->params())
    , double_MEMBER(textord_tabfind_aligned_gap_fraction, 0.75,
                    "Fraction of height used as a minimum gap for aligned blobs.", this->params())
    , INT_MEMBER(tessedit_parallelize, 0, "Run in parallel where possible", this->params())
    , BOOL_MEMBER(preserve_interword_spaces, false, "Preserve multiple interword spaces",
                  this->params())
    , STRING_MEMBER(page_separator, "\f", "Page separator (default is form feed control character)",
                    this->params())
    , INT_MEMBER(lstm_choice_mode, 0,
                 "Allows to include alternative symbols choices in the hOCR output. "
                 "Valid input values are 0, 1 and 2. 0 is the default value. "
                 "With 1 the alternative symbol choices per timestep are included. "
                 "With 2 alternative symbol choices are extracted from the CTC "
                 "process instead of the lattice. The choices are mapped per "
                 "character.",
                 this->params())
    , INT_MEMBER(lstm_choice_iterations, 5,
                 "Sets the number of cascading iterations for the Beamsearch in "
                 "lstm_choice_mode. Note that lstm_choice_mode must be set to a "
                 "value greater than 0 to produce results.",
                 this->params())
    , double_MEMBER(lstm_rating_coefficient, 5,
                    "Sets the rating coefficient for the lstm choices. The smaller the "
                    "coefficient, the better are the ratings for each choice and less "
                    "information is lost due to the cut off at 0. The standard value is "
                    "5",
                    this->params())
    , BOOL_MEMBER(pageseg_apply_music_mask, true,
                  "Detect music staff and remove intersecting components", this->params())
    ,

    backup_config_file_(nullptr)
    , pix_binary_(nullptr)
    , pix_grey_(nullptr)
    , pix_original_(nullptr)
    , pix_thresholds_(nullptr)
    , source_resolution_(0)
    , textord_(this)
    , right_to_left_(false)
    , scaled_color_(nullptr)
    , scaled_factor_(-1)
    , deskew_(1.0f, 0.0f)
    , reskew_(1.0f, 0.0f)
    , most_recently_used_(this)
    , font_table_size_(0)
    , equ_detect_(nullptr)
    , lstm_recognizer_(nullptr)
    , train_line_page_num_(0) {}

Tesseract::~Tesseract() {
  Clear();
  pix_original_.destroy();
  end_tesseract();
  for (auto *lang : sub_langs_) {
    delete lang;
  }
  delete lstm_recognizer_;
  lstm_recognizer_ = nullptr;
}

Dict &Tesseract::getDict() {
  if (0 == Classify::getDict().NumDawgs() && AnyLSTMLang()) {
    if (lstm_recognizer_ && lstm_recognizer_->GetDict()) {
      return *lstm_recognizer_->GetDict();
    }
  }
  return Classify::getDict();
}

void Tesseract::Clear() {
  std::string debug_name = imagebasename + "_debug.pdf";
  pixa_debug_.WritePDF(debug_name.c_str());
  pix_binary_.destroy();
  pix_grey_.destroy();
  pix_thresholds_.destroy();
  scaled_color_.destroy();
  deskew_ = FCOORD(1.0f, 0.0f);
  reskew_ = FCOORD(1.0f, 0.0f);
  splitter_.Clear();
  scaled_factor_ = -1;
  for (auto &sub_lang : sub_langs_) {
    sub_lang->Clear();
  }
}

#ifndef DISABLED_LEGACY_ENGINE

void Tesseract::SetEquationDetect(EquationDetect *detector) {
  equ_detect_ = detector;
  equ_detect_->SetLangTesseract(this);
}

// Clear all memory of adaption for this and all subclassifiers.
void Tesseract::ResetAdaptiveClassifier() {
  ResetAdaptiveClassifierInternal();
  for (auto &sub_lang : sub_langs_) {
    sub_lang->ResetAdaptiveClassifierInternal();
  }
}

#endif // ndef DISABLED_LEGACY_ENGINE

// Clear the document dictionary for this and all subclassifiers.
void Tesseract::ResetDocumentDictionary() {
  getDict().ResetDocumentDictionary();
  for (auto &sub_lang : sub_langs_) {
    sub_lang->getDict().ResetDocumentDictionary();
  }
}

void Tesseract::SetBlackAndWhitelist() {
  // Set the white and blacklists (if any)
  unicharset.set_black_and_whitelist(tessedit_char_blacklist.c_str(),
                                     tessedit_char_whitelist.c_str(),
                                     tessedit_char_unblacklist.c_str());
  if (lstm_recognizer_) {
    UNICHARSET &lstm_unicharset = lstm_recognizer_->GetUnicharset();
    lstm_unicharset.set_black_and_whitelist(tessedit_char_blacklist.c_str(),
                                            tessedit_char_whitelist.c_str(),
                                            tessedit_char_unblacklist.c_str());
  }
  // Black and white lists should apply to all loaded classifiers.
  for (auto &sub_lang : sub_langs_) {
    sub_lang->unicharset.set_black_and_whitelist(tessedit_char_blacklist.c_str(),
                                                 tessedit_char_whitelist.c_str(),
                                                 tessedit_char_unblacklist.c_str());
    if (sub_lang->lstm_recognizer_) {
      UNICHARSET &lstm_unicharset = sub_lang->lstm_recognizer_->GetUnicharset();
      lstm_unicharset.set_black_and_whitelist(tessedit_char_blacklist.c_str(),
                                              tessedit_char_whitelist.c_str(),
                                              tessedit_char_unblacklist.c_str());
    }
  }
}

// Perform steps to prepare underlying binary image/other data structures for
// page segmentation.
void Tesseract::PrepareForPageseg() {
  textord_.set_use_cjk_fp_model(textord_use_cjk_fp_model);
  // Find the max splitter strategy over all langs.
  auto max_pageseg_strategy = static_cast<ShiroRekhaSplitter::SplitStrategy>(
      static_cast<int32_t>(pageseg_devanagari_split_strategy));
  for (auto &sub_lang : sub_langs_) {
    auto pageseg_strategy = static_cast<ShiroRekhaSplitter::SplitStrategy>(
        static_cast<int32_t>(sub_lang->pageseg_devanagari_split_strategy));
    if (pageseg_strategy > max_pageseg_strategy) {
      max_pageseg_strategy = pageseg_strategy;
    }
    sub_lang->pix_binary_.destroy();
    sub_lang->pix_binary_ = pix_binary().clone();
  }
  // Perform shiro-rekha (top-line) splitting and replace the current image by
  // the newly split image.
  splitter_.set_orig_pix(pix_binary());
  splitter_.set_pageseg_split_strategy(max_pageseg_strategy);
  if (splitter_.Split(true, &pixa_debug_)) {
    ASSERT_HOST(splitter_.splitted_image());
    pix_binary_.destroy();
    pix_binary_ = splitter_.splitted_image().clone();
  }
}

// Perform steps to prepare underlying binary image/other data structures for
// OCR. The current segmentation is required by this method.
// Note that this method resets pix_binary_ to the original binarized image,
// which may be different from the image actually used for OCR depending on the
// value of devanagari_ocr_split_strategy.
void Tesseract::PrepareForTessOCR(BLOCK_LIST *block_list, Tesseract *osd_tess, OSResults *osr) {
  // Find the max splitter strategy over all langs.
  auto max_ocr_strategy = static_cast<ShiroRekhaSplitter::SplitStrategy>(
      static_cast<int32_t>(ocr_devanagari_split_strategy));
  for (auto &sub_lang : sub_langs_) {
    auto ocr_strategy = static_cast<ShiroRekhaSplitter::SplitStrategy>(
        static_cast<int32_t>(sub_lang->ocr_devanagari_split_strategy));
    if (ocr_strategy > max_ocr_strategy) {
      max_ocr_strategy = ocr_strategy;
    }
  }
  // Utilize the segmentation information available.
  splitter_.set_segmentation_block_list(block_list);
  splitter_.set_ocr_split_strategy(max_ocr_strategy);
  // Run the splitter for OCR
  bool split_for_ocr = splitter_.Split(false, &pixa_debug_);
  // Restore pix_binary to the binarized original pix for future reference.
  ASSERT_HOST(splitter_.orig_pix());
  pix_binary_.destroy();
  pix_binary_ = splitter_.orig_pix().clone();
  // If the pageseg and ocr strategies are different, refresh the block list
  // (from the last SegmentImage call) with blobs from the real image to be used
  // for OCR.
  if (splitter_.HasDifferentSplitStrategies()) {
    BLOCK block("", true, 0, 0, 0, 0, pixGetWidth(pix_binary_), pixGetHeight(pix_binary_));
    Image pix_for_ocr = split_for_ocr ? splitter_.splitted_image() : splitter_.orig_pix();
    extract_edges(pix_for_ocr, &block);
    splitter_.RefreshSegmentationWithNewBlobs(block.blob_list());
  }
  // The splitter isn't needed any more after this, so save memory by clearing.
  splitter_.Clear();
}

} // namespace tesseract<|MERGE_RESOLUTION|>--- conflicted
+++ resolved
@@ -76,14 +76,10 @@
                this->params())
     , INT_MEMBER(thresholding_method,
                  static_cast<int>(tesseract::ThresholdMethod::Otsu),
-<<<<<<< HEAD
-                 "Thresholding "
-                 "method: 0 = Otsu, 1 = Adaptive Otsu, 2 = Sauvola, 3 = Otsu on"
+                 "Thresholding method: 0 = Otsu, 1 = Adaptive Otsu, 2 = "
+                 "Sauvola, 3 = Otsu on"
                  " adaptive normalized background, 4 = Masking and Otsu on "
                  "adaptive normalized background",
-=======
-                 "Thresholding method: 0 = Otsu, 1 = Adaptive Otsu, 2 = "
-                 "Sauvola",
                  this->params())
     , INT_MEMBER(thresholding_window_size, 51,
                  "Window size for measuring local statistics. "
@@ -110,7 +106,6 @@
                  "This parameter is used by the Adaptive Otsu thresolding "
                  "method. "
                  "Typically 0.1. Use 0.0 for standard Otsu",
->>>>>>> 0aad8b86
                  this->params())
     , INT_INIT_MEMBER(tessedit_ocr_engine_mode, tesseract::OEM_DEFAULT,
                       "Which OCR engine(s) to run (Tesseract, LSTM, both)."
