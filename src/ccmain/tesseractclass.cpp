--- conflicted
+++ resolved
@@ -1076,18 +1076,10 @@
 #endif
 #endif
 
-<<<<<<< HEAD
   // init sub-languages:
   for (auto &sub_tess : sub_langs_) {
     if (sub_tess != nullptr) {
-      auto lvl = (bool)sub_tess->debug_display_page;
-=======
-    // init sub-languages:
-     for (auto &sub_tess : sub_langs_) {
-        if (sub_tess != nullptr) {
             auto lvl = bool(sub_tess->debug_display_page);
-        }
->>>>>>> 3add19dd
     }
   }
 }
