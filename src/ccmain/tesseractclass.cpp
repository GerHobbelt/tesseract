--- conflicted
+++ resolved
@@ -391,11 +391,7 @@
     , INT_MEMBER(min_sane_x_ht_pixels, 8, "Reject any x-ht lt or eq than this.", params())
     , BOOL_MEMBER(tessedit_create_boxfile, false, "Output text with boxes.", params())
     , INT_MEMBER(tessedit_page_number, -1, "-1 -> All pages, else specific page to process.", params())
-<<<<<<< HEAD
-    , BOOL_MEMBER(tessedit_write_images, false, "Capture the image from the internal processing engine. You can see how tesseract has processed the image: if the resulting `tessinput.tif` file looks problematic, try some of these image processing operations before passing the image to Tesseract.", params())
-=======
     , BOOL_MEMBER(tessedit_write_images, false, "Capture the image from the internal processing engine at various stages of progress (the generated image filenames will reflect this).", params())
->>>>>>> fabff2c5
     , BOOL_MEMBER(interactive_display_mode, false, "Run interactively? Turn OFF (false) to NOT use the external ScrollView process. Instead, where available, image data is appended to debug_pixa.", params()),
       STRING_MEMBER(file_type, ".tif", "Filename extension.", params())
     , BOOL_MEMBER(tessedit_override_permuter, true, "According to dict_word.", params())
