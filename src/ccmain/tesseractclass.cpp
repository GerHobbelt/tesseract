///////////////////////////////////////////////////////////////////////
// File:        tesseractclass.cpp
// Description: The Tesseract class. It holds/owns everything needed
//              to run Tesseract on a single language, and also a set of
//              sub-Tesseracts to run sub-languages. For thread safety, *every*
//              variable that was previously global or static (except for
//              constant data, and some visual debugging flags) has been moved
//              in here, directly, or indirectly.
//              This makes it safe to run multiple Tesseracts in different
//              threads in parallel, and keeps the different language
//              instances separate.
//              Some global functions remain, but they are isolated re-entrant
//              functions that operate on their arguments. Functions that work
//              on variable data have been moved to an appropriate class based
//              mostly on the directory hierarchy. For more information see
//              slide 6 of "2ArchitectureAndDataStructures" in
// https://drive.google.com/file/d/0B7l10Bj_LprhbUlIUFlCdGtDYkE/edit?usp=sharing
//              Some global data and related functions still exist in the
//              training-related code, but they don't interfere with normal
//              recognition operation.
// Author:      Ray Smith
//
// (C) Copyright 2008, Google Inc.
// Licensed under the Apache License, Version 2.0 (the "License");
// you may not use this file except in compliance with the License.
// You may obtain a copy of the License at
// http://www.apache.org/licenses/LICENSE-2.0
// Unless required by applicable law or agreed to in writing, software
// distributed under the License is distributed on an "AS IS" BASIS,
// WITHOUT WARRANTIES OR CONDITIONS OF ANY KIND, either express or implied.
// See the License for the specific language governing permissions and
// limitations under the License.
//
///////////////////////////////////////////////////////////////////////

// Include automatically generated configuration file if running autoconf.
#ifdef HAVE_TESSERACT_CONFIG_H
#  include "config_auto.h"
#endif

#include "tesseractclass.h"

#include <leptonica/allheaders.h>
#include "edgblob.h"
#if !DISABLED_LEGACY_ENGINE
#  include "equationdetect.h"
#endif
#include "lstmrecognizer.h"
#include "thresholder.h" // for ThresholdMethod

namespace tesseract {

Tesseract::Tesseract(Tesseract *parent, AutoSupressDatum *LogReportingHoldoffMarkerRef)
    : parent_instance_(parent),
      reporting_holdoff_((parent != nullptr && LogReportingHoldoffMarkerRef == nullptr)
                        ? parent->GetLogReportingHoldoffMarkerRef()
                        : *LogReportingHoldoffMarkerRef)
    , BOOL_MEMBER(tessedit_resegment_from_boxes, false,
                  "Take segmentation and labeling from box file", params())
    , BOOL_MEMBER(tessedit_resegment_from_line_boxes, false,
                  "Conversion of word/line box file to char box file", params())
    , BOOL_MEMBER(tessedit_train_from_boxes, false, "Generate training data from boxed chars",
                  params())
    , BOOL_MEMBER(tessedit_make_boxes_from_boxes, false, "Generate more boxes from boxed chars",
                  params())
    , BOOL_MEMBER(tessedit_train_line_recognizer, false,
                  "Break input into lines and remap boxes if present", params())
    , BOOL_MEMBER(tessedit_dump_pageseg_images, false,
                  "Dump intermediate images made during page segmentation", params())
    , DOUBLE_MEMBER(invert_threshold, 0.7,
                    "For lines with a mean confidence below this value, OCR is also tried with an inverted image.",
                    params())
    ,
    // The default for pageseg_mode is the old behaviour, so as not to
    // upset anything that relies on that.
    INT_MEMBER(tessedit_pageseg_mode, PSM_SINGLE_BLOCK,
               "Page seg mode: 0=osd only, 1=auto+osd, 2=auto_only, 3=auto, "
               "4=column, "
               "5=block_vert, 6=block, 7=line, 8=word, 9=word_circle, 10=char, "
               "11=sparse_text, 12=sparse_text+osd, 13=raw_line. "
               "(Values from PageSegMode enum in tesseract/publictypes.h)",
               params())
    , INT_MEMBER(preprocess_graynorm_mode, 0, 
                "Grayscale normalization mode: 0=no normalization, 1=thresholding + recognition (i.e. apply to all tasks), "
                "2=thresholding tasks (layout analysis) only, 3=character recognition only. "
                "The modes 1–3 apply non-linear normalization (nlnorm) on a grayscale version "
                "of the input image and replace it for the specified tasks.", 
                params())
    , INT_MEMBER(thresholding_method,
                 static_cast<int>(ThresholdMethod::Otsu),
                 "Thresholding method: 0 = Legacy Otsu, 1 = Adaptive Otsu, 2 = "
                 "Sauvola, 3 = Otsu on "
                 "adaptive normalized background, 4 = Masking and Otsu on "
                 "adaptive normalized background, 5 = Nlbin.",
                 params())
    , BOOL_MEMBER(showcase_threshold_methods, false,
                  "Showcase the available threshold methods as part of the thresholding process.",
                  params())
    , BOOL_MEMBER(thresholding_debug, false,
                  "Debug the thresholding process.",
                  params())
    , DOUBLE_MEMBER(thresholding_window_size, 0.33,
                    "Window size for measuring local statistics (to be "
                    "multiplied by image DPI). "
                    "This parameter is used by the Sauvola thresholding method.",
                    params())
    , DOUBLE_MEMBER(thresholding_kfactor, 0.34,
                    "Factor for reducing threshold due to variance. "
                    "This parameter is used by the Sauvola thresholding method. "
                    "Normal range: 0.2-0.5.",
                    params())
    , DOUBLE_MEMBER(thresholding_tile_size, 0.33,
                    "Desired tile size (to be multiplied by image DPI). "
                    "This parameter is used by the Adaptive Leptonica Otsu thresholding "
                    "method.",
                    params())
    , DOUBLE_MEMBER(thresholding_smooth_kernel_size, 0.01,
                    "Size of convolution kernel applied to threshold array "
                    "(to be multiplied by image DPI). Use 0 for no smoothing. "
                    "This parameter is used by the Adaptive Leptonica Otsu thresholding "
                    "method.",
                    params())
    , DOUBLE_MEMBER(thresholding_score_fraction, 0.1,
                    "Fraction of the max Otsu score. "
                    "This parameter is used by the Adaptive Leptonica Otsu thresholding "
                    "method. "
                    "For standard Otsu use 0.0, otherwise 0.1 is recommended.",
                    params())
    , INT_INIT_MEMBER(tessedit_ocr_engine_mode, tesseract::OEM_DEFAULT,
                      "Which OCR engine(s) to run (Tesseract, LSTM, both). "
                      "Defaults to loading and running the most accurate "
                      "available.",
                      params())
    , STRING_MEMBER(tessedit_char_blacklist, "", "Blacklist of chars not to recognize.",
                    params())
    , STRING_MEMBER(tessedit_char_whitelist, "", "Whitelist of chars to recognize.", params())
    , STRING_MEMBER(tessedit_char_unblacklist, "",
                    "List of chars to override tessedit_char_blacklist.", params())
    , BOOL_MEMBER(tessedit_ambigs_training, false, "Perform training for ambiguities.",
                  params())
    , INT_MEMBER(pageseg_devanagari_split_strategy, tesseract::ShiroRekhaSplitter::NO_SPLIT,
                 "Whether to use the top-line splitting process for Devanagari "
                 "documents while performing page-segmentation.",
                 params())
    , INT_MEMBER(ocr_devanagari_split_strategy, tesseract::ShiroRekhaSplitter::NO_SPLIT,
                 "Whether to use the top-line splitting process for Devanagari "
                 "documents while performing ocr.",
                 params())
    , STRING_MEMBER(tessedit_write_params_to_file, "", "Write all parameters to the given file.",
                    params())
    , BOOL_MEMBER(tessedit_adaption_debug, false,
                  "Generate and print debug "
                  "information for adaption.",
                  params())
    , INT_MEMBER(bidi_debug, 0, "Debug level for BiDi.", params())
    , INT_MEMBER(applybox_debug, 1, "Debug level for apply boxes.", params())
    , INT_MEMBER(applybox_page, 0, "Page number to apply boxes from.", params())
    , STRING_MEMBER(applybox_exposure_pattern, ".exp",
                    "Exposure value follows "
                    "this pattern in the image filename. The name of the image "
                    "files are expected to be in the form "
                    "[lang].[fontname].exp[num].tif.",
                    params())
    , BOOL_MEMBER(applybox_learn_chars_and_char_frags_mode, false,
                  "Learn both character fragments (as is done in the "
                  "special low exposure mode) as well as unfragmented "
                  "characters.",
                  params())
    , BOOL_MEMBER(applybox_learn_ngrams_mode, false,
                  "Each bounding box "
                  "is assumed to contain ngrams. Only learn the ngrams "
                  "whose outlines overlap horizontally.",
                  params())
    , BOOL_MEMBER(tessedit_display_outwords, false, "Draw output words.", params())
    , BOOL_MEMBER(tessedit_dump_choices, false, "Dump char choices.", params())
    , BOOL_MEMBER(tessedit_timing_debug, false, "Print timing stats.", params())
    , BOOL_MEMBER(tessedit_fix_fuzzy_spaces, true, "Try to improve fuzzy spaces.", params())
    , BOOL_MEMBER(tessedit_unrej_any_wd, false, "Don't bother with word plausibility.",
                  params())
    , BOOL_MEMBER(tessedit_fix_hyphens, true, "Crunch double hyphens?", params())
    , BOOL_MEMBER(tessedit_enable_doc_dict, true, "Add discovered words to the document dictionary when found to be non-ambiguous through internal heuristic.",
                  params())
    , BOOL_MEMBER(tessedit_debug_fonts, false, "Output font info per char.", params())
    , INT_MEMBER(tessedit_font_id, 0, "Font ID to use or zero.", params())
    , BOOL_MEMBER(tessedit_debug_block_rejection, false, "Block and Row stats.", params())
    , BOOL_MEMBER(tessedit_enable_bigram_correction, true,
                  "Enable correction based on the word bigram dictionary.", params())
    , BOOL_MEMBER(tessedit_enable_dict_correction, false,
                  "Enable single word correction based on the dictionary.", params())
    , INT_MEMBER(tessedit_bigram_debug, 0, "Amount of debug output for bigram correction.",
                 params())
    , BOOL_MEMBER(enable_noise_removal, true,
                  "Remove and conditionally reassign small outlines when they "
                  "confuse layout analysis, determining diacritics vs noise.",
                  params())
    , INT_MEMBER(debug_noise_removal, 0, "Debug reassignment of small outlines.", params())
    , STRING_MEMBER(debug_output_path, "", "Path where to write debug diagnostics.",
                    params())
    ,
    // Worst (min) certainty, for which a diacritic is allowed to make the
    // base
    // character worse and still be included.
    DOUBLE_MEMBER(noise_cert_basechar, -8.0, "Hingepoint for base char certainty.", params())
    ,
    // Worst (min) certainty, for which a non-overlapping diacritic is allowed
    // to make the base character worse and still be included.
    DOUBLE_MEMBER(noise_cert_disjoint, -1.0, "Hingepoint for disjoint certainty.", params())
    ,
    // Worst (min) certainty, for which a diacritic is allowed to make a new
    // stand-alone blob.
    DOUBLE_MEMBER(noise_cert_punc, -3.0, "Threshold for new punc char certainty.", params())
    ,
    // Factor of certainty margin for adding diacritics to not count as worse.
    DOUBLE_MEMBER(noise_cert_factor, 0.375, "Scaling on certainty diff from Hingepoint.",
                  params())
    , INT_MEMBER(noise_maxperblob, 8, "Max diacritics to apply to a blob.", params())
    , INT_MEMBER(noise_maxperword, 16, "Max diacritics to apply to a word.", params())
    , INT_MEMBER(debug_x_ht_level, 0, "Reestimate x-height debug level (0..2).", params())
    , STRING_MEMBER(chs_leading_punct, "('`\"", "Leading punctuation.", params())
    , STRING_MEMBER(chs_trailing_punct1, ").,;:?!", "1st Trailing punctuation.", params())
    , STRING_MEMBER(chs_trailing_punct2, ")'`\"", "2nd Trailing punctuation.", params())
    , DOUBLE_MEMBER(quality_rej_pc, 0.08, "good_quality_doc lte rejection limit.", params())
    , DOUBLE_MEMBER(quality_blob_pc, 0.0, "good_quality_doc gte good blobs limit.", params())
    , DOUBLE_MEMBER(quality_outline_pc, 1.0, "good_quality_doc lte outline error limit.",
                    params())
    , DOUBLE_MEMBER(quality_char_pc, 0.95, "good_quality_doc gte good char limit.", params())
    , INT_MEMBER(quality_min_initial_alphas_reqd, 2, "alphas in a good word.", params())
    , INT_MEMBER(tessedit_tess_adaption_mode, 0x27, "Adaptation decision algorithm for tesseract. "
                 "(bit set where bit 0 = ADAPTABLE_WERD, bit 1 = ACCEPTABLE_WERD, "
                 "bit 2 = CHECK_DAWGS, bit 3 = CHECK_SPACES, bit 4 = CHECK_ONE_ELL_CONFLICT, "
                 "bit 5 = CHECK_AMBIG_WERD)",
                 params())
    , BOOL_MEMBER(tessedit_minimal_rej_pass1, false, "Do minimal rejection on pass 1 output.",
                  params())
    , BOOL_MEMBER(tessedit_test_adaption, false, "Test adaption criteria.", params())
    , BOOL_MEMBER(test_pt, false, "Test for point.", params())
    , DOUBLE_MEMBER(test_pt_x, 99999.99, "xcoord.", params())
    , DOUBLE_MEMBER(test_pt_y, 99999.99, "ycoord.", params())
    , INT_MEMBER(multilang_debug_level, 0, "Print multilang debug info. (0..1)", params())
    , INT_MEMBER(paragraph_debug_level, 0, "Print paragraph debug info. (0..3)", params())
    , BOOL_MEMBER(paragraph_text_based, true,
                  "Run paragraph detection on the post-text-recognition "
                  "(more accurate).",
                  params())
    , BOOL_MEMBER(lstm_use_matrix, 1, "Use ratings matrix/beam search with lstm.", params())
    , STRING_MEMBER(outlines_odd, "%| ", "Non standard number of outlines.", params())
    , STRING_MEMBER(outlines_2, "ij!?%\":;", "Non standard number of outlines.", params())
    , BOOL_MEMBER(tessedit_good_quality_unrej, true, "Reduce rejection on good docs.",
                  params())
    , BOOL_MEMBER(tessedit_use_reject_spaces, true, "Reject spaces?", params())
    , DOUBLE_MEMBER(tessedit_reject_doc_percent, 65.00, "%rej allowed before rej whole doc.",
                    params())
    , DOUBLE_MEMBER(tessedit_reject_block_percent, 45.00, "%rej allowed before rej whole block.",
                    params())
    , DOUBLE_MEMBER(tessedit_reject_row_percent, 40.00, "%rej allowed before rej whole row.",
                    params())
    , DOUBLE_MEMBER(tessedit_whole_wd_rej_row_percent, 70.00,
                    "Number of row rejects in whole word rejects "
                    "which prevents whole row rejection.",
                    params())
    , BOOL_MEMBER(tessedit_preserve_blk_rej_perfect_wds, true,
                  "Only rej partially rejected words in block rejection.", params())
    , BOOL_MEMBER(tessedit_preserve_row_rej_perfect_wds, true,
                  "Only rej partially rejected words in row rejection.", params())
    , BOOL_MEMBER(tessedit_dont_blkrej_good_wds, false, "Use word segmentation quality metric.",
                  params())
    , BOOL_MEMBER(tessedit_dont_rowrej_good_wds, false, "Use word segmentation quality metric.",
                  params())
    , INT_MEMBER(tessedit_preserve_min_wd_len, 2, "Only preserve wds longer than this.",
                 params())
    , BOOL_MEMBER(tessedit_row_rej_good_docs, true, "Apply row rejection to good docs.",
                  params())
    , DOUBLE_MEMBER(tessedit_good_doc_still_rowrej_wd, 1.1,
                    "rej good doc wd if more than this fraction rejected.", params())
    , BOOL_MEMBER(tessedit_reject_bad_qual_wds, true, "Reject all bad quality wds.", params())
    , BOOL_MEMBER(tessedit_debug_doc_rejection, false, "Print doc and Block character rejection page stats.", params())
    , BOOL_MEMBER(tessedit_debug_quality_metrics, false, "Print recognition quality report to debug channel.", params())
    , BOOL_MEMBER(bland_unrej, false, "unrej potential with no checks.", params())
    , DOUBLE_MEMBER(quality_rowrej_pc, 1.1, "good_quality_doc gte good char limit.", params())
    , BOOL_MEMBER(unlv_tilde_crunching, false, "Mark v.bad words for tilde crunch.", params())
    , BOOL_MEMBER(hocr_font_info, false, "Add font info to hocr output.", params())
    , BOOL_MEMBER(hocr_char_boxes, false, "Add coordinates for each character to hocr output.", params())
    , BOOL_MEMBER(hocr_images, false, "Add images to hocr output.", params())
    , BOOL_MEMBER(crunch_early_merge_tess_fails, true, "Before word crunch?", params())
    , BOOL_MEMBER(crunch_early_convert_bad_unlv_chs, false, "Take out ~^ early?", params())
    , DOUBLE_MEMBER(crunch_terrible_rating, 80.0, "crunch rating lt this.", params())
    , BOOL_MEMBER(crunch_terrible_garbage, true, "As it says.", params())
    , DOUBLE_MEMBER(crunch_poor_garbage_cert, -9.0, "crunch garbage cert lt this.", params())
    , DOUBLE_MEMBER(crunch_poor_garbage_rate, 60, "crunch garbage rating lt this.", params())
    , DOUBLE_MEMBER(crunch_pot_poor_rate, 40, "POTENTIAL crunch rating lt this.", params())
    , DOUBLE_MEMBER(crunch_pot_poor_cert, -8.0, "POTENTIAL crunch cert lt this.", params())
    , DOUBLE_MEMBER(crunch_del_rating, 60, "POTENTIAL crunch rating lt this.", params())
    , DOUBLE_MEMBER(crunch_del_cert, -10.0, "POTENTIAL crunch cert lt this.", params())
    , DOUBLE_MEMBER(crunch_del_min_ht, 0.7, "Del if word ht lt xht x this.", params())
    , DOUBLE_MEMBER(crunch_del_max_ht, 3.0, "Del if word ht gt xht x this.", params())
    , DOUBLE_MEMBER(crunch_del_min_width, 3.0, "Del if word width lt xht x this.", params())
    , DOUBLE_MEMBER(crunch_del_high_word, 1.5, "Del if word gt xht x this above bl.", params())
    , DOUBLE_MEMBER(crunch_del_low_word, 0.5, "Del if word gt xht x this below bl.", params())
    , DOUBLE_MEMBER(crunch_small_outlines_size, 0.6, "Small if lt xht x this.", params())
    , INT_MEMBER(crunch_rating_max, 10, "For adj length in rating per ch.", params())
    , INT_MEMBER(crunch_pot_indicators, 1, "How many potential indicators needed.", params())
    , BOOL_MEMBER(crunch_leave_ok_strings, true, "Don't touch sensible strings.", params())
    , BOOL_MEMBER(crunch_accept_ok, true, "Use acceptability in okstring.", params())
    , BOOL_MEMBER(crunch_leave_accept_strings, false, "Don't pot crunch sensible strings.",
                  params())
    , BOOL_MEMBER(crunch_include_numerals, false, "Fiddle alpha figures.", params())
    , INT_MEMBER(crunch_leave_lc_strings, 4, "Don't crunch words with long lower case strings.",
                 params())
    , INT_MEMBER(crunch_leave_uc_strings, 4, "Don't crunch words with long lower case strings.",
                 params())
    , INT_MEMBER(crunch_long_repetitions, 3, "Crunch words with long repetitions.", params())
    , INT_MEMBER(crunch_debug, 0, "Print debug info for word and character crunch.", params())
    , INT_MEMBER(fixsp_non_noise_limit, 1, "How many non-noise blobs either side?", params())
    , DOUBLE_MEMBER(fixsp_small_outlines_size, 0.28, "Small if lt xht x this.", params())
    , BOOL_MEMBER(tessedit_prefer_joined_punct, false, "Reward punctuation joins.", params())
    , INT_MEMBER(fixsp_done_mode, 1, "What constitutes done for spacing.", params())
    , INT_MEMBER(debug_fix_space_level, 0, "Contextual fixspace debug (0..3).", params())
    , STRING_MEMBER(numeric_punctuation, ".,", "Punct. chs expected WITHIN numbers.", params())
    , INT_MEMBER(x_ht_acceptance_tolerance, 8,
                 "Max allowed deviation of blob top outside of font data.", params())
    , INT_MEMBER(x_ht_min_change, 8, "Min change in xht before actually trying it.", params())
    , INT_MEMBER(superscript_debug, 0, "Debug level for sub & superscript fixer.", params())
    , DOUBLE_MEMBER(superscript_worse_certainty, 2.0,
                    "How many times worse "
                    "certainty does a superscript position glyph need to be for "
                    "us to try classifying it as a char with a different "
                    "baseline?",
                    params())
    , DOUBLE_MEMBER(superscript_bettered_certainty, 0.97,
                    "What reduction in "
                    "badness do we think sufficient to choose a superscript "
                    "over what we'd thought.  For example, a value of 0.6 means "
                    "we want to reduce badness of certainty by at least 40%.",
                    params())
    , DOUBLE_MEMBER(superscript_scaledown_ratio, 0.4,
                    "A superscript scaled down more than this is unbelievably "
                    "small.  For example, 0.3 means we expect the font size to "
                    "be no smaller than 30% of the text line font size.",
                    params())
    , DOUBLE_MEMBER(subscript_max_y_top, 0.5,
                    "Maximum top of a character measured as a multiple of "
                    "x-height above the baseline for us to reconsider whether "
                    "it's a subscript.",
                    params())
    , DOUBLE_MEMBER(superscript_min_y_bottom, 0.3,
                    "Minimum bottom of a character measured as a multiple of "
                    "x-height above the baseline for us to reconsider whether "
                    "it's a superscript.",
<<<<<<< HEAD
                    params())
    , BOOL_MEMBER(tessedit_write_block_separators, false, "Write block separators in output.", params())
    , BOOL_MEMBER(tessedit_write_rep_codes, false, "Write repetition char code.", params())
    , BOOL_MEMBER(tessedit_write_unlv, false, "Write .unlv output file.", params())
    , BOOL_MEMBER(tessedit_create_txt, false, "Write .txt output file.", params())
    , BOOL_MEMBER(tessedit_create_hocr, false, "Write .html hOCR output file.", params())
    , BOOL_MEMBER(tessedit_create_alto, false, "Write .xml ALTO file.", params())
    , BOOL_MEMBER(tessedit_create_page, false, "Write .page.xml PAGE file.", params())
    , BOOL_MEMBER(tessedit_create_page_polygon, true, "Create the PAGE file with polygons instead of bbox values.", params())
    , BOOL_MEMBER(tessedit_create_page_wordlevel, false, "Create the PAGE file on wordlevel.", params())
    , BOOL_MEMBER(tessedit_create_lstmbox, false, "Write .box file for LSTM training.", params())
    , BOOL_MEMBER(tessedit_create_tsv, false, "Write .tsv output file.", params())
    , BOOL_MEMBER(tessedit_create_wordstrbox, false, "Write WordStr format .box output file.", params())
    , BOOL_MEMBER(tessedit_create_pdf, false, "Write .pdf output file.", params())
    , BOOL_MEMBER(textonly_pdf, false, "Create PDF with only one invisible text layer.", params())
    , INT_MEMBER(jpg_quality, 85, "Set JPEG quality level.", params())
    , INT_MEMBER(user_defined_dpi, 0, "Specify DPI for input image.", params())
    , INT_MEMBER(min_characters_to_try, 50, "Specify minimum characters to try during OSD.", params())
    , STRING_MEMBER(unrecognised_char, "|", "Output char for unidentified blobs.", params())
    , INT_MEMBER(suspect_level, 99, "Suspect marker level (0..4)", params())
    , INT_MEMBER(suspect_short_words, 2, "Don't suspect dict wds longer than this.", params())
    , BOOL_MEMBER(suspect_constrain_1Il, false, "UNLV keep 1Il chars rejected.", params())
    , DOUBLE_MEMBER(suspect_rating_per_ch, 999.9, "Don't touch bad rating limit.", params())
    , DOUBLE_MEMBER(suspect_accept_rating, -999.9, "Accept good rating limit.", params())
    , BOOL_MEMBER(tessedit_minimal_rejection, false, "Only reject tess failures.", params())
    , BOOL_MEMBER(tessedit_zero_rejection, false, "Don't reject ANYTHING.", params())
    , BOOL_MEMBER(tessedit_word_for_word, false, "Make output have exactly one word per WERD.", params())
    , BOOL_MEMBER(tessedit_zero_kelvin_rejection, false, "Don't reject ANYTHING AT ALL.", params())
    , INT_MEMBER(tessedit_reject_mode, 0, "Rejection algorithm.", params())
    , BOOL_MEMBER(tessedit_rejection_debug, false, "Debug adaption/rejection.", params())
    , BOOL_MEMBER(tessedit_flip_0O, true, "Contextual 0O O0 flips.", params())
    , DOUBLE_MEMBER(tessedit_lower_flip_hyphen, 1.5, "Aspect ratio dot/hyphen test.", params())
    , DOUBLE_MEMBER(tessedit_upper_flip_hyphen, 1.8, "Aspect ratio dot/hyphen test.", params())
    , BOOL_MEMBER(rej_trust_doc_dawg, false, "Use DOC dawg in 11l conf. detector.", params())
    , BOOL_MEMBER(rej_1Il_use_dict_word, false, "Use dictword test.", params())
    , BOOL_MEMBER(rej_1Il_trust_permuter_type, true, "Don't double check.", params())
    , BOOL_MEMBER(rej_use_tess_accepted, true, "Individual rejection control.", params())
    , BOOL_MEMBER(rej_use_tess_blanks, true, "Individual rejection control.", params())
    , BOOL_MEMBER(rej_use_good_perm, true, "Individual rejection control.", params())
    , BOOL_MEMBER(rej_use_sensible_wd, false, "Extend permuter check.", params())
    , BOOL_MEMBER(rej_alphas_in_number_perm, false, "Extend permuter check.", params())
    , DOUBLE_MEMBER(rej_whole_of_mostly_reject_word_fract, 0.85, "reject whole of word if > this fract.", params())
    , INT_MEMBER(tessedit_image_border, 2, "Rej blbs near image edge limit.", params())
    , STRING_MEMBER(ok_repeated_ch_non_alphanum_wds, "-?*\075", "Allow NN to unrej.", params())
    , STRING_MEMBER(conflict_set_I_l_1, "Il1[]", "Il1 conflict set.", params())
    , INT_MEMBER(min_sane_x_ht_pixels, 8, "Reject any x-ht lt or eq than this.", params())
    , BOOL_MEMBER(tessedit_create_boxfile, false, "Output text with boxes.", params())
    , INT_MEMBER(tessedit_page_number, -1, "-1 -> All pages, else specific page to process.", params())
    , BOOL_MEMBER(tessedit_write_images, false, "Capture the image from the IPE.", params())
    , BOOL_MEMBER(interactive_display_mode, false, "Run interactively?", params())
    , STRING_MEMBER(file_type, ".tif", "Filename extension.", params())
    , BOOL_MEMBER(tessedit_override_permuter, true, "According to dict_word.", params())
    , STRING_MEMBER(tessedit_load_sublangs, "", "List of languages to load with this one.", params())
#if !DISABLED_LEGACY_ENGINE
=======
                    this->params())
    , BOOL_MEMBER(tessedit_write_block_separators, false, "Write block separators in output",
                  this->params())
    , BOOL_MEMBER(tessedit_write_rep_codes, false, "Write repetition char code", this->params())
    , BOOL_MEMBER(tessedit_write_unlv, false, "Write .unlv output file", this->params())
    , BOOL_MEMBER(tessedit_create_txt, false, "Write .txt output file", this->params())
    , BOOL_MEMBER(tessedit_create_hocr, false, "Write .html hOCR output file", this->params())
    , BOOL_MEMBER(tessedit_create_alto, false, "Write .xml ALTO file", this->params())
    , BOOL_MEMBER(tessedit_create_page_xml, false, "Write .page.xml PAGE file", this->params())
    , BOOL_MEMBER(page_xml_polygon, true, "Create the PAGE file with polygons instead of box values", this->params())
    , INT_MEMBER(page_xml_level, 0, "Create the PAGE file on 0=line or 1=word level.", this->params())
    , BOOL_MEMBER(tessedit_create_lstmbox, false, "Write .box file for LSTM training",
                  this->params())
    , BOOL_MEMBER(tessedit_create_tsv, false, "Write .tsv output file", this->params())
    , BOOL_MEMBER(tessedit_create_wordstrbox, false, "Write WordStr format .box output file",
                  this->params())
    , BOOL_MEMBER(tessedit_create_pdf, false, "Write .pdf output file", this->params())
    , BOOL_MEMBER(textonly_pdf, false, "Create PDF with only one invisible text layer",
                  this->params())
    , INT_MEMBER(jpg_quality, 85, "Set JPEG quality level", this->params())
    , INT_MEMBER(user_defined_dpi, 0, "Specify DPI for input image", this->params())
    , INT_MEMBER(min_characters_to_try, 50, "Specify minimum characters to try during OSD",
                 this->params())
    , STRING_MEMBER(unrecognised_char, "|", "Output char for unidentified blobs", this->params())
    , INT_MEMBER(suspect_level, 99, "Suspect marker level", this->params())
    , INT_MEMBER(suspect_short_words, 2, "Don't suspect dict wds longer than this", this->params())
    , BOOL_MEMBER(suspect_constrain_1Il, false, "UNLV keep 1Il chars rejected", this->params())
    , double_MEMBER(suspect_rating_per_ch, 999.9, "Don't touch bad rating limit", this->params())
    , double_MEMBER(suspect_accept_rating, -999.9, "Accept good rating limit", this->params())
    , BOOL_MEMBER(tessedit_minimal_rejection, false, "Only reject tess failures", this->params())
    , BOOL_MEMBER(tessedit_zero_rejection, false, "Don't reject ANYTHING", this->params())
    , BOOL_MEMBER(tessedit_word_for_word, false, "Make output have exactly one word per WERD",
                  this->params())
    , BOOL_MEMBER(tessedit_zero_kelvin_rejection, false, "Don't reject ANYTHING AT ALL",
                  this->params())
    , INT_MEMBER(tessedit_reject_mode, 0, "Rejection algorithm", this->params())
    , BOOL_MEMBER(tessedit_rejection_debug, false, "Adaption debug", this->params())
    , BOOL_MEMBER(tessedit_flip_0O, true, "Contextual 0O O0 flips", this->params())
    , double_MEMBER(tessedit_lower_flip_hyphen, 1.5, "Aspect ratio dot/hyphen test", this->params())
    , double_MEMBER(tessedit_upper_flip_hyphen, 1.8, "Aspect ratio dot/hyphen test", this->params())
    , BOOL_MEMBER(rej_trust_doc_dawg, false, "Use DOC dawg in 11l conf. detector", this->params())
    , BOOL_MEMBER(rej_1Il_use_dict_word, false, "Use dictword test", this->params())
    , BOOL_MEMBER(rej_1Il_trust_permuter_type, true, "Don't double check", this->params())
    , BOOL_MEMBER(rej_use_tess_accepted, true, "Individual rejection control", this->params())
    , BOOL_MEMBER(rej_use_tess_blanks, true, "Individual rejection control", this->params())
    , BOOL_MEMBER(rej_use_good_perm, true, "Individual rejection control", this->params())
    , BOOL_MEMBER(rej_use_sensible_wd, false, "Extend permuter check", this->params())
    , BOOL_MEMBER(rej_alphas_in_number_perm, false, "Extend permuter check", this->params())
    , double_MEMBER(rej_whole_of_mostly_reject_word_fract, 0.85, "if >this fract", this->params())
    , INT_MEMBER(tessedit_image_border, 2, "Rej blbs near image edge limit", this->params())
    , STRING_MEMBER(ok_repeated_ch_non_alphanum_wds, "-?*\075", "Allow NN to unrej", this->params())
    , STRING_MEMBER(conflict_set_I_l_1, "Il1[]", "Il1 conflict set", this->params())
    , INT_MEMBER(min_sane_x_ht_pixels, 8, "Reject any x-ht lt or eq than this", this->params())
    , BOOL_MEMBER(tessedit_create_boxfile, false, "Output text with boxes", this->params())
    , INT_MEMBER(tessedit_page_number, -1, "-1 -> All pages, else specific page to process",
                 this->params())
    , BOOL_MEMBER(tessedit_write_images, false, "Capture the image from the IPE", this->params())
    , BOOL_MEMBER(interactive_display_mode, false, "Run interactively?", this->params())
    , STRING_MEMBER(file_type, ".tif", "Filename extension", this->params())
    , BOOL_MEMBER(tessedit_override_permuter, true, "According to dict_word", this->params())
    , STRING_MEMBER(tessedit_load_sublangs, "", "List of languages to load with this one",
                    this->params())
>>>>>>> d24f7ab1
    , BOOL_MEMBER(tessedit_use_primary_params_model, false,
                  "In multilingual mode use params model of the "
                  "primary language.",
                  params())
#endif
    , DOUBLE_MEMBER(min_orientation_margin, 7.0, "Min acceptable orientation margin.",
                    params())
    // , BOOL_MEMBER(textord_tabfind_show_vlines, false, "Debug line finding.", params())                      --> debug_line_finding
    // , BOOL_MEMBER(textord_tabfind_show_vlines_scrollview, false, "Debug line finding", this->params())      --> debug_line_finding + !debug_do_not_use_scrollview_app
    , BOOL_MEMBER(textord_use_cjk_fp_model, false, "Use CJK fixed pitch model.", params())
    , BOOL_MEMBER(tsv_lang_info, false, "Include language info in the  .tsv output file", this->params())
    , BOOL_MEMBER(poly_allow_detailed_fx, false,
                  "Allow feature extractors to see the original outline.", params())
    , BOOL_INIT_MEMBER(tessedit_init_config_only, false,
                       "Only initialize with the config file. Useful if the "
                       "instance is not going to be used for OCR but say only "
                       "for layout analysis.",
                       params())
#if !DISABLED_LEGACY_ENGINE
    , BOOL_MEMBER(textord_equation_detect, false, "Turn on equation detector.", params())
#endif // !DISABLED_LEGACY_ENGINE
    , BOOL_MEMBER(textord_tabfind_vertical_text, true, "Enable vertical detection.", params())
    , BOOL_MEMBER(textord_tabfind_force_vertical_text, false, "Force using vertical text page mode.",
                  params())
    , DOUBLE_MEMBER(textord_tabfind_vertical_text_ratio, 0.5,
                    "Fraction of textlines deemed vertical to use vertical page "
                    "mode",
                    params())
    , DOUBLE_MEMBER(textord_tabfind_aligned_gap_fraction, 0.75,
                    "Fraction of height used as a minimum gap for aligned blobs.", params())
    , INT_MEMBER(tessedit_parallelize, 0, "Run in parallel where possible.", params())
    , BOOL_MEMBER(preserve_interword_spaces, false, "Preserve multiple interword spaces.",
                  params())
    , STRING_MEMBER(page_separator, "\f", "Page separator (default is form feed control character)",
                    params())
    , INT_MEMBER(lstm_choice_mode, 0,
                 "Allows to include alternative symbols choices in the hOCR output. "
                 "Valid input values are 0, 1, 2 and 3. 0 is the default value. "
                 "With 1 the alternative symbol choices per timestep are included. "
                 "With 2 alternative symbol choices are extracted from the CTC "
                 "process instead of the lattice. The choices are mapped per "
                 "character."
                 "With 3 both choice mode 1 and mode 2 outputs are included in the "
		         "hOCR output.",
                 params())
    , INT_MEMBER(lstm_choice_iterations, 5,
                 "Sets the number of cascading iterations for the Beamsearch in "
                 "lstm_choice_mode. Note that lstm_choice_mode must be set to a "
                 "value greater than 0 to produce results.",
                 params())
    , DOUBLE_MEMBER(lstm_rating_coefficient, 5,
                    "Sets the rating coefficient for the lstm choices. The smaller the "
                    "coefficient, the better are the ratings for each choice and less "
                    "information is lost due to the cut off at 0. The standard value is "
                    "5.",
                    params())
    , BOOL_MEMBER(pageseg_apply_music_mask, false,
                  "Detect music staff and remove intersecting components.", params())
    , DOUBLE_MEMBER(max_page_gradient_recognize, 100,
                  "Exit early (without running recognition) if page gradient is above this amount.", params())
    , BOOL_MEMBER(scribe_save_binary_rotated_image, false, "Saves binary image to file.", params())
    , BOOL_MEMBER(scribe_save_grey_rotated_image, false, "Saves grey image to file.", params())
    , BOOL_MEMBER(scribe_save_original_rotated_image, false, "Saves color image to file.", params())
    , BOOL_MEMBER(debug_write_unlv, false, "Saves page segmentation intermediate and output box set as UZN file for diagnostics.", params())
    , INT_MEMBER(debug_baseline_fit, 0, "Baseline fit debug level 0..3.", params())
    , INT_MEMBER(debug_baseline_y_coord, -2000, "Output baseline fit debug diagnostics for given Y coord, even when debug_baseline_fit is NOT set. Specify a negative value to disable this debug feature.", params())
    , BOOL_MEMBER(debug_line_finding, false, "Debug the line finding process.", params())
    , BOOL_MEMBER(debug_image_normalization, false, "Debug the image normalization process (which precedes the thresholder).", params())
    , BOOL_MEMBER(debug_do_not_use_scrollview_app, false, "Do NOT use the external ScrollView process. Instead, where available, image data is appended to debug_pixa.", params())
    , BOOL_MEMBER(debug_display_page, false, "Display preliminary OCR results in debug_pixa.", params())
    , BOOL_MEMBER(debug_display_page_blocks, false, "Display preliminary OCR results in debug_pixa: show the blocks.", params())
    , BOOL_MEMBER(debug_display_page_baselines, false, "Display preliminary OCR results in debug_pixa: show the baselines.", params())

    , pixa_debug_(this)
    , splitter_(this)
    , image_finder_(this)
    , line_finder_(this)
    , backup_config_file_(nullptr)
    , pix_binary_(nullptr)
    , pix_grey_(nullptr)
    , pix_original_(nullptr)
    , pix_thresholds_(nullptr)
    , source_resolution_(0)
    , textord_(this, this)
    , right_to_left_(false)
    , scaled_color_(nullptr)
    , scaled_factor_(-1)
    , deskew_(1.0f, 0.0f)
    , reskew_(1.0f, 0.0f)
    , gradient_(0.0f)
    , most_recently_used_(this)
    , font_table_size_(0)
#if !DISABLED_LEGACY_ENGINE
    , equ_detect_(nullptr)
#endif // !DISABLED_LEGACY_ENGINE
    , lstm_recognizer_(nullptr)
    , train_line_page_num_(0) {
#if !GRAPHICS_DISABLED
  ScrollViewManager::AddActiveTesseractInstance(this);
#endif
}

Tesseract::~Tesseract() {
#if !GRAPHICS_DISABLED
  ScrollViewManager::RemoveActiveTesseractInstance(this);
#endif

  if (lstm_recognizer_ != nullptr) {
    lstm_recognizer_->Clean();
  }

  Clear(true);
  end_tesseract();
  {
      std::vector<Tesseract *> langs = std::move(sub_langs_);
 
      // delete the sublangs IN REVERSE ORDER!
      // 
      // Otherwise you MAY run into races and crashes re
      // `fz_set_error_callback()` calls in the related DebugPixa destructor!
      for (int i = langs.size() - 1; i >= 0; i--) {
        delete langs[i];
      }
  }

#if !DISABLED_LEGACY_ENGINE
  delete equ_detect_;
  equ_detect_ = nullptr;
#endif // !DISABLED_LEGACY_ENGINE
  delete lstm_recognizer_;
  lstm_recognizer_ = nullptr;
}

Dict &Tesseract::getDict() {
  if (0 == Classify::getDict().NumDawgs() && AnyLSTMLang()) {
    if (lstm_recognizer_ && lstm_recognizer_->GetDict()) {
      return *lstm_recognizer_->GetDict();
    }
  }
  return Classify::getDict();
}

void Tesseract::Clear(bool invoked_by_destructor) {
  for (auto &sub_lang : sub_langs_) {
    sub_lang->Clear(invoked_by_destructor);
  }

  // almost identical code to Tesseract::ReportDebugInfo():
  if (!debug_output_path.empty() && pixa_debug_.HasContent()) {
    std::string file_path = mkUniqueOutputFilePath(debug_output_path.value().c_str() /* imagebasename */, tessedit_page_number, lang.c_str(), "html");
    pixa_debug_.WriteHTML(file_path.c_str());

    ClearPixForDebugView();
    pixa_debug_.Clear(invoked_by_destructor);
  }
  else if (invoked_by_destructor) {
    ClearPixForDebugView();
    pixa_debug_.Clear(invoked_by_destructor);
  }

  pix_original_.destroy();
  pix_binary_.destroy();
  pix_grey_.destroy();
  pix_thresholds_.destroy();
  pix_for_debug_view_.destroy();
  scaled_color_.destroy();
  deskew_ = FCOORD(1.0f, 0.0f);
  reskew_ = FCOORD(1.0f, 0.0f);
  gradient_ = 0.0f;
  splitter_.Clear();
  scaled_factor_ = -1;
}

#if !DISABLED_LEGACY_ENGINE

void Tesseract::SetEquationDetect(EquationDetect *detector) {
  equ_detect_ = detector;
  equ_detect_->SetLangTesseract(this);
}

// Clear all memory of adaption for this and all subclassifiers.
void Tesseract::ResetAdaptiveClassifier() {
  ResetAdaptiveClassifierInternal();
  for (auto &sub_lang : sub_langs_) {
    sub_lang->ResetAdaptiveClassifierInternal();
  }
}

#endif // !DISABLED_LEGACY_ENGINE

// Clear the document dictionary for this and all subclassifiers.
void Tesseract::ResetDocumentDictionary() {
  getDict().ResetDocumentDictionary();
  for (auto &sub_lang : sub_langs_) {
    sub_lang->getDict().ResetDocumentDictionary();
  }
}

void Tesseract::SetBlackAndWhitelist() {
  // Set the white and blacklists (if any)
  unicharset.set_black_and_whitelist(tessedit_char_blacklist.c_str(),
                                     tessedit_char_whitelist.c_str(),
                                     tessedit_char_unblacklist.c_str());
  if (lstm_recognizer_) {
    UNICHARSET &lstm_unicharset = lstm_recognizer_->GetUnicharset();
    lstm_unicharset.set_black_and_whitelist(tessedit_char_blacklist.c_str(),
                                            tessedit_char_whitelist.c_str(),
                                            tessedit_char_unblacklist.c_str());
  }
  // Black and white lists should apply to all loaded classifiers.
  for (auto &sub_lang : sub_langs_) {
    sub_lang->unicharset.set_black_and_whitelist(tessedit_char_blacklist.c_str(),
                                                 tessedit_char_whitelist.c_str(),
                                                 tessedit_char_unblacklist.c_str());
    if (sub_lang->lstm_recognizer_) {
      UNICHARSET &lstm_unicharset = sub_lang->lstm_recognizer_->GetUnicharset();
      lstm_unicharset.set_black_and_whitelist(tessedit_char_blacklist.c_str(),
                                              tessedit_char_whitelist.c_str(),
                                              tessedit_char_unblacklist.c_str());
    }
  }
}

// Perform steps to prepare underlying binary image/other data structures for
// page segmentation.
void Tesseract::PrepareForPageseg() {
  if (tessedit_dump_pageseg_images) {
    AddPixDebugPage(pix_binary(), "Binarized Source Image");
  }

  textord_.set_use_cjk_fp_model(textord_use_cjk_fp_model);
  // Find the max splitter strategy over all langs.
  auto max_pageseg_strategy = static_cast<ShiroRekhaSplitter::SplitStrategy>(static_cast<int32_t>(pageseg_devanagari_split_strategy));
  for (auto &sub_lang : sub_langs_) {
    auto pageseg_strategy = static_cast<ShiroRekhaSplitter::SplitStrategy>(static_cast<int32_t>(sub_lang->pageseg_devanagari_split_strategy));
    if (pageseg_strategy > max_pageseg_strategy) {
      max_pageseg_strategy = pageseg_strategy;
    }
    sub_lang->set_pix_binary(pix_binary().clone());
  }
  // Perform shiro-rekha (top-line) splitting and replace the current image by
  // the newly split image.
  splitter_.set_orig_pix(pix_binary());
  splitter_.set_pageseg_split_strategy(max_pageseg_strategy);
  if (splitter_.Split(true)) {
    ASSERT_HOST(splitter_.splitted_image());
    set_pix_binary(splitter_.splitted_image().clone());

    if (tessedit_dump_pageseg_images) {
      ASSERT0(max_pageseg_strategy >= 0);
      ASSERT0(max_pageseg_strategy < 3);
      static const char *strategies[] = {"NO_SPLIT", "MINIMAL_SPLIT", "MAXIMAL_SPLIT"};
      AddPixDebugPage(pix_binary(), fmt::format("Source Image as replaced by Splitter mode {}", strategies[max_pageseg_strategy]));
    }
  }
}

// Perform steps to prepare underlying binary image/other data structures for
// OCR. The current segmentation is required by this method.
// Note that this method resets pix_binary_ to the original binarized image,
// which may be different from the image actually used for OCR depending on the
// value of devanagari_ocr_split_strategy.
void Tesseract::PrepareForTessOCR(BLOCK_LIST *block_list, OSResults *osr) {
  // Find the max splitter strategy over all langs.
  auto max_ocr_strategy = static_cast<ShiroRekhaSplitter::SplitStrategy>(static_cast<int32_t>(ocr_devanagari_split_strategy));
  for (auto &sub_lang : sub_langs_) {
    auto ocr_strategy = static_cast<ShiroRekhaSplitter::SplitStrategy>(static_cast<int32_t>(sub_lang->ocr_devanagari_split_strategy));
    if (ocr_strategy > max_ocr_strategy) {
      max_ocr_strategy = ocr_strategy;
    }
  }
  // Utilize the segmentation information available.
  splitter_.set_segmentation_block_list(block_list);
  splitter_.set_ocr_split_strategy(max_ocr_strategy);
  // Run the splitter for OCR
  bool split_for_ocr = splitter_.Split(false);
  // Restore pix_binary to the binarized original pix for future reference.
  ASSERT_HOST(splitter_.orig_pix());
  set_pix_binary(splitter_.orig_pix().clone());
  // If the pageseg and ocr strategies are different, refresh the block list
  // (from the last SegmentImage call) with blobs from the real image to be used
  // for OCR.
  if (splitter_.HasDifferentSplitStrategies()) {
    BLOCK block("", true, 0, 0, 0, 0, pixGetWidth(pix_binary_), pixGetHeight(pix_binary_));
    Image pix_for_ocr = split_for_ocr ? splitter_.splitted_image() : splitter_.orig_pix();
    extract_edges(pix_for_ocr, &block);
    splitter_.RefreshSegmentationWithNewBlobs(block.blob_list());
  }
  // The splitter isn't needed any more after this, so save memory by clearing.
  splitter_.Clear();
}

// Return a memory capacity cost estimate for the given image / current original image.
//
// uses the current original image for the estimate, i.e. tells you the cost estimate of this run:
ImageCostEstimate Tesseract::EstimateImageMemoryCost(const Pix* pix) const {
  // default: use pix_original() data 
  if (pix == nullptr) {
    pix = pix_original();
  }

  return TessBaseAPI::EstimateImageMemoryCost(pix, allowed_image_memory_capacity);
}

// Helper, which may be invoked after SetInputImage() or equivalent has been called:
// reports the cost estimate for the current instance/image via `tprintDebug()` and returns
// `true` when the cost is expected to be too high.
bool Tesseract::CheckAndReportIfImageTooLarge(const Pix* pix) const {
  // default: use pix_original() data 
  if (pix == nullptr) {
    pix = pix_original();
  }

  auto w = pixGetWidth(pix);
  auto h = pixGetHeight(pix);
  return CheckAndReportIfImageTooLarge(w, h);
}

bool Tesseract::CheckAndReportIfImageTooLarge(int width, int height) const {
  auto cost = TessBaseAPI::EstimateImageMemoryCost(width, height, allowed_image_memory_capacity);

  if (debug_misc) {
    tprintDebug("Image size & memory cost estimate: {} x {} px, estimated cost {} vs. {} allowed capacity.\n",
      width, height, cost.to_string(), ImageCostEstimate::capacity_to_string(allowed_image_memory_capacity));
  }

  if (width >= TDIMENSION_MAX) {
    tprintError("Image is too large: ({} x {} px, {}) (maximum accepted width: {} px)\n", width, height, cost.to_string(), TDIMENSION_MAX - 1);
    return true;
  }
  if (height >= TDIMENSION_MAX) {
    tprintError("Image is too large: ({} x {} px, {}) (maximum accepted height: {} px)\n", width, height, cost.to_string(), TDIMENSION_MAX - 1);
    return true;
  }
  if (cost.is_too_large()) {
    tprintError("Image is too large: ({} x {} px, {}) (maximum allowed memory cost: {} vs. estimated cost: {})\n", width, height, cost.to_string(), ImageCostEstimate::capacity_to_string(allowed_image_memory_capacity), cost.to_string());
    return true;
  }
  return false;
}

void Tesseract::AddClippedPixDebugPage(const Image& pix, const TBOX& bbox, const char* title) {
  // extract part from the source image pix and fade the srroundings,
  // so a human can easily spot which bbox is the current focus but also
  // quickly spot where the extracted part originated within the large source image.
  int iw = pixGetWidth(pix);
  int ih = pixGetHeight(pix);
  int pw = bbox.width();
  int ph = bbox.height();
  ASSERT0(pw > 0);
  ASSERT0(ph > 0);
  ASSERT0(iw >= pw);
  ASSERT0(ih >= ph);
  int border = std::max(std::max(iw / 50 /* 2% of the original size -> 1% + 1% padding */, ih / 50 /* 2% of the original size -> 1% + 1% padding */), std::max(50, std::max(pw / 2, ph / 2)));
  BOX *b = boxCreateValid(bbox.left(), bbox.bottom(), pw, ph);
  l_int32 x, y, w, h;
  boxGetGeometry(b, &x, &y, &w, &h);
  l_int32 x1 = x - border;
  l_int32 y1 = y - border;
  l_int32 w1 = w + 2 * border;
  l_int32  h1 = h + 2 * border;
  if (x1 < 0)
    x1 = 0;
  if (y1 < 0)
    y1 = 0;
  if (w1 > iw)
    w1 = iw;
  if (h1 > ih)
    h1 = ih;
  BOX *b1 = boxCreateValid(x1, y1, w1, h1);
  BOX *b2 = nullptr;
  PIX *ppix = pixClipRectangle(pix, b1, &b2);
  PIX *ppix32 = pixConvertTo32(ppix);
  // generate boxes surrounding the focus bbox, covering the surrounding area in ppix32:
  BOXA *blist = boxaCreate(1);
  // box(x1, y1, x - x1, h1) - (x1, y1) ==>
  int w_edge = x - x1;
  BOX *edgebox = boxCreateValid(0, 0, w_edge, h1);
  l_int32 valid;
  boxIsValid(edgebox, &valid);
  if (valid)
    boxaAddBox(blist, edgebox, L_INSERT);
  // box(x1 + w_edge, y1, w, y - y1) - (x1, y1) ==>
  int h_edge = y - y1;
  edgebox = boxCreate(w_edge, 0, w, h_edge);
  boxIsValid(edgebox, &valid);
  if (valid)
    boxaAddBox(blist, edgebox, L_INSERT);
  // box(x1 + w_edge, y + h, w, h1 - (y + h)) - (x1, y1) ==>
  edgebox = boxCreate(w_edge, h_edge + h, w, h1 - (h_edge + h));
  boxIsValid(edgebox, &valid);
  if (valid)
    boxaAddBox(blist, edgebox, L_INSERT);
  // box(x1 + w_edge + w, y1, w1 - (x + w), h1) - (x1, y1) ==>
  edgebox = boxCreate(w_edge + w, 0, w1 - (w_edge + w), h1);
  boxIsValid(edgebox, &valid);
  if (valid)
    boxaAddBox(blist, edgebox, L_INSERT);
  pixRenderHashBoxaBlend(ppix32, blist, 2, 1, L_POS_SLOPE_LINE, true, 255, 0, 0, 0.5f);
  boxaDestroy(&blist);
  boxDestroy(&b2);
  boxDestroy(&b1);
  boxDestroy(&b);
  pixDestroy(&ppix);
  ASSERT0(bbox.area() > 0);
  pixa_debug_.AddClippedPix(ppix32, bbox, title);

  pixDestroy(&ppix32);
}

void Tesseract::AddClippedPixDebugPage(const Image &pix, const char *title) {
  pixa_debug_.AddClippedPix(pix, title);
}


void Tesseract::ResyncVariablesInternally() {
    if (lstm_recognizer_ != nullptr) {
        lstm_recognizer_->SetDataPathPrefix(language_data_path_prefix);
        lstm_recognizer_->CopyDebugParameters(this, &Classify::getDict());
        lstm_recognizer_->SetDebug(tess_debug_lstm);
    }

#if !DISABLED_LEGACY_ENGINE
    if (language_model_ != nullptr) {
        int lvl = language_model_->language_model_debug_level;

#if 0
        language_model_->CopyDebugParameters(this, &Classify::getDict());

        INT_VAR_H(language_model_debug_level);
        BOOL_VAR_H(language_model_ngram_on);
        INT_VAR_H(language_model_ngram_order);
        INT_VAR_H(language_model_viterbi_list_max_num_prunable);
        INT_VAR_H(language_model_viterbi_list_max_size);
        DOUBLE_VAR_H(language_model_ngram_small_prob);
        DOUBLE_VAR_H(language_model_ngram_nonmatch_score);
        BOOL_VAR_H(language_model_ngram_use_only_first_uft8_step);
        DOUBLE_VAR_H(language_model_ngram_scale_factor);
        DOUBLE_VAR_H(language_model_ngram_rating_factor);
        BOOL_VAR_H(language_model_ngram_space_delimited_language);
        INT_VAR_H(language_model_min_compound_length);
        // Penalties used for adjusting path costs and final word rating.
        DOUBLE_VAR_H(language_model_penalty_non_freq_dict_word);
        DOUBLE_VAR_H(language_model_penalty_non_dict_word);
        DOUBLE_VAR_H(language_model_penalty_punc);
        DOUBLE_VAR_H(language_model_penalty_case);
        DOUBLE_VAR_H(language_model_penalty_script);
        DOUBLE_VAR_H(language_model_penalty_chartype);
        DOUBLE_VAR_H(language_model_penalty_font);
        DOUBLE_VAR_H(language_model_penalty_spacing);
        DOUBLE_VAR_H(language_model_penalty_increment);
        INT_VAR_H(wordrec_display_segmentations);
        BOOL_VAR_H(language_model_use_sigmoidal_certainty);
#endif
    }
#endif

    // init sub-languages:
     for (auto &sub_tess : sub_langs_) {
        if (sub_tess != nullptr) {
            auto lvl = (bool)sub_tess->debug_display_page;
        }
    }
}

void Tesseract::ReportDebugInfo() {
    if (!debug_output_path.empty() && pixa_debug_.HasContent()) {
        AddPixDebugPage(GetPixForDebugView(), "this page's scan/image");

        std::string file_path = mkUniqueOutputFilePath(debug_output_path.value().c_str() /* imagebasename */, tessedit_page_number, lang.c_str(), "html");
        pixa_debug_.WriteHTML(file_path.c_str());

        ClearPixForDebugView();
        pixa_debug_.Clear();
    }
}

} // namespace tesseract<|MERGE_RESOLUTION|>--- conflicted
+++ resolved
@@ -346,7 +346,6 @@
                     "Minimum bottom of a character measured as a multiple of "
                     "x-height above the baseline for us to reconsider whether "
                     "it's a superscript.",
-<<<<<<< HEAD
                     params())
     , BOOL_MEMBER(tessedit_write_block_separators, false, "Write block separators in output.", params())
     , BOOL_MEMBER(tessedit_write_rep_codes, false, "Write repetition char code.", params())
@@ -354,9 +353,9 @@
     , BOOL_MEMBER(tessedit_create_txt, false, "Write .txt output file.", params())
     , BOOL_MEMBER(tessedit_create_hocr, false, "Write .html hOCR output file.", params())
     , BOOL_MEMBER(tessedit_create_alto, false, "Write .xml ALTO file.", params())
-    , BOOL_MEMBER(tessedit_create_page, false, "Write .page.xml PAGE file.", params())
-    , BOOL_MEMBER(tessedit_create_page_polygon, true, "Create the PAGE file with polygons instead of bbox values.", params())
-    , BOOL_MEMBER(tessedit_create_page_wordlevel, false, "Create the PAGE file on wordlevel.", params())
+    , BOOL_MEMBER(tessedit_create_page_xml, false, "Write .page.xml PAGE file", this->params())
+    , BOOL_MEMBER(page_xml_polygon, true, "Create the PAGE file with polygons instead of box values", this->params())
+    , INT_MEMBER(page_xml_level, 0, "Create the PAGE file on 0=line or 1=word level.", this->params())
     , BOOL_MEMBER(tessedit_create_lstmbox, false, "Write .box file for LSTM training.", params())
     , BOOL_MEMBER(tessedit_create_tsv, false, "Write .tsv output file.", params())
     , BOOL_MEMBER(tessedit_create_wordstrbox, false, "Write WordStr format .box output file.", params())
@@ -401,70 +400,6 @@
     , BOOL_MEMBER(tessedit_override_permuter, true, "According to dict_word.", params())
     , STRING_MEMBER(tessedit_load_sublangs, "", "List of languages to load with this one.", params())
 #if !DISABLED_LEGACY_ENGINE
-=======
-                    this->params())
-    , BOOL_MEMBER(tessedit_write_block_separators, false, "Write block separators in output",
-                  this->params())
-    , BOOL_MEMBER(tessedit_write_rep_codes, false, "Write repetition char code", this->params())
-    , BOOL_MEMBER(tessedit_write_unlv, false, "Write .unlv output file", this->params())
-    , BOOL_MEMBER(tessedit_create_txt, false, "Write .txt output file", this->params())
-    , BOOL_MEMBER(tessedit_create_hocr, false, "Write .html hOCR output file", this->params())
-    , BOOL_MEMBER(tessedit_create_alto, false, "Write .xml ALTO file", this->params())
-    , BOOL_MEMBER(tessedit_create_page_xml, false, "Write .page.xml PAGE file", this->params())
-    , BOOL_MEMBER(page_xml_polygon, true, "Create the PAGE file with polygons instead of box values", this->params())
-    , INT_MEMBER(page_xml_level, 0, "Create the PAGE file on 0=line or 1=word level.", this->params())
-    , BOOL_MEMBER(tessedit_create_lstmbox, false, "Write .box file for LSTM training",
-                  this->params())
-    , BOOL_MEMBER(tessedit_create_tsv, false, "Write .tsv output file", this->params())
-    , BOOL_MEMBER(tessedit_create_wordstrbox, false, "Write WordStr format .box output file",
-                  this->params())
-    , BOOL_MEMBER(tessedit_create_pdf, false, "Write .pdf output file", this->params())
-    , BOOL_MEMBER(textonly_pdf, false, "Create PDF with only one invisible text layer",
-                  this->params())
-    , INT_MEMBER(jpg_quality, 85, "Set JPEG quality level", this->params())
-    , INT_MEMBER(user_defined_dpi, 0, "Specify DPI for input image", this->params())
-    , INT_MEMBER(min_characters_to_try, 50, "Specify minimum characters to try during OSD",
-                 this->params())
-    , STRING_MEMBER(unrecognised_char, "|", "Output char for unidentified blobs", this->params())
-    , INT_MEMBER(suspect_level, 99, "Suspect marker level", this->params())
-    , INT_MEMBER(suspect_short_words, 2, "Don't suspect dict wds longer than this", this->params())
-    , BOOL_MEMBER(suspect_constrain_1Il, false, "UNLV keep 1Il chars rejected", this->params())
-    , double_MEMBER(suspect_rating_per_ch, 999.9, "Don't touch bad rating limit", this->params())
-    , double_MEMBER(suspect_accept_rating, -999.9, "Accept good rating limit", this->params())
-    , BOOL_MEMBER(tessedit_minimal_rejection, false, "Only reject tess failures", this->params())
-    , BOOL_MEMBER(tessedit_zero_rejection, false, "Don't reject ANYTHING", this->params())
-    , BOOL_MEMBER(tessedit_word_for_word, false, "Make output have exactly one word per WERD",
-                  this->params())
-    , BOOL_MEMBER(tessedit_zero_kelvin_rejection, false, "Don't reject ANYTHING AT ALL",
-                  this->params())
-    , INT_MEMBER(tessedit_reject_mode, 0, "Rejection algorithm", this->params())
-    , BOOL_MEMBER(tessedit_rejection_debug, false, "Adaption debug", this->params())
-    , BOOL_MEMBER(tessedit_flip_0O, true, "Contextual 0O O0 flips", this->params())
-    , double_MEMBER(tessedit_lower_flip_hyphen, 1.5, "Aspect ratio dot/hyphen test", this->params())
-    , double_MEMBER(tessedit_upper_flip_hyphen, 1.8, "Aspect ratio dot/hyphen test", this->params())
-    , BOOL_MEMBER(rej_trust_doc_dawg, false, "Use DOC dawg in 11l conf. detector", this->params())
-    , BOOL_MEMBER(rej_1Il_use_dict_word, false, "Use dictword test", this->params())
-    , BOOL_MEMBER(rej_1Il_trust_permuter_type, true, "Don't double check", this->params())
-    , BOOL_MEMBER(rej_use_tess_accepted, true, "Individual rejection control", this->params())
-    , BOOL_MEMBER(rej_use_tess_blanks, true, "Individual rejection control", this->params())
-    , BOOL_MEMBER(rej_use_good_perm, true, "Individual rejection control", this->params())
-    , BOOL_MEMBER(rej_use_sensible_wd, false, "Extend permuter check", this->params())
-    , BOOL_MEMBER(rej_alphas_in_number_perm, false, "Extend permuter check", this->params())
-    , double_MEMBER(rej_whole_of_mostly_reject_word_fract, 0.85, "if >this fract", this->params())
-    , INT_MEMBER(tessedit_image_border, 2, "Rej blbs near image edge limit", this->params())
-    , STRING_MEMBER(ok_repeated_ch_non_alphanum_wds, "-?*\075", "Allow NN to unrej", this->params())
-    , STRING_MEMBER(conflict_set_I_l_1, "Il1[]", "Il1 conflict set", this->params())
-    , INT_MEMBER(min_sane_x_ht_pixels, 8, "Reject any x-ht lt or eq than this", this->params())
-    , BOOL_MEMBER(tessedit_create_boxfile, false, "Output text with boxes", this->params())
-    , INT_MEMBER(tessedit_page_number, -1, "-1 -> All pages, else specific page to process",
-                 this->params())
-    , BOOL_MEMBER(tessedit_write_images, false, "Capture the image from the IPE", this->params())
-    , BOOL_MEMBER(interactive_display_mode, false, "Run interactively?", this->params())
-    , STRING_MEMBER(file_type, ".tif", "Filename extension", this->params())
-    , BOOL_MEMBER(tessedit_override_permuter, true, "According to dict_word", this->params())
-    , STRING_MEMBER(tessedit_load_sublangs, "", "List of languages to load with this one",
-                    this->params())
->>>>>>> d24f7ab1
     , BOOL_MEMBER(tessedit_use_primary_params_model, false,
                   "In multilingual mode use params model of the "
                   "primary language.",
