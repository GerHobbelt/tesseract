/**********************************************************************
 * File:        pagesegmain.cpp
 * Description: Top-level page segmenter for Tesseract.
 * Author:      Ray Smith
 *
 * (C) Copyright 2008, Google Inc.
 ** Licensed under the Apache License, Version 2.0 (the "License");
 ** you may not use this file except in compliance with the License.
 ** You may obtain a copy of the License at
 ** http://www.apache.org/licenses/LICENSE-2.0
 ** Unless required by applicable law or agreed to in writing, software
 ** distributed under the License is distributed on an "AS IS" BASIS,
 ** WITHOUT WARRANTIES OR CONDITIONS OF ANY KIND, either express or implied.
 ** See the License for the specific language governing permissions and
 ** limitations under the License.
 *
 **********************************************************************/

#if defined(WIN32) || defined(_WIN32) || defined(_WIN64)
#  ifndef unlink
#    include <io.h>
#  endif
#else
#  include <unistd.h>
#endif // _WIN32

#include <cmath>

// Include automatically generated configuration file if running autoconf.
#ifdef HAVE_TESSERACT_CONFIG_H
#  include "config_auto.h"
#endif

#include <allheaders.h>
#include "blobbox.h"
#include "blread.h"
#include "colfind.h"
#include "debugpixa.h"
#if !DISABLED_LEGACY_ENGINE
#  include "equationdetect.h"
#endif
#include <tesseract/osdetect.h>
#include "imagefind.h"
#include "linefind.h"
#include "makerow.h"
#include "tabvector.h"
#include "tesseractclass.h"
#include "tessvars.h"
#include "textord.h"
#include "tordmain.h"
#include "wordseg.h"

namespace tesseract {

// Max erosions to perform in removing an enclosing circle.
const int kMaxCircleErosions = 8;

// Helper to remove an enclosing circle from an image.
// If there isn't one, then the image will most likely get badly mangled.
// The returned pix must be pixDestroyed after use. nullptr may be returned
// if the image doesn't meet the trivial conditions that it uses to determine
// success.
static Image RemoveEnclosingCircle(Image pixs) {
  Image pixsi = pixInvert(nullptr, pixs);
  Image pixc = pixCreateTemplate(pixs);
  pixSetOrClearBorder(pixc, 1, 1, 1, 1, PIX_SET);
  pixSeedfillBinary(pixc, pixc, pixsi, 4);
  pixInvert(pixc, pixc);
  pixsi.destroy();
  Image pixt = pixs & pixc;
  l_int32 max_count;
  pixCountConnComp(pixt, 8, &max_count);
  // The count has to go up before we start looking for the minimum.
  l_int32 min_count = INT32_MAX;
  Image pixout = nullptr;
  for (int i = 1; i < kMaxCircleErosions; i++) {
    pixt.destroy();
    pixErodeBrick(pixc, pixc, 3, 3);
    pixt = pixs & pixc;
    l_int32 count;
    pixCountConnComp(pixt, 8, &count);
    if (i == 1 || count > max_count) {
      max_count = count;
      min_count = count;
    } else if (count < min_count) {
      min_count = count;
      pixout.destroy();
      pixout = pixt.copy(); // Save the best.
    } else if (count >= min_count) {
      break; // We have passed by the best.
    }
  }
  pixt.destroy();
  pixc.destroy();
  return pixout;
}

/**
 * Segment the page according to the current value of tessedit_pageseg_mode.
 * pix_binary_ is used as the source image and should not be nullptr.
 * On return the blocks list owns all the constructed page layout.
 */
int Tesseract::SegmentPage(const char *input_file, BLOCK_LIST *blocks, Tesseract *osd_tess,
                           OSResults *osr) {
  ASSERT_HOST(pix_binary_ != nullptr);
  int width = pixGetWidth(pix_binary_);
  int height = pixGetHeight(pix_binary_);
  // Get page segmentation mode.
  auto pageseg_mode = static_cast<PageSegMode>(static_cast<int>(tessedit_pageseg_mode));
  // If a UNLV zone file can be found, use that instead of segmentation.
  std::string name;
  if (input_file != nullptr && input_file[0] != '\0') {
    name = input_file;
    std::size_t lastdot = name.find_last_of(".");
    name = name.substr(0, lastdot);
  }
  if (!PSM_COL_FIND_ENABLED(pageseg_mode) && !name.empty()) {
    read_unlv_file(name, width, height, blocks);
  }
  if (blocks->empty()) {
    // No UNLV file present. Work according to the PageSegMode.
    // First make a single block covering the whole image.
    BLOCK_IT block_it(blocks);
    auto *block = new BLOCK("", true, 0, 0, 0, 0, width, height);
    block->set_right_to_left(right_to_left());
    block_it.add_to_end(block);
  } else {
    // UNLV file present. Use PSM_SINGLE_BLOCK.
    pageseg_mode = PSM_SINGLE_BLOCK;
  }
  // The diacritic_blobs holds noise blobs that may be diacritics. They
  // are separated out on areas of the image that seem noisy and short-circuit
  // the layout process, going straight from the initial partition creation
  // right through to after word segmentation, where they are added to the
  // rej_cblobs list of the most appropriate word. From there classification
  // will determine whether they are used.
  BLOBNBOX_LIST diacritic_blobs;
  int auto_page_seg_ret_val = 0;
  TO_BLOCK_LIST to_blocks;
  if (PSM_OSD_ENABLED(pageseg_mode) || PSM_BLOCK_FIND_ENABLED(pageseg_mode) ||
      PSM_SPARSE(pageseg_mode)) {
    auto_page_seg_ret_val =
        AutoPageSeg(pageseg_mode, blocks, &to_blocks,
                    enable_noise_removal ? &diacritic_blobs : nullptr, osd_tess, osr);
    if (pageseg_mode == PSM_OSD_ONLY) {
      if (blocks->empty()) {
        if (textord_debug_tabfind) {
          tprintf("WARNING: Empty page\n");
        }
        return 0; // AutoPageSeg found an empty page.
      }
      if (debug_write_unlv && !name.empty()) {
        write_unlv_file(name + ".post-AutoPageSeg", width, height, blocks);
      }
      return auto_page_seg_ret_val;
    }
    // To create blobs from the image region bounds uncomment this line:
    //  to_blocks.clear();  // Uncomment to go back to the old mode.
  } else {
    deskew_ = FCOORD(1.0f, 0.0f);
    reskew_ = FCOORD(1.0f, 0.0f);
    if (pageseg_mode == PSM_CIRCLE_WORD) {
      Image pixcleaned = RemoveEnclosingCircle(pix_binary_);
      if (pixcleaned != nullptr) {
        pix_binary_.destroy();
        pix_binary_ = pixcleaned;
      }
    }
  }

  if (auto_page_seg_ret_val < 0) {
    return -1;
  }

  if (blocks->empty()) {
    if (textord_debug_tabfind) {
      tprintf("WARNING: Empty page\n");
    }
    return 0; // AutoPageSeg found an empty page.
  }
  bool splitting = pageseg_devanagari_split_strategy != ShiroRekhaSplitter::NO_SPLIT;
  bool cjk_mode = textord_use_cjk_fp_model;

  if (debug_write_unlv && !name.empty()) {
    const int page_number = 0;
    std::string file_path = mkUniqueOutputFilePath(debug_output_path, page_number, "pre-TextordPage", "uzn");
    write_unlv_file(file_path, width, height, blocks);
  }

  textord_.TextordPage(pageseg_mode, reskew_, width, height, pix_binary_, pix_thresholds_,
                       pix_grey_, splitting || cjk_mode, &diacritic_blobs, blocks, &to_blocks, osr->gradient);
  
  if ( max_page_gradient_recognize != 100 && abs(osr->gradient) > abs(max_page_gradient_recognize) ) {
    tprintf("Returning early due to high page gradient.\n");
    tprintf("Page Gradient: {}\n", osr->gradient);
    return -1; 
  }

  if (debug_write_unlv && !name.empty()) {
    const int page_number = 0;
    std::string file_path = mkUniqueOutputFilePath(debug_output_path, page_number, "post-TextordPage", "uzn");
    write_unlv_file(file_path, width, height, blocks);
  }

  return auto_page_seg_ret_val;
}

/**
 * Auto page segmentation. Divide the page image into blocks of uniform
 * text linespacing and images.
 *
 * Resolution (in ppi) is derived from the input image.
 *
 * The output goes in the blocks list with corresponding TO_BLOCKs in the
 * to_blocks list.
 *
 * If !PSM_COL_FIND_ENABLED(pageseg_mode), then no attempt is made to divide
 * the image into columns, but multiple blocks are still made if the text is
 * of non-uniform linespacing.
 *
 * If diacritic_blobs is non-null, then diacritics/noise blobs, that would
 * confuse layout analysis by causing textline overlap, are placed there,
 * with the expectation that they will be reassigned to words later and
 * noise/diacriticness determined via classification.
 *
 * If osd (orientation and script detection) is true then that is performed
 * as well. If only_osd is true, then only orientation and script detection is
 * performed. If osd is desired, (osd or only_osd) then osr_tess must be
 * another Tesseract that was initialized especially for osd, and the results
 * will be output into osr (orientation and script result).
 */
int Tesseract::AutoPageSeg(PageSegMode pageseg_mode, BLOCK_LIST *blocks, TO_BLOCK_LIST *to_blocks,
                           BLOBNBOX_LIST *diacritic_blobs, Tesseract *osd_tess, OSResults *osr) {
  Image photomask_pix = nullptr;
  Image musicmask_pix = nullptr;
  // The blocks made by the ColumnFinder. Moved to blocks before return.
  BLOCK_LIST found_blocks;
  TO_BLOCK_LIST temp_blocks;

  ColumnFinder *finder = SetupPageSegAndDetectOrientation(
      pageseg_mode, blocks, osd_tess, osr, &temp_blocks, &photomask_pix,
      pageseg_apply_music_mask ? &musicmask_pix : nullptr);
  int result = 0;
  if (finder != nullptr) {
    TO_BLOCK_IT to_block_it(&temp_blocks);
    TO_BLOCK *to_block = to_block_it.data();
    if (musicmask_pix != nullptr) {
      // TODO(rays) pass the musicmask_pix into FindBlocks and mark music
      // blocks separately. For now combine with photomask_pix.
      photomask_pix |= musicmask_pix;
    }
#if !DISABLED_LEGACY_ENGINE
    if (equ_detect_) {
      finder->SetEquationDetect(equ_detect_);
    }
#endif // !DISABLED_LEGACY_ENGINE
    result = finder->FindBlocks(pageseg_mode, scaled_color_, scaled_factor_, to_block,
                                photomask_pix, pix_thresholds_, pix_grey_, 
                                &found_blocks, diacritic_blobs, to_blocks);
    if (result >= 0) {
      finder->GetDeskewVectors(&deskew_, &reskew_);
    }
    delete finder;
  }
  photomask_pix.destroy();
  musicmask_pix.destroy();
  if (result < 0) {
    return result;
  }

  blocks->clear();
  BLOCK_IT block_it(blocks);
  // Move the found blocks to the input/output blocks.
  block_it.add_list_after(&found_blocks);
  return result;
}

#if !DISABLED_LEGACY_ENGINE

// Helper adds all the scripts from sid_set converted to ids from osd_set to
// allowed_ids.
static void AddAllScriptsConverted(const UNICHARSET &sid_set, const UNICHARSET &osd_set,
                                   std::vector<int> *allowed_ids) {
  for (int i = 0; i < sid_set.get_script_table_size(); ++i) {
    if (i != sid_set.null_sid()) {
      const char *script = sid_set.get_script_from_script_id(i);
      allowed_ids->push_back(osd_set.get_script_id_from_name(script));
    }
  }
}

#endif

/**
 * Sets up auto page segmentation, determines the orientation, and corrects it.
 * Somewhat arbitrary chunk of functionality, factored out of AutoPageSeg to
 * facilitate testing.
 * photo_mask_pix is a pointer to a nullptr pointer that will be filled on
 * return with the leptonica photo mask, which must be pixDestroyed by the
 * caller. to_blocks is an empty list that will be filled with (usually a
 * single) block that is used during layout analysis. This ugly API is required
 * because of the possibility of a unlv zone file.
 * TODO(rays) clean this up.
 * See AutoPageSeg for other arguments.
 * The returned ColumnFinder must be deleted after use.
 */
ColumnFinder *Tesseract::SetupPageSegAndDetectOrientation(PageSegMode pageseg_mode,
                                                          BLOCK_LIST *blocks, Tesseract *osd_tess,
                                                          OSResults *osr, TO_BLOCK_LIST *to_blocks,
                                                          Image *photo_mask_pix,
                                                          Image *music_mask_pix) {
  int vertical_x = 0;
  int vertical_y = 1;
  TabVector_LIST v_lines;
  TabVector_LIST h_lines;
  ICOORD bleft(0, 0);

  ASSERT_HOST(pix_binary_ != nullptr);
  if (tessedit_dump_pageseg_images) {
    AddPixDebugPage(pix_binary_, "Setup Page Seg And Detect Orientation : PageSegInput");
  }
  // Leptonica is used to find the rule/separator lines in the input.
  line_finder_.FindAndRemoveLines(source_resolution_, textord_tabfind_show_vlines, pix_binary_,
                                 &vertical_x, &vertical_y, music_mask_pix, &v_lines, &h_lines);
  if (tessedit_dump_pageseg_images) {
    AddPixDebugPage(pix_binary_, "Setup Page Seg And Detect Orientation : Lines Removed");
  }
  // Leptonica is used to find a mask of the photo regions in the input.
  *photo_mask_pix = image_finder_.FindImages(pix_binary_);
  if (tessedit_dump_pageseg_images) {
    Image pix_no_image_ = nullptr;
    if (*photo_mask_pix != nullptr) {
      pix_no_image_ = pixSubtract(nullptr, pix_binary_, *photo_mask_pix);
    } else {
      pix_no_image_ = pix_binary_.clone();
    }
    AddPixDebugPage(pix_no_image_, "Setup Page Seg And Detect Orientation : photo regions removed from the input");
    pix_no_image_.destroy();
  }
  if (!PSM_COL_FIND_ENABLED(pageseg_mode)) {
    v_lines.clear();
  }

  // The rest of the algorithm uses the usual connected components.
  textord_.find_components(pix_binary_, blocks, to_blocks);

  TO_BLOCK_IT to_block_it(to_blocks);
  // There must be exactly one input block.
  // TODO(rays) handle new textline finding with a UNLV zone file.
  ASSERT_HOST(to_blocks->singleton());
  TO_BLOCK *to_block = to_block_it.data();
  TBOX blkbox = to_block->block->pdblk.bounding_box();
  ColumnFinder *finder = nullptr;
  int estimated_resolution = source_resolution_;
  if (source_resolution_ == kMinCredibleResolution) {
    // Try to estimate resolution from typical body text size.
    int res = IntCastRounded(to_block->line_size * kResolutionEstimationFactor);
    if (res > estimated_resolution && res < kMaxCredibleResolution) {
      estimated_resolution = res;
      tprintf("Estimating resolution as {}\n", estimated_resolution);
    }
  }

  if (to_block->line_size >= 2) {
    finder = new ColumnFinder(this, static_cast<int>(to_block->line_size), blkbox.botleft(),
                              blkbox.topright(), estimated_resolution, textord_use_cjk_fp_model,
                              textord_tabfind_aligned_gap_fraction, &v_lines, &h_lines, vertical_x,
                              vertical_y);

    finder->SetupAndFilterNoise(pageseg_mode, *photo_mask_pix, to_block);

#if !DISABLED_LEGACY_ENGINE

    if (equ_detect_) {
      equ_detect_->LabelSpecialText(to_block);
    }

#endif

    BLOBNBOX_CLIST osd_blobs;
    // osd_orientation is the number of 90 degree rotations to make the
    // characters upright. (See tesseract/osdetect.h for precise definition.)
    // We want the text lines horizontal, (vertical text indicates vertical
    // textlines) which may conflict (eg vertically written CJK).
    int osd_orientation = 0;
    bool vertical_text =
        textord_tabfind_force_vertical_text || pageseg_mode == PSM_SINGLE_BLOCK_VERT_TEXT;
    if (!vertical_text && textord_tabfind_vertical_text && PSM_ORIENTATION_ENABLED(pageseg_mode)) {
      vertical_text = finder->IsVerticallyAlignedText(textord_tabfind_vertical_text_ratio, to_block,
                                                      &osd_blobs);
    }
<<<<<<< HEAD
    
#if !DISABLED_LEGACY_ENGINE

=======

  #ifndef DISABLED_LEGACY_ENGINE
>>>>>>> f833491d
    if (PSM_OSD_ENABLED(pageseg_mode) && osd_tess != nullptr && osr != nullptr) {
      std::vector<int> osd_scripts;
      if (osd_tess != this) {
        // We are running osd as part of layout analysis, so constrain the
        // scripts to those allowed by *this.
        AddAllScriptsConverted(unicharset, osd_tess->unicharset, &osd_scripts);
        for (auto &lang : sub_langs_) {
          AddAllScriptsConverted(lang->unicharset, osd_tess->unicharset, &osd_scripts);
        }
      }
      osd_tess->os_detect_blobs(&osd_scripts, &osd_blobs, osr);
      if (pageseg_mode == PSM_OSD_ONLY) {
        delete finder;
        return nullptr;
      }
      osd_orientation = osr->best_result.orientation_id;
      double osd_score = osr->orientations[osd_orientation];
      double osd_margin = min_orientation_margin * 2;
      for (int i = 0; i < 4; ++i) {
        if (i != osd_orientation && osd_score - osr->orientations[i] < osd_margin) {
          osd_margin = osd_score - osr->orientations[i];
        }
      }
      int best_script_id = osr->best_result.script_id;
      const char *best_script_str = osd_tess->unicharset.get_script_from_script_id(best_script_id);
      bool cjk = best_script_id == osd_tess->unicharset.han_sid() ||
                 best_script_id == osd_tess->unicharset.hiragana_sid() ||
                 best_script_id == osd_tess->unicharset.katakana_sid() ||
                 strcmp("Japanese", best_script_str) == 0 ||
                 strcmp("Korean", best_script_str) == 0 || strcmp("Hangul", best_script_str) == 0;
      if (cjk) {
        finder->set_cjk_script(true);
      }
      if (osd_margin < min_orientation_margin) {
        // The margin is weak.
        if (!cjk && !vertical_text && osd_orientation == 2) {
          // upside down latin text is improbable with such a weak margin.
          tprintf(
              "OSD: Weak margin ({}), horiz textlines, not CJK: "
              "Don't rotate.\n",
              osd_margin);
          osd_orientation = 0;
        } else {
          tprintf(
              "OSD: Weak margin ({}) for {} blob text block, "
              "but using orientation anyway: {}\n",
              osd_margin, osd_blobs.length(), osd_orientation);
        }
      }
    }

#endif // !DISABLED_LEGACY_ENGINE

    osd_blobs.shallow_clear();
    finder->CorrectOrientation(to_block, vertical_text, osd_orientation);
  }

  return finder;
}

} // namespace tesseract.<|MERGE_RESOLUTION|>--- conflicted
+++ resolved
@@ -389,14 +389,9 @@
       vertical_text = finder->IsVerticallyAlignedText(textord_tabfind_vertical_text_ratio, to_block,
                                                       &osd_blobs);
     }
-<<<<<<< HEAD
-    
+
 #if !DISABLED_LEGACY_ENGINE
 
-=======
-
-  #ifndef DISABLED_LEGACY_ENGINE
->>>>>>> f833491d
     if (PSM_OSD_ENABLED(pageseg_mode) && osd_tess != nullptr && osr != nullptr) {
       std::vector<int> osd_scripts;
       if (osd_tess != this) {
