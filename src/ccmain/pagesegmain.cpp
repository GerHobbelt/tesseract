--- conflicted
+++ resolved
@@ -369,16 +369,13 @@
 
     finder->SetupAndFilterNoise(pageseg_mode, *photo_mask_pix, to_block);
 
-<<<<<<< HEAD
 #if !DISABLED_LEGACY_ENGINE
 
-=======
-  #ifndef DISABLED_LEGACY_ENGINE
->>>>>>> fa4d4449
     if (equ_detect_) {
       equ_detect_->LabelSpecialText(to_block);
     }
-  #endif
+
+#endif
 
     BLOBNBOX_CLIST osd_blobs;
     // osd_orientation is the number of 90 degree rotations to make the
@@ -393,7 +390,8 @@
                                                       &osd_blobs);
     }
     
-  #ifndef DISABLED_LEGACY_ENGINE
+#if !DISABLED_LEGACY_ENGINE
+
     if (PSM_OSD_ENABLED(pageseg_mode) && osd_tess != nullptr && osr != nullptr) {
       std::vector<int> osd_scripts;
       if (osd_tess != this) {
@@ -444,15 +442,11 @@
         }
       }
     }
-  #endif // ndef DISABLED_LEGACY_ENGINE
+
+#endif // !DISABLED_LEGACY_ENGINE
 
     osd_blobs.shallow_clear();
     finder->CorrectOrientation(to_block, vertical_text, osd_orientation);
-<<<<<<< HEAD
-
-#endif // !DISABLED_LEGACY_ENGINE
-=======
->>>>>>> fa4d4449
   }
 
   return finder;
