/**********************************************************************
 * File:        pagesegmain.cpp
 * Description: Top-level page segmenter for Tesseract.
 * Author:      Ray Smith
 *
 * (C) Copyright 2008, Google Inc.
 ** Licensed under the Apache License, Version 2.0 (the "License");
 ** you may not use this file except in compliance with the License.
 ** You may obtain a copy of the License at
 ** http://www.apache.org/licenses/LICENSE-2.0
 ** Unless required by applicable law or agreed to in writing, software
 ** distributed under the License is distributed on an "AS IS" BASIS,
 ** WITHOUT WARRANTIES OR CONDITIONS OF ANY KIND, either express or implied.
 ** See the License for the specific language governing permissions and
 ** limitations under the License.
 *
 **********************************************************************/

#if defined(WIN32) || defined(_WIN32) || defined(_WIN64)
#  ifndef unlink
#    include <io.h>
#  endif
#else
#  include <unistd.h>
#endif // _WIN32

#include <cmath>

// Include automatically generated configuration file if running autoconf.
#ifdef HAVE_TESSERACT_CONFIG_H
#  include "config_auto.h"
#endif

#include <leptonica/allheaders.h>
#include "blobbox.h"
#include "blread.h"
#include "colfind.h"
#include "debugpixa.h"
#if !DISABLED_LEGACY_ENGINE
#  include "equationdetect.h"
#endif
#include <tesseract/osdetect.h>
#include "imagefind.h"
#include "linefind.h"
#include "makerow.h"
#include "tabvector.h"
#include "tesseractclass.h"
#include "tessvars.h"
#include "textord.h"
#include "tordmain.h"
#include "wordseg.h"

namespace tesseract {

// Max erosions to perform in removing an enclosing circle.
const int kMaxCircleErosions = 8;

// Helper to remove an enclosing circle from an image.
// If there isn't one, then the image will most likely get badly mangled.
// The returned pix must be pixDestroyed after use. nullptr may be returned
// if the image doesn't meet the trivial conditions that it uses to determine
// success.
static Image RemoveEnclosingCircle(Image pixs) {
  Image pixsi = pixInvert(nullptr, pixs);
  Image pixc = pixCreateTemplate(pixs);
  pixSetOrClearBorder(pixc, 1, 1, 1, 1, PIX_SET);
  pixSeedfillBinary(pixc, pixc, pixsi, 4);
  pixInvert(pixc, pixc);
  pixsi.destroy();
  Image pixt = pixs & pixc;
  l_int32 max_count;
  pixCountConnComp(pixt, 8, &max_count);
  // The count has to go up before we start looking for the minimum.
  l_int32 min_count = INT32_MAX;
  Image pixout = nullptr;
  for (int i = 1; i < kMaxCircleErosions; i++) {
    pixt.destroy();
    pixErodeBrick(pixc, pixc, 3, 3);
    pixt = pixs & pixc;
    l_int32 count;
    pixCountConnComp(pixt, 8, &count);
    if (i == 1 || count > max_count) {
      max_count = count;
      min_count = count;
    } else if (count < min_count) {
      min_count = count;
      pixout.destroy();
      pixout = pixt.copy(); // Save the best.
    } else if (count >= min_count) {
      break; // We have passed by the best.
    }
  }
  pixt.destroy();
  pixc.destroy();
  return pixout;
}

/**
 * Segment the page according to the current value of tessedit_pageseg_mode.
 * pix_binary_ is used as the source image and should not be nullptr.
 * On return the blocks list owns all the constructed page layout.
 */
int Tesseract::SegmentPage(const char *input_file, BLOCK_LIST *blocks, Tesseract *osd_tess,
                           OSResults *osr) {
  ASSERT_HOST(pix_binary_ != nullptr);
  int width = pixGetWidth(pix_binary_);
  int height = pixGetHeight(pix_binary_);
  // Get page segmentation mode.
  auto pageseg_mode = static_cast<PageSegMode>(static_cast<int>(tessedit_pageseg_mode));
  // If a UNLV zone file can be found, use that instead of segmentation.
  std::string name;
  if (input_file != nullptr && input_file[0] != '\0') {
    name = input_file;
    std::size_t lastdot = name.find_last_of(".");
    name = name.substr(0, lastdot);
  }
  if (!PSM_COL_FIND_ENABLED(pageseg_mode) && !name.empty()) {
    read_unlv_file(name, width, height, blocks);
  }
  if (blocks->empty()) {
    // No UNLV file present. Work according to the PageSegMode.
    // First make a single block covering the whole image.
    BLOCK_IT block_it(blocks);
    auto *block = new BLOCK("", true, 0, 0, 0, 0, width, height);
    block->set_right_to_left(right_to_left());
    block_it.add_to_end(block);
  } else {
    // UNLV file present. Use PSM_SINGLE_BLOCK.
    pageseg_mode = PSM_SINGLE_BLOCK;
  }
  // The diacritic_blobs holds noise blobs that may be diacritics. They
  // are separated out on areas of the image that seem noisy and short-circuit
  // the layout process, going straight from the initial partition creation
  // right through to after word segmentation, where they are added to the
  // rej_cblobs list of the most appropriate word. From there classification
  // will determine whether they are used.
  BLOBNBOX_LIST diacritic_blobs;
  int auto_page_seg_ret_val = 0;
  TO_BLOCK_LIST to_blocks;
  if (PSM_OSD_ENABLED(pageseg_mode) || PSM_BLOCK_FIND_ENABLED(pageseg_mode) ||
      PSM_SPARSE(pageseg_mode)) {
    auto_page_seg_ret_val =
        AutoPageSeg(pageseg_mode, blocks, &to_blocks,
                    enable_noise_removal ? &diacritic_blobs : nullptr, osd_tess, osr);
    if (pageseg_mode == PSM_OSD_ONLY) {
      if (blocks->empty()) {
        if (textord_debug_tabfind > 0) {
          tprintWarn("Empty page\n");
        }
        return 0; // AutoPageSeg found an empty page.
      }
      if (debug_write_unlv && !name.empty()) {
        write_unlv_file(name + ".post-AutoPageSeg", width, height, blocks);
      }
      return auto_page_seg_ret_val;
    }
    // To create blobs from the image region bounds uncomment this line:
    //  to_blocks.clear();  // Uncomment to go back to the old mode.
  } else {
    deskew_ = FCOORD(1.0f, 0.0f);
    reskew_ = FCOORD(1.0f, 0.0f);
    if (pageseg_mode == PSM_CIRCLE_WORD) {
      Image pixcleaned = RemoveEnclosingCircle(pix_binary_);
      if (pixcleaned != nullptr) {
        pix_binary_.destroy();
        pix_binary_ = pixcleaned;
      }
    }
  }

  if (auto_page_seg_ret_val < 0) {
    return -1;
  }

  if (blocks->empty()) {
    if (textord_debug_tabfind > 0) {
      tprintWarn("Empty page\n");
    }
    return 0; // AutoPageSeg found an empty page.
  }
  bool splitting = pageseg_devanagari_split_strategy != ShiroRekhaSplitter::NO_SPLIT;
  bool cjk_mode = textord_use_cjk_fp_model;

  if (debug_write_unlv && !name.empty()) {
    std::string file_path = mkUniqueOutputFilePath(debug_output_path.c_str(), tessedit_page_number, "pre-TextordPage", "uzn");
    write_unlv_file(file_path, width, height, blocks);
  }

  textord_.TextordPage(pageseg_mode, reskew_, width, height, pix_binary_, pix_thresholds_,
<<<<<<< HEAD
                       pix_grey_, splitting || cjk_mode, &diacritic_blobs, blocks, &to_blocks, gradient_);
  
  if (verbose_process) {
    tprintInfo("Page Gradient OSR estimate: {}\n", osr->gradient);
    tprintInfo("Page Gradient TextOrd estimate: {}\n", gradient_);
  }

  if (isnan(osr->gradient)) {
    osr->gradient = gradient_;
  }
  
  if ( max_page_gradient_recognize != 100 && abs(gradient_) > abs(max_page_gradient_recognize) ) {
    tprintInfo("Returning early due to high page gradient.\n");
    return -1; 
  }

  if (debug_write_unlv && !name.empty()) {
    std::string file_path = mkUniqueOutputFilePath(debug_output_path.c_str(), tessedit_page_number, "post-TextordPage", "uzn");
    write_unlv_file(file_path, width, height, blocks);
  }

=======
                       pix_grey_, splitting || cjk_mode, &diacritic_blobs, blocks, &to_blocks, &gradient_);
>>>>>>> 0ad6efc9
  return auto_page_seg_ret_val;
}

/**
 * Auto page segmentation. Divide the page image into blocks of uniform
 * text linespacing and images.
 *
 * Resolution (in ppi) is derived from the input image.
 *
 * The output goes in the blocks list with corresponding TO_BLOCKs in the
 * to_blocks list.
 *
 * If !PSM_COL_FIND_ENABLED(pageseg_mode), then no attempt is made to divide
 * the image into columns, but multiple blocks are still made if the text is
 * of non-uniform linespacing.
 *
 * If diacritic_blobs is non-null, then diacritics/noise blobs, that would
 * confuse layout analysis by causing textline overlap, are placed there,
 * with the expectation that they will be reassigned to words later and
 * noise/diacriticness determined via classification.
 *
 * If osd (orientation and script detection) is true then that is performed
 * as well. If only_osd is true, then only orientation and script detection is
 * performed. If osd is desired, (osd or only_osd) then osd_tess must be
 * another Tesseract that was initialized especially for osd, and the results
 * will be output into osr (orientation and script result).
 */
int Tesseract::AutoPageSeg(PageSegMode pageseg_mode, BLOCK_LIST *blocks, TO_BLOCK_LIST *to_blocks,
                           BLOBNBOX_LIST *diacritic_blobs, Tesseract *osd_tess, OSResults *osr) {
  Image photomask_pix = nullptr;
  Image musicmask_pix = nullptr;
  // The blocks made by the ColumnFinder. Moved to blocks before return.
  BLOCK_LIST found_blocks;
  TO_BLOCK_LIST temp_blocks;

  ColumnFinder *finder = SetupPageSegAndDetectOrientation(
      pageseg_mode, blocks, osd_tess, osr, &temp_blocks, &photomask_pix,
      pageseg_apply_music_mask ? &musicmask_pix : nullptr);
  int result = 0;
  if (finder != nullptr) {
    TO_BLOCK_IT to_block_it(&temp_blocks);
    TO_BLOCK *to_block = to_block_it.data();
    if (musicmask_pix != nullptr) {
      // TODO(rays) pass the musicmask_pix into FindBlocks and mark music
      // blocks separately. For now combine with photomask_pix.
      photomask_pix |= musicmask_pix;
    }
#if !DISABLED_LEGACY_ENGINE
    if (equ_detect_) {
      finder->SetEquationDetect(equ_detect_);
    }
#endif // !DISABLED_LEGACY_ENGINE
    result = finder->FindBlocks(pageseg_mode, scaled_color_, scaled_factor_, to_block,
                                photomask_pix, pix_thresholds_, pix_grey_, 
                                &found_blocks, diacritic_blobs, to_blocks);
    if (result >= 0) {
      finder->GetDeskewVectors(&deskew_, &reskew_);
    }
    delete finder;
  }
  photomask_pix.destroy();
  musicmask_pix.destroy();
  if (result < 0) {
    return result;
  }

  blocks->clear();
  BLOCK_IT block_it(blocks);
  // Move the found blocks to the input/output blocks.
  block_it.add_list_after(&found_blocks);
  return result;
}

#if !DISABLED_LEGACY_ENGINE

// Helper adds all the scripts from sid_set converted to ids from osd_set to
// allowed_ids.
static void AddAllScriptsConverted(const UNICHARSET &sid_set, const UNICHARSET &osd_set,
                                   std::vector<int> *allowed_ids) {
  for (int i = 0; i < sid_set.get_script_table_size(); ++i) {
    if (i != sid_set.null_sid()) {
      const char *script = sid_set.get_script_from_script_id(i);
      allowed_ids->push_back(osd_set.get_script_id_from_name(script));
    }
  }
}

#endif

/**
 * Sets up auto page segmentation, determines the orientation, and corrects it.
 * Somewhat arbitrary chunk of functionality, factored out of AutoPageSeg to
 * facilitate testing.
 * photo_mask_pix is a pointer to a nullptr pointer that will be filled on
 * return with the leptonica photo mask, which must be pixDestroyed by the
 * caller. to_blocks is an empty list that will be filled with (usually a
 * single) block that is used during layout analysis. This ugly API is required
 * because of the possibility of a unlv zone file.
 * TODO(rays) clean this up.
 * See AutoPageSeg for other arguments.
 * The returned ColumnFinder must be deleted after use.
 */
ColumnFinder *Tesseract::SetupPageSegAndDetectOrientation(PageSegMode pageseg_mode,
                                                          BLOCK_LIST *blocks, Tesseract *osd_tess,
                                                          OSResults *osr, TO_BLOCK_LIST *to_blocks,
                                                          Image *photo_mask_pix,
                                                          Image *music_mask_pix) {
  int vertical_x = 0;
  int vertical_y = 1;
  TabVector_LIST v_lines;
  TabVector_LIST h_lines;
  ICOORD bleft(0, 0);

  ASSERT_HOST(pix_binary_ != nullptr);
  if (tessedit_dump_pageseg_images) {
    AddPixDebugPage(pix_binary_, "Setup Page Seg And Detect Orientation : PageSegInput");
  }
  // Leptonica is used to find the rule/separator lines in the input.
  line_finder_.FindAndRemoveLines(source_resolution_, pix_binary_,
                                 &vertical_x, &vertical_y, music_mask_pix, &v_lines, &h_lines);
  if (tessedit_dump_pageseg_images) {
    AddPixDebugPage(pix_binary_, "Setup Page Seg And Detect Orientation : Lines Removed");
  }
  // Leptonica is used to find a mask of the photo regions in the input.
  *photo_mask_pix = image_finder_.FindImages(pix_binary_);
  if (tessedit_dump_pageseg_images) {
    if (*photo_mask_pix != nullptr) {
      AddPixDebugPage(*photo_mask_pix, "Setup Page Seg And Detect Orientation : Photo Regions (to be removed)");
      Image pix_no_image_ = pixSubtract(nullptr, pix_binary_, *photo_mask_pix);
      AddPixDebugPage(pix_no_image_, "Setup Page Seg And Detect Orientation : photo regions removed from the input");
      pix_no_image_.destroy();
    }
  }
  if (!PSM_COL_FIND_ENABLED(pageseg_mode)) {
    v_lines.clear();
  }

  // The rest of the algorithm uses the usual connected components.
  textord_.find_components(pix_binary_, blocks, to_blocks);

  TO_BLOCK_IT to_block_it(to_blocks);
  // There must be exactly one input block.
  // TODO(rays) handle new textline finding with a UNLV zone file.
  ASSERT_HOST(to_blocks->singleton());
  TO_BLOCK *to_block = to_block_it.data();
  TBOX blkbox = to_block->block->pdblk.bounding_box();
  ColumnFinder *finder = nullptr;
  int estimated_resolution = source_resolution_;
  if (source_resolution_ == kMinCredibleResolution) {
    // Try to estimate resolution from typical body text size.
    int res = IntCastRounded(to_block->line_size * kResolutionEstimationFactor);
    if (res > estimated_resolution && res < kMaxCredibleResolution) {
      estimated_resolution = res;
      tprintInfo("Estimating resolution as {}\n", estimated_resolution);
    }
  }

  if (to_block->line_size >= 2) {
    finder = new ColumnFinder(this, static_cast<int>(to_block->line_size), blkbox.botleft(),
                              blkbox.topright(), estimated_resolution, textord_use_cjk_fp_model,
                              textord_tabfind_aligned_gap_fraction, &v_lines, &h_lines, vertical_x,
                              vertical_y);

    finder->SetupAndFilterNoise(pageseg_mode, *photo_mask_pix, to_block);

#if !DISABLED_LEGACY_ENGINE

    if (equ_detect_) {
      equ_detect_->LabelSpecialText(to_block);
    }

#endif

    BLOBNBOX_CLIST osd_blobs;
    // osd_orientation is the number of 90 degree rotations to make the
    // characters upright. (See tesseract/osdetect.h for precise definition.)
    // We want the text lines horizontal, (vertical text indicates vertical
    // textlines) which may conflict (eg vertically written CJK).
    int osd_orientation = 0;
    bool vertical_text =
        textord_tabfind_force_vertical_text || pageseg_mode == PSM_SINGLE_BLOCK_VERT_TEXT;
    if (!vertical_text && textord_tabfind_vertical_text && PSM_ORIENTATION_ENABLED(pageseg_mode)) {
      vertical_text = finder->IsVerticallyAlignedText(textord_tabfind_vertical_text_ratio, to_block,
                                                      &osd_blobs);
    }

#if !DISABLED_LEGACY_ENGINE

    if (PSM_OSD_ENABLED(pageseg_mode) && osd_tess != nullptr && osr != nullptr) {
      std::vector<int> osd_scripts;
      if (osd_tess != this) {
        // We are running osd as part of layout analysis, so constrain the
        // scripts to those allowed by *this.
        AddAllScriptsConverted(unicharset, osd_tess->unicharset, &osd_scripts);
        for (auto &lang : sub_langs_) {
          AddAllScriptsConverted(lang->unicharset, osd_tess->unicharset, &osd_scripts);
        }
      }
      osd_tess->os_detect_blobs(&osd_scripts, &osd_blobs, osr);
      if (pageseg_mode == PSM_OSD_ONLY) {
        delete finder;
        return nullptr;
      }
      osd_orientation = osr->best_result.orientation_id;
      double osd_score = osr->orientations[osd_orientation];
      double osd_margin = min_orientation_margin * 2;
      for (int i = 0; i < 4; ++i) {
        if (i != osd_orientation && osd_score - osr->orientations[i] < osd_margin) {
          osd_margin = osd_score - osr->orientations[i];
        }
      }
      int best_script_id = osr->best_result.script_id;
      const char *best_script_str = osd_tess->unicharset.get_script_from_script_id(best_script_id);
      bool cjk = best_script_id == osd_tess->unicharset.han_sid() ||
                 best_script_id == osd_tess->unicharset.hiragana_sid() ||
                 best_script_id == osd_tess->unicharset.katakana_sid() ||
                 strcmp("Japanese", best_script_str) == 0 ||
                 strcmp("Korean", best_script_str) == 0 || strcmp("Hangul", best_script_str) == 0;
      if (cjk) {
        finder->set_cjk_script(true);
      }
      if (osd_margin < min_orientation_margin) {
        // The margin is weak.
        if (!cjk && !vertical_text && osd_orientation == 2) {
          // upside down latin text is improbable with such a weak margin.
          tprintInfo(
              "OSD: Weak margin ({}), horiz textlines, not CJK: "
              "Don't rotate.\n",
              osd_margin);
          osd_orientation = 0;
        } else {
          tprintInfo(
              "OSD: Weak margin ({}) for {} blob text block, "
              "but using orientation anyway: {}\n",
              osd_margin, osd_blobs.length(), osd_orientation);
        }
      }
    }

#endif // !DISABLED_LEGACY_ENGINE

    osd_blobs.shallow_clear();
    finder->CorrectOrientation(to_block, vertical_text, osd_orientation);
  }

  return finder;
}

} // namespace tesseract.<|MERGE_RESOLUTION|>--- conflicted
+++ resolved
@@ -187,8 +187,7 @@
   }
 
   textord_.TextordPage(pageseg_mode, reskew_, width, height, pix_binary_, pix_thresholds_,
-<<<<<<< HEAD
-                       pix_grey_, splitting || cjk_mode, &diacritic_blobs, blocks, &to_blocks, gradient_);
+                       pix_grey_, splitting || cjk_mode, &diacritic_blobs, blocks, &to_blocks, &gradient_);
   
   if (verbose_process) {
     tprintInfo("Page Gradient OSR estimate: {}\n", osr->gradient);
@@ -209,9 +208,6 @@
     write_unlv_file(file_path, width, height, blocks);
   }
 
-=======
-                       pix_grey_, splitting || cjk_mode, &diacritic_blobs, blocks, &to_blocks, &gradient_);
->>>>>>> 0ad6efc9
   return auto_page_seg_ret_val;
 }
 
