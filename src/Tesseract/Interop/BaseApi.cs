--- conflicted
+++ resolved
@@ -169,7 +169,6 @@
         [RuntimeDllImport(Constants.TesseractDllName, CallingConvention = CallingConvention.Cdecl, EntryPoint = "TessResultIteratorGetUTF8Text")]
         IntPtr ResultIteratorGetUTF8TextInternal(HandleRef handle, PageIteratorLevel level);
 
-<<<<<<< HEAD
         #region Choice Iterator
 
         /// <summary>
@@ -212,49 +211,6 @@
         float ChoiceIteratorGetConfidence(HandleRef handle);
 
         #endregion
-    }
-=======
-        [RuntimeDllImport(Constants.TesseractDllName, CallingConvention = CallingConvention.Cdecl, EntryPoint = "TessBaseAPIDetectOS")]
-        int TessBaseAPIDetectOS(HandleRef handle, ref OSResult result);
->>>>>>> 1371fffa
-
-
-#if NATIVE_XHTML	// Worked on it but realized useless because got easy way
-		//hOCR Extension
-		// Only adding hOCR Renderer
-		// Can be added other renderers
-
-		[RuntimeDllImport(Constants.TesseractDllName,
-			CallingConvention = CallingConvention.Cdecl,
-			EntryPoint = "TessHOcrRendererCreate")]
-		IntPtr HOcrRendererCreate(string outputBase);
-		 
-		[RuntimeDllImport(Constants.TesseractDllName,
-			CallingConvention = CallingConvention.Cdecl,
-			EntryPoint = "TessHOcrRendererCreate2")]
-		IntPtr HOcrRendererCreate(string outputBase, bool fontInfo);
-
-		[RuntimeDllImport(Constants.TesseractDllName,
-			CallingConvention = CallingConvention.Cdecl,
-			EntryPoint = "TessDeleteResultRenderer")]
-		IntPtr DeleteResultRenderer(IntPtr renderer);
-
-		[RuntimeDllImport(Constants.TesseractDllName,
-			CallingConvention = CallingConvention.Cdecl,
-			EntryPoint = "TessResultRendererBeginDocument")]
-		IntPtr ResultRendererBeginDocument(IntPtr renderer,string title);
-
-		[RuntimeDllImport(Constants.TesseractDllName,
-					CallingConvention = CallingConvention.Cdecl,
-					EntryPoint = "TessResultRendererAddImage")]
-		IntPtr ResultRendererAddImage(IntPtr renderer,IntPtr baseApi);
-
-		[RuntimeDllImport(Constants.TesseractDllName,
-					CallingConvention = CallingConvention.Cdecl,
-					EntryPoint = "TessResultRendererEndDocument")]
-		IntPtr ResultRendererEndDocument(IntPtr renderer);
-#endif
-
 	}
 
 	internal static class TessApi
@@ -424,7 +380,6 @@
             }
         }
 
-<<<<<<< HEAD
         /// <summary>
         /// Returns the null terminated UTF-8 encoded text string for the current choice           
         /// </summary>
@@ -440,10 +395,9 @@
             IntPtr txtChoiceHandle = Native.ChoiceIteratorGetUTF8TextInternal(choiceIteratorHandle);
             return MarshalHelper.PtrToString(txtChoiceHandle, Encoding.UTF8);
         }
-=======
+
 		// hOCR Extension
 
 
->>>>>>> 1371fffa
     }
 }