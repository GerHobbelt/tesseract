--- conflicted
+++ resolved
@@ -70,15 +70,10 @@
 #if defined(HAVE_NEON) && !defined(__aarch64__)
 #  if HAVE_ANDROID_GETCPUFAMILY
 #    include <cpu-features.h>
-<<<<<<< HEAD
 #  elif defined(HAVE_HWCAP_BASED_NEON_RUNTIME_DETECTION)
 #    include <sys/auxv.h>
 #    include <asm/hwcap.h>
-#  else
-/* Assume linux */
-=======
 #  elif HAVE_GETAUXVAL
->>>>>>> 8218c528
 #    include <asm/hwcap.h>
 #    include <sys/auxv.h>
 #  elif HAVE_ELF_AUX_INFO
@@ -111,12 +106,6 @@
 #if defined(__aarch64__)
 // ARMv8 always has NEON.
 bool SIMDDetect::neon_available_ = true;
-<<<<<<< HEAD
-=======
-#elif defined(HAVE_NEON)
-// If true, then Neon has been detected.
-bool SIMDDetect::neon_available_ = false;
->>>>>>> 8218c528
 #else
 // If true, then Neon has been detected.
 bool SIMDDetect::neon_available_ = false;
