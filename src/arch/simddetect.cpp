///////////////////////////////////////////////////////////////////////
// File:        simddetect.cpp
// Description: Architecture detector.
// Author:      Stefan Weil (based on code from Ray Smith)
//
// (C) Copyright 2014, Google Inc.
// Licensed under the Apache License, Version 2.0 (the "License");
// you may not use this file except in compliance with the License.
// You may obtain a copy of the License at
// http://www.apache.org/licenses/LICENSE-2.0
// Unless required by applicable law or agreed to in writing, software
// distributed under the License is distributed on an "AS IS" BASIS,
// WITHOUT WARRANTIES OR CONDITIONS OF ANY KIND, either express or implied.
// See the License for the specific language governing permissions and
// limitations under the License.
///////////////////////////////////////////////////////////////////////

#ifdef HAVE_TESSERACT_CONFIG_H
#  include "config_auto.h" // for HAVE_AVX, ...
#endif
#include <tesseract/debugheap.h>
#include <numeric> // for std::inner_product
#include "dotproduct.h"
#include "intsimdmatrix.h" // for IntSimdMatrix
#include "params.h"        // for STRING_VAR
#include "simddetect.h"
#include "tprintf.h" // for tprintf
#include "tesstypes.h"

#if !defined(__clang__) && defined(__GNUC__) && (__GNUC__ < 12)
// The GNU compiler g++ fails to compile with the Accelerate framework
// (tested with versions 10 and 11), so unconditionally disable it.
#undef HAVE_FRAMEWORK_ACCELERATE
#endif

#if defined(HAVE_FRAMEWORK_ACCELERATE)

// Use Apple Accelerate framework.
// https://developer.apple.com/documentation/accelerate/simd

// Comparison of execution time with different dot product implementations.
// time DOTPRODUCT=accelerate lstm_squashed_test
// Results for Intel Core i5 2.4 MHz:
// DotProductGeneric      108 s
// DotProduct (default)    60 s
// DotProductAccelerate    78 s
// DotProductNative        65 s
// Results for Apple M1:
// DotProductGeneric       64 s
// DotProduct (default)    60 s
// DotProductAccelerate    33 s
// DotProductNative        30 s

#include <Accelerate/Accelerate.h>

#endif

#if defined(HAVE_AVX) || defined(HAVE_AVX2) || defined(HAVE_FMA) || defined(HAVE_SSE4_1)
#  define HAS_CPUID
#endif

#if defined(HAS_CPUID)
#  if defined(__GNUC__)
#    include <cpuid.h>
#  elif defined(WIN32) || defined(_WIN32) || defined(_WIN64)
#    include <intrin.h>
#  endif
#endif

#if defined(HAVE_NEON) && !defined(__aarch64__)
#  if defined(HAVE_ANDROID_GETCPUFAMILY)
#    include <cpu-features.h>
#  elif defined(HAVE_HWCAP_BASED_NEON_RUNTIME_DETECTION)
#    include <sys/auxv.h>
#    include <asm/hwcap.h>
#  elif defined(HAVE_GETAUXVAL)
#    include <asm/hwcap.h>
#    include <sys/auxv.h>
#  elif defined(HAVE_ELF_AUX_INFO)
#    include <sys/auxv.h>
#    include <sys/elf.h>
#  endif
#endif


namespace tesseract {

FZ_HEAPDBG_TRACKER_SECTION_START_MARKER(_)

// Computes and returns the dot product of the two n-vectors u and v.
// Note: because the order of addition is different among the different dot
// product functions, the results can (and do) vary slightly (although they
// agree to within about 4e-15). This produces different results when running
// training, despite all random inputs being precisely equal.
// To get consistent results, use just one of these dot product functions.
// On a test multi-layer network, serial is 57% slower than SSE, and AVX
// is about 8% faster than SSE. This suggests that the time is memory
// bandwidth constrained and could benefit from holding the reused vector
// in AVX registers.
DotProductFunction DotProduct;

static STRING_VAR(dotproduct, "auto", "Function used for calculation of dot product");

SIMDDetect SIMDDetect::detector;

#if defined(__aarch64__)
// ARMv8 always has NEON.
bool SIMDDetect::neon_available_ = true;
#else
// If true, then Neon has been detected.
bool SIMDDetect::neon_available_ = false;
#endif
// If true, then AVX has been detected.
bool SIMDDetect::avx_available_ = false;
bool SIMDDetect::avx2_available_ = false;
bool SIMDDetect::avx512F_available_ = false;
bool SIMDDetect::avx512BW_available_ = false;
// If true, then FMA has been detected.
bool SIMDDetect::fma_available_ = false;
// If true, then SSE4.1 has been detected.
bool SIMDDetect::sse_available_ = false;

FZ_HEAPDBG_TRACKER_SECTION_END_MARKER(_)

#if defined(HAVE_FRAMEWORK_ACCELERATE)

float DotProductAccelerate(const float* u, const float* v, int n) {
  float total = 0.0;
  const int stride = 1;
  vDSP_dotpr(u, stride, v, stride, &total, n);
  return total;
}

double DotProductAccelerate(const double* u, const double* v, int n) {
  double total = 0.0;
  const int stride = 1;
  vDSP_dotprD(u, stride, v, stride, &total, n);
  return total;
}

#endif

// Computes and returns the dot product of the two n-vectors u and v.
static TFloat DotProductGeneric(const TFloat *u, const TFloat *v, int n) {
  TFloat total = 0.0;
  for (int k = 0; k < n; ++k) {
    total += u[k] * v[k];
  }
  return total;
}

// Compute dot product using std::inner_product.
static TFloat DotProductStdInnerProduct(const TFloat *u, const TFloat *v, int n) {
  return std::inner_product(u, u + n, v, static_cast<TFloat>(0));
}

static void SetDotProduct(DotProductFunction f, const IntSimdMatrix *m = nullptr) {
  DotProduct = f;
  IntSimdMatrix::intSimdMatrix = m;
}

// Constructor.
// Tests the architecture in a system-dependent way to detect AVX, SSE and
// any other available SIMD equipment.
// __GNUC__ is also defined by compilers that include GNU extensions such as
// clang.
SIMDDetect::SIMDDetect() {
  // The fallback is a generic dot product calculation.
  SetDotProduct(DotProductGeneric);

#if defined(HAS_CPUID)
#  if defined(__GNUC__)
  unsigned int eax, ebx, ecx, edx;
  if (__get_cpuid(1, &eax, &ebx, &ecx, &edx) != 0) {
    // Note that these tests all use hex because the older compilers don't have
    // the newer flags.
#    if defined(HAVE_SSE4_1)
    sse_available_ = (ecx & 0x00080000) != 0;
#    endif
#    if defined(HAVE_AVX) || defined(HAVE_AVX2) || defined(HAVE_FMA)
    auto xgetbv = []() {
      uint32_t xcr0;
      __asm__("xgetbv" : "=a"(xcr0) : "c"(0) : "%edx");
      return xcr0;
    };
    if ((ecx & 0x08000000) && ((xgetbv() & 6) == 6)) {
      // OSXSAVE bit is set, XMM state and YMM state are fine.
#      if defined(HAVE_FMA)
      fma_available_ = (ecx & 0x00001000) != 0;
#      endif
#      if defined(HAVE_AVX)
      avx_available_ = (ecx & 0x10000000) != 0;
      if (avx_available_) {
        // There is supposed to be a __get_cpuid_count function, but this is all
        // there is in my cpuid.h. It is a macro for an asm statement and cannot
        // be used inside an if.
        __cpuid_count(7, 0, eax, ebx, ecx, edx);
        avx2_available_ = (ebx & 0x00000020) != 0;
        avx512F_available_ = (ebx & 0x00010000) != 0;
        avx512BW_available_ = (ebx & 0x40000000) != 0;
      }
#      endif
    }
#    endif
  }
#  elif defined(WIN32) || defined(_WIN32) || defined(_WIN64)
  int cpuInfo[4];
  int max_function_id;
  __cpuid(cpuInfo, 0);
  max_function_id = cpuInfo[0];
  if (max_function_id >= 1) {
    __cpuid(cpuInfo, 1);
#    if defined(HAVE_SSE4_1)
    sse_available_ = (cpuInfo[2] & 0x00080000) != 0;
#    endif
#    if defined(HAVE_AVX) || defined(HAVE_AVX2) || defined(HAVE_FMA)
    if ((cpuInfo[2] & 0x08000000) && ((_xgetbv(0) & 6) == 6)) {
      // OSXSAVE bit is set, XMM state and YMM state are fine.
#      if defined(HAVE_FMA)
      fma_available_ = (cpuInfo[2] & 0x00001000) != 0;
#      endif
#      if defined(HAVE_AVX)
      avx_available_ = (cpuInfo[2] & 0x10000000) != 0;
#      endif
#      if defined(HAVE_AVX2)
      if (max_function_id >= 7) {
        __cpuid(cpuInfo, 7);
        avx2_available_ = (cpuInfo[1] & 0x00000020) != 0;
        avx512F_available_ = (cpuInfo[1] & 0x00010000) != 0;
        avx512BW_available_ = (cpuInfo[1] & 0x40000000) != 0;
      }
#      endif
    }
#    endif
  }
#  else
#    error "I don't know how to test for SIMD with this compiler"
#  endif
#endif

#if defined(HAVE_NEON) && !defined(__aarch64__)
#  if defined(HAVE_ANDROID_GETCPUFAMILY)
  {
    AndroidCpuFamily family = android_getCpuFamily();
    if (family == ANDROID_CPU_FAMILY_ARM)
      neon_available_ = (android_getCpuFeatures() & ANDROID_CPU_ARM_FEATURE_NEON);
  }
#  elif defined(HAVE_GETAUXVAL)
  neon_available_ = getauxval(AT_HWCAP) & HWCAP_NEON;
#  elif defined(HAVE_ELF_AUX_INFO)
  unsigned long hwcap = 0;
  elf_aux_info(AT_HWCAP, &hwcap, sizeof hwcap);
  neon_available_ = hwcap & HWCAP_NEON;
#  endif
#endif

  // Select code for calculation of dot product based on autodetection.
  const char *dotproduct_method = "generic";

  if (avx512F_available_ && IntSimdMatrix::intSimdMatrixAVX2 != nullptr) {
    // AVX512F detected.
    SetDotProduct(DotProductAVX512F, IntSimdMatrix::intSimdMatrixAVX2);
    dotproduct_method = "avx512";
  } else if (avx2_available_ && IntSimdMatrix::intSimdMatrixAVX2 != nullptr) {
    // AVX2 detected.
    SetDotProduct(DotProductAVX1, IntSimdMatrix::intSimdMatrixAVX2);
    dotproduct_method = "avx2";
  } else if (avx_available_ && IntSimdMatrix::intSimdMatrixSSE != nullptr) {
    // AVX detected.
    SetDotProduct(DotProductAVX1, IntSimdMatrix::intSimdMatrixSSE);
    dotproduct_method = "avx";
  } else if (fma_available_ && IntSimdMatrix::intSimdMatrixSSE != nullptr) {
    // FMA detected.
    SetDotProduct(DotProductFMA, IntSimdMatrix::intSimdMatrixSSE);
    dotproduct_method = "fma";
  } else if (sse_available_ && IntSimdMatrix::intSimdMatrixSSE != nullptr) {
    // SSE detected.
    SetDotProduct(DotProductSSE, IntSimdMatrix::intSimdMatrixSSE);
    dotproduct_method = "sse";
  } else if (neon_available_ && IntSimdMatrix::intSimdMatrixNEON != nullptr) {
    // NEON detected.
    SetDotProduct(DotProductNEON, IntSimdMatrix::intSimdMatrixNEON);
    dotproduct_method = "neon";
#if defined(HAVE_FRAMEWORK_ACCELERATE)
  } else {
    SetDotProduct(DotProductAccelerate);
    dotproduct_method = "accelerate";
#endif
  }

  const char *dotproduct_env = getenv("DOTPRODUCT");
  if (dotproduct_env != nullptr) {
    // Override automatic settings by value from environment variable.
    dotproduct = dotproduct_env;
    Update();
  }

  dotproduct.set_value(dotproduct_method);
}

void SIMDDetect::Update() {
  // Select code for calculation of dot product based on the
  // value of the config variable if that value is not empty.
  const char *dotproduct_method = "generic";
  if (dotproduct == "auto") {
    // Automatic detection. Nothing to be done.
  } else if (dotproduct == "generic") {
    // Generic code selected by config variable.
    SetDotProduct(DotProductGeneric);
    dotproduct_method = "generic";
  } else if (dotproduct == "native") {
    // Native optimized code selected by config variable.
    SetDotProduct(DotProductNative, IntSimdMatrix::intSimdMatrix);
    dotproduct_method = "native";
  } else if (dotproduct == "avx2" && avx2_available_ && IntSimdMatrix::intSimdMatrixAVX2 != nullptr) {
    // AVX2 selected by config variable.
    SetDotProduct(DotProductAVX1, IntSimdMatrix::intSimdMatrixAVX2);
    dotproduct_method = "avx2";
  } else if (dotproduct == "avx-1" && avx_available_ && IntSimdMatrix::intSimdMatrixSSE != nullptr) {
    // AVX2 (Alternative Implementation) selected by config variable.
    SetDotProduct(DotProductAVX1, IntSimdMatrix::intSimdMatrixAVX2);
    dotproduct_method = "avx-1";
  } else if (dotproduct == "avx" && avx_available_ && IntSimdMatrix::intSimdMatrixSSE != nullptr) {
    // AVX selected by config variable.
    SetDotProduct(DotProductAVX, IntSimdMatrix::intSimdMatrixSSE);
    dotproduct_method = "avx";
  } else if (dotproduct == "fma" && fma_available_ && IntSimdMatrix::intSimdMatrixSSE != nullptr) {
    // FMA selected by config variable.
    SetDotProduct(DotProductFMA, IntSimdMatrix::intSimdMatrix);
    dotproduct_method = "fma";
  } else if (dotproduct == "sse" && sse_available_ && IntSimdMatrix::intSimdMatrixSSE != nullptr) {
    // SSE selected by config variable.
    SetDotProduct(DotProductSSE, IntSimdMatrix::intSimdMatrixSSE);
    dotproduct_method = "sse";
#if defined(HAVE_FRAMEWORK_ACCELERATE)
  } else if (dotproduct == "accelerate") {
    SetDotProduct(DotProductAccelerate, IntSimdMatrix::intSimdMatrix);
    dotproduct_method = "accelerate";
#endif
#if defined(HAVE_NEON) || defined(__aarch64__)
  } else if (dotproduct == "neon" && neon_available_ && IntSimdMatrix::intSimdMatrixNEON != nullptr) {
    // NEON selected by config variable.
    SetDotProduct(DotProductNEON, IntSimdMatrix::intSimdMatrixNEON);
    dotproduct_method = "neon";
#endif
  } else if (dotproduct == "std::inner_product") {
    // std::inner_product selected by config variable.
    SetDotProduct(DotProductStdInnerProduct, IntSimdMatrix::intSimdMatrix);
    dotproduct_method = "std::inner_product";
  } else {
    // Unsupported value of config variable.
<<<<<<< HEAD
    tprintf("WARNING: Ignoring unsupported config variable value: dotproduct=%s\n",
=======
    tprintf("Warning, ignoring unsupported config variable value: dotproduct={}\n",
>>>>>>> fef89242
            dotproduct.c_str());
    tprintf(
        "Supported values for dotproduct: auto generic native"
#if defined(HAVE_FRAMEWORK_ACCELERATE)
        " accelerate"
#endif
		"%s%s%s%s%s%s",
		(avx2_available_&& IntSimdMatrix::intSimdMatrixAVX2 != nullptr) ? " avx2" : "",
		(avx_available_&& IntSimdMatrix::intSimdMatrixSSE != nullptr) ? " avx" : "",
		(fma_available_&& IntSimdMatrix::intSimdMatrixSSE != nullptr) ? " fma" : "",
		(sse_available_&& IntSimdMatrix::intSimdMatrixSSE != nullptr) ? " sse" : "",
		(neon_available_&& IntSimdMatrix::intSimdMatrixNEON != nullptr) ? " neon" : "",
		" std::inner_product.\n");
  }

  dotproduct.set_value(dotproduct_method);
}

} // namespace tesseract<|MERGE_RESOLUTION|>--- conflicted
+++ resolved
@@ -349,11 +349,7 @@
     dotproduct_method = "std::inner_product";
   } else {
     // Unsupported value of config variable.
-<<<<<<< HEAD
-    tprintf("WARNING: Ignoring unsupported config variable value: dotproduct=%s\n",
-=======
-    tprintf("Warning, ignoring unsupported config variable value: dotproduct={}\n",
->>>>>>> fef89242
+    tprintf("WARNING: Ignoring unsupported config variable value: dotproduct={}\n",
             dotproduct.c_str());
     tprintf(
         "Supported values for dotproduct: auto generic native"
