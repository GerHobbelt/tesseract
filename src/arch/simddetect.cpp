--- conflicted
+++ resolved
@@ -237,12 +237,6 @@
     if (family == ANDROID_CPU_FAMILY_ARM)
       neon_available_ = (android_getCpuFeatures() & ANDROID_CPU_ARM_FEATURE_NEON);
   }
-#  elif defined(HAVE_HWCAP_BASED_NEON_RUNTIME_DETECTION)
-#    if defined(NEON_ALWAYS_AVAILABLE)
-  neon_available_ = 1;
-#    else
-  neon_available_ = getauxval(AT_HWCAP) & HWCAP_NEON;
-#    endif
 #  else
   /* Assume linux */
   neon_available_ = getauxval(AT_HWCAP) & HWCAP_NEON;
@@ -250,53 +244,36 @@
 #endif
 
   // Select code for calculation of dot product based on autodetection.
-<<<<<<< HEAD
-  if (false) {
-    // This is a dummy to support conditional compilation.
-  } else if (avx2_available_ && IntSimdMatrix::intSimdMatrixAVX2 != nullptr) {
+  const char *dotproduct_method = "generic";
+
+  if (avx2_available_ && IntSimdMatrix::intSimdMatrixAVX2 != nullptr) {
     // AVX2 detected.
     SetDotProduct(DotProductAVX1, IntSimdMatrix::intSimdMatrixAVX2);
+    dotproduct_method = "avx2";
   } else if (avx_available_ && IntSimdMatrix::intSimdMatrixSSE != nullptr) {
     // AVX detected.
     SetDotProduct(DotProductAVX1, IntSimdMatrix::intSimdMatrixSSE);
+    dotproduct_method = "avx";
   } else if (fma_available_ && IntSimdMatrix::intSimdMatrixSSE != nullptr) {
     // FMA detected.
     SetDotProduct(DotProductFMA, IntSimdMatrix::intSimdMatrixSSE);
+    dotproduct_method = "fma";
   } else if (sse_available_ && IntSimdMatrix::intSimdMatrixSSE != nullptr) {
     // SSE detected.
     SetDotProduct(DotProductSSE, IntSimdMatrix::intSimdMatrixSSE);
+    dotproduct_method = "sse";
   } else if (neon_available_ && IntSimdMatrix::intSimdMatrixNEON != nullptr) {
     // NEON detected.
     SetDotProduct(DotProductNative, IntSimdMatrix::intSimdMatrixNEON);
-=======
-  const char *dotproduct_method = nullptr;
-  if (avx2_available_) {
-    // AVX2 detected.
-    SetDotProduct(DotProductAVX, IntSimdMatrix::intSimdMatrixAVX2);
-    dotproduct_method = "avx2";
-  } else if (avx_available_) {
-    // AVX detected.
-    SetDotProduct(DotProductAVX, IntSimdMatrix::intSimdMatrixSSE);
-    dotproduct_method = "avx";
-  } else if (sse_available_) {
-    // SSE detected.
-    SetDotProduct(DotProductSSE, IntSimdMatrix::intSimdMatrixSSE);
-    dotproduct_method = "sse";
-  } else if (neon_available_) {
-    // NEON detected.
-    SetDotProduct(DotProductNative, IntSimdMatrix::intSimdMatrixNEON);
     dotproduct_method = "neon";
 #if defined(HAVE_FRAMEWORK_ACCELERATE)
   } else {
     SetDotProduct(DotProductAccelerate);
     dotproduct_method = "accelerate";
 #endif
->>>>>>> 3f1cc515
-  }
-
-  if (dotproduct_method != nullptr) {
-    dotproduct.set_value(dotproduct_method);
-  }
+  }
+
+  dotproduct.set_value(dotproduct_method);
 }
 
 void SIMDDetect::Update() {
@@ -317,11 +294,7 @@
     // AVX2 selected by config variable.
     SetDotProduct(DotProductAVX1, IntSimdMatrix::intSimdMatrixAVX2);
     dotproduct_method = "avx2";
-<<<<<<< HEAD
   } else if (dotproduct == "avx-1" && avx_available_ && IntSimdMatrix::intSimdMatrixSSE != nullptr) {
-=======
-  } else if (dotproduct == "avx-1") {
->>>>>>> 3f1cc515
     // AVX2 (Alternative Implementation) selected by config variable.
     SetDotProduct(DotProductAVX1, IntSimdMatrix::intSimdMatrixAVX2);
     dotproduct_method = "avx-1";
