--- conflicted
+++ resolved
@@ -272,9 +272,6 @@
 #  endif
 #endif
 
-<<<<<<< HEAD
-#if !defined(TFLOAT)
-=======
 #if defined(HAVE_RVV)
 #  if defined(HAVE_GETAUXVAL)
   const unsigned long hwcap = getauxval(AT_HWCAP);
@@ -282,7 +279,7 @@
 #  endif
 #endif
 
->>>>>>> b188f65d
+#if !defined(TFLOAT)
   // Select code for calculation of dot product based on autodetection.
   const char *dotproduct_method = "generic";
 
