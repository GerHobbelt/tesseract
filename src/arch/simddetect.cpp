--- conflicted
+++ resolved
@@ -267,29 +267,14 @@
   // Select code for calculation of dot product based on autodetection.
   const char *dotproduct_method = "generic";
 
-  if (avx512F_available_ && IntSimdMatrix::intSimdMatrixAVX2 != nullptr) {
+  if (avx512VNNI_available_ && IntSimdMatrix::intSimdMatrixAVX512VNNI != nullptr) {
+    SetDotProduct(DotProductAVX512F, &IntSimdMatrix::intSimdMatrixAVX512VNNI);
+    dotproduct_method = "avx512vnni";
+  } else if (avx512F_available_ && IntSimdMatrix::intSimdMatrixAVX2 != nullptr) {
     // AVX512F detected.
-<<<<<<< HEAD
     SetDotProduct(DotProductAVX512F, IntSimdMatrix::intSimdMatrixAVX2);
     dotproduct_method = "avx512";
   } else if (avx2_available_ && IntSimdMatrix::intSimdMatrixAVX2 != nullptr) {
-=======
-#  if defined(HAVE_AVX512VNNI)
-    if (avx512VNNI_available_) {
-      printf("mit VNNI\n");
-      SetDotProduct(DotProductAVX512F, &IntSimdMatrix::intSimdMatrixAVX512VNNI);
-    } else {
-      printf("ohne VNNI\n");
-      SetDotProduct(DotProductAVX512F, &IntSimdMatrix::intSimdMatrixAVX2);
-    }
-#  else
-    printf("ohne VNNI???\n");
-    SetDotProduct(DotProductAVX512F, &IntSimdMatrix::intSimdMatrixAVX2);
-#  endif
-#endif
-#if defined(HAVE_AVX2)
-  } else if (avx2_available_) {
->>>>>>> 7e057ccf
     // AVX2 detected.
     SetDotProduct(DotProductAVX1, IntSimdMatrix::intSimdMatrixAVX2);
     dotproduct_method = "avx2";
