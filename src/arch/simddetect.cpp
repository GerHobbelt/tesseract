///////////////////////////////////////////////////////////////////////
// File:        simddetect.cpp
// Description: Architecture detector.
// Author:      Stefan Weil (based on code from Ray Smith)
//
// (C) Copyright 2014, Google Inc.
// Licensed under the Apache License, Version 2.0 (the "License");
// you may not use this file except in compliance with the License.
// You may obtain a copy of the License at
// http://www.apache.org/licenses/LICENSE-2.0
// Unless required by applicable law or agreed to in writing, software
// distributed under the License is distributed on an "AS IS" BASIS,
// WITHOUT WARRANTIES OR CONDITIONS OF ANY KIND, either express or implied.
// See the License for the specific language governing permissions and
// limitations under the License.
///////////////////////////////////////////////////////////////////////

#ifdef HAVE_TESSERACT_CONFIG_H
#  include "config_auto.h" // for HAVE_AVX, ...
#endif
#include <tesseract/debugheap.h>
#include <numeric> // for std::inner_product
#include "dotproduct.h"
#include "intsimdmatrix.h" // for IntSimdMatrix
#include "params.h"        // for STRING_VAR
#include "simddetect.h"
#include "tprintf.h" // for tprintf
#include "tesstypes.h"

#if !defined(__clang__) && defined(__GNUC__) && (__GNUC__ < 12)
// The GNU compiler g++ fails to compile with the Accelerate framework
// (tested with versions 10 and 11), so unconditionally disable it.
#undef HAVE_FRAMEWORK_ACCELERATE
#endif

#if defined(HAVE_FRAMEWORK_ACCELERATE)

// Use Apple Accelerate framework.
// https://developer.apple.com/documentation/accelerate/simd

// Comparison of execution time with different dot product implementations.
// time DOTPRODUCT=accelerate lstm_squashed_test
// Results for Intel Core i5 2.4 MHz:
// DotProductGeneric      108 s
// DotProduct (default)    60 s
// DotProductAccelerate    78 s
// DotProductNative        65 s
// Results for Apple M1:
// DotProductGeneric       64 s
// DotProduct (default)    60 s
// DotProductAccelerate    33 s
// DotProductNative        30 s

#include <Accelerate/Accelerate.h>

#endif

#if defined(HAVE_AVX) || defined(HAVE_AVX2) || defined(HAVE_FMA) || defined(HAVE_SSE4_1)
// See https://en.wikipedia.org/wiki/CPUID.
#  define HAS_CPUID
#endif

#if defined(HAS_CPUID)
#  if defined(__GNUC__)
#    include <cpuid.h>
#  elif defined(WIN32) || defined(_WIN32) || defined(_WIN64)
#    include <intrin.h>
#  endif
#endif

#if defined(HAVE_NEON) && !defined(__aarch64__)
#  if defined(HAVE_ANDROID_GETCPUFAMILY)
#    include <cpu-features.h>
#  elif defined(HAVE_HWCAP_BASED_NEON_RUNTIME_DETECTION)
#    include <sys/auxv.h>
#    include <asm/hwcap.h>
#  elif defined(HAVE_GETAUXVAL)
#    include <asm/hwcap.h>
#    include <sys/auxv.h>
#  elif defined(HAVE_ELF_AUX_INFO)
#    include <sys/auxv.h>
#    include <sys/elf.h>
#  endif
#endif


namespace tesseract {

FZ_HEAPDBG_TRACKER_SECTION_START_MARKER(_)

// Computes and returns the dot product of the two n-vectors u and v.
// Note: because the order of addition is different among the different dot
// product functions, the results can (and do) vary slightly (although they
// agree to within about 4e-15). This produces different results when running
// training, despite all random inputs being precisely equal.
// To get consistent results, use just one of these dot product functions.
// On a test multi-layer network, serial is 57% slower than SSE, and AVX
// is about 8% faster than SSE. This suggests that the time is memory
// bandwidth constrained and could benefit from holding the reused vector
// in AVX registers.
DotProductFunction DotProduct;

static STRING_VAR(dotproduct, "auto", "Function used for calculation of dot product");

SIMDDetect SIMDDetect::detector;

#if defined(__aarch64__)
// ARMv8 always has NEON.
bool SIMDDetect::neon_available_ = true;
#else
// If true, then Neon has been detected.
bool SIMDDetect::neon_available_ = false;
#endif
// If true, then AVX has been detected.
<<<<<<< HEAD
bool SIMDDetect::avx_available_ = false;
bool SIMDDetect::avx2_available_ = false;
bool SIMDDetect::avx512F_available_ = false;
bool SIMDDetect::avx512BW_available_ = false;
=======
bool SIMDDetect::avx_available_;
bool SIMDDetect::avx2_available_;
bool SIMDDetect::avx512F_available_;
bool SIMDDetect::avx512BW_available_;
bool SIMDDetect::avx512VNNI_available_;
>>>>>>> 0daf18c2
// If true, then FMA has been detected.
bool SIMDDetect::fma_available_ = false;
// If true, then SSE4.1 has been detected.
bool SIMDDetect::sse_available_ = false;

FZ_HEAPDBG_TRACKER_SECTION_END_MARKER(_)

#if defined(HAVE_FRAMEWORK_ACCELERATE)

float DotProductAccelerate(const float* u, const float* v, int n) {
  float total = 0.0;
  const int stride = 1;
  vDSP_dotpr(u, stride, v, stride, &total, n);
  return total;
}

double DotProductAccelerate(const double* u, const double* v, int n) {
  double total = 0.0;
  const int stride = 1;
  vDSP_dotprD(u, stride, v, stride, &total, n);
  return total;
}

#endif

// Computes and returns the dot product of the two n-vectors u and v.
static TFloat DotProductGeneric(const TFloat *u, const TFloat *v, int n) {
  TFloat total = 0.0;
  for (int k = 0; k < n; ++k) {
    total += u[k] * v[k];
  }
  return total;
}

// Compute dot product using std::inner_product.
static TFloat DotProductStdInnerProduct(const TFloat *u, const TFloat *v, int n) {
  return std::inner_product(u, u + n, v, static_cast<TFloat>(0));
}

static void SetDotProduct(DotProductFunction f, const IntSimdMatrix *m = nullptr) {
  DotProduct = f;
  IntSimdMatrix::intSimdMatrix = m;
}

// Constructor.
// Tests the architecture in a system-dependent way to detect AVX, SSE and
// any other available SIMD equipment.
// __GNUC__ is also defined by compilers that include GNU extensions such as
// clang.
SIMDDetect::SIMDDetect() {
  // The fallback is a generic dot product calculation.
  SetDotProduct(DotProductGeneric);

#if defined(HAS_CPUID)
#  if defined(__GNUC__)
  unsigned int eax, ebx, ecx, edx;
  if (__get_cpuid(1, &eax, &ebx, &ecx, &edx) != 0) {
    // Note that these tests all use hex because the older compilers don't have
    // the newer flags.
#    if defined(HAVE_SSE4_1)
    sse_available_ = (ecx & 0x00080000) != 0;
#    endif
#    if defined(HAVE_AVX) || defined(HAVE_AVX2) || defined(HAVE_FMA)
    auto xgetbv = []() {
      uint32_t xcr0;
      __asm__("xgetbv" : "=a"(xcr0) : "c"(0) : "%edx");
      return xcr0;
    };
    if ((ecx & 0x08000000) && ((xgetbv() & 6) == 6)) {
      // OSXSAVE bit is set, XMM state and YMM state are fine.
#      if defined(HAVE_FMA)
      fma_available_ = (ecx & 0x00001000) != 0;
#      endif
#      if defined(HAVE_AVX)
      avx_available_ = (ecx & 0x10000000) != 0;
      if (avx_available_) {
        // There is supposed to be a __get_cpuid_count function, but this is all
        // there is in my cpuid.h. It is a macro for an asm statement and cannot
        // be used inside an if.
        __cpuid_count(7, 0, eax, ebx, ecx, edx);
        avx2_available_ = (ebx & 0x00000020) != 0;
        avx512F_available_ = (ebx & 0x00010000) != 0;
        avx512BW_available_ = (ebx & 0x40000000) != 0;
        avx512VNNI_available_ = (ecx & 0x00000800) != 0;
      }
#      endif
    }
#    endif
  }
#  elif defined(WIN32) || defined(_WIN32) || defined(_WIN64)
  int cpuInfo[4];
  int max_function_id;
  __cpuid(cpuInfo, 0);
  max_function_id = cpuInfo[0];
  if (max_function_id >= 1) {
    __cpuid(cpuInfo, 1);
#    if defined(HAVE_SSE4_1)
    sse_available_ = (cpuInfo[2] & 0x00080000) != 0;
#    endif
#    if defined(HAVE_AVX) || defined(HAVE_AVX2) || defined(HAVE_FMA)
    if ((cpuInfo[2] & 0x08000000) && ((_xgetbv(0) & 6) == 6)) {
      // OSXSAVE bit is set, XMM state and YMM state are fine.
#      if defined(HAVE_FMA)
      fma_available_ = (cpuInfo[2] & 0x00001000) != 0;
#      endif
#      if defined(HAVE_AVX)
      avx_available_ = (cpuInfo[2] & 0x10000000) != 0;
#      endif
#      if defined(HAVE_AVX2)
      if (max_function_id >= 7) {
        __cpuid(cpuInfo, 7);
        avx2_available_ = (cpuInfo[1] & 0x00000020) != 0;
        avx512F_available_ = (cpuInfo[1] & 0x00010000) != 0;
        avx512BW_available_ = (cpuInfo[1] & 0x40000000) != 0;
        avx512VNNI_available_ = (cpuInfo[2] & 0x00000800) != 0;
      }
#      endif
    }
#    endif
  }
#  else
#    error "I don't know how to test for SIMD with this compiler"
#  endif
#endif

#if defined(HAVE_NEON) && !defined(__aarch64__)
#  if defined(HAVE_ANDROID_GETCPUFAMILY)
  {
    AndroidCpuFamily family = android_getCpuFamily();
    if (family == ANDROID_CPU_FAMILY_ARM)
      neon_available_ = (android_getCpuFeatures() & ANDROID_CPU_ARM_FEATURE_NEON);
  }
#  elif defined(HAVE_GETAUXVAL)
  neon_available_ = getauxval(AT_HWCAP) & HWCAP_NEON;
#  elif defined(HAVE_ELF_AUX_INFO)
  unsigned long hwcap = 0;
  elf_aux_info(AT_HWCAP, &hwcap, sizeof hwcap);
  neon_available_ = hwcap & HWCAP_NEON;
#  endif
#endif

  // Select code for calculation of dot product based on autodetection.
  const char *dotproduct_method = "generic";

  if (avx512F_available_ && IntSimdMatrix::intSimdMatrixAVX2 != nullptr) {
    // AVX512F detected.
    SetDotProduct(DotProductAVX512F, IntSimdMatrix::intSimdMatrixAVX2);
    dotproduct_method = "avx512";
  } else if (avx2_available_ && IntSimdMatrix::intSimdMatrixAVX2 != nullptr) {
    // AVX2 detected.
    SetDotProduct(DotProductAVX1, IntSimdMatrix::intSimdMatrixAVX2);
    dotproduct_method = "avx2";
  } else if (avx_available_ && IntSimdMatrix::intSimdMatrixSSE != nullptr) {
    // AVX detected.
    SetDotProduct(DotProductAVX1, IntSimdMatrix::intSimdMatrixSSE);
    dotproduct_method = "avx";
  } else if (fma_available_ && IntSimdMatrix::intSimdMatrixSSE != nullptr) {
    // FMA detected.
    SetDotProduct(DotProductFMA, IntSimdMatrix::intSimdMatrixSSE);
    dotproduct_method = "fma";
  } else if (sse_available_ && IntSimdMatrix::intSimdMatrixSSE != nullptr) {
    // SSE detected.
    SetDotProduct(DotProductSSE, IntSimdMatrix::intSimdMatrixSSE);
    dotproduct_method = "sse";
  } else if (neon_available_ && IntSimdMatrix::intSimdMatrixNEON != nullptr) {
    // NEON detected.
    SetDotProduct(DotProductNEON, IntSimdMatrix::intSimdMatrixNEON);
    dotproduct_method = "neon";
#if defined(HAVE_FRAMEWORK_ACCELERATE)
  } else {
    SetDotProduct(DotProductAccelerate);
    dotproduct_method = "accelerate";
#endif
  }

  const char *dotproduct_env = getenv("DOTPRODUCT");
  if (dotproduct_env != nullptr) {
    // Override automatic settings by value from environment variable.
    dotproduct = dotproduct_env;
    Update();
  }

  dotproduct.set_value(dotproduct_method);
}

void SIMDDetect::Update() {
  // Select code for calculation of dot product based on the
  // value of the config variable if that value is not empty.
  const char *dotproduct_method = "generic";
  if (dotproduct == "auto") {
    // Automatic detection. Nothing to be done.
  } else if (dotproduct == "generic") {
    // Generic code selected by config variable.
    SetDotProduct(DotProductGeneric);
    dotproduct_method = "generic";
  } else if (dotproduct == "native") {
    // Native optimized code selected by config variable.
    SetDotProduct(DotProductNative, IntSimdMatrix::intSimdMatrix);
    dotproduct_method = "native";
  } else if (dotproduct == "avx2" && avx2_available_ && IntSimdMatrix::intSimdMatrixAVX2 != nullptr) {
    // AVX2 selected by config variable.
    SetDotProduct(DotProductAVX1, IntSimdMatrix::intSimdMatrixAVX2);
    dotproduct_method = "avx2";
  } else if (dotproduct == "avx-1" && avx_available_ && IntSimdMatrix::intSimdMatrixSSE != nullptr) {
    // AVX2 (Alternative Implementation) selected by config variable.
    SetDotProduct(DotProductAVX1, IntSimdMatrix::intSimdMatrixAVX2);
    dotproduct_method = "avx-1";
  } else if (dotproduct == "avx" && avx_available_ && IntSimdMatrix::intSimdMatrixSSE != nullptr) {
    // AVX selected by config variable.
    SetDotProduct(DotProductAVX, IntSimdMatrix::intSimdMatrixSSE);
    dotproduct_method = "avx";
  } else if (dotproduct == "fma" && fma_available_ && IntSimdMatrix::intSimdMatrixSSE != nullptr) {
    // FMA selected by config variable.
    SetDotProduct(DotProductFMA, IntSimdMatrix::intSimdMatrix);
    dotproduct_method = "fma";
  } else if (dotproduct == "sse" && sse_available_ && IntSimdMatrix::intSimdMatrixSSE != nullptr) {
    // SSE selected by config variable.
    SetDotProduct(DotProductSSE, IntSimdMatrix::intSimdMatrixSSE);
    dotproduct_method = "sse";
#if defined(HAVE_FRAMEWORK_ACCELERATE)
  } else if (dotproduct == "accelerate") {
    SetDotProduct(DotProductAccelerate, IntSimdMatrix::intSimdMatrix);
    dotproduct_method = "accelerate";
#endif
#if defined(HAVE_NEON) || defined(__aarch64__)
  } else if (dotproduct == "neon" && neon_available_ && IntSimdMatrix::intSimdMatrixNEON != nullptr) {
    // NEON selected by config variable.
    SetDotProduct(DotProductNEON, IntSimdMatrix::intSimdMatrixNEON);
    dotproduct_method = "neon";
#endif
  } else if (dotproduct == "std::inner_product") {
    // std::inner_product selected by config variable.
    SetDotProduct(DotProductStdInnerProduct, IntSimdMatrix::intSimdMatrix);
    dotproduct_method = "std::inner_product";
  } else {
    // Unsupported value of config variable.
    tprintf("WARNING: Ignoring unsupported config variable value: dotproduct={}\n",
            dotproduct.c_str());
    tprintf(
        "Supported values for dotproduct: auto generic native"
#if defined(HAVE_FRAMEWORK_ACCELERATE)
        " accelerate"
#endif
		"%s%s%s%s%s%s",
		(avx2_available_&& IntSimdMatrix::intSimdMatrixAVX2 != nullptr) ? " avx2" : "",
		(avx_available_&& IntSimdMatrix::intSimdMatrixSSE != nullptr) ? " avx" : "",
		(fma_available_&& IntSimdMatrix::intSimdMatrixSSE != nullptr) ? " fma" : "",
		(sse_available_&& IntSimdMatrix::intSimdMatrixSSE != nullptr) ? " sse" : "",
		(neon_available_&& IntSimdMatrix::intSimdMatrixNEON != nullptr) ? " neon" : "",
		" std::inner_product.\n");
  }

  dotproduct.set_value(dotproduct_method);
}

} // namespace tesseract<|MERGE_RESOLUTION|>--- conflicted
+++ resolved
@@ -112,18 +112,11 @@
 bool SIMDDetect::neon_available_ = false;
 #endif
 // If true, then AVX has been detected.
-<<<<<<< HEAD
 bool SIMDDetect::avx_available_ = false;
 bool SIMDDetect::avx2_available_ = false;
 bool SIMDDetect::avx512F_available_ = false;
 bool SIMDDetect::avx512BW_available_ = false;
-=======
-bool SIMDDetect::avx_available_;
-bool SIMDDetect::avx2_available_;
-bool SIMDDetect::avx512F_available_;
-bool SIMDDetect::avx512BW_available_;
-bool SIMDDetect::avx512VNNI_available_;
->>>>>>> 0daf18c2
+bool SIMDDetect::avx512VNNI_available_ = false;
 // If true, then FMA has been detected.
 bool SIMDDetect::fma_available_ = false;
 // If true, then SSE4.1 has been detected.
