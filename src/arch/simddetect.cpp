///////////////////////////////////////////////////////////////////////
// File:        simddetect.cpp
// Description: Architecture detector.
// Author:      Stefan Weil (based on code from Ray Smith)
//
// (C) Copyright 2014, Google Inc.
// Licensed under the Apache License, Version 2.0 (the "License");
// you may not use this file except in compliance with the License.
// You may obtain a copy of the License at
// http://www.apache.org/licenses/LICENSE-2.0
// Unless required by applicable law or agreed to in writing, software
// distributed under the License is distributed on an "AS IS" BASIS,
// WITHOUT WARRANTIES OR CONDITIONS OF ANY KIND, either express or implied.
// See the License for the specific language governing permissions and
// limitations under the License.
///////////////////////////////////////////////////////////////////////

#ifdef HAVE_TESSERACT_CONFIG_H
#  include "config_auto.h" // for HAVE_AVX, ...
#endif
#include <tesseract/debugheap.h>
#include <numeric> // for std::inner_product
#include "dotproduct.h"
#include "intsimdmatrix.h" // for IntSimdMatrix
#include "params.h"        // for STRING_VAR
#include "simddetect.h"
#include "tprintf.h" // for tprintf
#include "tesstypes.h"

#if !defined(__clang__) && defined(__GNUC__) && (__GNUC__ < 12)
// The GNU compiler g++ fails to compile with the Accelerate framework
// (tested with versions 10 and 11), so unconditionally disable it.
#undef HAVE_FRAMEWORK_ACCELERATE
#endif

#if defined(HAVE_FRAMEWORK_ACCELERATE)

// Use Apple Accelerate framework.
// https://developer.apple.com/documentation/accelerate/simd

// Comparison of execution time with different dot product implementations.
// time DOTPRODUCT=accelerate lstm_squashed_test
// Results for Intel Core i5 2.4 MHz:
// DotProductGeneric      108 s
// DotProduct (default)    60 s
// DotProductAccelerate    78 s
// DotProductNative        65 s
// Results for Apple M1:
// DotProductGeneric       64 s
// DotProduct (default)    60 s
// DotProductAccelerate    33 s
// DotProductNative        30 s

#include <Accelerate/Accelerate.h>

#endif

#if defined(HAVE_AVX) || defined(HAVE_AVX2) || defined(HAVE_FMA) || defined(HAVE_SSE4_1)
#  define HAS_CPUID
#endif

#if defined(HAS_CPUID)
#  if defined(__GNUC__)
#    include <cpuid.h>
#  elif defined(WIN32) || defined(_WIN32) || defined(_WIN64)
#    include <intrin.h>
#  endif
#endif

#if defined(HAVE_NEON) && !defined(__aarch64__)
#  ifdef ANDROID
#    include <cpu-features.h>
#  elif defined(HAVE_HWCAP_BASED_NEON_RUNTIME_DETECTION)
#    include <sys/auxv.h>
#    include <asm/hwcap.h>
#  else
/* Assume linux */
#    include <asm/hwcap.h>
#    include <sys/auxv.h>
#  endif
#endif


namespace tesseract {

FZ_HEAPDBG_TRACKER_SECTION_START_MARKER(_)

// Computes and returns the dot product of the two n-vectors u and v.
// Note: because the order of addition is different among the different dot
// product functions, the results can (and do) vary slightly (although they
// agree to within about 4e-15). This produces different results when running
// training, despite all random inputs being precisely equal.
// To get consistent results, use just one of these dot product functions.
// On a test multi-layer network, serial is 57% slower than SSE, and AVX
// is about 8% faster than SSE. This suggests that the time is memory
// bandwidth constrained and could benefit from holding the reused vector
// in AVX registers.
DotProductFunction DotProduct;

static STRING_VAR(dotproduct, "auto", "Function used for calculation of dot product");

SIMDDetect SIMDDetect::detector;

#if defined(__aarch64__)
// ARMv8 always has NEON.
bool SIMDDetect::neon_available_ = true;
#else
// If true, then Neon has been detected.
bool SIMDDetect::neon_available_ = false;
#endif
// If true, then AVX has been detected.
bool SIMDDetect::avx_available_ = false;
bool SIMDDetect::avx2_available_ = false;
bool SIMDDetect::avx512F_available_ = false;
bool SIMDDetect::avx512BW_available_ = false;
// If true, then FMA has been detected.
bool SIMDDetect::fma_available_ = false;
// If true, then SSE4.1 has been detected.
bool SIMDDetect::sse_available_ = false;

FZ_HEAPDBG_TRACKER_SECTION_END_MARKER(_)

#if defined(HAVE_FRAMEWORK_ACCELERATE)

float DotProductAccelerate(const float* u, const float* v, int n) {
  float total = 0.0;
  const int stride = 1;
  vDSP_dotpr(u, stride, v, stride, &total, n);
  return total;
}

double DotProductAccelerate(const double* u, const double* v, int n) {
  double total = 0.0;
  const int stride = 1;
  vDSP_dotprD(u, stride, v, stride, &total, n);
  return total;
}

#endif

// Computes and returns the dot product of the two n-vectors u and v.
static TFloat DotProductGeneric(const TFloat *u, const TFloat *v, int n) {
  TFloat total = 0.0;
  for (int k = 0; k < n; ++k) {
    total += u[k] * v[k];
  }
  return total;
}

// Compute dot product using std::inner_product.
static TFloat DotProductStdInnerProduct(const TFloat *u, const TFloat *v, int n) {
  return std::inner_product(u, u + n, v, static_cast<TFloat>(0));
}

static void SetDotProduct(DotProductFunction f, const IntSimdMatrix *m = nullptr) {
  DotProduct = f;
  IntSimdMatrix::intSimdMatrix = m;
}

// Constructor.
// Tests the architecture in a system-dependent way to detect AVX, SSE and
// any other available SIMD equipment.
// __GNUC__ is also defined by compilers that include GNU extensions such as
// clang.
SIMDDetect::SIMDDetect() {
  // The fallback is a generic dot product calculation.
  SetDotProduct(DotProductGeneric);

#if defined(HAS_CPUID)
#  if defined(__GNUC__)
  unsigned int eax, ebx, ecx, edx;
  if (__get_cpuid(1, &eax, &ebx, &ecx, &edx) != 0) {
    // Note that these tests all use hex because the older compilers don't have
    // the newer flags.
#    if defined(HAVE_SSE4_1)
    sse_available_ = (ecx & 0x00080000) != 0;
#    endif
#    if defined(HAVE_AVX) || defined(HAVE_AVX2) || defined(HAVE_FMA)
    auto xgetbv = []() {
      uint32_t xcr0;
      __asm__("xgetbv" : "=a"(xcr0) : "c"(0) : "%edx");
      return xcr0;
    };
    if ((ecx & 0x08000000) && ((xgetbv() & 6) == 6)) {
      // OSXSAVE bit is set, XMM state and YMM state are fine.
#      if defined(HAVE_FMA)
      fma_available_ = (ecx & 0x00001000) != 0;
#      endif
#      if defined(HAVE_AVX)
      avx_available_ = (ecx & 0x10000000) != 0;
      if (avx_available_) {
        // There is supposed to be a __get_cpuid_count function, but this is all
        // there is in my cpuid.h. It is a macro for an asm statement and cannot
        // be used inside an if.
        __cpuid_count(7, 0, eax, ebx, ecx, edx);
        avx2_available_ = (ebx & 0x00000020) != 0;
        avx512F_available_ = (ebx & 0x00010000) != 0;
        avx512BW_available_ = (ebx & 0x40000000) != 0;
      }
#      endif
    }
#    endif
  }
#  elif defined(WIN32) || defined(_WIN32) || defined(_WIN64)
  int cpuInfo[4];
  int max_function_id;
  __cpuid(cpuInfo, 0);
  max_function_id = cpuInfo[0];
  if (max_function_id >= 1) {
    __cpuid(cpuInfo, 1);
#    if defined(HAVE_SSE4_1)
    sse_available_ = (cpuInfo[2] & 0x00080000) != 0;
#    endif
#    if defined(HAVE_AVX) || defined(HAVE_AVX2) || defined(HAVE_FMA)
    if ((cpuInfo[2] & 0x08000000) && ((_xgetbv(0) & 6) == 6)) {
      // OSXSAVE bit is set, XMM state and YMM state are fine.
#      if defined(HAVE_FMA)
      fma_available_ = (cpuInfo[2] & 0x00001000) != 0;
#      endif
#      if defined(HAVE_AVX)
      avx_available_ = (cpuInfo[2] & 0x10000000) != 0;
#      endif
#      if defined(HAVE_AVX2)
      if (max_function_id >= 7) {
        __cpuid(cpuInfo, 7);
        avx2_available_ = (cpuInfo[1] & 0x00000020) != 0;
        avx512F_available_ = (cpuInfo[1] & 0x00010000) != 0;
        avx512BW_available_ = (cpuInfo[1] & 0x40000000) != 0;
      }
#      endif
    }
#    endif
  }
#  else
#    error "I don't know how to test for SIMD with this compiler"
#  endif
#endif

#if defined(HAVE_NEON) && !defined(__aarch64__)
#  ifdef ANDROID
  {
    AndroidCpuFamily family = android_getCpuFamily();
    if (family == ANDROID_CPU_FAMILY_ARM)
      neon_available_ = (android_getCpuFeatures() & ANDROID_CPU_ARM_FEATURE_NEON);
  }
#  else
  /* Assume linux */
  neon_available_ = getauxval(AT_HWCAP) & HWCAP_NEON;
#  endif
#endif

  // Select code for calculation of dot product based on autodetection.
<<<<<<< HEAD
  const char *dotproduct_method = "generic";

  if (avx2_available_ && IntSimdMatrix::intSimdMatrixAVX2 != nullptr) {
=======
  if (false) {
    // This is a dummy to support conditional compilation.
#if defined(HAVE_AVX512F)
  } else if (avx512F_available_) {
    // AVX512F detected.
    SetDotProduct(DotProductAVX512F, &IntSimdMatrix::intSimdMatrixAVX2);
#endif
#if defined(HAVE_AVX2)
  } else if (avx2_available_) {
>>>>>>> 864ab537
    // AVX2 detected.
    SetDotProduct(DotProductAVX1, IntSimdMatrix::intSimdMatrixAVX2);
    dotproduct_method = "avx2";
  } else if (avx_available_ && IntSimdMatrix::intSimdMatrixSSE != nullptr) {
    // AVX detected.
    SetDotProduct(DotProductAVX1, IntSimdMatrix::intSimdMatrixSSE);
    dotproduct_method = "avx";
  } else if (fma_available_ && IntSimdMatrix::intSimdMatrixSSE != nullptr) {
    // FMA detected.
    SetDotProduct(DotProductFMA, IntSimdMatrix::intSimdMatrixSSE);
    dotproduct_method = "fma";
  } else if (sse_available_ && IntSimdMatrix::intSimdMatrixSSE != nullptr) {
    // SSE detected.
    SetDotProduct(DotProductSSE, IntSimdMatrix::intSimdMatrixSSE);
    dotproduct_method = "sse";
  } else if (neon_available_ && IntSimdMatrix::intSimdMatrixNEON != nullptr) {
    // NEON detected.
    SetDotProduct(DotProductNEON, IntSimdMatrix::intSimdMatrixNEON);
    dotproduct_method = "neon";
#if defined(HAVE_FRAMEWORK_ACCELERATE)
  } else {
    SetDotProduct(DotProductAccelerate);
    dotproduct_method = "accelerate";
#endif
  }

  const char *dotproduct_env = getenv("DOTPRODUCT");
  if (dotproduct_env != nullptr) {
    // Override automatic settings by value from environment variable.
    dotproduct = dotproduct_env;
    Update();
  }

  dotproduct.set_value(dotproduct_method);
}

void SIMDDetect::Update() {
  // Select code for calculation of dot product based on the
  // value of the config variable if that value is not empty.
  const char *dotproduct_method = "generic";
  if (dotproduct == "auto") {
    // Automatic detection. Nothing to be done.
  } else if (dotproduct == "generic") {
    // Generic code selected by config variable.
    SetDotProduct(DotProductGeneric);
    dotproduct_method = "generic";
  } else if (dotproduct == "native") {
    // Native optimized code selected by config variable.
    SetDotProduct(DotProductNative, IntSimdMatrix::intSimdMatrix);
    dotproduct_method = "native";
  } else if (dotproduct == "avx2" && avx2_available_ && IntSimdMatrix::intSimdMatrixAVX2 != nullptr) {
    // AVX2 selected by config variable.
    SetDotProduct(DotProductAVX1, IntSimdMatrix::intSimdMatrixAVX2);
    dotproduct_method = "avx2";
  } else if (dotproduct == "avx-1" && avx_available_ && IntSimdMatrix::intSimdMatrixSSE != nullptr) {
    // AVX2 (Alternative Implementation) selected by config variable.
    SetDotProduct(DotProductAVX1, IntSimdMatrix::intSimdMatrixAVX2);
    dotproduct_method = "avx-1";
  } else if (dotproduct == "avx" && avx_available_ && IntSimdMatrix::intSimdMatrixSSE != nullptr) {
    // AVX selected by config variable.
    SetDotProduct(DotProductAVX, IntSimdMatrix::intSimdMatrixSSE);
    dotproduct_method = "avx";
  } else if (dotproduct == "fma" && fma_available_ && IntSimdMatrix::intSimdMatrixSSE != nullptr) {
    // FMA selected by config variable.
    SetDotProduct(DotProductFMA, IntSimdMatrix::intSimdMatrix);
    dotproduct_method = "fma";
  } else if (dotproduct == "sse" && sse_available_ && IntSimdMatrix::intSimdMatrixSSE != nullptr) {
    // SSE selected by config variable.
    SetDotProduct(DotProductSSE, IntSimdMatrix::intSimdMatrixSSE);
    dotproduct_method = "sse";
#if defined(HAVE_FRAMEWORK_ACCELERATE)
  } else if (dotproduct == "accelerate") {
    SetDotProduct(DotProductAccelerate, IntSimdMatrix::intSimdMatrix);
    dotproduct_method = "accelerate";
#endif
#if defined(HAVE_NEON) || defined(__aarch64__)
  } else if (dotproduct == "neon" && neon_available_ && IntSimdMatrix::intSimdMatrixNEON != nullptr) {
    // NEON selected by config variable.
    SetDotProduct(DotProductNEON, IntSimdMatrix::intSimdMatrixNEON);
    dotproduct_method = "neon";
#endif
  } else if (dotproduct == "std::inner_product") {
    // std::inner_product selected by config variable.
    SetDotProduct(DotProductStdInnerProduct, IntSimdMatrix::intSimdMatrix);
    dotproduct_method = "std::inner_product";
  } else {
    // Unsupported value of config variable.
    tprintf("WARNING: Ignoring unsupported config variable value: dotproduct=%s\n",
            dotproduct.c_str());
    tprintf(
        "Supported values for dotproduct: auto generic native"
#if defined(HAVE_FRAMEWORK_ACCELERATE)
        " accelerate"
#endif
		"%s%s%s%s%s%s",
		(avx2_available_&& IntSimdMatrix::intSimdMatrixAVX2 != nullptr) ? " avx2" : "",
		(avx_available_&& IntSimdMatrix::intSimdMatrixSSE != nullptr) ? " avx" : "",
		(fma_available_&& IntSimdMatrix::intSimdMatrixSSE != nullptr) ? " fma" : "",
		(sse_available_&& IntSimdMatrix::intSimdMatrixSSE != nullptr) ? " sse" : "",
		(neon_available_&& IntSimdMatrix::intSimdMatrixNEON != nullptr) ? " neon" : "",
		" std::inner_product.\n");
  }

  dotproduct.set_value(dotproduct_method);
}

} // namespace tesseract<|MERGE_RESOLUTION|>--- conflicted
+++ resolved
@@ -250,21 +250,13 @@
 #endif
 
   // Select code for calculation of dot product based on autodetection.
-<<<<<<< HEAD
   const char *dotproduct_method = "generic";
 
-  if (avx2_available_ && IntSimdMatrix::intSimdMatrixAVX2 != nullptr) {
-=======
-  if (false) {
-    // This is a dummy to support conditional compilation.
-#if defined(HAVE_AVX512F)
-  } else if (avx512F_available_) {
+  if (avx512F_available_ && IntSimdMatrix::intSimdMatrixAVX2 != nullptr) {
     // AVX512F detected.
-    SetDotProduct(DotProductAVX512F, &IntSimdMatrix::intSimdMatrixAVX2);
-#endif
-#if defined(HAVE_AVX2)
-  } else if (avx2_available_) {
->>>>>>> 864ab537
+    SetDotProduct(DotProductAVX512F, IntSimdMatrix::intSimdMatrixAVX2);
+    dotproduct_method = "avx512";
+  } else if (avx2_available_ && IntSimdMatrix::intSimdMatrixAVX2 != nullptr) {
     // AVX2 detected.
     SetDotProduct(DotProductAVX1, IntSimdMatrix::intSimdMatrixAVX2);
     dotproduct_method = "avx2";
