///////////////////////////////////////////////////////////////////////
// File:        simddetect.cpp
// Description: Architecture detector.
// Author:      Stefan Weil (based on code from Ray Smith)
//
// (C) Copyright 2014, Google Inc.
// Licensed under the Apache License, Version 2.0 (the "License");
// you may not use this file except in compliance with the License.
// You may obtain a copy of the License at
// http://www.apache.org/licenses/LICENSE-2.0
// Unless required by applicable law or agreed to in writing, software
// distributed under the License is distributed on an "AS IS" BASIS,
// WITHOUT WARRANTIES OR CONDITIONS OF ANY KIND, either express or implied.
// See the License for the specific language governing permissions and
// limitations under the License.
///////////////////////////////////////////////////////////////////////

#ifdef HAVE_TESSERACT_CONFIG_H
#  include "config_auto.h" // for HAVE_AVX, ...
#endif
#include <numeric> // for std::inner_product
#include "dotproduct.h"
#include "intsimdmatrix.h" // for IntSimdMatrix
#include "params.h"        // for STRING_VAR
#include "simddetect.h"
#include "tprintf.h" // for tprintf
#include "tesstypes.h"

#if defined(HAVE_FRAMEWORK_ACCELERATE)

// Use Apple Accelerate framework.
// https://developer.apple.com/documentation/accelerate/simd

// Comparison of execution time with different dot product implementations.
// time DOTPRODUCT=accelerate lstm_squashed_test
// Results for Intel Core i5 2.4 MHz:
// DotProductGeneric      108 s
// DotProduct (default)    60 s
// DotProductAccelerate    78 s
// DotProductNative        65 s
// Results for Apple M1:
// DotProductGeneric       64 s
// DotProduct (default)    60 s
// DotProductAccelerate    33 s
// DotProductNative        30 s

#include <Accelerate/Accelerate.h>

#endif

#if defined(HAVE_AVX) || defined(HAVE_AVX2) || defined(HAVE_FMA) || defined(HAVE_SSE4_1)
#  define HAS_CPUID
#endif

#if defined(HAS_CPUID)
#  if defined(__GNUC__)
#    include <cpuid.h>
#  elif defined(WIN32) || defined(_WIN32) || defined(_WIN64)
#    include <intrin.h>
#  endif
#endif

#if defined(HAVE_NEON) && !defined(__aarch64__)
#  ifdef ANDROID
#    include <cpu-features.h>
#  elif defined(HAVE_HWCAP_BASED_NEON_RUNTIME_DETECTION)
#    include <sys/auxv.h>
#    include <asm/hwcap.h>
#  else
/* Assume linux */
#    include <asm/hwcap.h>
#    include <sys/auxv.h>
#  endif
#endif

namespace tesseract {

// Computes and returns the dot product of the two n-vectors u and v.
// Note: because the order of addition is different among the different dot
// product functions, the results can (and do) vary slightly (although they
// agree to within about 4e-15). This produces different results when running
// training, despite all random inputs being precisely equal.
// To get consistent results, use just one of these dot product functions.
// On a test multi-layer network, serial is 57% slower than SSE, and AVX
// is about 8% faster than SSE. This suggests that the time is memory
// bandwidth constrained and could benefit from holding the reused vector
// in AVX registers.
DotProductFunction DotProduct;

static STRING_VAR(dotproduct, "auto", "Function used for calculation of dot product");

SIMDDetect SIMDDetect::detector;

#if defined(__aarch64__)
// ARMv8 always has NEON.
bool SIMDDetect::neon_available_ = true;
#else
// If true, then Neon has been detected.
bool SIMDDetect::neon_available_ = false;
#endif
// If true, then AVX has been detected.
bool SIMDDetect::avx_available_ = false;
bool SIMDDetect::avx2_available_ = false;
bool SIMDDetect::avx512F_available_ = false;
bool SIMDDetect::avx512BW_available_ = false;
// If true, then FMA has been detected.
bool SIMDDetect::fma_available_ = false;
// If true, then SSE4.1 has been detected.
bool SIMDDetect::sse_available_ = false;

#if defined(HAVE_FRAMEWORK_ACCELERATE)

float DotProductAccelerate(const float* u, const float* v, int n) {
  float total = 0.0;
  const int stride = 1;
  vDSP_dotpr(u, stride, v, stride, &total, n);
  return total;
}

double DotProductAccelerate(const double* u, const double* v, int n) {
  double total = 0.0;
  const int stride = 1;
  vDSP_dotprD(u, stride, v, stride, &total, n);
  return total;
}

#endif

// Computes and returns the dot product of the two n-vectors u and v.
static TFloat DotProductGeneric(const TFloat *u, const TFloat *v, int n) {
  TFloat total = 0.0;
  for (int k = 0; k < n; ++k) {
    total += u[k] * v[k];
  }
  return total;
}

// Compute dot product using std::inner_product.
static TFloat DotProductStdInnerProduct(const TFloat *u, const TFloat *v, int n) {
  return std::inner_product(u, u + n, v, static_cast<TFloat>(0));
}

static void SetDotProduct(DotProductFunction f, const IntSimdMatrix *m = nullptr) {
  DotProduct = f;
  IntSimdMatrix::intSimdMatrix = m;
}

// Constructor.
// Tests the architecture in a system-dependent way to detect AVX, SSE and
// any other available SIMD equipment.
// __GNUC__ is also defined by compilers that include GNU extensions such as
// clang.
SIMDDetect::SIMDDetect() {
  // The fallback is a generic dot product calculation.
  SetDotProduct(DotProductGeneric);

#if defined(HAS_CPUID)
#  if defined(__GNUC__)
  unsigned int eax, ebx, ecx, edx;
  if (__get_cpuid(1, &eax, &ebx, &ecx, &edx) != 0) {
    // Note that these tests all use hex because the older compilers don't have
    // the newer flags.
#    if defined(HAVE_SSE4_1)
    sse_available_ = (ecx & 0x00080000) != 0;
#    endif
#    if defined(HAVE_AVX) || defined(HAVE_AVX2) || defined(HAVE_FMA)
    auto xgetbv = []() {
      uint32_t xcr0;
      __asm__("xgetbv" : "=a"(xcr0) : "c"(0) : "%edx");
      return xcr0;
    };
    if ((ecx & 0x08000000) && ((xgetbv() & 6) == 6)) {
      // OSXSAVE bit is set, XMM state and YMM state are fine.
#      if defined(HAVE_FMA)
      fma_available_ = (ecx & 0x00001000) != 0;
#      endif
#      if defined(HAVE_AVX)
      avx_available_ = (ecx & 0x10000000) != 0;
      if (avx_available_) {
        // There is supposed to be a __get_cpuid_count function, but this is all
        // there is in my cpuid.h. It is a macro for an asm statement and cannot
        // be used inside an if.
        __cpuid_count(7, 0, eax, ebx, ecx, edx);
        avx2_available_ = (ebx & 0x00000020) != 0;
        avx512F_available_ = (ebx & 0x00010000) != 0;
        avx512BW_available_ = (ebx & 0x40000000) != 0;
      }
#      endif
    }
#    endif
  }
#  elif defined(WIN32) || defined(_WIN32) || defined(_WIN64)
  int cpuInfo[4];
  int max_function_id;
  __cpuid(cpuInfo, 0);
  max_function_id = cpuInfo[0];
  if (max_function_id >= 1) {
    __cpuid(cpuInfo, 1);
#    if defined(HAVE_SSE4_1)
    sse_available_ = (cpuInfo[2] & 0x00080000) != 0;
#    endif
#    if defined(HAVE_AVX) || defined(HAVE_AVX2) || defined(HAVE_FMA)
    if ((cpuInfo[2] & 0x08000000) && ((_xgetbv(0) & 6) == 6)) {
      // OSXSAVE bit is set, XMM state and YMM state are fine.
#      if defined(HAVE_FMA)
      fma_available_ = (cpuInfo[2] & 0x00001000) != 0;
#      endif
#      if defined(HAVE_AVX)
      avx_available_ = (cpuInfo[2] & 0x10000000) != 0;
#      endif
#      if defined(HAVE_AVX2)
      if (max_function_id >= 7) {
        __cpuid(cpuInfo, 7);
        avx2_available_ = (cpuInfo[1] & 0x00000020) != 0;
        avx512F_available_ = (cpuInfo[1] & 0x00010000) != 0;
        avx512BW_available_ = (cpuInfo[1] & 0x40000000) != 0;
      }
#      endif
    }
#    endif
  }
#  else
#    error "I don't know how to test for SIMD with this compiler"
#  endif
#endif

#if defined(HAVE_NEON) && !defined(__aarch64__)
#  ifdef ANDROID
  {
    AndroidCpuFamily family = android_getCpuFamily();
    if (family == ANDROID_CPU_FAMILY_ARM)
      neon_available_ = (android_getCpuFeatures() & ANDROID_CPU_ARM_FEATURE_NEON);
  }
#  else
  /* Assume linux */
  neon_available_ = getauxval(AT_HWCAP) & HWCAP_NEON;
#  endif
#endif

  // Select code for calculation of dot product based on autodetection.
  const char *dotproduct_method = "generic";

  if (avx2_available_ && IntSimdMatrix::intSimdMatrixAVX2 != nullptr) {
    // AVX2 detected.
    SetDotProduct(DotProductAVX1, IntSimdMatrix::intSimdMatrixAVX2);
    dotproduct_method = "avx2";
  } else if (avx_available_ && IntSimdMatrix::intSimdMatrixSSE != nullptr) {
    // AVX detected.
    SetDotProduct(DotProductAVX1, IntSimdMatrix::intSimdMatrixSSE);
    dotproduct_method = "avx";
  } else if (fma_available_ && IntSimdMatrix::intSimdMatrixSSE != nullptr) {
    // FMA detected.
    SetDotProduct(DotProductFMA, IntSimdMatrix::intSimdMatrixSSE);
    dotproduct_method = "fma";
  } else if (sse_available_ && IntSimdMatrix::intSimdMatrixSSE != nullptr) {
    // SSE detected.
    SetDotProduct(DotProductSSE, IntSimdMatrix::intSimdMatrixSSE);
    dotproduct_method = "sse";
  } else if (neon_available_ && IntSimdMatrix::intSimdMatrixNEON != nullptr) {
    // NEON detected.
<<<<<<< HEAD
    SetDotProduct(DotProductNative, IntSimdMatrix::intSimdMatrixNEON);
    dotproduct_method = "neon";
#if defined(HAVE_FRAMEWORK_ACCELERATE)
  } else {
    SetDotProduct(DotProductAccelerate);
    dotproduct_method = "accelerate";
#endif
  }

  dotproduct.set_value(dotproduct_method);
=======
    SetDotProduct(DotProductNEON, &IntSimdMatrix::intSimdMatrixNEON);
#endif
  }

  const char *dotproduct_env = getenv("DOTPRODUCT");
  if (dotproduct_env != nullptr) {
    // Override automatic settings by value from environment variable.
    dotproduct = dotproduct_env;
    Update();
  }
>>>>>>> 7975fec2
}

void SIMDDetect::Update() {
  // Select code for calculation of dot product based on the
  // value of the config variable if that value is not empty.
  const char *dotproduct_method = "generic";
  if (dotproduct == "auto") {
    // Automatic detection. Nothing to be done.
  } else if (dotproduct == "generic") {
    // Generic code selected by config variable.
    SetDotProduct(DotProductGeneric);
    dotproduct_method = "generic";
  } else if (dotproduct == "native") {
    // Native optimized code selected by config variable.
    SetDotProduct(DotProductNative, IntSimdMatrix::intSimdMatrix);
    dotproduct_method = "native";
  } else if (dotproduct == "avx2" && avx2_available_ && IntSimdMatrix::intSimdMatrixAVX2 != nullptr) {
    // AVX2 selected by config variable.
    SetDotProduct(DotProductAVX1, IntSimdMatrix::intSimdMatrixAVX2);
    dotproduct_method = "avx2";
  } else if (dotproduct == "avx-1" && avx_available_ && IntSimdMatrix::intSimdMatrixSSE != nullptr) {
    // AVX2 (Alternative Implementation) selected by config variable.
    SetDotProduct(DotProductAVX1, IntSimdMatrix::intSimdMatrixAVX2);
    dotproduct_method = "avx-1";
  } else if (dotproduct == "avx" && avx_available_ && IntSimdMatrix::intSimdMatrixSSE != nullptr) {
    // AVX selected by config variable.
    SetDotProduct(DotProductAVX, IntSimdMatrix::intSimdMatrixSSE);
    dotproduct_method = "avx";
  } else if (dotproduct == "fma" && fma_available_ && IntSimdMatrix::intSimdMatrixSSE != nullptr) {
    // FMA selected by config variable.
    SetDotProduct(DotProductFMA, IntSimdMatrix::intSimdMatrix);
    dotproduct_method = "fma";
  } else if (dotproduct == "sse" && sse_available_ && IntSimdMatrix::intSimdMatrixSSE != nullptr) {
    // SSE selected by config variable.
    SetDotProduct(DotProductSSE, IntSimdMatrix::intSimdMatrixSSE);
    dotproduct_method = "sse";
#if defined(HAVE_FRAMEWORK_ACCELERATE)
  } else if (dotproduct == "accelerate") {
<<<<<<< HEAD
    SetDotProduct(DotProductAccelerate);
    dotproduct_method = "accelerate";
=======
    SetDotProduct(DotProductAccelerate, IntSimdMatrix::intSimdMatrix);
>>>>>>> 7975fec2
#endif
#if defined(HAVE_NEON) || defined(__aarch64__)
  } else if (dotproduct == "neon" && neon_available_ && IntSimdMatrix::intSimdMatrixNEON != nullptr) {
    // NEON selected by config variable.
<<<<<<< HEAD
    SetDotProduct(DotProductNative, IntSimdMatrix::intSimdMatrixNEON);
=======
    SetDotProduct(DotProductNEON, &IntSimdMatrix::intSimdMatrixNEON);
>>>>>>> 7975fec2
    dotproduct_method = "neon";
#endif
  } else if (dotproduct == "std::inner_product") {
    // std::inner_product selected by config variable.
    SetDotProduct(DotProductStdInnerProduct, IntSimdMatrix::intSimdMatrix);
    dotproduct_method = "std::inner_product";
  } else {
    // Unsupported value of config variable.
    tprintf("WARNING: Ignoring unsupported config variable value: dotproduct=%s\n",
            dotproduct.c_str());
    tprintf(
        "Supported values for dotproduct: auto generic native"
#if defined(HAVE_FRAMEWORK_ACCELERATE)
        " accelerate"
#endif
		"%s%s%s%s%s%s",
		(avx2_available_&& IntSimdMatrix::intSimdMatrixAVX2 != nullptr) ? " avx2" : "",
		(avx_available_&& IntSimdMatrix::intSimdMatrixSSE != nullptr) ? " avx" : "",
		(fma_available_&& IntSimdMatrix::intSimdMatrixSSE != nullptr) ? " fma" : "",
		(sse_available_&& IntSimdMatrix::intSimdMatrixSSE != nullptr) ? " sse" : "",
		(neon_available_&& IntSimdMatrix::intSimdMatrixNEON != nullptr) ? " neon" : "",
		" std::inner_product.\n");
  }

  dotproduct.set_value(dotproduct_method);
}

} // namespace tesseract<|MERGE_RESOLUTION|>--- conflicted
+++ resolved
@@ -258,19 +258,12 @@
     dotproduct_method = "sse";
   } else if (neon_available_ && IntSimdMatrix::intSimdMatrixNEON != nullptr) {
     // NEON detected.
-<<<<<<< HEAD
-    SetDotProduct(DotProductNative, IntSimdMatrix::intSimdMatrixNEON);
+    SetDotProduct(DotProductNEON, &IntSimdMatrix::intSimdMatrixNEON);
     dotproduct_method = "neon";
 #if defined(HAVE_FRAMEWORK_ACCELERATE)
   } else {
     SetDotProduct(DotProductAccelerate);
     dotproduct_method = "accelerate";
-#endif
-  }
-
-  dotproduct.set_value(dotproduct_method);
-=======
-    SetDotProduct(DotProductNEON, &IntSimdMatrix::intSimdMatrixNEON);
 #endif
   }
 
@@ -280,7 +273,8 @@
     dotproduct = dotproduct_env;
     Update();
   }
->>>>>>> 7975fec2
+
+  dotproduct.set_value(dotproduct_method);
 }
 
 void SIMDDetect::Update() {
@@ -319,21 +313,13 @@
     dotproduct_method = "sse";
 #if defined(HAVE_FRAMEWORK_ACCELERATE)
   } else if (dotproduct == "accelerate") {
-<<<<<<< HEAD
-    SetDotProduct(DotProductAccelerate);
+    SetDotProduct(DotProductAccelerate, IntSimdMatrix::intSimdMatrix);
     dotproduct_method = "accelerate";
-=======
-    SetDotProduct(DotProductAccelerate, IntSimdMatrix::intSimdMatrix);
->>>>>>> 7975fec2
 #endif
 #if defined(HAVE_NEON) || defined(__aarch64__)
   } else if (dotproduct == "neon" && neon_available_ && IntSimdMatrix::intSimdMatrixNEON != nullptr) {
     // NEON selected by config variable.
-<<<<<<< HEAD
-    SetDotProduct(DotProductNative, IntSimdMatrix::intSimdMatrixNEON);
-=======
     SetDotProduct(DotProductNEON, &IntSimdMatrix::intSimdMatrixNEON);
->>>>>>> 7975fec2
     dotproduct_method = "neon";
 #endif
   } else if (dotproduct == "std::inner_product") {
