--- conflicted
+++ resolved
@@ -68,27 +68,16 @@
 #endif
 
 #if defined(HAVE_NEON) && !defined(__aarch64__)
-<<<<<<< HEAD
-#  if HAVE_ANDROID_GETCPUFAMILY
+#  if defined(HAVE_ANDROID_GETCPUFAMILY)
 #    include <cpu-features.h>
 #  elif defined(HAVE_HWCAP_BASED_NEON_RUNTIME_DETECTION)
 #    include <sys/auxv.h>
-=======
-#  if defined(HAVE_ANDROID_GETCPUFAMILY)
-#    include <cpu-features.h>
+#    include <asm/hwcap.h>
 #  elif defined(HAVE_GETAUXVAL)
->>>>>>> 67841aa8
-#    include <asm/hwcap.h>
-#  elif HAVE_GETAUXVAL
 #    include <asm/hwcap.h>
 #    include <sys/auxv.h>
-#  elif HAVE_ELF_AUX_INFO
-#    include <sys/auxv.h>
-<<<<<<< HEAD
-=======
 #  elif defined(HAVE_ELF_AUX_INFO)
 #    include <sys/auxv.h>
->>>>>>> 67841aa8
 #    include <sys/elf.h>
 #  endif
 #endif
@@ -250,25 +239,15 @@
 #endif
 
 #if defined(HAVE_NEON) && !defined(__aarch64__)
-<<<<<<< HEAD
-#  if HAVE_ANDROID_GETCPUFAMILY
-=======
 #  if defined(HAVE_ANDROID_GETCPUFAMILY)
->>>>>>> 67841aa8
   {
     AndroidCpuFamily family = android_getCpuFamily();
     if (family == ANDROID_CPU_FAMILY_ARM)
       neon_available_ = (android_getCpuFeatures() & ANDROID_CPU_ARM_FEATURE_NEON);
   }
-<<<<<<< HEAD
-#  elif HAVE_GETAUXVAL
-  neon_available_ = getauxval(AT_HWCAP) & HWCAP_NEON;
-#  elif HAVE_ELF_AUX_INFO
-=======
 #  elif defined(HAVE_GETAUXVAL)
   neon_available_ = getauxval(AT_HWCAP) & HWCAP_NEON;
 #  elif defined(HAVE_ELF_AUX_INFO)
->>>>>>> 67841aa8
   unsigned long hwcap = 0;
   elf_aux_info(AT_HWCAP, &hwcap, sizeof hwcap);
   neon_available_ = hwcap & HWCAP_NEON;
