--- conflicted
+++ resolved
@@ -348,13 +348,8 @@
     // SSE selected by config variable.
     SetDotProduct(DotProductSSE, IntSimdMatrix::intSimdMatrixSSE);
     dotproduct_method = "sse";
-<<<<<<< HEAD
 #if defined(HAVE_FRAMEWORK_ACCELERATE) && !defined(TFLOAT)
-  } else if (dotproduct == "accelerate") {
-=======
-#if defined(HAVE_FRAMEWORK_ACCELERATE)
   } else if (cfg == "accelerate") {
->>>>>>> 0bd8dd0c
     SetDotProduct(DotProductAccelerate, IntSimdMatrix::intSimdMatrix);
     dotproduct_method = "accelerate";
 #endif
