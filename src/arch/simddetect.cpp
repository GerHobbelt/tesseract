///////////////////////////////////////////////////////////////////////
// File:        simddetect.cpp
// Description: Architecture detector.
// Author:      Stefan Weil (based on code from Ray Smith)
//
// (C) Copyright 2014, Google Inc.
// Licensed under the Apache License, Version 2.0 (the "License");
// you may not use this file except in compliance with the License.
// You may obtain a copy of the License at
// http://www.apache.org/licenses/LICENSE-2.0
// Unless required by applicable law or agreed to in writing, software
// distributed under the License is distributed on an "AS IS" BASIS,
// WITHOUT WARRANTIES OR CONDITIONS OF ANY KIND, either express or implied.
// See the License for the specific language governing permissions and
// limitations under the License.
///////////////////////////////////////////////////////////////////////

#ifdef HAVE_CONFIG_H
#  include "config_auto.h" // for HAVE_AVX, ...
#endif
#include <numeric> // for std::inner_product
#include "dotproduct.h"
#include "intsimdmatrix.h" // for IntSimdMatrix
#include "params.h"        // for STRING_VAR
#include "simddetect.h"
#include "tprintf.h" // for tprintf
#include "tfloat.h"

#if defined(HAVE_FRAMEWORK_ACCELERATE)

// Use Apple Accelerate framework.
// https://developer.apple.com/documentation/accelerate/simd

// Comparison of execution time with different dot product implementations.
// time DOTPRODUCT=accelerate lstm_squashed_test
// Results for Intel Core i5 2.4 MHz:
// DotProductGeneric      108 s
// DotProduct (default)    60 s
// DotProductAccelerate    78 s
// DotProductNative        65 s
// Results for Apple M1:
// DotProductGeneric       64 s
// DotProduct (default)    60 s
// DotProductAccelerate    33 s
// DotProductNative        30 s

#include <Accelerate/Accelerate.h>

#endif

#if defined(HAVE_FRAMEWORK_ACCELERATE)

// Use Apple Accelerate framework.
// https://developer.apple.com/documentation/accelerate/simd

#include <Accelerate/Accelerate.h>

#endif

#if defined(HAVE_AVX) || defined(HAVE_AVX2) || defined(HAVE_FMA) || defined(HAVE_SSE4_1)
#  define HAS_CPUID
#endif

#if defined(HAS_CPUID)
#  if defined(__GNUC__)
#    include <cpuid.h>
#  elif defined(WIN32) || defined(_WIN32) || defined(_WIN64)
#    include <intrin.h>
#  endif
#endif

#if defined(HAVE_NEON) && !defined(__aarch64__)
#  ifdef ANDROID
#    include <cpu-features.h>
#  elif defined(HAVE_HWCAP_BASED_NEON_RUNTIME_DETECTION)
#    include <sys/auxv.h>
#    include <asm/hwcap.h>
#  else
/* Assume linux */
#    include <asm/hwcap.h>
#    include <sys/auxv.h>
#  endif
#endif

namespace tesseract {

// Computes and returns the dot product of the two n-vectors u and v.
// Note: because the order of addition is different among the different dot
// product functions, the results can (and do) vary slightly (although they
// agree to within about 4e-15). This produces different results when running
// training, despite all random inputs being precisely equal.
// To get consistent results, use just one of these dot product functions.
// On a test multi-layer network, serial is 57% slower than SSE, and AVX
// is about 8% faster than SSE. This suggests that the time is memory
// bandwidth constrained and could benefit from holding the reused vector
// in AVX registers.
DotProductFunction DotProduct;

static STRING_VAR(dotproduct, "auto", "Function used for calculation of dot product");

SIMDDetect SIMDDetect::detector;

#if defined(__aarch64__)
// ARMv8 always has NEON.
bool SIMDDetect::neon_available_ = true;
#else
// If true, then Neon has been detected.
bool SIMDDetect::neon_available_ = false;
#endif
// If true, then AVX has been detected.
bool SIMDDetect::avx_available_ = false;
bool SIMDDetect::avx2_available_ = false;
bool SIMDDetect::avx512F_available_ = false;
bool SIMDDetect::avx512BW_available_ = false;
// If true, then FMA has been detected.
bool SIMDDetect::fma_available_ = false;
// If true, then SSE4.1 has been detected.
bool SIMDDetect::sse_available_ = false;

#if defined(HAVE_FRAMEWORK_ACCELERATE)

float DotProductAccelerate(const float* u, const float* v, int n) {
  float total = 0;
  const int stride = 1;
  vDSP_dotpr(u, stride, v, stride, &total, n);
  return total;
}

double DotProductAccelerate(const double* u, const double* v, int n) {
  double total = 0;
  const int stride = 1;
  vDSP_dotprD(u, stride, v, stride, &total, n);
  return total;
}

#endif

#if defined(HAVE_FRAMEWORK_ACCELERATE)
static double DotProductAccelerate(const double* u, const double* v, int n) {
  double total = 0.0;
  const int stride = 1;
  vDSP_dotprD(u, stride, v, stride, &total, n);
  return total;
}
#endif

// Computes and returns the dot product of the two n-vectors u and v.
static TFloat DotProductGeneric(const TFloat *u, const TFloat *v, int n) {
  TFloat total = 0.0;
  for (int k = 0; k < n; ++k) {
    total += u[k] * v[k];
  }
  return total;
}

// Compute dot product using std::inner_product.
static TFloat DotProductStdInnerProduct(const TFloat *u, const TFloat *v, int n) {
  return std::inner_product(u, u + n, v, static_cast<TFloat>(0));
}

static void SetDotProduct(DotProductFunction f, const IntSimdMatrix *m = nullptr) {
  DotProduct = f;
  IntSimdMatrix::intSimdMatrix = m;
}

// Constructor.
// Tests the architecture in a system-dependent way to detect AVX, SSE and
// any other available SIMD equipment.
// __GNUC__ is also defined by compilers that include GNU extensions such as
// clang.
SIMDDetect::SIMDDetect() {
  // The fallback is a generic dot product calculation.
  SetDotProduct(DotProductGeneric);
<<<<<<< HEAD
  const char* dotproduct_env = getenv("DOTPRODUCT");
  if (dotproduct_env != nullptr) {
    dotproduct = dotproduct_env;
    Update();
    if (strcmp(dotproduct_env, "native") == 0) {
      SetDotProduct(DotProductNative);
#if defined(HAVE_FRAMEWORK_ACCELERATE)
    } else if (strcmp(dotproduct_env, "accelerate") == 0) {
      SetDotProduct(DotProductAccelerate);
#endif
    }
=======
  const char *dotproduct_env = getenv("DOTPRODUCT");
  if (dotproduct_env != nullptr) {
    dotproduct = dotproduct_env;
    Update();
>>>>>>> 444fe142
    return;
  }

#if defined(HAS_CPUID)
#  if defined(__GNUC__)
  unsigned int eax, ebx, ecx, edx;
  if (__get_cpuid(1, &eax, &ebx, &ecx, &edx) != 0) {
    // Note that these tests all use hex because the older compilers don't have
    // the newer flags.
#    if defined(HAVE_SSE4_1)
    sse_available_ = (ecx & 0x00080000) != 0;
#    endif
#    if defined(HAVE_AVX) || defined(HAVE_AVX2) || defined(HAVE_FMA)
    auto xgetbv = []() {
      uint32_t xcr0;
      __asm__("xgetbv" : "=a"(xcr0) : "c"(0) : "%edx");
      return xcr0;
    };
    if ((ecx & 0x08000000) && ((xgetbv() & 6) == 6)) {
      // OSXSAVE bit is set, XMM state and YMM state are fine.
#      if defined(HAVE_FMA)
      fma_available_ = (ecx & 0x00001000) != 0;
#      endif
#      if defined(HAVE_AVX)
      avx_available_ = (ecx & 0x10000000) != 0;
      if (avx_available_) {
        // There is supposed to be a __get_cpuid_count function, but this is all
        // there is in my cpuid.h. It is a macro for an asm statement and cannot
        // be used inside an if.
        __cpuid_count(7, 0, eax, ebx, ecx, edx);
        avx2_available_ = (ebx & 0x00000020) != 0;
        avx512F_available_ = (ebx & 0x00010000) != 0;
        avx512BW_available_ = (ebx & 0x40000000) != 0;
      }
#      endif
    }
#    endif
  }
#  elif defined(WIN32) || defined(_WIN32) || defined(_WIN64)
  int cpuInfo[4];
  int max_function_id;
  __cpuid(cpuInfo, 0);
  max_function_id = cpuInfo[0];
  if (max_function_id >= 1) {
    __cpuid(cpuInfo, 1);
#    if defined(HAVE_SSE4_1)
    sse_available_ = (cpuInfo[2] & 0x00080000) != 0;
#    endif
#    if defined(HAVE_AVX) || defined(HAVE_AVX2) || defined(HAVE_FMA)
    if ((cpuInfo[2] & 0x08000000) && ((_xgetbv(0) & 6) == 6)) {
      // OSXSAVE bit is set, XMM state and YMM state are fine.
#      if defined(HAVE_FMA)
      fma_available_ = (cpuInfo[2] & 0x00001000) != 0;
#      endif
#      if defined(HAVE_AVX)
      avx_available_ = (cpuInfo[2] & 0x10000000) != 0;
#      endif
#      if defined(HAVE_AVX2)
      if (max_function_id >= 7) {
        __cpuid(cpuInfo, 7);
        avx2_available_ = (cpuInfo[1] & 0x00000020) != 0;
        avx512F_available_ = (cpuInfo[1] & 0x00010000) != 0;
        avx512BW_available_ = (cpuInfo[1] & 0x40000000) != 0;
      }
#      endif
    }
#    endif
  }
#  else
#    error "I don't know how to test for SIMD with this compiler"
#  endif
#endif

#if defined(HAVE_NEON) && !defined(__aarch64__)
#  ifdef ANDROID
  {
    AndroidCpuFamily family = android_getCpuFamily();
    if (family == ANDROID_CPU_FAMILY_ARM)
      neon_available_ = (android_getCpuFeatures() & ANDROID_CPU_ARM_FEATURE_NEON);
  }
#  elif defined(HAVE_HWCAP_BASED_NEON_RUNTIME_DETECTION)
#    if defined(NEON_ALWAYS_AVAILABLE)
  neon_available_ = 1;
#    else
  neon_available_ = getauxval(AT_HWCAP) & HWCAP_NEON;
#    endif
#  else
  /* Assume linux */
  neon_available_ = getauxval(AT_HWCAP) & HWCAP_NEON;
#  endif
#endif

  // Select code for calculation of dot product based on autodetection.
  if (false) {
    // This is a dummy to support conditional compilation.
  } else if (avx2_available_ && IntSimdMatrix::intSimdMatrixAVX2 != nullptr) {
    // AVX2 detected.
    SetDotProduct(DotProductAVX1, IntSimdMatrix::intSimdMatrixAVX2);
  } else if (avx_available_ && IntSimdMatrix::intSimdMatrixSSE != nullptr) {
    // AVX detected.
    SetDotProduct(DotProductAVX1, IntSimdMatrix::intSimdMatrixSSE);
  } else if (fma_available_ && IntSimdMatrix::intSimdMatrixSSE != nullptr) {
    // FMA detected.
    SetDotProduct(DotProductFMA, IntSimdMatrix::intSimdMatrixSSE);
  } else if (sse_available_ && IntSimdMatrix::intSimdMatrixSSE != nullptr) {
    // SSE detected.
    SetDotProduct(DotProductSSE, IntSimdMatrix::intSimdMatrixSSE);
  } else if (neon_available_ && IntSimdMatrix::intSimdMatrixNEON != nullptr) {
    // NEON detected.
<<<<<<< HEAD
    SetDotProduct(DotProductNative, IntSimdMatrix::intSimdMatrixNEON);
=======
    SetDotProduct(DotProductNative, &IntSimdMatrix::intSimdMatrixNEON);
#endif
>>>>>>> 444fe142
  }
}

void SIMDDetect::Update() {
  // Select code for calculation of dot product based on the
  // value of the config variable if that value is not empty.
  const char *dotproduct_method = "generic";
  if (dotproduct == "auto") {
    // Automatic detection. Nothing to be done.
  } else if (dotproduct == "generic") {
    // Generic code selected by config variable.
    SetDotProduct(DotProductGeneric);
    dotproduct_method = "generic";
  } else if (dotproduct == "native") {
    // Native optimized code selected by config variable.
    SetDotProduct(DotProductNative);
    dotproduct_method = "native";
<<<<<<< HEAD
#if defined(HAVE_FRAMEWORK_ACCELERATE)
  } else if (dotproduct == "accelerate") {
    SetDotProduct(DotProductAccelerate);
    dotproduct_method = "accelerate";
#endif
  } else if (!strcmp(dotproduct.c_str(), "avx2") && avx2_available_ && IntSimdMatrix::intSimdMatrixAVX2 != nullptr) {
=======
#if defined(HAVE_AVX2)
  } else if (dotproduct == "avx2") {
>>>>>>> 444fe142
    // AVX2 selected by config variable.
    SetDotProduct(DotProductAVX1, IntSimdMatrix::intSimdMatrixAVX2);
    dotproduct_method = "avx2";
<<<<<<< HEAD
  } else if (!strcmp(dotproduct.c_str(), "avx-1") && avx_available_ && IntSimdMatrix::intSimdMatrixSSE != nullptr) {
    // AVX2 (Alternative Implementation) selected by config variable.
    SetDotProduct(DotProductAVX1, IntSimdMatrix::intSimdMatrixAVX2);
    dotproduct_method = "avx-1";
  } else if (!strcmp(dotproduct.c_str(), "avx") && avx_available_ && IntSimdMatrix::intSimdMatrixSSE != nullptr) {
=======
#endif
#if defined(HAVE_AVX)
  } else if (dotproduct == "avx") {
>>>>>>> 444fe142
    // AVX selected by config variable.
    SetDotProduct(DotProductAVX1, IntSimdMatrix::intSimdMatrixSSE);
    dotproduct_method = "avx";
<<<<<<< HEAD
  } else if (!strcmp(dotproduct.c_str(), "fma") && fma_available_ && IntSimdMatrix::intSimdMatrixSSE != nullptr) {
=======
#endif
#if defined(HAVE_FMA)
  } else if (dotproduct == "fma") {
>>>>>>> 444fe142
    // FMA selected by config variable.
    SetDotProduct(DotProductFMA, IntSimdMatrix::intSimdMatrixSSE);
    dotproduct_method = "fma";
<<<<<<< HEAD
  } else if (!strcmp(dotproduct.c_str(), "sse") && sse_available_ && IntSimdMatrix::intSimdMatrixSSE != nullptr) {
=======
#endif
#if defined(HAVE_SSE4_1)
  } else if (dotproduct == "sse") {
>>>>>>> 444fe142
    // SSE selected by config variable.
    SetDotProduct(DotProductSSE, IntSimdMatrix::intSimdMatrixSSE);
    dotproduct_method = "sse";
<<<<<<< HEAD
  } else if (!strcmp(dotproduct.c_str(), "neon") && neon_available_ && IntSimdMatrix::intSimdMatrixNEON != nullptr) {
    // NEON selected by config variable.
    SetDotProduct(DotProductNative, IntSimdMatrix::intSimdMatrixNEON);
    dotproduct_method = "neon";
  } else if (!strcmp(dotproduct.c_str(), "std::inner_product")) {
=======
#endif
#if defined(HAVE_FRAMEWORK_ACCELERATE)
  } else if (dotproduct == "accelerate") {
    SetDotProduct(DotProductAccelerate);
#endif
#if defined(HAVE_NEON) || defined(__aarch64__)
  } else if (dotproduct == "neon" && neon_available_) {
    // NEON selected by config variable.
    SetDotProduct(DotProductNative, &IntSimdMatrix::intSimdMatrixNEON);
    dotproduct_method = "neon";
#endif
  } else if (dotproduct == "std::inner_product") {
>>>>>>> 444fe142
    // std::inner_product selected by config variable.
    SetDotProduct(DotProductStdInnerProduct);
    dotproduct_method = "std::inner_product";
  } else {
    // Unsupported value of config variable.
    tprintf("WARNING: Ignoring unsupported config variable value: dotproduct=%s\n",
            dotproduct.c_str());
    tprintf(
<<<<<<< HEAD
        "Support values for dotproduct: auto generic native"
#if defined(HAVE_FRAMEWORK_ACCELERATE)
        " accelerate"
#endif
		"%s%s%s%s%s%s",
		(avx2_available_&& IntSimdMatrix::intSimdMatrixAVX2 != nullptr) ? " avx2" : "",
		(avx_available_&& IntSimdMatrix::intSimdMatrixSSE != nullptr) ? " avx" : "",
		(fma_available_&& IntSimdMatrix::intSimdMatrixSSE != nullptr) ? " fma" : "",
		(sse_available_&& IntSimdMatrix::intSimdMatrixSSE != nullptr) ? " sse" : "",
		(neon_available_&& IntSimdMatrix::intSimdMatrixNEON != nullptr) ? " neon" : "",
		" std::inner_product.\n");
=======
        "Supported values for dotproduct: auto generic native"
#if defined(HAVE_AVX2)
        " avx2"
#endif
#if defined(HAVE_AVX)
        " avx"
#endif
#if defined(HAVE_FMA)
        " fma"
#endif
#if defined(HAVE_SSE4_1)
        " sse"
#endif
#if defined(HAVE_FRAMEWORK_ACCELERATE)
        " accelerate"
#endif
        " std::inner_product.\n");
>>>>>>> 444fe142
  }

  dotproduct.set_value(dotproduct_method);
}

} // namespace tesseract<|MERGE_RESOLUTION|>--- conflicted
+++ resolved
@@ -48,15 +48,6 @@
 
 #endif
 
-#if defined(HAVE_FRAMEWORK_ACCELERATE)
-
-// Use Apple Accelerate framework.
-// https://developer.apple.com/documentation/accelerate/simd
-
-#include <Accelerate/Accelerate.h>
-
-#endif
-
 #if defined(HAVE_AVX) || defined(HAVE_AVX2) || defined(HAVE_FMA) || defined(HAVE_SSE4_1)
 #  define HAS_CPUID
 #endif
@@ -135,15 +126,6 @@
 
 #endif
 
-#if defined(HAVE_FRAMEWORK_ACCELERATE)
-static double DotProductAccelerate(const double* u, const double* v, int n) {
-  double total = 0.0;
-  const int stride = 1;
-  vDSP_dotprD(u, stride, v, stride, &total, n);
-  return total;
-}
-#endif
-
 // Computes and returns the dot product of the two n-vectors u and v.
 static TFloat DotProductGeneric(const TFloat *u, const TFloat *v, int n) {
   TFloat total = 0.0;
@@ -171,24 +153,10 @@
 SIMDDetect::SIMDDetect() {
   // The fallback is a generic dot product calculation.
   SetDotProduct(DotProductGeneric);
-<<<<<<< HEAD
   const char* dotproduct_env = getenv("DOTPRODUCT");
   if (dotproduct_env != nullptr) {
     dotproduct = dotproduct_env;
     Update();
-    if (strcmp(dotproduct_env, "native") == 0) {
-      SetDotProduct(DotProductNative);
-#if defined(HAVE_FRAMEWORK_ACCELERATE)
-    } else if (strcmp(dotproduct_env, "accelerate") == 0) {
-      SetDotProduct(DotProductAccelerate);
-#endif
-    }
-=======
-  const char *dotproduct_env = getenv("DOTPRODUCT");
-  if (dotproduct_env != nullptr) {
-    dotproduct = dotproduct_env;
-    Update();
->>>>>>> 444fe142
     return;
   }
 
@@ -298,12 +266,7 @@
     SetDotProduct(DotProductSSE, IntSimdMatrix::intSimdMatrixSSE);
   } else if (neon_available_ && IntSimdMatrix::intSimdMatrixNEON != nullptr) {
     // NEON detected.
-<<<<<<< HEAD
     SetDotProduct(DotProductNative, IntSimdMatrix::intSimdMatrixNEON);
-=======
-    SetDotProduct(DotProductNative, &IntSimdMatrix::intSimdMatrixNEON);
-#endif
->>>>>>> 444fe142
   }
 }
 
@@ -321,74 +284,39 @@
     // Native optimized code selected by config variable.
     SetDotProduct(DotProductNative);
     dotproduct_method = "native";
-<<<<<<< HEAD
+  } else if (dotproduct == "avx2") && avx2_available_ && IntSimdMatrix::intSimdMatrixAVX2 != nullptr) {
+    // AVX2 selected by config variable.
+    SetDotProduct(DotProductAVX1, IntSimdMatrix::intSimdMatrixAVX2);
+    dotproduct_method = "avx2";
+  } else if (dotproduct == "avx-1") && avx_available_ && IntSimdMatrix::intSimdMatrixSSE != nullptr) {
+    // AVX2 (Alternative Implementation) selected by config variable.
+    SetDotProduct(DotProductAVX1, IntSimdMatrix::intSimdMatrixAVX2);
+    dotproduct_method = "avx-1";
+  } else if (dotproduct == "avx") && avx_available_ && IntSimdMatrix::intSimdMatrixSSE != nullptr) {
+    // AVX selected by config variable.
+    SetDotProduct(DotProductAVX1, IntSimdMatrix::intSimdMatrixSSE);
+    dotproduct_method = "avx";
+  } else if (dotproduct == "fma") && fma_available_ && IntSimdMatrix::intSimdMatrixSSE != nullptr) {
+    // FMA selected by config variable.
+    SetDotProduct(DotProductFMA, IntSimdMatrix::intSimdMatrixSSE);
+    dotproduct_method = "fma";
+  } else if (dotproduct == "sse") && sse_available_ && IntSimdMatrix::intSimdMatrixSSE != nullptr) {
+  } else if (!strcmp(dotproduct.c_str(), "sse")) {
+    // SSE selected by config variable.
+    SetDotProduct(DotProductSSE, IntSimdMatrix::intSimdMatrixSSE);
+    dotproduct_method = "sse";
+  } else if (!strcmp(dotproduct.c_str(), "neon") && neon_available_ && IntSimdMatrix::intSimdMatrixNEON != nullptr) {
 #if defined(HAVE_FRAMEWORK_ACCELERATE)
   } else if (dotproduct == "accelerate") {
     SetDotProduct(DotProductAccelerate);
     dotproduct_method = "accelerate";
 #endif
-  } else if (!strcmp(dotproduct.c_str(), "avx2") && avx2_available_ && IntSimdMatrix::intSimdMatrixAVX2 != nullptr) {
-=======
-#if defined(HAVE_AVX2)
-  } else if (dotproduct == "avx2") {
->>>>>>> 444fe142
-    // AVX2 selected by config variable.
-    SetDotProduct(DotProductAVX1, IntSimdMatrix::intSimdMatrixAVX2);
-    dotproduct_method = "avx2";
-<<<<<<< HEAD
-  } else if (!strcmp(dotproduct.c_str(), "avx-1") && avx_available_ && IntSimdMatrix::intSimdMatrixSSE != nullptr) {
-    // AVX2 (Alternative Implementation) selected by config variable.
-    SetDotProduct(DotProductAVX1, IntSimdMatrix::intSimdMatrixAVX2);
-    dotproduct_method = "avx-1";
-  } else if (!strcmp(dotproduct.c_str(), "avx") && avx_available_ && IntSimdMatrix::intSimdMatrixSSE != nullptr) {
-=======
-#endif
-#if defined(HAVE_AVX)
-  } else if (dotproduct == "avx") {
->>>>>>> 444fe142
-    // AVX selected by config variable.
-    SetDotProduct(DotProductAVX1, IntSimdMatrix::intSimdMatrixSSE);
-    dotproduct_method = "avx";
-<<<<<<< HEAD
-  } else if (!strcmp(dotproduct.c_str(), "fma") && fma_available_ && IntSimdMatrix::intSimdMatrixSSE != nullptr) {
-=======
-#endif
-#if defined(HAVE_FMA)
-  } else if (dotproduct == "fma") {
->>>>>>> 444fe142
-    // FMA selected by config variable.
-    SetDotProduct(DotProductFMA, IntSimdMatrix::intSimdMatrixSSE);
-    dotproduct_method = "fma";
-<<<<<<< HEAD
-  } else if (!strcmp(dotproduct.c_str(), "sse") && sse_available_ && IntSimdMatrix::intSimdMatrixSSE != nullptr) {
-=======
-#endif
-#if defined(HAVE_SSE4_1)
-  } else if (dotproduct == "sse") {
->>>>>>> 444fe142
-    // SSE selected by config variable.
-    SetDotProduct(DotProductSSE, IntSimdMatrix::intSimdMatrixSSE);
-    dotproduct_method = "sse";
-<<<<<<< HEAD
-  } else if (!strcmp(dotproduct.c_str(), "neon") && neon_available_ && IntSimdMatrix::intSimdMatrixNEON != nullptr) {
-    // NEON selected by config variable.
-    SetDotProduct(DotProductNative, IntSimdMatrix::intSimdMatrixNEON);
-    dotproduct_method = "neon";
-  } else if (!strcmp(dotproduct.c_str(), "std::inner_product")) {
-=======
-#endif
-#if defined(HAVE_FRAMEWORK_ACCELERATE)
-  } else if (dotproduct == "accelerate") {
-    SetDotProduct(DotProductAccelerate);
-#endif
 #if defined(HAVE_NEON) || defined(__aarch64__)
   } else if (dotproduct == "neon" && neon_available_) {
     // NEON selected by config variable.
-    SetDotProduct(DotProductNative, &IntSimdMatrix::intSimdMatrixNEON);
     dotproduct_method = "neon";
 #endif
   } else if (dotproduct == "std::inner_product") {
->>>>>>> 444fe142
     // std::inner_product selected by config variable.
     SetDotProduct(DotProductStdInnerProduct);
     dotproduct_method = "std::inner_product";
@@ -397,8 +325,7 @@
     tprintf("WARNING: Ignoring unsupported config variable value: dotproduct=%s\n",
             dotproduct.c_str());
     tprintf(
-<<<<<<< HEAD
-        "Support values for dotproduct: auto generic native"
+        "Supported values for dotproduct: auto generic native"
 #if defined(HAVE_FRAMEWORK_ACCELERATE)
         " accelerate"
 #endif
@@ -409,25 +336,6 @@
 		(sse_available_&& IntSimdMatrix::intSimdMatrixSSE != nullptr) ? " sse" : "",
 		(neon_available_&& IntSimdMatrix::intSimdMatrixNEON != nullptr) ? " neon" : "",
 		" std::inner_product.\n");
-=======
-        "Supported values for dotproduct: auto generic native"
-#if defined(HAVE_AVX2)
-        " avx2"
-#endif
-#if defined(HAVE_AVX)
-        " avx"
-#endif
-#if defined(HAVE_FMA)
-        " fma"
-#endif
-#if defined(HAVE_SSE4_1)
-        " sse"
-#endif
-#if defined(HAVE_FRAMEWORK_ACCELERATE)
-        " accelerate"
-#endif
-        " std::inner_product.\n");
->>>>>>> 444fe142
   }
 
   dotproduct.set_value(dotproduct_method);
