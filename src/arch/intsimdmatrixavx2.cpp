///////////////////////////////////////////////////////////////////////
// File:        intsimdmatrixavx2.cpp
// Description: matrix-vector product for 8-bit data on avx2.
// Author:      Ray Smith
//
// (C) Copyright 2017, Google Inc.
// Licensed under the Apache License, Version 2.0 (the "License");
// you may not use this file except in compliance with the License.
// You may obtain a copy of the License at
// http://www.apache.org/licenses/LICENSE-2.0
// Unless required by applicable law or agreed to in writing, software
// distributed under the License is distributed on an "AS IS" BASIS,
// WITHOUT WARRANTIES OR CONDITIONS OF ANY KIND, either express or implied.
// See the License for the specific language governing permissions and
// limitations under the License.
///////////////////////////////////////////////////////////////////////

#include "intsimdmatrix.h"

// General Notice:
// 
// This is not about whether the compiler is optimizing **the rest of your code using FMA instructions**.
// This code should be compiled *anyway*, because tesseract will pick the best variant (this one or another one)
// **at run-time** on the actual hardware it will be running on.
// Hence to safely compile tesseract for multiple architectures, one should set the compiler code generation
// options as low as possible. Meanwhile these important functions are made available, independent of that compiler
// "optimization setting", by using the appropriate intrinsics. Then, at run-time, a CPU check is performed
// which will help tesseract decide which actual code chunk to execute. **Irrespective of the original compiler
// flags setting -- that one only determines the lowest capability hardware this compiled product can actually
// run on.
// See also the SIMDDetect::SIMDDetect() code.
//
#if defined(__AVX2__) || defined(_M_IX86) || defined(_M_X64)

#  include <immintrin.h>
#  include <algorithm>
#  include <cstdint>
#  include <vector>

#  if defined(_MSC_VER) && _MSC_VER >= 1925 && _MSC_VER <= 1929 && \
      defined(_WIN32) && !defined(_WIN64)
// Optimize for size (/Os) instead of using the default optimization for some
// versions of the 32 bit Visual Studio compiler which generate buggy code.
#    pragma optimize("", off)
#    pragma optimize("s", on)
#  endif

namespace tesseract {

// Number of outputs held in each register. 8 x 32 bit ints.
constexpr int kNumOutputsPerRegister = 8;
// Maximum number of registers that we will use.
constexpr int kMaxOutputRegisters = 8;
// Number of inputs in the inputs register.
constexpr int kNumInputsPerRegister = 32;
// Number of inputs in each weight group.
constexpr int kNumInputsPerGroup = 4;
// Number of groups of inputs to be broadcast.
constexpr int kNumInputGroups = kNumInputsPerRegister / kNumInputsPerGroup;

// Functions to compute part of a matrix.vector multiplication. The weights
// are in a very specific order (see above) in w, which is multiplied by
// u of length num_in, to produce output v after scaling the integer results
// by the corresponding member of scales.
// The amount of w and scales consumed is fixed and not available to the
// caller. The number of outputs written to v will be at most num_out.

// Computes one set of 4x8 products of inputs and weights, adding to result.
// Horizontally adds 4 adjacent results, making 8x32-bit results.
// rep_input is assumed to be an 8x replicated set of 4x8-bit signed integers.
// Note that wi must previously have been re-organized with blocks of 4x8
// weights in contiguous memory.
// ones is a register of 16x16-bit values all equal to 1.
// Note: wi is incremented by the amount of data read.
// weights and reps are scratch registers.
// This function must be inlined with references in order for the compiler to
// correctly use the registers declared in the caller.
static inline void MultiplyGroup(const __m256i &rep_input, const __m256i &ones, const int8_t *&wi,
                                 __m256i &weights, __m256i &reps, __m256i &result) {
  // Load a 4x8 block of weights.
  weights = _mm256_loadu_si256(reinterpret_cast<const __m256i *>(wi));
  wi += kNumInputsPerRegister;
  // Normalize the signs on rep_input, weights, so weights is always +ve.
  reps = _mm256_sign_epi8(rep_input, weights);
  weights = _mm256_sign_epi8(weights, weights);
  // Multiply 32x8-bit reps by 32x8-bit weights to make 16x16-bit results,
  // with adjacent pairs added.
  weights = _mm256_maddubs_epi16(weights, reps);
  // Multiply 16x16-bit result by 16x16-bit ones to make 8x32-bit results,
  // with  adjacent pairs added. What we really want is a horizontal add of
  // 16+16=32 bit result, but there is no such instruction, so multiply by
  // 16-bit ones instead. It is probably faster than all the sign-extending,
  // permuting and adding that would otherwise be required.
  weights = _mm256_madd_epi16(weights, ones);
  result = _mm256_add_epi32(result, weights);
}

// Load 64 bits into the bottom of a 128bit register.
// We don't actually care what the top 64bits are, but this ends
// up with them being zero.
static inline __m128i load64_to_128(const int8_t *wi_) {
  const auto *wi = reinterpret_cast<const int64_t *>(wi_);
  return _mm_set_epi64x(0, wi[0]);
}

<<<<<<< HEAD
// ------------- FAST FLOAT specifics section -------------------------
=======
#if defined(TFLOAT)

static void matrixDotVector(int dim1, int dim2, const int8_t *wi, const TFloat *scales,
                            const int8_t *u, TFloat *v) {
  // fprintf(stderr, "missing implementation\n");
  abort();
}

#elif defined(FAST_FLOAT)
>>>>>>> e09520b8

static inline void ExtractResults8(__m256i result, const int8_t *wi,
                                   const float *scales, float *v) {
  __m128i w128 = load64_to_128(wi); // 8x8bit vals in bottom of 128bit reg
  __m256i w256 = _mm256_cvtepi8_epi32(w128); // 8x32bit vals in 256bit reg
  __m256i bias_scale = _mm256_set_epi32(127, 127, 127, 127, 127, 127, 127, 127);
  __m256 scale01234567 = _mm256_loadu_ps(scales);
  w256 = _mm256_mullo_epi32(w256, bias_scale); // 8x32 <bias * 127>
  result = _mm256_add_epi32(result, w256);     // result += bias * 127
  __m256 res01234567 = _mm256_cvtepi32_ps(result);
  result = _mm256_permute4x64_epi64(result, 2 + (3 << 2));
  res01234567 = _mm256_mul_ps(res01234567, scale01234567);
  _mm256_storeu_ps(v, res01234567);
}

static inline void ExtractResults16(__m256i result0, __m256i result1,
                                    const int8_t *&wi, const float *&scales,
                                    float *&v) {
  __m128i w8 = _mm_loadu_si128(reinterpret_cast<const __m128i *>(wi));
  // 8x8bit vals in bottom of 128bit reg
  const __m256i bias_scale =
      _mm256_set_epi32(127, 127, 127, 127, 127, 127, 127, 127);
  __m256i w256 = _mm256_cvtepi8_epi32(w8); // 8x32bit vals in 256bit reg
  __m256 scale01234567 = _mm256_loadu_ps(scales);
  w256 = _mm256_mullo_epi32(w256, bias_scale); // 8x32 <bias * 127>
  result0 = _mm256_add_epi32(result0, w256);   // result += bias * 127
  __m256 res01234567 = _mm256_cvtepi32_ps(result0);
  result0 = _mm256_permute4x64_epi64(result0, 2 + (3 << 2));
  res01234567 = _mm256_mul_ps(res01234567, scale01234567);
  _mm256_storeu_ps(v, res01234567);
  w8 = _mm_shuffle_epi32(w8, 2 + (3 << 2));
  w256 = _mm256_cvtepi8_epi32(w8); // 8x32bit vals in 256bit reg
  scale01234567 = _mm256_loadu_ps(scales + 8);
  w256 = _mm256_mullo_epi32(w256, bias_scale); // 8x32 <bias * 127>
  result1 = _mm256_add_epi32(result1, w256);   // result += bias * 127
  res01234567 = _mm256_cvtepi32_ps(result1);
  result1 = _mm256_permute4x64_epi64(result1, 2 + (3 << 2));
  res01234567 = _mm256_mul_ps(res01234567, scale01234567);
  _mm256_storeu_ps(v + 8, res01234567);
  wi += 16;
  scales += 16;
  v += 16;
}

// ------------- HIGH-PRECICION DOUBLE specifics section -------------------------

static inline void ExtractResults8(__m256i result, const int8_t *wi, const double *scales,
                                   double *v) {
  __m128i w128 = load64_to_128(wi);          // 8x8bit vals in bottom of 128bit reg
  __m256i w256 = _mm256_cvtepi8_epi32(w128); // 8x32bit vals in 256bit reg
  __m256i bias_scale = _mm256_set_epi32(127, 127, 127, 127, 127, 127, 127, 127);
  __m256d scale0123 = _mm256_loadu_pd(scales);
  __m256d scale4567 = _mm256_loadu_pd(scales + 4);
  w256 = _mm256_mullo_epi32(w256, bias_scale); // 8x32 <bias * 127>
  result = _mm256_add_epi32(result, w256);     // result += bias * 127
  __m256d res0123 = _mm256_cvtepi32_pd(_mm256_castsi256_si128(result));
  result = _mm256_permute4x64_epi64(result, 2 + (3 << 2));
  __m256d res4567 = _mm256_cvtepi32_pd(_mm256_castsi256_si128(result));
  res0123 = _mm256_mul_pd(res0123, scale0123);
  res4567 = _mm256_mul_pd(res4567, scale4567);
  _mm256_storeu_pd(v, res0123);
  _mm256_storeu_pd(v + 4, res4567);
}

static inline void ExtractResults16(__m256i result0, __m256i result1, const int8_t *&wi,
                                    const double *&scales, double *&v) {
  __m128i w8 = _mm_loadu_si128(reinterpret_cast<const __m128i *>(wi));
  // 8x8bit vals in bottom of 128bit reg
  const __m256i bias_scale = _mm256_set_epi32(127, 127, 127, 127, 127, 127, 127, 127);
  __m256i w256 = _mm256_cvtepi8_epi32(w8); // 8x32bit vals in 256bit reg
  __m256d scale0123 = _mm256_loadu_pd(scales);
  __m256d scale4567 = _mm256_loadu_pd(scales + 4);
  w256 = _mm256_mullo_epi32(w256, bias_scale); // 8x32 <bias * 127>
  result0 = _mm256_add_epi32(result0, w256);   // result += bias * 127
  __m256d res0123 = _mm256_cvtepi32_pd(_mm256_castsi256_si128(result0));
  result0 = _mm256_permute4x64_epi64(result0, 2 + (3 << 2));
  __m256d res4567 = _mm256_cvtepi32_pd(_mm256_castsi256_si128(result0));
  res0123 = _mm256_mul_pd(res0123, scale0123);
  res4567 = _mm256_mul_pd(res4567, scale4567);
  _mm256_storeu_pd(v, res0123);
  _mm256_storeu_pd(v + 4, res4567);
  w8 = _mm_shuffle_epi32(w8, 2 + (3 << 2));
  w256 = _mm256_cvtepi8_epi32(w8); // 8x32bit vals in 256bit reg
  scale0123 = _mm256_loadu_pd(scales + 8);
  scale4567 = _mm256_loadu_pd(scales + 12);
  w256 = _mm256_mullo_epi32(w256, bias_scale); // 8x32 <bias * 127>
  result1 = _mm256_add_epi32(result1, w256);   // result += bias * 127
  res0123 = _mm256_cvtepi32_pd(_mm256_castsi256_si128(result1));
  result1 = _mm256_permute4x64_epi64(result1, 2 + (3 << 2));
  res4567 = _mm256_cvtepi32_pd(_mm256_castsi256_si128(result1));
  res0123 = _mm256_mul_pd(res0123, scale0123);
  res4567 = _mm256_mul_pd(res4567, scale4567);
  _mm256_storeu_pd(v + 8, res0123);
  _mm256_storeu_pd(v + 12, res4567);
  wi += 16;
  scales += 16;
  v += 16;
}

// ------------- END specifics section -------------------------

// Computes part of matrix.vector v = Wu. Computes N=64 results.
// The weights *must* be arranged so that consecutive reads from wi
// provides (num_in/kNumInputsPerGroup groups of (N output dim groups of
// (kNumInputsPerGroup inputs))). After that there must be N consecutive
// bias weights, before continuing with any more weights.
// u must be padded out with zeros to
// kNumInputsPerGroup*ceil(num_in/kNumInputsPerGroup) elements.
template <class TFloat>
static void PartialMatrixDotVector64(const int8_t *wi, const TFloat *scales, const int8_t *u,
                                     int num_in, TFloat *v) {
  // Register containing 16-bit ones for horizontal add with 16->32 bit
  // conversion.
  __m256i ones = _mm256_set_epi16(1, 1, 1, 1, 1, 1, 1, 1, 1, 1, 1, 1, 1, 1, 1, 1);
  __m256i shift_id = _mm256_set_epi32(0, 7, 6, 5, 4, 3, 2, 1);
  // Initialize all the results to 0.
  __m256i result0 = _mm256_setzero_si256();
  __m256i result1 = _mm256_setzero_si256();
  __m256i result2 = _mm256_setzero_si256();
  __m256i result3 = _mm256_setzero_si256();
  __m256i result4 = _mm256_setzero_si256();
  __m256i result5 = _mm256_setzero_si256();
  __m256i result6 = _mm256_setzero_si256();
  __m256i result7 = _mm256_setzero_si256();
  // Iterate over the input (u), one registerful at a time.
  for (int j = 0; j < num_in;) {
    __m256i inputs = _mm256_loadu_si256(reinterpret_cast<const __m256i *>(u + j));
    // Inputs are processed in groups of kNumInputsPerGroup, replicated
    // kNumInputGroups times.
    for (int ig = 0; ig < kNumInputGroups && j < num_in; ++ig, j += kNumInputsPerGroup) {
      // Replicate the low 32 bits (4 inputs) 8 times.
      __m256i rep_input = _mm256_broadcastd_epi32(_mm256_castsi256_si128(inputs));
      // Rotate the inputs in groups of 4, so the next 4 inputs are ready.
      inputs = _mm256_permutevar8x32_epi32(inputs, shift_id);
      __m256i weights, reps;
      // Mul-add, with horizontal add of the 4 inputs to each of the results.
      MultiplyGroup(rep_input, ones, wi, weights, reps, result0);
      MultiplyGroup(rep_input, ones, wi, weights, reps, result1);
      MultiplyGroup(rep_input, ones, wi, weights, reps, result2);
      MultiplyGroup(rep_input, ones, wi, weights, reps, result3);
      MultiplyGroup(rep_input, ones, wi, weights, reps, result4);
      MultiplyGroup(rep_input, ones, wi, weights, reps, result5);
      MultiplyGroup(rep_input, ones, wi, weights, reps, result6);
      MultiplyGroup(rep_input, ones, wi, weights, reps, result7);
    }
  }
  ExtractResults16(result0, result1, wi, scales, v);
  ExtractResults16(result2, result3, wi, scales, v);
  ExtractResults16(result4, result5, wi, scales, v);
  ExtractResults16(result6, result7, wi, scales, v);
}

// Computes part of matrix.vector v = Wu. Computes N=32 results.
// For details see PartialMatrixDotVector64 with N=32.
template <class TFloat>
static void PartialMatrixDotVector32(const int8_t *wi, const TFloat *scales, const int8_t *u,
                                     int num_in, TFloat *v) {
  // Register containing 16-bit ones for horizontal add with 16->32 bit
  // conversion.
  __m256i ones = _mm256_set_epi16(1, 1, 1, 1, 1, 1, 1, 1, 1, 1, 1, 1, 1, 1, 1, 1);
  __m256i shift_id = _mm256_set_epi32(0, 7, 6, 5, 4, 3, 2, 1);
  // Initialize all the results to 0.
  __m256i result0 = _mm256_setzero_si256();
  __m256i result1 = _mm256_setzero_si256();
  __m256i result2 = _mm256_setzero_si256();
  __m256i result3 = _mm256_setzero_si256();
  // Iterate over the input (u), one registerful at a time.
  for (int j = 0; j < num_in;) {
    __m256i inputs = _mm256_loadu_si256(reinterpret_cast<const __m256i *>(u + j));
    // Inputs are processed in groups of kNumInputsPerGroup, replicated
    // kNumInputGroups times.
    for (int ig = 0; ig < kNumInputGroups && j < num_in; ++ig, j += kNumInputsPerGroup) {
      // Replicate the low 32 bits (4 inputs) 8 times.
      __m256i rep_input = _mm256_broadcastd_epi32(_mm256_castsi256_si128(inputs));
      // Rotate the inputs in groups of 4, so the next 4 inputs are ready.
      inputs = _mm256_permutevar8x32_epi32(inputs, shift_id);
      __m256i weights, reps;
      // Mul-add, with horizontal add of the 4 inputs to each of the results.
      MultiplyGroup(rep_input, ones, wi, weights, reps, result0);
      MultiplyGroup(rep_input, ones, wi, weights, reps, result1);
      MultiplyGroup(rep_input, ones, wi, weights, reps, result2);
      MultiplyGroup(rep_input, ones, wi, weights, reps, result3);
    }
  }
  ExtractResults16(result0, result1, wi, scales, v);
  ExtractResults16(result2, result3, wi, scales, v);
}

// Computes part of matrix.vector v = Wu. Computes N=16 results.
// For details see PartialMatrixDotVector64 with N=16.
template <class TFloat>
static void PartialMatrixDotVector16(const int8_t *wi, const TFloat *scales, const int8_t *u,
                                     int num_in, TFloat *v) {
  // Register containing 16-bit ones for horizontal add with 16->32 bit
  // conversion.
  __m256i ones = _mm256_set_epi16(1, 1, 1, 1, 1, 1, 1, 1, 1, 1, 1, 1, 1, 1, 1, 1);
  __m256i shift_id = _mm256_set_epi32(0, 7, 6, 5, 4, 3, 2, 1);
  // Initialize all the results to 0.
  __m256i result0 = _mm256_setzero_si256();
  __m256i result1 = _mm256_setzero_si256();
  // Iterate over the input (u), one registerful at a time.
  for (int j = 0; j < num_in;) {
    __m256i inputs = _mm256_loadu_si256(reinterpret_cast<const __m256i *>(u + j));
    // Inputs are processed in groups of kNumInputsPerGroup, replicated
    // kNumInputGroups times.
    for (int ig = 0; ig < kNumInputGroups && j < num_in; ++ig, j += kNumInputsPerGroup) {
      // Replicate the low 32 bits (4 inputs) 8 times.
      __m256i rep_input = _mm256_broadcastd_epi32(_mm256_castsi256_si128(inputs));
      // Rotate the inputs in groups of 4, so the next 4 inputs are ready.
      inputs = _mm256_permutevar8x32_epi32(inputs, shift_id);
      __m256i weights, reps;
      // Mul-add, with horizontal add of the 4 inputs to each of the results.
      MultiplyGroup(rep_input, ones, wi, weights, reps, result0);
      MultiplyGroup(rep_input, ones, wi, weights, reps, result1);
    }
  }
  ExtractResults16(result0, result1, wi, scales, v);
}

// Computes part of matrix.vector v = Wu. Computes N=8 results.
// For details see PartialMatrixDotVector64 with N=8.
template <class TFloat>
static inline void PartialMatrixDotVector8(const int8_t *wi, const TFloat *scales, const int8_t *u,
                                           int num_in, TFloat *v) {
  // Register containing 16-bit ones for horizontal add with 16->32 bit
  // conversion.
  __m256i ones = _mm256_set_epi16(1, 1, 1, 1, 1, 1, 1, 1, 1, 1, 1, 1, 1, 1, 1, 1);
  __m256i shift_id = _mm256_set_epi32(0, 7, 6, 5, 4, 3, 2, 1);
  // Initialize all the results to 0.
  __m256i result0 = _mm256_setzero_si256();
  // Iterate over the input (u), one registerful at a time.
  for (int j = 0; j < num_in;) {
    __m256i inputs = _mm256_loadu_si256(reinterpret_cast<const __m256i *>(u + j));
    // Inputs are processed in groups of kNumInputsPerGroup, replicated
    // kNumInputGroups times.
    for (int ig = 0; ig < kNumInputGroups && j < num_in; ++ig, j += kNumInputsPerGroup) {
      // Replicate the low 32 bits (4 inputs) 8 times.
      __m256i rep_input = _mm256_broadcastd_epi32(_mm256_castsi256_si128(inputs));
      // Rotate the inputs in groups of 4, so the next 4 inputs are ready.
      inputs = _mm256_permutevar8x32_epi32(inputs, shift_id);
      __m256i weights, reps;
      // Mul-add, with horizontal add of the 4 inputs to each of the results.
      MultiplyGroup(rep_input, ones, wi, weights, reps, result0);
    }
  }
  ExtractResults8(result0, wi, scales, v);
}

template <class TFloat>
static void matrixDotVector(int dim1, int dim2, const int8_t *wi, const TFloat *scales,
                            const int8_t *u, TFloat *v) {
  const int num_out = dim1;
  const int num_in = dim2 - 1;
  // Each call to a partial_func_ produces group_size outputs, except the
  // last one, which can produce less.
  const int rounded_num_in = IntSimdMatrix::Roundup(num_in, kNumInputsPerGroup);
  const int rounded_num_out = IntSimdMatrix::Roundup(num_out, kNumOutputsPerRegister);
  int group_size = kNumOutputsPerRegister * kMaxOutputRegisters;
  int output = 0;

  int w_step = (rounded_num_in + 1) * group_size;

  // Run with this group size, until it would produce too much output, then
  // switch to a smaller size.
  for (; output + group_size <= rounded_num_out; output += group_size) {
    PartialMatrixDotVector64(wi, scales, u, rounded_num_in, v);
    wi += w_step;
    scales += group_size;
    v += group_size;
  }
  group_size /= 2;
  w_step /= 2;

  if (output + group_size <= rounded_num_out) {
    PartialMatrixDotVector32(wi, scales, u, rounded_num_in, v);
    wi += w_step;
    scales += group_size;
    v += group_size;
    output += group_size;
  }
  group_size /= 2;
  w_step /= 2;

  if (output + group_size <= rounded_num_out) {
    PartialMatrixDotVector16(wi, scales, u, rounded_num_in, v);
    wi += w_step;
    scales += group_size;
    v += group_size;
    output += group_size;
  }
  group_size /= 2;
  w_step /= 2;

  if (output + group_size <= rounded_num_out) {
    PartialMatrixDotVector8(wi, scales, u, rounded_num_in, v);
  }
}


static const IntSimdMatrix simdMatrix = {
    // Function.
    matrixDotVector,
    // Number of 32 bit outputs held in each register.
    kNumOutputsPerRegister,
    // Maximum number of registers that we will use to hold outputs.
    kMaxOutputRegisters,
    // Number of 8 bit inputs in the inputs register.
    kNumInputsPerRegister,
    // Number of inputs in each weight group.
    kNumInputsPerGroup
};

const IntSimdMatrix *IntSimdMatrix::intSimdMatrixAVX2 = &simdMatrix;

} // namespace tesseract.

#else

namespace tesseract {

	const IntSimdMatrix* IntSimdMatrix::intSimdMatrixAVX2 = nullptr;

} // namespace tesseract.

#endif<|MERGE_RESOLUTION|>--- conflicted
+++ resolved
@@ -103,9 +103,6 @@
   return _mm_set_epi64x(0, wi[0]);
 }
 
-<<<<<<< HEAD
-// ------------- FAST FLOAT specifics section -------------------------
-=======
 #if defined(TFLOAT)
 
 static void matrixDotVector(int dim1, int dim2, const int8_t *wi, const TFloat *scales,
@@ -115,7 +112,8 @@
 }
 
 #elif defined(FAST_FLOAT)
->>>>>>> e09520b8
+
+// ------------- FAST FLOAT specifics section -------------------------
 
 static inline void ExtractResults8(__m256i result, const int8_t *wi,
                                    const float *scales, float *v) {
