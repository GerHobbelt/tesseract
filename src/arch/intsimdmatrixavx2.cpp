--- conflicted
+++ resolved
@@ -15,9 +15,6 @@
 // limitations under the License.
 ///////////////////////////////////////////////////////////////////////
 
-<<<<<<< HEAD
-#if defined(__AVX2__)
-=======
 #include "intsimdmatrix.h"
 
 #if !defined(__AVX2__)
@@ -29,7 +26,6 @@
 #  include <algorithm>
 #  include <cstdint>
 #  include <vector>
->>>>>>> 8ee020e1
 
 #  if defined(_MSC_VER) && _MSC_VER >= 1925 && _MSC_VER <= 1929 && \
       defined(_WIN32) && !defined(_WIN64)
