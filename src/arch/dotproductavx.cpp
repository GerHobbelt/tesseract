///////////////////////////////////////////////////////////////////////
// File:        dotproductavx.cpp
// Description: Architecture-specific dot-product function.
// Author:      Ray Smith
//
// (C) Copyright 2015, Google Inc.
// Licensed under the Apache License, Version 2.0 (the "License");
// you may not use this file except in compliance with the License.
// You may obtain a copy of the License at
// http://www.apache.org/licenses/LICENSE-2.0
// Unless required by applicable law or agreed to in writing, software
// distributed under the License is distributed on an "AS IS" BASIS,
// WITHOUT WARRANTIES OR CONDITIONS OF ANY KIND, either express or implied.
// See the License for the specific language governing permissions and
// limitations under the License.
///////////////////////////////////////////////////////////////////////

<<<<<<< HEAD
#if defined(__AVX__)
=======
#if !defined(__AVX__)
#  if defined(__i686__) || defined(__x86_64__)
#    error Implementation only for AVX capable architectures
#  endif
#else
>>>>>>> 8ee020e1

#  include <immintrin.h>
#  include <cstdint>
#  include "dotproduct.h"

namespace tesseract {

// Computes and returns the dot product of the n-vectors u and v.
// Uses Intel AVX intrinsics to access the SIMD instruction set.
#if defined(FAST_FLOAT)
float DotProductAVX(const float *u, const float *v, int n) {
  const unsigned quot = n / 8;
  const unsigned rem = n % 8;
  __m256 t0 = _mm256_setzero_ps();
  for (unsigned k = 0; k < quot; k++) {
    __m256 f0 = _mm256_loadu_ps(u);
    __m256 f1 = _mm256_loadu_ps(v);
    f0 = _mm256_mul_ps(f0, f1);
    t0 = _mm256_add_ps(t0, f0);
    u += 8;
    v += 8;
  }
  alignas(32) float tmp[8];
  _mm256_store_ps(tmp, t0);
  float result = tmp[0] + tmp[1] + tmp[2] + tmp[3] + tmp[4] + tmp[5] + tmp[6] + tmp[7];
  for (unsigned k = 0; k < rem; k++) {
    result += *u++ * *v++;
  }
  return result;
}
#else
double DotProductAVX(const double *u, const double *v, int n) {
  const unsigned quot = n / 8;
  const unsigned rem = n % 8;
  __m256d t0 = _mm256_setzero_pd();
  __m256d t1 = _mm256_setzero_pd();
  for (unsigned k = 0; k < quot; k++) {
    __m256d f0 = _mm256_loadu_pd(u);
    __m256d f1 = _mm256_loadu_pd(v);
    f0 = _mm256_mul_pd(f0, f1);
    t0 = _mm256_add_pd(t0, f0);
    u += 4;
    v += 4;
    __m256d f2 = _mm256_loadu_pd(u);
    __m256d f3 = _mm256_loadu_pd(v);
    f2 = _mm256_mul_pd(f2, f3);
    t1 = _mm256_add_pd(t1, f2);
    u += 4;
    v += 4;
  }
  t0 = _mm256_hadd_pd(t0, t1);
  alignas(32) double tmp[4];
  _mm256_store_pd(tmp, t0);
  double result = tmp[0] + tmp[1] + tmp[2] + tmp[3];
  for (unsigned k = 0; k < rem; k++) {
    result += *u++ * *v++;
  }
  return result;
}
#endif

} // namespace tesseract.

#endif<|MERGE_RESOLUTION|>--- conflicted
+++ resolved
@@ -15,15 +15,11 @@
 // limitations under the License.
 ///////////////////////////////////////////////////////////////////////
 
-<<<<<<< HEAD
-#if defined(__AVX__)
-=======
 #if !defined(__AVX__)
 #  if defined(__i686__) || defined(__x86_64__)
 #    error Implementation only for AVX capable architectures
 #  endif
 #else
->>>>>>> 8ee020e1
 
 #  include <immintrin.h>
 #  include <cstdint>
