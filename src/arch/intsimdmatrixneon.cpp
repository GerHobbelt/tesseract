--- conflicted
+++ resolved
@@ -19,12 +19,7 @@
 #include "intsimdmatrix.h"
 #include "tfloat.h"
 
-<<<<<<< HEAD
 #if defined(HAVE_NEON)
-=======
-#  include "intsimdmatrix.h"
-#  include "tfloat.h"
->>>>>>> 3f869fbc
 
 #  include <algorithm>
 #  include <cstdint>
@@ -32,12 +27,6 @@
 #  include "arm_neon.h"
 
 namespace tesseract {
-
-#if defined(FAST_FLOAT)
-
-const IntSimdMatrix *IntSimdMatrix::intSimdMatrixNEON = nullptr;
-
-#else
 
 // Number of outputs held in each register. (Actually, we use a
 // pair of 4x32 registers, so 8 x 32 bit ints).
@@ -63,6 +52,7 @@
 // bias weights, before continuing with any more weights.
 // u must be padded out with zeros to
 // kNumInputsPerGroup*ceil(num_in/kNumInputsPerGroup) elements.
+template <class TFloat>
 static inline void PartialMatrixDotVector8(const int8_t *__restrict wi,
                                            const TFloat *__restrict scales,
                                            const int8_t *__restrict u, int num_in,
@@ -175,6 +165,7 @@
   }
 }
 
+template <class TFloat>
 static void matrixDotVector(int dim1, int dim2, const int8_t *wi, const TFloat *scales,
                             const int8_t *u, TFloat *v) {
   const int num_out = dim1;
@@ -210,7 +201,6 @@
     // Number of inputs in each weight group.
     kNumInputsPerGroup
 };
-<<<<<<< HEAD
 
 const IntSimdMatrix *IntSimdMatrix::intSimdMatrixNEON = &simdMatrix;
 
@@ -223,8 +213,6 @@
 namespace tesseract {
 
 	const IntSimdMatrix* IntSimdMatrix::intSimdMatrixNEON = nullptr;
-=======
->>>>>>> 3f869fbc
 
 } // namespace tesseract.
 
