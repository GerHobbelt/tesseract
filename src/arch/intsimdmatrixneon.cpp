///////////////////////////////////////////////////////////////////////
// File:        intsimdmatrixneon.cpp
// Description: matrix-vector product for 8-bit data on neon.
// Author:      Robin Watts (from the AVX2 original by Ray Smith)
//
// (C) Copyright 2017, Google Inc.
// (C) Copyright 2020, Artifex Software Inc.
// Licensed under the Apache License, Version 2.0 (the "License");
// you may not use this file except in compliance with the License.
// You may obtain a copy of the License at
// http://www.apache.org/licenses/LICENSE-2.0
// Unless required by applicable law or agreed to in writing, software
// distributed under the License is distributed on an "AS IS" BASIS,
// WITHOUT WARRANTIES OR CONDITIONS OF ANY KIND, either express or implied.
// See the License for the specific language governing permissions and
// limitations under the License.
///////////////////////////////////////////////////////////////////////

#include "intsimdmatrix.h"
#include "tfloat.h"

<<<<<<< HEAD
#if defined(HAVE_NEON)
=======
#  include "intsimdmatrix.h"
#  include "tesstypes.h"
>>>>>>> e538cd71

#  include <algorithm>
#  include <cstdint>
#  include <vector>
#  include "arm_neon.h"

namespace tesseract {

// Number of outputs held in each register. (Actually, we use a
// pair of 4x32 registers, so 8 x 32 bit ints).
constexpr int kNumOutputsPerRegister = 8;
// Maximum number of registers that we will use.
constexpr int kMaxOutputRegisters = 1;
// Number of inputs in the inputs register.
constexpr int kNumInputsPerRegister = 8;
// Number of inputs in each weight group.
constexpr int kNumInputsPerGroup = 8;

// Function to compute part of a matrix.vector multiplication. The weights
// are in a very specific order (see above) in w, which is multiplied by
// u of length num_in, to produce output v after scaling the integer results
// by the corresponding member of scales.
// The amount of w and scales consumed is fixed and not available to the
// caller.

// Computes part of matrix.vector v = Wu. Computes N=8 results.
// The weights *must* be arranged so that consecutive reads from wi
// provides (num_in/kNumInputsPerGroup groups of (N output dim groups of
// (kNumInputsPerGroup inputs))). After that there must be N consecutive
// bias weights, before continuing with any more weights.
// u must be padded out with zeros to
// kNumInputsPerGroup*ceil(num_in/kNumInputsPerGroup) elements.
template <class TFloat>
static inline void PartialMatrixDotVector8(const int8_t *__restrict wi,
                                           const TFloat *__restrict scales,
                                           const int8_t *__restrict u, int num_in,
                                           TFloat *__restrict v, int num_out) {
  // Initialize all the results to 0.
  int32x4_t result0123 = {0, 0, 0, 0};
  int32x4_t result4567 = {0, 0, 0, 0};
  int8x8_t bias_scale = {127, 127, 127, 127, 127, 127, 127, 127};
  // Iterate over the input (u), one registerful at a time.
  for (int j = 0; j < num_in; j += 8) {
    int8x8_t vu = vld1_s8(u);              // vu     = u0  u1  u2  u3  u4  u5  u6  u7
    int8x16_t vw01 = vld1q_s8(wi);         // vw0    = w00 w01 w02 w03 w04 w05 w06 w07
                                           // w10 w11 w12 w13 w14 w15 w16 w17
    int8x16_t vw23 = vld1q_s8(wi + 8 * 2); // vw2    = w20 w21 w22 w23 w24 w25 w26 w27 w30
                                           // w31 w32 w33 w34 w35 w36 w37
    int8x16_t vw45 = vld1q_s8(wi + 8 * 4); // vw4    = w40 w41 w42 w43 w44 w45 w46 w47 w50
                                           // w51 w52 w53 w54 w55 w56 w57
    int8x16_t vw67 = vld1q_s8(wi + 8 * 6); // vw6    = w60 w61 w62 w63 w64 w65 w66 w67 w70
                                           // w71 w72 w73 w74 w75 w76 w77

    int16x8_t vrow0q = vmull_s8(vget_low_s8(vw01), vu); // vrow0q = vw00.u0 w01.u1 w02.u2
                                                        // w03.u3 vw04.u4 w05.u5 w06.u6 w07.u7
    int16x8_t vrow1q = vmull_s8(vget_high_s8(vw01),
                                vu);                    // vrow1q = vw10.u0 w11.u1 w12.u2 w13.u3
                                                        // vw14.u4 w15.u5 w16.u6 w17.u7
    int16x8_t vrow2q = vmull_s8(vget_low_s8(vw23), vu); // vrow2q = vw20.u0 w21.u1 w22.u2
                                                        // w23.u3 vw24.u4 w25.u5 w26.u6 w27.u7
    int16x8_t vrow3q = vmull_s8(vget_high_s8(vw23),
                                vu);                    // vrow3q = vw30.u0 w31.u1 w32.u2 w33.u3
                                                        // vw34.u4 w35.u5 w36.u6 w37.u7
    int16x8_t vrow4q = vmull_s8(vget_low_s8(vw45), vu); // vrow4q = vw40.u0 w41.u1 w42.u2
                                                        // w43.u3 vw44.u4 w45.u5 w46.u6 w47.u7
    int16x8_t vrow5q = vmull_s8(vget_high_s8(vw45),
                                vu);                    // vrow5q = vw50.u0 w51.u1 w52.u2 w53.u3
                                                        // vw54.u4 w55.u5 w56.u6 w57.u7
    int16x8_t vrow6q = vmull_s8(vget_low_s8(vw67), vu); // vrow6q = vw60.u0 w61.u1 w62.u2
                                                        // w63.u3 vw64.u4 w65.u5 w66.u6 w67.u7
    int16x8_t vrow7q = vmull_s8(vget_high_s8(vw67),
                                vu); // vrow7q = vw70.u0 w71.u1 w72.u2 w73.u3
                                     // vw74.u4 w75.u5 w76.u6 w77.u7

    int32x4_t vrow0q2 = vpaddlq_s16(vrow0q); // vrow0q2 = vw00.u0+w01.u1 w02.u2+w03.u3
                                             // vw04.u4+w05.u5 w06.u6+w07.u7
    int32x4_t vrow1q2 = vpaddlq_s16(vrow1q); // vrow1q2 = vw10.u0+w11.u1 w12.u2+w13.u3
                                             // vw14.u4+w15.u5 w16.u6+w17.u7
    int32x4_t vrow2q2 = vpaddlq_s16(vrow2q); // vrow2q2 = vw20.u0+w21.u1 w22.u2+w23.u3
                                             // vw24.u4+w25.u5 w26.u6+w27.u7
    int32x4_t vrow3q2 = vpaddlq_s16(vrow3q); // vrow3q2 = vw30.u0+w31.u1 w32.u2+w33.u3
                                             // vw34.u4+w35.u5 w36.u6+w37.u7
    int32x4_t vrow4q2 = vpaddlq_s16(vrow4q); // vrow4q2 = vw40.u0+w41.u1 w42.u2+w43.u3
                                             // vw44.u4+w45.u5 w46.u6+w47.u7
    int32x4_t vrow5q2 = vpaddlq_s16(vrow5q); // vrow5q2 = vw50.u0+w51.u1 w52.u2+w53.u3
                                             // vw54.u4+w55.u5 w56.u6+w57.u7
    int32x4_t vrow6q2 = vpaddlq_s16(vrow6q); // vrow6q2 = vw60.u0+w61.u1 w62.u2+w63.u3
                                             // vw64.u4+w65.u5 w66.u6+w67.u7
    int32x4_t vrow7q2 = vpaddlq_s16(vrow7q); // vrow7q2 = vw70.u0+w71.u1 w72.u2+w73.u3
                                             // vw74.u4+w75.u5 w76.u6+w77.u7

    vrow0q2 = vcombine_s32(vpadd_s32(vget_low_s32(vrow0q2), vget_high_s32(vrow0q2)),
                           vpadd_s32(vget_low_s32(vrow1q2), vget_high_s32(vrow1q2)));
    // vrow0q2 = vw00.u0+...+w03.u3 vw04.u4+...+w07.u7 vw10.u0+...+w13.u3
    // vw14.u4+...+w17.u7
    vrow2q2 = vcombine_s32(vpadd_s32(vget_low_s32(vrow2q2), vget_high_s32(vrow2q2)),
                           vpadd_s32(vget_low_s32(vrow3q2), vget_high_s32(vrow3q2)));
    // vrow0q2 = vw20.u0+...+w23.u3 vw24.u4+...+w27.u7 vw30.u0+...+w33.u3
    // vw34.u4+...+w37.u7
    vrow4q2 = vcombine_s32(vpadd_s32(vget_low_s32(vrow4q2), vget_high_s32(vrow4q2)),
                           vpadd_s32(vget_low_s32(vrow5q2), vget_high_s32(vrow5q2)));
    // vrow0q2 = vw40.u0+...+w43.u3 vw44.u4+...+w47.u7 vw50.u0+...+w53.u3
    // vw54.u4+...+w57.u7
    vrow6q2 = vcombine_s32(vpadd_s32(vget_low_s32(vrow6q2), vget_high_s32(vrow6q2)),
                           vpadd_s32(vget_low_s32(vrow7q2), vget_high_s32(vrow7q2)));
    // vrow0q2 = vw60.u0+...+w63.u3 vw64.u4+...+w67.u7 vw70.u0+...+w73.u3
    // vw74.u4+...+w77.u7

    vrow0q2 = vcombine_s32(vpadd_s32(vget_low_s32(vrow0q2), vget_high_s32(vrow0q2)),
                           vpadd_s32(vget_low_s32(vrow2q2), vget_high_s32(vrow2q2)));
    // vrow0q2 = vw00.u0+...+w07.u7 vw10.u0+...+w17.u7 vw20.u0+...+w27.u7
    // vw30.u0+...+w37.u7
    vrow4q2 = vcombine_s32(vpadd_s32(vget_low_s32(vrow4q2), vget_high_s32(vrow4q2)),
                           vpadd_s32(vget_low_s32(vrow6q2), vget_high_s32(vrow6q2)));
    // vrow0q2 = vw40.u0+...+w47.u7 vw50.u0+...+w57.u7 vw60.u0+...+w67.u7
    // vw70.u0+...+w77.u7

    result0123 = vaddq_s32(result0123, vrow0q2);
    result4567 = vaddq_s32(result4567, vrow4q2);
    u += 8;
    wi += 64;
  }
  {
    int8x8_t bias = vld1_s8(wi); // vw0    = b0  b1  b2  b3  b4  b5  b6  b7
    int16x8_t scaled_bias = vmull_s8(bias, bias_scale);
    result0123 = vaddw_s16(result0123, vget_low_s16(scaled_bias));
    result4567 = vaddw_s16(result4567, vget_high_s16(scaled_bias));
    *v++ = vget_lane_s32(vget_low_s32(result0123), 0) * *scales++;
    if (num_out > 1)
      *v++ = vget_lane_s32(vget_low_s32(result0123), 1) * *scales++;
    if (num_out > 2)
      *v++ = vget_lane_s32(vget_high_s32(result0123), 0) * *scales++;
    if (num_out > 3)
      *v++ = vget_lane_s32(vget_high_s32(result0123), 1) * *scales++;
    if (num_out > 4)
      *v++ = vget_lane_s32(vget_low_s32(result4567), 0) * *scales++;
    if (num_out > 5)
      *v++ = vget_lane_s32(vget_low_s32(result4567), 1) * *scales++;
    if (num_out > 6)
      *v++ = vget_lane_s32(vget_high_s32(result4567), 0) * *scales++;
    if (num_out > 7)
      *v = vget_lane_s32(vget_high_s32(result4567), 1) * *scales;
  }
}

<<<<<<< HEAD
template <class TFloat>
=======
>>>>>>> e538cd71
static void matrixDotVector(int dim1, int dim2, const int8_t *wi, const TFloat *scales,
                            const int8_t *u, TFloat *v) {
  const int num_out = dim1;
  const int num_in = dim2 - 1;
  // Each call to a partial_func_ produces group_size outputs, except the
  // last one, which can produce less.
  const int rounded_num_in = IntSimdMatrix::Roundup(num_in, kNumInputsPerGroup);
  int group_size = kNumOutputsPerRegister * kMaxOutputRegisters;
  int output = 0;

  int w_step = (rounded_num_in + 1) * group_size;

  for (; output + group_size <= num_out; output += group_size) {
    PartialMatrixDotVector8(wi, scales, u, rounded_num_in, v, kNumOutputsPerRegister);
    wi += w_step;
    scales += group_size;
    v += group_size;
  }
  if (output < num_out)
    PartialMatrixDotVector8(wi, scales, u, rounded_num_in, v,
                            num_out & (kNumOutputsPerRegister - 1));
}

static const IntSimdMatrix simdMatrix = {
    // Function.
    matrixDotVector,
    // Number of 32 bit outputs held in each register.
    kNumOutputsPerRegister,
    // Maximum number of registers that we will use to hold outputs.
    kMaxOutputRegisters,
    // Number of 8 bit inputs in the inputs register.
    kNumInputsPerRegister,
    // Number of inputs in each weight group.
    kNumInputsPerGroup
};
<<<<<<< HEAD

const IntSimdMatrix *IntSimdMatrix::intSimdMatrixNEON = &simdMatrix;

#endif // FAST_FLOAT

} // namespace tesseract.

#else

namespace tesseract {

	const IntSimdMatrix* IntSimdMatrix::intSimdMatrixNEON = nullptr;
=======
>>>>>>> e538cd71

} // namespace tesseract.

#endif /* __ARM_NEON */<|MERGE_RESOLUTION|>--- conflicted
+++ resolved
@@ -17,14 +17,9 @@
 ///////////////////////////////////////////////////////////////////////
 
 #include "intsimdmatrix.h"
-#include "tfloat.h"
-
-<<<<<<< HEAD
+#include "tesstypes.h"
+
 #if defined(HAVE_NEON)
-=======
-#  include "intsimdmatrix.h"
-#  include "tesstypes.h"
->>>>>>> e538cd71
 
 #  include <algorithm>
 #  include <cstdint>
@@ -170,10 +165,7 @@
   }
 }
 
-<<<<<<< HEAD
 template <class TFloat>
-=======
->>>>>>> e538cd71
 static void matrixDotVector(int dim1, int dim2, const int8_t *wi, const TFloat *scales,
                             const int8_t *u, TFloat *v) {
   const int num_out = dim1;
@@ -209,7 +201,6 @@
     // Number of inputs in each weight group.
     kNumInputsPerGroup
 };
-<<<<<<< HEAD
 
 const IntSimdMatrix *IntSimdMatrix::intSimdMatrixNEON = &simdMatrix;
 
@@ -222,8 +213,6 @@
 namespace tesseract {
 
 	const IntSimdMatrix* IntSimdMatrix::intSimdMatrixNEON = nullptr;
-=======
->>>>>>> e538cd71
 
 } // namespace tesseract.
 
