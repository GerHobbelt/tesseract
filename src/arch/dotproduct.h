///////////////////////////////////////////////////////////////////////
// File:        dotproduct.h
// Description: Native dot product function.
//
// (C) Copyright 2018, Google Inc.
// Licensed under the Apache License, Version 2.0 (the "License");
// you may not use this file except in compliance with the License.
// You may obtain a copy of the License at
// http://www.apache.org/licenses/LICENSE-2.0
// Unless required by applicable law or agreed to in writing, software
// distributed under the License is distributed on an "AS IS" BASIS,
// WITHOUT WARRANTIES OR CONDITIONS OF ANY KIND, either express or implied.
// See the License for the specific language governing permissions and
// limitations under the License.
///////////////////////////////////////////////////////////////////////

#ifndef TESSERACT_ARCH_DOTPRODUCT_H_
#define TESSERACT_ARCH_DOTPRODUCT_H_

#include "tfloat.h"

namespace tesseract {

// Computes and returns the dot product of the n-vectors u and v.
TFloat DotProductNative(const TFloat *u, const TFloat *v, int n);

// Uses Intel AVX intrinsics to access the SIMD instruction set.
TFloat DotProductAVX(const TFloat *u, const TFloat *v, int n);
<<<<<<< HEAD
=======
TFloat DotProductAVX1(const TFloat *u, const TFloat *v, int n);
TFloat DotProductAVX2(const TFloat *u, const TFloat *v, int n);
TFloat DotProductAVX3(const TFloat *u, const TFloat *v, int n);
TFloat DotProductAVX4(const TFloat *u, const TFloat *v, int n);
>>>>>>> e2529ddb

// Use Intel FMA.
TFloat DotProductFMA(const TFloat *u, const TFloat *v, int n);

// Uses Intel SSE intrinsics to access the SIMD instruction set.
TFloat DotProductSSE(const TFloat *u, const TFloat *v, int n);

} // namespace tesseract.

#endif // TESSERACT_ARCH_DOTPRODUCT_H_<|MERGE_RESOLUTION|>--- conflicted
+++ resolved
@@ -26,13 +26,10 @@
 
 // Uses Intel AVX intrinsics to access the SIMD instruction set.
 TFloat DotProductAVX(const TFloat *u, const TFloat *v, int n);
-<<<<<<< HEAD
-=======
 TFloat DotProductAVX1(const TFloat *u, const TFloat *v, int n);
 TFloat DotProductAVX2(const TFloat *u, const TFloat *v, int n);
 TFloat DotProductAVX3(const TFloat *u, const TFloat *v, int n);
 TFloat DotProductAVX4(const TFloat *u, const TFloat *v, int n);
->>>>>>> e2529ddb
 
 // Use Intel FMA.
 TFloat DotProductFMA(const TFloat *u, const TFloat *v, int n);
