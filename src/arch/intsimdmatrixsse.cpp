///////////////////////////////////////////////////////////////////////
// File:        intsindmatrixsse.cpp
// Description: SSE implementation of 8-bit int SIMD matrix multiply.
// Author:      Ray Smith
//
// (C) Copyright 2017, Google Inc.
// Licensed under the Apache License, Version 2.0 (the "License");
// you may not use this file except in compliance with the License.
// You may obtain a copy of the License at
// http://www.apache.org/licenses/LICENSE-2.0
// Unless required by applicable law or agreed to in writing, software
// distributed under the License is distributed on an "AS IS" BASIS,
// WITHOUT WARRANTIES OR CONDITIONS OF ANY KIND, either express or implied.
// See the License for the specific language governing permissions and
// limitations under the License.
///////////////////////////////////////////////////////////////////////

<<<<<<< HEAD
#if defined(__SSE4_1__)
=======
#include "intsimdmatrix.h"

#if !defined(__SSE4_1__)
#  if defined(__i686__) || defined(__x86_64__)
#    error Implementation only for SSE 4.1 capable architectures
#  endif
#elif defined(FAST_FLOAT)
namespace tesseract {
const IntSimdMatrix *IntSimdMatrix::intSimdMatrixSSE = nullptr;
}
#else
>>>>>>> f16e6f10

#  include <emmintrin.h>
#  include <smmintrin.h>
#  include <cstdint>

namespace tesseract {

// Computes and returns the dot product of the n-vectors u and v.
// Uses Intel SSE intrinsics to access the SIMD instruction set.
static int32_t IntDotProductSSE(const int8_t *u, const int8_t *v, int n) {
  int max_offset = n - 8;
  int offset = 0;
  // Accumulate a set of 4 32-bit sums in sum, by loading 8 pairs of 8-bit
  // values, extending to 16 bit, multiplying to make 32 bit results.
  int32_t result = 0;
  if (offset <= max_offset) {
    offset = 8;
    __m128i packed1 = _mm_loadl_epi64(reinterpret_cast<const __m128i *>(u));
    __m128i packed2 = _mm_loadl_epi64(reinterpret_cast<const __m128i *>(v));
    __m128i sum = _mm_cvtepi8_epi16(packed1);
    packed2 = _mm_cvtepi8_epi16(packed2);
    // The magic _mm_add_epi16 is perfect here. It multiplies 8 pairs of 16 bit
    // ints to make 32 bit results, which are then horizontally added in pairs
    // to make 4 32 bit results that still fit in a 128 bit register.
    sum = _mm_madd_epi16(sum, packed2);
    while (offset <= max_offset) {
      packed1 = _mm_loadl_epi64(reinterpret_cast<const __m128i *>(u + offset));
      packed2 = _mm_loadl_epi64(reinterpret_cast<const __m128i *>(v + offset));
      offset += 8;
      packed1 = _mm_cvtepi8_epi16(packed1);
      packed2 = _mm_cvtepi8_epi16(packed2);
      packed1 = _mm_madd_epi16(packed1, packed2);
      sum = _mm_add_epi32(sum, packed1);
    }
    // Sum the 4 packed 32 bit sums and extract the low result.
    sum = _mm_hadd_epi32(sum, sum);
    sum = _mm_hadd_epi32(sum, sum);
    result = _mm_cvtsi128_si32(sum);
  }
  while (offset < n) {
    result += u[offset] * v[offset];
    ++offset;
  }
  return result;
}

// Computes part of matrix.vector v = Wu. Computes 1 result.
static void PartialMatrixDotVector1(const int8_t *wi, const double *scales, const int8_t *u,
                                    int num_in, double *v) {
  double total = IntDotProductSSE(u, wi, num_in);
  // Add in the bias and correct for integer values.
  *v = (total + wi[num_in] * INT8_MAX) * *scales;
}

static void matrixDotVector(int dim1, int dim2, const int8_t *wi, const double *scales,
                            const int8_t *u, double *v) {
  const int num_out = dim1;
  const int num_in = dim2 - 1;
  int output = 0;

  for (; output < num_out; output++) {
    PartialMatrixDotVector1(wi, scales, u, num_in, v);
    wi += dim2;
    scales++;
    v++;
  }
}

static const IntSimdMatrix intSimdMatrix = {
    matrixDotVector,
    // Number of 32 bit outputs held in each register.
    1,
    // Maximum number of registers that we will use to hold outputs.
    1,
    // Number of 8 bit inputs in the inputs register.
    1,
    // Number of inputs in each weight group.
    1
};

const IntSimdMatrix *IntSimdMatrix::intSimdMatrixSSE = &intSimdMatrix;

} // namespace tesseract.

#endif<|MERGE_RESOLUTION|>--- conflicted
+++ resolved
@@ -15,21 +15,9 @@
 // limitations under the License.
 ///////////////////////////////////////////////////////////////////////
 
-<<<<<<< HEAD
 #if defined(__SSE4_1__)
-=======
-#include "intsimdmatrix.h"
 
-#if !defined(__SSE4_1__)
-#  if defined(__i686__) || defined(__x86_64__)
-#    error Implementation only for SSE 4.1 capable architectures
-#  endif
-#elif defined(FAST_FLOAT)
-namespace tesseract {
-const IntSimdMatrix *IntSimdMatrix::intSimdMatrixSSE = nullptr;
-}
-#else
->>>>>>> f16e6f10
+#  include "intsimdmatrix.h"
 
 #  include <emmintrin.h>
 #  include <smmintrin.h>
