///////////////////////////////////////////////////////////////////////
// File:        intsimdmatrix.h
// Description: Base class for 8-bit int SIMD matrix multipliers.
// Author:      Ray Smith
//
// (C) Copyright 2017, Google Inc.
// Licensed under the Apache License, Version 2.0 (the "License");
// you may not use this file except in compliance with the License.
// You may obtain a copy of the License at
// http://www.apache.org/licenses/LICENSE-2.0
// Unless required by applicable law or agreed to in writing, software
// distributed under the License is distributed on an "AS IS" BASIS,
// WITHOUT WARRANTIES OR CONDITIONS OF ANY KIND, either express or implied.
// See the License for the specific language governing permissions and
// limitations under the License.
///////////////////////////////////////////////////////////////////////

#ifndef TESSERACT_ARCH_INTSIMDMATRIX_H_
#define TESSERACT_ARCH_INTSIMDMATRIX_H_

#include <tesseract/export.h>

#include <cstdint>
#include <vector>

#include "tesstypes.h"

namespace tesseract {

template <class T>
class GENERIC_2D_ARRAY;

// Base class for a SIMD function to multiply a matrix by a vector, with sources
// of 8-bit signed integer, and result in a double, after appropriate scaling.
// Assumes a specific method of multiplication that can be applied to any size
// and number of SIMD registers as follows:
// int32_t results are computed with num_outputs_per_register_ in each of
// max_output_registers_ result registers, repeatedly until it would make too
// many results, then the number of registers is halved, and so-on down to a
// single result register. The last calculation only outputs the required number
// of results instead of writing beyond the bounds. Eg: matrix has 75 outputs,
//  num_outputs_per_register_ = 4, and max_output_registers_ = 8,
// Step 1: 8x4=32 results are computed,
// Step 2: 8x4=32 again, total 64,
// Step 3: 2x4=8 (since 8x4 is too many, so is 4x4), total 72,
// Step 4: 1x3, total 75.
// Each step above is computed using a PartialFunc, which runs over the input
// vector once. The input is read one registerful of num_inputs_per_register_
// at a time (presumably 4x num_outputs_per_register_ since they are int8_t)
// so the inputs MUST BE PADDED to a multiple of num_inputs_per_register_.
// Since it is slow (on Intel at least) to horizontally add in a register,
// provision is made to process num_inputs_per_group_ inputs at a time, with
// the group being replicated num_input_groups_ times and multiplied by a
// num_inputs_per_group_ by num_input_groups_ rectangle of the weights matrix.
// This is most convenient if num_inputs_per_group_ is 4, and the product
// sign-extends and sums 8x8=16 bit results to 32 bits, adding 4 adjacent
// results in the process, but it doesn't have to be implemented that way.
// The weights are re-ordered by Init() to be used sequentially by the above
// algorithm, followed by the biases, so they can be added at the end.
// The base class computes the base C++ implementation.
// NOTE that, although the subclasses execute on different SIMD hardware, no
// virtual methods are needed, as the constructor sets up everything that
// is required to allow the base class implementation to do all the work.
struct TESS_API IntSimdMatrix {
  // Computes a reshaped copy of the weight matrix w.
  void Init(const GENERIC_2D_ARRAY<int8_t> &w, std::vector<int8_t> &shaped_w,
            int32_t &rounded_num_out) const;

  // Rounds the size up to a multiple of the input register size (in int8_t).
  int RoundInputs(int size) const {
    return Roundup(size, num_inputs_per_register_);
  }
  // Rounds the size up to a multiple of the output register size (in int32_t).
  int RoundOutputs(int size) const {
    return Roundup(size, num_outputs_per_register_);
  }

  // Computes matrix.vector v = Wu.
  // u is of size W.dim2() - 1 and the output v is of size W.dim1().
  // u is imagined to have an extra element at the end with value 1, to
  // implement the bias, but it doesn't actually have it.
  // Computes the base C++ implementation.
  static void MatrixDotVector(const GENERIC_2D_ARRAY<int8_t> &w, const std::vector<TFloat> &scales,
                              const int8_t *u, TFloat *v);

  // Rounds the input up to a multiple of the given factor.
  static int Roundup(int input, int factor) {
    return (input + factor - 1) / factor * factor;
  }

  // Computes matrix.vector v = Wu.
  // u is of size W.dim2() - 1 and the output v is of size W.dim1().
  // u is imagined to have an extra element at the end with value 1, to
  // implement the bias, but it doesn't actually have it.
  // Uses an optimized implementation with partial funcs.
  // NOTE: The size of the input vector (u) must be padded using
  // RoundInputs above.
  // The input will be over-read to the extent of the padding. There are no
  // alignment requirements.
  using MatrixDotVectorFunction = void (*)(int, int, const int8_t *, const TFloat *, const int8_t *,
                                           TFloat *);
  MatrixDotVectorFunction matrixDotVectorFunction;

  // Number of 32 bit outputs held in each register.
  int num_outputs_per_register_;
  // Maximum number of registers that we will use to hold outputs.
  int max_output_registers_;
  // Number of 8 bit inputs in the inputs register.
  int num_inputs_per_register_;
  // Number of inputs in each weight group.
  int num_inputs_per_group_;
  // Number of groups of inputs to be broadcast.
  // num_input_groups_ = num_inputs_per_register_ / num_inputs_per_group_

  static const IntSimdMatrix *intSimdMatrix;
  // Only available with NEON.
  static const IntSimdMatrix *intSimdMatrixNEON;
  // Only available with AVX2 / AVX / FMA / SSE.
<<<<<<< HEAD
  static const IntSimdMatrix *intSimdMatrixAVX2;
  static const IntSimdMatrix *intSimdMatrixSSE;
=======
  static const IntSimdMatrix intSimdMatrixAVX2;
  static const IntSimdMatrix intSimdMatrixAVX512VNNI;
  static const IntSimdMatrix intSimdMatrixSSE;
>>>>>>> 7e057ccf
};

} // namespace tesseract

#endif // TESSERACT_ARCH_INTSIMDMATRIX_H_<|MERGE_RESOLUTION|>--- conflicted
+++ resolved
@@ -116,14 +116,9 @@
   // Only available with NEON.
   static const IntSimdMatrix *intSimdMatrixNEON;
   // Only available with AVX2 / AVX / FMA / SSE.
-<<<<<<< HEAD
   static const IntSimdMatrix *intSimdMatrixAVX2;
+  static const IntSimdMatrix *intSimdMatrixAVX512VNNI;
   static const IntSimdMatrix *intSimdMatrixSSE;
-=======
-  static const IntSimdMatrix intSimdMatrixAVX2;
-  static const IntSimdMatrix intSimdMatrixAVX512VNNI;
-  static const IntSimdMatrix intSimdMatrixSSE;
->>>>>>> 7e057ccf
 };
 
 } // namespace tesseract
