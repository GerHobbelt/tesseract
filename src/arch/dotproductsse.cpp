///////////////////////////////////////////////////////////////////////
// File:        dotproductsse.cpp
// Description: Architecture-specific dot-product function.
// Author:      Ray Smith
//
// (C) Copyright 2015, Google Inc.
// Licensed under the Apache License, Version 2.0 (the "License");
// you may not use this file except in compliance with the License.
// You may obtain a copy of the License at
// http://www.apache.org/licenses/LICENSE-2.0
// Unless required by applicable law or agreed to in writing, software
// distributed under the License is distributed on an "AS IS" BASIS,
// WITHOUT WARRANTIES OR CONDITIONS OF ANY KIND, either express or implied.
// See the License for the specific language governing permissions and
// limitations under the License.
///////////////////////////////////////////////////////////////////////

#if defined(__SSE4_1__)

#  include <emmintrin.h>
#  include <smmintrin.h>
#  include <cstdint>
#  include "dotproduct.h"

namespace tesseract {

// ---------------------------- FAST FLOAT section ------------------------

// Computes and returns the dot product of the n-vectors u and v.
// Uses Intel SSE intrinsics to access the SIMD instruction set.
<<<<<<< HEAD
=======
#if defined(FAST_FLOAT)
>>>>>>> 13829cd9
float DotProductSSE(const float *u, const float *v, int n) {
  int max_offset = n - 4;
  int offset = 0;
  // Accumulate a set of 4 sums in sum, by loading pairs of 4 values from u and
  // v, and multiplying them together in parallel.
  __m128 sum = _mm_setzero_ps();
  if (offset <= max_offset) {
    offset = 4;
    // Aligned load is reputedly faster but requires 16 byte aligned input.
    if ((reinterpret_cast<uintptr_t>(u) & 15) == 0 &&
        (reinterpret_cast<uintptr_t>(v) & 15) == 0) {
      // Use aligned load.
      sum = _mm_load_ps(u);
      __m128 floats2 = _mm_load_ps(v);
      // Multiply.
      sum = _mm_mul_ps(sum, floats2);
      while (offset <= max_offset) {
        __m128 floats1 = _mm_load_ps(u + offset);
        floats2 = _mm_load_ps(v + offset);
        floats1 = _mm_mul_ps(floats1, floats2);
        sum = _mm_add_ps(sum, floats1);
        offset += 4;
      }
    } else {
      // Use unaligned load.
      sum = _mm_loadu_ps(u);
      __m128 floats2 = _mm_loadu_ps(v);
      // Multiply.
      sum = _mm_mul_ps(sum, floats2);
      while (offset <= max_offset) {
        __m128 floats1 = _mm_loadu_ps(u + offset);
        floats2 = _mm_loadu_ps(v + offset);
        floats1 = _mm_mul_ps(floats1, floats2);
        sum = _mm_add_ps(sum, floats1);
        offset += 4;
      }
    }
  }
  // Add the 4 sums in sum horizontally.
#if 0
	alignas(32) float tmp[4];
	_mm_store_ps(tmp, sum);
	float result = tmp[0] + tmp[1] + tmp[2] + tmp[3];
#else
  __m128 zero = _mm_setzero_ps();
  // https://www.felixcloutier.com/x86/haddps
  sum = _mm_hadd_ps(sum, zero);
  sum = _mm_hadd_ps(sum, zero);
  // Extract the low result.
  float result = _mm_cvtss_f32(sum);
#endif
  // Add on any left-over products.
  while (offset < n) {
    result += u[offset] * v[offset];
    ++offset;
  }
  return result;
}
<<<<<<< HEAD

// ---------------------------- HIGH-PRECISION DOUBLE section ------------------------

=======
#else
>>>>>>> 13829cd9
double DotProductSSE(const double *u, const double *v, int n) {
  int max_offset = n - 2;
  int offset = 0;
  // Accumulate a set of 2 sums in sum, by loading pairs of 2 values from u and
  // v, and multiplying them together in parallel.
  __m128d sum = _mm_setzero_pd();
  if (offset <= max_offset) {
    offset = 2;
    // Aligned load is reputedly faster but requires 16 byte aligned input.
    if ((reinterpret_cast<uintptr_t>(u) & 15) == 0 &&
        (reinterpret_cast<uintptr_t>(v) & 15) == 0) {
      // Use aligned load.
      sum = _mm_load_pd(u);
      __m128d floats2 = _mm_load_pd(v);
      // Multiply.
      sum = _mm_mul_pd(sum, floats2);
      while (offset <= max_offset) {
        __m128d floats1 = _mm_load_pd(u + offset);
        floats2 = _mm_load_pd(v + offset);
        offset += 2;
        floats1 = _mm_mul_pd(floats1, floats2);
        sum = _mm_add_pd(sum, floats1);
      }
    } else {
      // Use unaligned load.
      sum = _mm_loadu_pd(u);
      __m128d floats2 = _mm_loadu_pd(v);
      // Multiply.
      sum = _mm_mul_pd(sum, floats2);
      while (offset <= max_offset) {
        __m128d floats1 = _mm_loadu_pd(u + offset);
        floats2 = _mm_loadu_pd(v + offset);
        offset += 2;
        floats1 = _mm_mul_pd(floats1, floats2);
        sum = _mm_add_pd(sum, floats1);
      }
    }
  }
  // Add the 2 sums in sum horizontally.
  // https://www.felixcloutier.com/x86/haddpd
  sum = _mm_hadd_pd(sum, sum);
  // Extract the low result.
  double result = _mm_cvtsd_f64(sum);
  // Add on any left-over products.
  while (offset < n) {
    result += u[offset] * v[offset];
    ++offset;
  }
  return result;
}
#endif

// ---------------------------- END section ------------------------

} // namespace tesseract.

#else

namespace tesseract {

	// Computes and returns the dot product of the n-vectors u and v.
	// Uses Intel FMA intrinsics to access the SIMD instruction set.
	inline TFloat DotProductSSE(const TFloat* u, const TFloat* v, int n) {
		return DotProductNative(u, v, n);
	}

}

#endif<|MERGE_RESOLUTION|>--- conflicted
+++ resolved
@@ -28,10 +28,7 @@
 
 // Computes and returns the dot product of the n-vectors u and v.
 // Uses Intel SSE intrinsics to access the SIMD instruction set.
-<<<<<<< HEAD
-=======
 #if defined(FAST_FLOAT)
->>>>>>> 13829cd9
 float DotProductSSE(const float *u, const float *v, int n) {
   int max_offset = n - 4;
   int offset = 0;
@@ -90,13 +87,9 @@
   }
   return result;
 }
-<<<<<<< HEAD
 
 // ---------------------------- HIGH-PRECISION DOUBLE section ------------------------
 
-=======
-#else
->>>>>>> 13829cd9
 double DotProductSSE(const double *u, const double *v, int n) {
   int max_offset = n - 2;
   int offset = 0;
@@ -147,7 +140,6 @@
   }
   return result;
 }
-#endif
 
 // ---------------------------- END section ------------------------
 
