--- conflicted
+++ resolved
@@ -57,15 +57,9 @@
 
 //const float LanguageModelSettings::kMaxAvgNgramCost = 25.0f;
 
-<<<<<<< HEAD
-LanguageModel::LanguageModel(const UnicityTable<FontInfo> *fontinfo_table, Dict *dict)
-    : INT_MEMBER(language_model_debug_level, 0, "Language model debug level (0..7)",
-                 dict->getCCUtil()->params())
-=======
 LanguageModelSettings::LanguageModelSettings(CCUtil *owner)
     : INT_MEMBER(language_model_debug_level, 0, "Language model debug level (0..7)",
                  owner->params())
->>>>>>> d63aa73e
     , BOOL_INIT_MEMBER(language_model_ngram_on, false,
                        "Turn on/off the use of character ngram model", owner->params())
     , INT_MEMBER(language_model_ngram_order, 8, "Maximum order of the character ngram model",
@@ -77,38 +71,22 @@
                  owner->params())
     , INT_MEMBER(language_model_viterbi_list_max_size, 500,
                  "Maximum size of viterbi lists recorded in BLOB_CHOICEs",
-<<<<<<< HEAD
-                 dict->getCCUtil()->params())
-    , DOUBLE_MEMBER(language_model_ngram_small_prob, 0.000001,
-                    "To avoid overly small denominators use this as the "
-                    "floor of the probability returned by the ngram model.",
-                    dict->getCCUtil()->params())
-=======
                  owner->params())
     , DOUBLE_MEMBER(language_model_ngram_small_prob, 0.000001,
                     "To avoid overly small denominators use this as the "
                     "floor of the probability returned by the ngram model.",
                     owner->params())
->>>>>>> d63aa73e
     , DOUBLE_MEMBER(language_model_ngram_nonmatch_score, -40.0,
                     "Average classifier score of a non-matching unichar.",
                     owner->params())
     , BOOL_MEMBER(language_model_ngram_use_only_first_uft8_step, false,
                   "Use only the first UTF8 step of the given string"
                   " when computing log probabilities.",
-<<<<<<< HEAD
-                  dict->getCCUtil()->params())
-    , DOUBLE_MEMBER(language_model_ngram_scale_factor, 0.03,
-                    "Strength of the character ngram model relative to the"
-                    " character classifier ",
-                    dict->getCCUtil()->params())
-=======
                   owner->params())
     , DOUBLE_MEMBER(language_model_ngram_scale_factor, 0.03,
                     "Strength of the character ngram model relative to the"
                     " character classifier ",
                     owner->params())
->>>>>>> d63aa73e
     , DOUBLE_MEMBER(language_model_ngram_rating_factor, 16.0,
                     "Factor to bring log-probs into the same range as ratings"
                     " when multiplied by outline length ",
@@ -116,22 +94,6 @@
     , BOOL_MEMBER(language_model_ngram_space_delimited_language, true,
                   "Words are delimited by space", owner->params())
     , INT_MEMBER(language_model_min_compound_length, 3, "Minimum length of compound words",
-<<<<<<< HEAD
-                 dict->getCCUtil()->params())
-    , DOUBLE_MEMBER(language_model_penalty_non_freq_dict_word, 0.1,
-                    "Penalty for words not in the frequent word dictionary",
-                    dict->getCCUtil()->params())
-    , DOUBLE_MEMBER(language_model_penalty_non_dict_word, 0.15, "Penalty for non-dictionary words",
-                    dict->getCCUtil()->params())
-    , DOUBLE_MEMBER(language_model_penalty_punc, 0.2, "Penalty for inconsistent punctuation",
-                    dict->getCCUtil()->params())
-    , DOUBLE_MEMBER(language_model_penalty_case, 0.1, "Penalty for inconsistent case",
-                    dict->getCCUtil()->params())
-    , DOUBLE_MEMBER(language_model_penalty_script, 0.5, "Penalty for inconsistent script",
-                    dict->getCCUtil()->params())
-    , DOUBLE_MEMBER(language_model_penalty_chartype, 0.3, "Penalty for inconsistent character type",
-                    dict->getCCUtil()->params())
-=======
                  owner->params())
     , DOUBLE_MEMBER(language_model_penalty_non_freq_dict_word, 0.1,
                     "Penalty for words not in the frequent word dictionary",
@@ -146,24 +108,15 @@
                     owner->params())
     , DOUBLE_MEMBER(language_model_penalty_chartype, 0.3, "Penalty for inconsistent character type",
                     owner->params())
->>>>>>> d63aa73e
     ,
     // TODO(daria, rays): enable font consistency checking
     // after improving font analysis.
     DOUBLE_MEMBER(language_model_penalty_font, 0.00, "Penalty for inconsistent font",
-<<<<<<< HEAD
-                  dict->getCCUtil()->params())
-    , DOUBLE_MEMBER(language_model_penalty_spacing, 0.05, "Penalty for inconsistent spacing",
-                    dict->getCCUtil()->params())
-    , DOUBLE_MEMBER(language_model_penalty_increment, 0.01, "Penalty increment",
-                    dict->getCCUtil()->params())
-=======
                   owner->params())
     , DOUBLE_MEMBER(language_model_penalty_spacing, 0.05, "Penalty for inconsistent spacing",
                     owner->params())
     , DOUBLE_MEMBER(language_model_penalty_increment, 0.01, "Penalty increment",
                     owner->params())
->>>>>>> d63aa73e
     , INT_MEMBER(wordrec_display_segmentations, 0, "Display Segmentations (ScrollView)",
                  owner->params())
     , BOOL_INIT_MEMBER(language_model_use_sigmoidal_certainty, false,
