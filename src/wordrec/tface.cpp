/**********************************************************************
 * File:        tface.cpp  (Formerly tface.c)
 * Description: C side of the Tess/tessedit C/C++ interface.
 * Author:      Ray Smith
 *
 * (C) Copyright 1992, Hewlett-Packard Ltd.
 ** Licensed under the Apache License, Version 2.0 (the "License");
 ** you may not use this file except in compliance with the License.
 ** You may obtain a copy of the License at
 ** http://www.apache.org/licenses/LICENSE-2.0
 ** Unless required by applicable law or agreed to in writing, software
 ** distributed under the License is distributed on an "AS IS" BASIS,
 ** WITHOUT WARRANTIES OR CONDITIONS OF ANY KIND, either express or implied.
 ** See the License for the specific language governing permissions and
 ** limitations under the License.
 *
 **********************************************************************/

#include <cmath>

#include "wordrec.h"

#if !DISABLED_LEGACY_ENGINE
#  include "chop.h"
#  include "featdefs.h"
#  include "pageres.h"
#  include "params_model.h"
#endif

namespace tesseract {

/**
 * @name program_editup
 *
 * Initialize all the things in the program that need to be initialized.
 * init_permute determines whether to initialize the permute functions
 * and Dawg models.
 */
void Wordrec::program_editup(const std::string &textbase, TessdataManager *init_classifier,
                             TessdataManager *init_dict) {
  if (!textbase.empty()) {
    if (textbase == "-" /* stdout */)
      imagefile = "tesseract-stdio-session";
    else
      imagefile = textbase;
  }
#if !DISABLED_LEGACY_ENGINE
  InitFeatureDefs(&feature_defs_);
  InitAdaptiveClassifier(init_classifier);
  if (init_dict) {
    getDict().SetupForLoad(Dict::GlobalDawgCache());
    getDict().Load(lang, init_dict);
    getDict().FinishLoad();
  }
  pass2_ok_split = chop_ok_split;
#endif // !DISABLED_LEGACY_ENGINE
}

/**
 * @name end_recog
 *
 * Cleanup and exit the recog program.
 */
int Wordrec::end_recog() {
  program_editdown(0);

  return (0);
}

/**
 * @name program_editdown
 *
 * This function holds any necessary post processing for the Wise Owl
 * program.
 */
<<<<<<< HEAD
void Wordrec::program_editdown(int32_t elasped_time) {
#if !DISABLED_LEGACY_ENGINE
=======
void Wordrec::program_editdown(int32_t elapsed_time) {
#ifndef DISABLED_LEGACY_ENGINE
>>>>>>> bc490ea7
  EndAdaptiveClassifier();
#endif // !DISABLED_LEGACY_ENGINE
  getDict().End();
}

/**
 * @name dict_word()
 *
 * Test the dictionaries, returning NO_PERM (0) if not found, or one
 * of the PermuterType values if found, according to the dictionary.
 */
int Wordrec::dict_word(const WERD_CHOICE &word) {
  return getDict().valid_word(word);
}

#if !DISABLED_LEGACY_ENGINE

/**
 * @name set_pass1
 *
 * Get ready to do some pass 1 stuff.
 */
void Wordrec::set_pass1() {
  chop_ok_split.set_value(70.0);
  language_model_->getParamsModel().SetPass(ParamsModel::PTRAIN_PASS1);
  SettupPass1();
}

/**
 * @name set_pass2
 *
 * Get ready to do some pass 2 stuff.
 */
void Wordrec::set_pass2() {
  chop_ok_split.set_value(pass2_ok_split);
  language_model_->getParamsModel().SetPass(ParamsModel::PTRAIN_PASS2);
  SettupPass2();
}

/**
 * @name cc_recog
 *
 * Recognize a word.
 */
void Wordrec::cc_recog(WERD_RES *word) {
  getDict().reset_hyphen_vars(word->word->flag(W_EOL));
  chop_word_main(word);
  word->DebugWordChoices(getDict().stopper_debug_level >= 1, getDict().word_to_debug.c_str());
  ASSERT_HOST(word->StatesAllValid());
}

/**
 * @name call_matcher
 *
 * Called from Tess with a blob in tess form.
 * The blob may need rotating to the correct orientation for classification.
 */
BLOB_CHOICE_LIST *Wordrec::call_matcher(TBLOB *tessblob) {
  // Rotate the blob for classification if necessary.
  TBLOB *rotated_blob = tessblob->ClassifyNormalizeIfNeeded();
  if (rotated_blob == nullptr) {
    rotated_blob = tessblob;
  }
  auto *ratings = new BLOB_CHOICE_LIST(); // matcher result
  AdaptiveClassifier(rotated_blob, ratings);
  if (rotated_blob != tessblob) {
    delete rotated_blob;
  }
  return ratings;
}

#endif // !DISABLED_LEGACY_ENGINE

} // namespace tesseract<|MERGE_RESOLUTION|>--- conflicted
+++ resolved
@@ -73,13 +73,8 @@
  * This function holds any necessary post processing for the Wise Owl
  * program.
  */
-<<<<<<< HEAD
-void Wordrec::program_editdown(int32_t elasped_time) {
+void Wordrec::program_editdown(int32_t elapsed_time) {
 #if !DISABLED_LEGACY_ENGINE
-=======
-void Wordrec::program_editdown(int32_t elapsed_time) {
-#ifndef DISABLED_LEGACY_ENGINE
->>>>>>> bc490ea7
   EndAdaptiveClassifier();
 #endif // !DISABLED_LEGACY_ENGINE
   getDict().End();
