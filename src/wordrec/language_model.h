--- conflicted
+++ resolved
@@ -394,12 +394,6 @@
   // ratings close to the very best one) and will be less likely to mis-adapt.
   bool acceptable_choice_found_ = false;
 
-<<<<<<< HEAD
-  // Set to true if a choice representing correct segmentation was explored.
-  //bool correct_segmentation_explored_ = false;                       (obsoleted, unused)
-
-=======
->>>>>>> 269d7ead
   // Params models containing weights for computing ViterbiStateEntry costs.
   ParamsModel params_model_;
 };
