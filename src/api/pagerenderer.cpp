--- conflicted
+++ resolved
@@ -129,12 +129,7 @@
 ///
 Pta *RecalcPolygonline(Pta *pts, bool upper) {
   int num_pts, num_bin, index = 0;
-<<<<<<< HEAD
-  float m, b;
   int y, x0, y0, x1, y1;
-=======
-  l_float32 y, x0, y0, x1, y1;
->>>>>>> c0f3d5a4
   float x_min, y_min, x_max, y_max;
   NUMA *bin_line;
   Pta *pts_recalc;
@@ -156,17 +151,17 @@
   }
 
   do {
-    ptaGetPt(pts, index, &x0, &y0);
-    ptaGetPt(pts, index + 1, &x1, &y1);
+    ptaGetIPt(pts, index, &x0, &y0);
+    ptaGetIPt(pts, index + 1, &x1, &y1);
     // TODO add +1?
     for (int p = x0 - x_min; p <= x1 - x_min; ++p) {
-      l_float32 val;
-      numaGetFValue(bin_line, p, &val);
+      l_int32 val;
+      numaGetIValue(bin_line, p, &val);
       if (!upper) {
-        if ( val == -1. || y0 > val)
+        if ( val == -1 || y0 > val)
           numaReplaceNumber(bin_line, p, y0);
       } else {
-        if ( val == -1. || y0 < val)
+        if ( val == -1 || y0 < val)
           numaReplaceNumber(bin_line, p, y0);
       }
     }
