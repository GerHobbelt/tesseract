/**********************************************************************
// File:        pagerenderer.cpp
// Description: PAGE XML rendering interface
// Author:      Jan Kamlah

// (C) Copyright 2021
// Licensed under the Apache License, Version 2.0 (the "License");
// you may not use this file except in compliance with the License.
// You may obtain a copy of the License at
// http://www.apache.org/licenses/LICENSE-2.0
// Unless required by applicable law or agreed to in writing, software
// distributed under the License is distributed on an "AS IS" BASIS,
// WITHOUT WARRANTIES OR CONDITIONS OF ANY KIND, either express or implied.
// See the License for the specific language governing permissions and
// limitations under the License.
 **********************************************************************/

#include <tesseract/debugheap.h>
#include "errcode.h" // for ASSERT_HOST
#include "helpers.h" // for copy_string
#include <tesseract/baseapi.h> // for TessBaseAPI
#include <tesseract/renderer.h>

#include <locale>              // for std::locale::classic
#include <ctime>
#include <iomanip>
#include <memory>
#include <regex>
#include <sstream> // for std::stringstream
#include <unordered_set>

#include <leptonica/allheaders.h>
#include <leptonica/array_internal.h>
#include <leptonica/pix_internal.h>
#include <leptonica/array_internal.h>

#include <tesseract/renderer.h>
#include "tesseractclass.h" // for Tesseract

namespace tesseract {

///
/// Slope and offset between two points
///
static void GetSlopeAndOffset(float x0, float y0, float x1, float y1, float *m,
                              float *b) {
  float slope;

  slope = ((y1 - y0) / (x1 - x0));
  *m = slope;
  *b = y0 - slope * x0;
}

///
/// Write coordinates in the form of a points to a stream
///
static void AddPointsToPAGE(Pta *pts, std::stringstream &str) {
  int num_pts;

  str << "<Coords points=\"";
  num_pts = ptaGetCount(pts);
  for (int p = 0; p < num_pts; ++p) {
    int x, y;
    ptaGetIPt(pts, p, &x, &y);
    if (p != 0) {
      str << " ";
    }
    str << std::to_string(x) << "," << std::to_string(y);
  }
  str << "\"/>\n";
}

///
/// Convert bbox information to top and bottom polygon
///
static void AddPointToWordPolygon(
    const ResultIterator *res_it, PageIteratorLevel level, Pta *word_top_pts,
    Pta *word_bottom_pts, tesseract::WritingDirection writing_direction) {
  int left, top, right, bottom;

  res_it->BoundingBox(level, &left, &top, &right, &bottom);

  if (writing_direction != WRITING_DIRECTION_TOP_TO_BOTTOM) {
    ptaAddPt(word_top_pts, left, top);
    ptaAddPt(word_top_pts, right, top);

    ptaAddPt(word_bottom_pts, left, bottom);
    ptaAddPt(word_bottom_pts, right, bottom);

  } else {
    // Transform from ttb to ltr
    ptaAddPt(word_top_pts, top, right);
    ptaAddPt(word_top_pts, bottom, right);

    ptaAddPt(word_bottom_pts, top, left);
    ptaAddPt(word_bottom_pts, bottom, left);
  }
}

///
/// Transpose polygonline, destroy old and return new pts
///
Pta *TransposePolygonline(Pta *pts) {
  Pta *pts_transposed;

  pts_transposed = ptaTranspose(pts);
  ptaDestroy(&pts);
  return pts_transposed;
}

///
/// Reverse polygonline, destroy old and return new pts
///
Pta *ReversePolygonline(Pta *pts, int type) {
  Pta *pts_reversed;

  pts_reversed = ptaReverse(pts, type);
  ptaDestroy(&pts);
  return pts_reversed;
}

///
/// Destroy old and create new pts
///
Pta *DestroyAndCreatePta(Pta *pts) {
  ptaDestroy(&pts);
  return ptaCreate(0);
}

///
/// Recalculate line polygon
/// Create a hull for overlapping areas
///
Pta *RecalcPolygonline(Pta *pts, bool upper) {
  int num_pts, num_bin, index = 0;
  l_float32 y, x0, y0, x1, y1;
  float x_min, y_min, x_max, y_max;
  NUMA *bin_line;
  Pta *pts_recalc;

  ptaGetMinMax(pts, &x_min, &y_min, &x_max, &y_max);
  num_bin = x_max - x_min;
  bin_line = numaCreate(num_bin + 1);

  for (int p = 0; p <= num_bin; ++p) {
    numaAddNumber(bin_line, -1.);
  }

  num_pts = ptaGetCount(pts);

  if (num_pts == 2) {
    pts_recalc = ptaCopy(pts);
    ptaDestroy(&pts);
    return pts_recalc;
  }

  do {
    ptaGetPt(pts, index, &x0, &y0);
    ptaGetPt(pts, index + 1, &x1, &y1);
    // TODO add +1?
    for (int p = x0 - x_min; p <= x1 - x_min; ++p) {
      l_float32 val;
      numaGetFValue(bin_line, p, &val);
      if (!upper) {
        if ( val == -1. || y0 > val)
          numaReplaceNumber(bin_line, p, y0);
      } else {
        if ( val == -1. || y0 < val)
          numaReplaceNumber(bin_line, p, y0);
      }
    }
    index += 2;
  } while (index < num_pts - 1);

  pts_recalc = ptaCreate(0);

  for (int p = 0; p <= num_bin; ++p) {
    if (p == 0) {
      numaGetFValue(bin_line, p, &y);
      ptaAddPt(pts_recalc, x_min + p, y);
    }
    else if (p == num_bin) {
      ptaAddPt(pts_recalc, x_min + p, y);
      break;
    }
    else {
      l_float32 val;
      numaGetFValue(bin_line, p, &val);
      if (y != val) {
        if (y != -1.)
          ptaAddPt(pts_recalc, x_min + p, y);
        numaGetFValue(bin_line, p, &y);
        if (y != -1.)
          ptaAddPt(pts_recalc, x_min + p, y);
      }
    }
  }

  ptaDestroy(&pts);
  return pts_recalc;
}


///
/// Create a rectangle hull around a single line
///
Pta *PolygonToBoxCoords(Pta *pts) {
  Pta *pts_box;
  float x_min, y_min, x_max, y_max;

  pts_box = ptaCreate(0);
  ptaGetMinMax(pts, &x_min, &y_min, &x_max, &y_max);
  ptaAddPt(pts_box, x_min, y_min);
  ptaAddPt(pts_box, x_max, y_min);
  ptaAddPt(pts_box, x_max, y_max);
  ptaAddPt(pts_box, x_min, y_max);
  ptaDestroy(&pts);
  return pts_box;
}

///
/// Create a rectangle polygon round the existing multiple lines
///
static void UpdateBlockPoints(Pta *block_top_pts, Pta *block_bottom_pts,
                              Pta *line_top_pts, Pta *line_bottom_pts, int lcnt,
                              int last_word_in_cblock) {
  int num_pts;
  int x, y;

  // Create a hull around all lines
  if (lcnt == 0 && last_word_in_cblock) {
    ptaJoin(block_top_pts, line_top_pts, 0, -1);
    ptaJoin(block_bottom_pts, line_bottom_pts, 0, -1);
  } else if (lcnt == 0) {
    ptaJoin(block_top_pts, line_top_pts, 0, -1);
    num_pts = ptaGetCount(line_bottom_pts);
    ptaGetIPt(line_bottom_pts, num_pts - 1, &x, &y);
    ptaAddPt(block_top_pts, x, y);
    ptaGetIPt(line_bottom_pts, 0, &x, &y);
    ptaAddPt(block_bottom_pts, x, y);
  } else if (last_word_in_cblock) {
    ptaGetIPt(line_top_pts, 0, &x, &y);
    ptaAddPt(block_bottom_pts, x, y);
    ptaJoin(block_bottom_pts, line_bottom_pts, 0, -1);
    num_pts = ptaGetCount(line_top_pts);
    ptaGetIPt(line_top_pts, num_pts - 1, &x, &y);
    ptaAddPt(block_top_pts, x, y);
  } else {
    ptaGetIPt(line_top_pts, 0, &x, &y);
    ptaAddPt(block_bottom_pts, x, y);
    ptaGetIPt(line_bottom_pts, 0, &x, &y);
    ptaAddPt(block_bottom_pts, x, y);
    num_pts = ptaGetCount(line_top_pts);
    ptaGetIPt(line_top_pts, num_pts - 1, &x, &y);
    ptaAddPt(block_top_pts, x, y);
    num_pts = ptaGetCount(line_bottom_pts);
    ptaGetIPt(line_bottom_pts, num_pts - 1, &x, &y);
    ptaAddPt(block_top_pts, x, y);
  };
}

///
/// Simplify polygonlines (only expanding not shrinking) (Due to recalculation
/// currently not necessary)
///
static void SimplifyLinePolygon(Pta *polyline, int tolerance, bool upper) {
  int x0, y0, x1, y1, x2, y2, x3, y3, index = 1;
  float m, b, y_min, y_max;

  while (index <= ptaGetCount(polyline) - 2) {
    ptaGetIPt(polyline, index - 1, &x0, &y0);
    ptaGetIPt(polyline, index, &x1, &y1);
    ptaGetIPt(polyline, index + 1, &x2, &y2);
    if (index + 2 < ptaGetCount(polyline)) {
      // Delete two point indentations
      ptaGetIPt(polyline, index + 2, &x3, &y3);
      if (abs(x3 - x0) <= tolerance * 2) {
        GetSlopeAndOffset(x0, y0, x3, y3, &m, &b);

        if (upper && (m * x1 + b) < y1 && (m * x2 + b) < y2) {
          ptaRemovePt(polyline, index + 1);
          ptaRemovePt(polyline, index);
          continue;
        } else if (!upper && (m * x1 + b) > y1 && (m * x2 + b) > y2) {
          ptaRemovePt(polyline, index + 1);
          ptaRemovePt(polyline, index);
          continue;
        }
      }
    }
    // Delete one point indentations
    if (abs(y0 - y1) <= tolerance && abs(y1 - y2) <= tolerance) {
      GetSlopeAndOffset(x0, y0, x2, y2, &m, &b);
      if (upper && (m * x1 + b) <= y1) {
        ptaRemovePt(polyline, index);
        continue;
      } else if (!upper && (m * x1 + b) >= y1) {
        ptaRemovePt(polyline, index);
        continue;
      }
    }
    // Delete near by points
    if (x1 != x0 && abs(y1 - y0) < 4 && abs(x1 - x0) <= tolerance) {
      if (upper) {
        y_min = std::min(y0, y1);
        GetSlopeAndOffset(x0, y_min, x2, y2, &m, &b);
        if ((m * x1 + b) <= y1) {
          ptaUpdatePtYCoord(polyline, index - 1, std::min(y0, y1));
          ptaRemovePt(polyline, index);
          continue;
        }
      } else {
        y_max = std::max(y0, y1);
        GetSlopeAndOffset(x0, y_max, x2, y2, &m, &b);
        if ((m * x1 + b) >= y1) {
          ptaUpdatePtYCoord(polyline, index - 1, y_max);
          ptaRemovePt(polyline, index);
          continue;
        }
      }
    }
    index++;
  }
}

///
/// Directly write bounding box information as coordinates a stream
///
static void AddBoxToPAGE(const ResultIterator *it, PageIteratorLevel level,
                         std::stringstream &page_str) {
  int left, top, right, bottom;

  it->BoundingBox(level, &left, &top, &right, &bottom);
  page_str << "<Coords points=\"" << left << "," << top << " " << right << ","
           << top << " " << right << "," << bottom << " " << left << ","
           << bottom << "\"/>\n";
}

///
/// Join ltr and rtl polygon information
///
static void AppendLinePolygon(Pta *pts_ltr, Pta *pts_rtl, Pta *ptss, tesseract::WritingDirection writing_direction) {
  // If writing direction is NOT right-to-left, handle the left-to-right case.
  if (writing_direction != WRITING_DIRECTION_RIGHT_TO_LEFT) {
    if (ptaGetCount(pts_rtl) != 0) {
      ptaJoin(pts_ltr, pts_rtl, 0, -1);
      DestroyAndCreatePta(pts_rtl);
    }
    ptaJoin(pts_ltr, ptss, 0, -1);
  } else {
    // For right-to-left, work with a copy of ptss initially.
    PTA *ptsd = ptaCopy(ptss);
    if (ptaGetCount(pts_rtl) != 0) {
      ptaJoin(ptsd, pts_rtl, 0, -1);
    }
    ptaDestroy(&pts_rtl);
    ptaCopy(ptsd);
  }
}

///
/// Convert baseline to points and add to polygon
///
static void AddBaselineToPTA(const ResultIterator *it, PageIteratorLevel level, Pta *baseline_pts) {
  int x1, y1, x2, y2;

  it->Baseline(level, &x1, &y1, &x2, &y2);
  ptaAddPt(baseline_pts, x1, y1);
  ptaAddPt(baseline_pts, x2, y2);
}

///
/// Directly write baseline information as baseline points a stream
///
static void AddBaselinePtsToPAGE(Pta *baseline_pts, std::stringstream &str) {
  int x, y, num_pts = baseline_pts->n;

  str << "<Baseline points=\"";
  for (int p = 0; p < num_pts; ++p) {
    ptaGetIPt(baseline_pts, p, &x, &y);
    if (p != 0) {
      str << " ";
    }
    str << std::to_string(x) << "," << std::to_string(y);
  }
  str << "\"/>\n";
}

///
/// Sort baseline points ascending and deleting duplicates
///
Pta *SortBaseline(Pta *baseline_pts, tesseract::WritingDirection writing_direction) {
  int num_pts, index = 0;
  float x0, y0, x1, y1;
  Pta *sorted_baseline_pts;

  sorted_baseline_pts = ptaSort(baseline_pts, L_SORT_BY_X, L_SORT_INCREASING, nullptr);

  do {
    ptaGetPt(sorted_baseline_pts, index, &x0, &y0);
    ptaGetPt(sorted_baseline_pts, index + 1, &x1, &y1);
    if (x0 >= x1) {
      ptaUpdatePtYCoord(sorted_baseline_pts, index, std::min(y0, y1));
      ptaRemovePt(sorted_baseline_pts, index + 1);
    } else {
      index++;
    }
    num_pts = ptaGetCount(sorted_baseline_pts);
  } while (index < num_pts - 1);

  ptaDestroy(&baseline_pts);
  return sorted_baseline_pts;
}

///
/// Clip baseline to range of the exsitings polygon and simplifies the baseline linepolygon
///
Pta *ClipAndSimplifyBaseline(Pta *bottom_pts, Pta *baseline_pts, tesseract::WritingDirection writing_direction) {
  int num_pts;
  float m, b, x0, y0, x1, y1;
  float x_min, y_min, x_max, y_max;
  Pta *baseline_clipped_pts;

  ptaGetMinMax(bottom_pts, &x_min, &y_min, &x_max, &y_max);
  num_pts = ptaGetCount(baseline_pts);
  baseline_clipped_pts = ptaCreate(0);

  // Clip Baseline
  for (int p = 0; p < num_pts; ++p) {
    ptaGetPt(baseline_pts, p, &x0, &y0);
    if (x0 < x_min) {
      if (p + 1 < num_pts) {
        ptaGetPt(baseline_pts, p + 1, &x1, &y1);
        if (x1 < x_min) {
          continue;
        } else {
          GetSlopeAndOffset(x0, y0, x1, y1, &m, &b);
          y0 = int(x_min * m + b);
          x0 = x_min;
        }
      }
    } else if (x0 > x_max) {
      if (ptaGetCount(baseline_clipped_pts) > 0 && p > 0) {
        ptaGetPt(baseline_pts, p - 1, &x1, &y1);
        // See comment above
        GetSlopeAndOffset(x1, y1, x0, y0, &m, &b);
        y0 = int(x_max * m + b);
        x0 = x_max;
        ptaAddPt(baseline_clipped_pts, x0, y0);
        break;
      }
    }
    ptaAddPt(baseline_clipped_pts, x0, y0);
  }
  if (writing_direction == WRITING_DIRECTION_TOP_TO_BOTTOM) {
    SimplifyLinePolygon(baseline_clipped_pts, 3, 0);
  } else {
    SimplifyLinePolygon(baseline_clipped_pts, 3, 1);
  }
  SimplifyLinePolygon(
      baseline_clipped_pts, 3,
      writing_direction == WRITING_DIRECTION_TOP_TO_BOTTOM ? 0 : 1);

  // Check the number of points in baseline_clipped_pts after processing
  int clipped_pts_count = ptaGetCount(baseline_clipped_pts);

  if (clipped_pts_count < 2) {
    // If there's only one point in baseline_clipped_pts, duplicate it
    ptaDestroy(&baseline_clipped_pts); // Clean up the created but unused Pta
    baseline_clipped_pts = ptaCreate(0);
    ptaAddPt(baseline_clipped_pts, x_min, y_min);
    ptaAddPt(baseline_clipped_pts, x_max, y_min);
  }

  return baseline_clipped_pts;
}

///
/// Fit the baseline points into the existing polygon
///
Pta *FitBaselineIntoLinePolygon(Pta *bottom_pts, Pta *baseline_pts, tesseract::WritingDirection writing_direction) {
  int num_pts, num_bin, x0, y0, x1, y1;
  float m, b;
  float x_min, y_min, x_max, y_max;
  float delta_median, delta_median_Q1, delta_median_Q3;
  NUMA *bin_line, *poly_bl_delta;
  Pta* baseline_recalc_pts = NULL;
  Pta* baseline_clipped_pts;

  ptaGetMinMax(bottom_pts, &x_min, &y_min, &x_max, &y_max);
  num_bin = x_max - x_min;
  bin_line = numaCreate(num_bin + 1);

  for (int p = 0; p < num_bin + 1; ++p) {
    numaReplaceNumber(bin_line, p, -1.);
  }

  num_pts = ptaGetCount(bottom_pts);
  // Create a interpolated polygon with stepsize 1
  for (int index = 0; index < num_pts - 1; ++index) {
    ptaGetIPt(bottom_pts, index, &x0, &y0);
    ptaGetIPt(bottom_pts, index + 1, &x1, &y1);
    if (x0 >= x1) {
      continue;
    }
    if (y0 == y1) {
      for (int p = x0 - x_min; p < x1 - x_min + 1; ++p) {
        l_float32 val;
        numaGetFValue(bin_line, p, &val);
        if (val == -1. || y0 > val) 
	      numaSetValue(bin_line, p, y0);
      }
    } else {
      GetSlopeAndOffset(x0, y0, x1, y1, &m, &b);
      for (int p = x0 - x_min; p < x1 - x_min + 1; ++p) {
        l_float32 val;
        numaGetFValue(bin_line, p, &val);
        if (val == -1. || ((p+x_min)*m+b) > val) {
	      numaSetValue(bin_line, p, (p + x_min) * m + b);
        }
      }
    }
  }

  num_pts = ptaGetCount(baseline_pts);
  baseline_clipped_pts = ptaCreate(0);
  poly_bl_delta = numaCreate(0);

  // Clip Baseline and create a set of deltas between baseline and polygon
  for (int p = 0; p < num_pts; ++p) {
    ptaGetIPt(baseline_pts, p, &x0, &y0);

    if (x0 < x_min) {
      ptaGetIPt(baseline_pts, p + 1, &x1, &y1);
      if (x1 < x_min) {
        continue;
      } else {
        GetSlopeAndOffset(x0, y0, x1, y1, &m, &b);
        y0 = int(x_min * m + b);
        x0 = x_min;
      }
    } else if (x0 > x_max) {
      if (ptaGetCount(baseline_clipped_pts) > 0) {
        ptaGetIPt(baseline_pts, p - 1, &x1, &y1);
        GetSlopeAndOffset(x1, y1, x0, y0, &m, &b);
        y0 = int(x_max * m + b);
        x0 = x_max;
        int x_val = x0 - x_min;
        l_float32 val;
        numaGetFValue(bin_line, x_val, &val);
        numaAddNumber(poly_bl_delta, abs(val - y0));
        ptaAddPt(baseline_clipped_pts, x0, y0);
        break;
      }
    }
    int x_val = x0 - x_min;
    l_float32 val;
    numaGetFValue(bin_line, x_val, &val);
    numaAddNumber(poly_bl_delta, abs(val - y0));
    ptaAddPt(baseline_clipped_pts, x0, y0);
  }

  ptaDestroy(&baseline_pts);

  // Calculate quartiles to find outliers
  numaGetMedian(poly_bl_delta, &delta_median);
  numaGetRankValue(poly_bl_delta, 0.25, nullptr, 0, &delta_median_Q1);
  numaGetRankValue(poly_bl_delta, 0.75, nullptr, 0, &delta_median_Q3);

  // Fit baseline into the polygon
  // TODO: Needs maybe some adjustments to suppress fitting to superscript glyphs
  baseline_recalc_pts = ptaCreate(0);
  num_pts = ptaGetCount(baseline_clipped_pts);
  for (int p = 0; p < num_pts; ++p) {
    ptaGetIPt(baseline_clipped_pts, p, &x0, &y0);
    int x_val = x0 - x_min;
    l_float32 x_coord;
    numaGetFValue(bin_line, p, &x_coord);
    // Delete outliers with IQR
    if (abs(y0 - x_coord) > 1.5 * delta_median_Q3 + delta_median && p != 0 && p != num_pts - 1) {
      // TODO: Why was this section added?
      continue;
    }
    if (writing_direction == WRITING_DIRECTION_TOP_TO_BOTTOM) {
      if (y0 < x_coord) {
        ptaAddPt(baseline_recalc_pts, x0, x_coord);
      } else {
        ptaAddPt(baseline_recalc_pts, x0, y0);
      }
    } else {
      if (y0 > x_coord) {
        ptaAddPt(baseline_recalc_pts, x0, x_coord);
      } else {
        ptaAddPt(baseline_recalc_pts, x0, y0);
      }
    }
  }
  // Return recalculated baseline if this fails return the bottom line as
  // baseline
  ptaDestroy(&baseline_clipped_pts);
  if (ptaGetCount(baseline_recalc_pts) < 2) {
    ptaDestroy(&baseline_recalc_pts);
    return ptaCopy(bottom_pts);
  } else {
    return baseline_recalc_pts;
  }
}

/// Convert writing direction to string representation
const char *WritingDirectionToStr(int wd) {
  switch (wd) {
    case 0:
      return "left-to-right";
    case 1:
      return "right-to-left";
    case 2:
      return "top-to-bottom";
    default:
      return "bottom-to-top";
  }
}
///
/// Append the PAGE XML for the beginning of the document
///
bool TessPAGERenderer::BeginDocumentHandler() {
  // Delay the XML output because we need the name of the image file.
  begin_document = true;
  return true;
}

///
/// Append the PAGE XML for the layout of the image
///
bool TessPAGERenderer::AddImageHandler(TessBaseAPI *api) {
  // TODO: Set to 2019 back
  if (begin_document) {
    AppendString(
        "<?xml version=\"1.0\" encoding=\"UTF-8\" standalone=\"yes\"?>\n"
        "<PcGts "
        "xmlns=\"http://schema.primaresearch.org/PAGE/gts/pagecontent/"
        "2019-07-15\" "
        "xmlns:xsi=\"http://www.w3.org/2001/XMLSchema-instance\" "
        "xsi:schemaLocation=\"http://schema.primaresearch.org/PAGE/gts/"
        "pagecontent/2019-07-15 "
        "http://schema.primaresearch.org/PAGE/gts/pagecontent/2019-07-15/"
        "pagecontent.xsd\">\n"
        "\t<Metadata");

    // If a URL is used to recognize a image add it as <Metadata
    // externalRef="url">
    if (std::regex_search(api->GetInputName(),
                          std::regex("^(https?|ftp|ssh):"))) {
      AppendString(" externalRef=\"");
      AppendString(api->GetInputName());
      AppendString("\" ");
    }

    AppendString(
        ">\n"
        "\t\t<Creator>Tesseract - ");
    AppendString(TESSERACT_VERSION_STR);
    // If gmtime conversion is problematic maybe l_getFormattedDate can be used
    // here
    // char *datestr = l_getFormattedDate();
    std::time_t now = std::time(nullptr);
    std::tm *now_tm = std::gmtime(&now);
    char mbstr[100];
    std::strftime(mbstr, sizeof(mbstr), "%Y-%m-%dT%H:%M:%S", now_tm);
    AppendString(
        "</Creator>\n"
        "\t\t<Created>");
    AppendString(mbstr);
    AppendString("</Created>\n");
    AppendString("\t\t<LastChange>");
    AppendString(mbstr);
    AppendString(
        "</LastChange>\n"
        "\t</Metadata>\n");
    begin_document = false;
  }

  const std::unique_ptr<const char[]> text(api->GetPAGEText(imagenum()));
  if (text == nullptr) {
    return false;
  }

  AppendString(text.get());

  return true;
}

///
/// Append the PAGE XML for the end of the document
///
bool TessPAGERenderer::EndDocumentHandler() {
  AppendString("\t\t</Page>\n</PcGts>\n");
  return true;
}

TessPAGERenderer::TessPAGERenderer(const char *outputbase)
    : TessResultRenderer(outputbase, "page.xml"), begin_document(false) {}

///
/// Make an XML-formatted string with PAGE markup from the internal
/// data structures.
///
char *TessBaseAPI::GetPAGEText(int page_number) {
  return GetPAGEText(nullptr, page_number);
}

///
/// Make an XML-formatted string with PAGE markup from the internal
/// data structures.
///
char *TessBaseAPI::GetPAGEText(ETEXT_DESC *monitor, int page_number) {
  if (tesseract_ == nullptr || (page_res_ == nullptr && Recognize(monitor) < 0)) {
    return nullptr;
  }

  int rcnt = 0, lcnt = 0, wcnt = 0;

<<<<<<< HEAD
  if (tesseract_->input_file_path_.empty()) {
    SetInputName(nullptr);
  }

#if defined(_WIN32) && 0
  // convert input name from ANSI encoding to utf-8
  int str16_len = MultiByteToWideChar(CP_ACP, 0, input_file_.c_str(), -1, nullptr, 0);
  wchar_t *uni16_str = new WCHAR[str16_len];
  str16_len = MultiByteToWideChar(CP_ACP, 0, input_file_.c_str(), -1, uni16_str, str16_len);
  int utf8_len = WideCharToMultiByte(CP_UTF8, 0, uni16_str, str16_len, nullptr, 0, nullptr, nullptr);
  char *utf8_str = new char[utf8_len];
  WideCharToMultiByte(CP_UTF8, 0, uni16_str, str16_len, utf8_str, utf8_len, nullptr, nullptr);
  input_file_ = utf8_str;
  delete[] uni16_str;
  delete[] utf8_str;
#endif

=======
  if (tesseract_->input_file_path.empty()) {
    SetInputName(nullptr);
  }

>>>>>>> e84f1f4b
  // Used variables

  std::stringstream reading_order_str;
  std::stringstream region_content;
  std::stringstream line_content;
  std::stringstream word_content;
  std::stringstream line_str;
  std::stringstream line_inter_str;
  std::stringstream word_str;
  std::stringstream page_str;

  float x1, y1, x2, y2;

  tesseract::Orientation orientation_block = ORIENTATION_PAGE_UP;
  tesseract::WritingDirection writing_direction_block =
      WRITING_DIRECTION_LEFT_TO_RIGHT;
  tesseract::TextlineOrder textline_order_block;

  Pta *block_top_pts = ptaCreate(0);
  Pta *block_bottom_pts = ptaCreate(0);
  Pta *line_top_ltr_pts = ptaCreate(0);
  Pta *line_bottom_ltr_pts = ptaCreate(0);
  Pta *line_top_rtl_pts = ptaCreate(0);
  Pta *line_bottom_rtl_pts = ptaCreate(0);
  Pta *word_top_pts = ptaCreate(0);
  Pta *word_bottom_pts = ptaCreate(0);
  Pta *word_baseline_pts = ptaCreate(0);
  Pta *line_baseline_rtl_pts = ptaCreate(0);
  Pta *line_baseline_ltr_pts = ptaCreate(0);
  Pta *line_baseline_pts = ptaCreate(0);

<<<<<<< HEAD
  // Replace this with real flags:
  #define POLYGONFLAG   tesseract_->page_xml_polygon
  #define LEVELFLAG tesseract_->page_xml_level
  
  if (LEVELFLAG != 0 && LEVELFLAG != 1) {
    tprintError("For now, only line level and word level are available, and the level is reset to line level.\n");
=======
  bool POLYGONFLAG = tesseract_->page_xml_polygon;
  int LEVELFLAG = tesseract_->page_xml_level;

  if (LEVELFLAG != 0 && LEVELFLAG != 1) {
    tprintWarn(
        "page_xml_level: for now, only line level (0) and word level (1) are available, and the level "
        "is reset to line level.\n");
>>>>>>> e84f1f4b
    LEVELFLAG = 0;
  }

  // Use "C" locale (needed for int values larger than 999).
  page_str.imbue(std::locale::classic());
  reading_order_str << "\t<Page " << "imageFilename=\"" << GetInputName();
  // AppendString(api->GetInputName());
  reading_order_str << "\" " << "imageWidth=\"" << rect_width_ << "\" "
                    << "imageHeight=\"" << rect_height_ << "\">\n";
  std::size_t ro_id = std::hash<std::string>{}(GetInputName());
  reading_order_str << "\t\t<ReadingOrder>\n"
                    << "\t\t\t<OrderedGroup id=\"ro" << ro_id
                    << "\" caption=\"Regions reading order\">\n";

  std::unique_ptr<ResultIterator> res_it(GetIterator());
  while (!res_it->Empty(RIL_BLOCK)) {
    if (res_it->Empty(RIL_WORD)) {
      res_it->Next(RIL_WORD);
      continue;
    }

    auto block_type = res_it->BlockType();

    switch (block_type) {
      case PT_FLOWING_IMAGE:
      case PT_HEADING_IMAGE:
      case PT_PULLOUT_IMAGE: {
        // Handle all kinds of images.
        page_str << "\t\t<GraphicRegion id=\"r" << rcnt++ << "\">\n";
        page_str << "\t\t\t";
        AddBoxToPAGE(res_it.get(), RIL_BLOCK, page_str);
        page_str << "\t\t</GraphicRegion>\n";
        res_it->Next(RIL_BLOCK);
        continue;
      }
      case PT_HORZ_LINE:
      case PT_VERT_LINE:
        // Handle horizontal and vertical lines.
        page_str << "\t\t<SeparatorRegion id=\"r" << rcnt++ << "\">\n";
        page_str << "\t\t\t";
        AddBoxToPAGE(res_it.get(), RIL_BLOCK, page_str);
        page_str << "\t\t</SeparatorRegion>\n";
        res_it->Next(RIL_BLOCK);
        continue;
      case PT_NOISE:
        ASSERT_HOST_MSG(false, "TODO: Please report image which triggers the noise case.\n");
      default:
        break;
    }

    float block_conf = 0;
    if (res_it->IsAtBeginningOf(RIL_BLOCK)) {
      // Add Block to reading order
      reading_order_str << "\t\t\t\t<RegionRefIndexed "
                        << "index=\"" << rcnt << "\" "
                        << "regionRef=\"r" << rcnt << "\"/>\n";

      float deskew_angle;
      res_it->Orientation(&orientation_block, &writing_direction_block,
                          &textline_order_block, &deskew_angle);
      block_conf = ((res_it->Confidence(RIL_BLOCK)) / 100.);
      page_str << "\t\t<TextRegion id=\"r" << rcnt << "\" " << "custom=\""
               << "readingOrder {index:" << rcnt << ";} ";
      if (writing_direction_block != WRITING_DIRECTION_LEFT_TO_RIGHT) {
        page_str << "readingDirection {"
                 << WritingDirectionToStr(writing_direction_block) << ";} ";
      }
      page_str << "orientation {" << orientation_block << ";}\">\n";
      page_str << "\t\t\t";
      if ((!POLYGONFLAG || (orientation_block != ORIENTATION_PAGE_UP &&
                            orientation_block != ORIENTATION_PAGE_DOWN)) &&
          LEVELFLAG == 0) {
        AddBoxToPAGE(res_it.get(), RIL_BLOCK, page_str);
      }
    }

    // Writing direction changes at a per-word granularity
    auto writing_direction = writing_direction_block;
    if (writing_direction_block != WRITING_DIRECTION_TOP_TO_BOTTOM) {
      switch (res_it->WordDirection()) {
        case DIR_LEFT_TO_RIGHT:
          writing_direction = WRITING_DIRECTION_LEFT_TO_RIGHT;
          break;
        case DIR_RIGHT_TO_LEFT:
          writing_direction = WRITING_DIRECTION_RIGHT_TO_LEFT;
          break;
        default:
          break;
      }
    }

    bool ttb_flag = (writing_direction == WRITING_DIRECTION_TOP_TO_BOTTOM);
    // TODO: Rework polygon handling if line is skewed (90 or 180 degress),
    // for now using LinePts
    bool skewed_flag = (orientation_block != ORIENTATION_PAGE_UP &&
                        orientation_block != ORIENTATION_PAGE_DOWN);

    float line_conf = 0;
    if (res_it->IsAtBeginningOf(RIL_TEXTLINE)) {
      // writing_direction_before = writing_direction;
      line_conf = ((res_it->Confidence(RIL_TEXTLINE)) / 100.);
      std::string textline = res_it->GetUTF8Text(RIL_TEXTLINE);
      if (textline.back() == '\n') {
        textline.erase(textline.length() - 1);
      }
      line_content << HOcrEscape(textline.c_str());
      line_str << "\t\t\t<TextLine id=\"r" << rcnt << "l" << lcnt << "\" ";
      if (writing_direction != WRITING_DIRECTION_LEFT_TO_RIGHT &&
          writing_direction != writing_direction_block) {
        line_str << "readingDirection=\""
                 << WritingDirectionToStr(writing_direction) << "\" ";
      }
      line_str << "custom=\"" << "readingOrder {index:" << lcnt << ";}\">\n";
      // If level is linebased, get the line polygon and baseline
      if (LEVELFLAG == 0 && (!POLYGONFLAG || skewed_flag)) {
        AddPointToWordPolygon(res_it.get(), RIL_TEXTLINE, line_top_ltr_pts,
                              line_bottom_ltr_pts, writing_direction);
        AddBaselineToPTA(res_it.get(), RIL_TEXTLINE, line_baseline_pts);
        if (ttb_flag) {
          line_baseline_pts = TransposePolygonline(line_baseline_pts);
        }
      }
    }

    // Get information if word is last in line and if its last in the region
    bool last_word_in_line = res_it->IsAtFinalElement(RIL_TEXTLINE, RIL_WORD);
    bool last_word_in_cblock = res_it->IsAtFinalElement(RIL_BLOCK, RIL_WORD);

    float word_conf = ((res_it->Confidence(RIL_WORD)) / 100.);

    // Create word stream if word level output is active
    if (LEVELFLAG > 0) {
      word_str << "\t\t\t\t<Word id=\"r" << rcnt << "l" << lcnt << "w" << wcnt
               << "\" readingDirection=\""
               << WritingDirectionToStr(writing_direction) << "\" "
               << "custom=\"" << "readingOrder {index:" << wcnt << ";}\">\n";
      if ((!POLYGONFLAG || skewed_flag) || ttb_flag) {
        AddPointToWordPolygon(res_it.get(), RIL_WORD, word_top_pts, word_bottom_pts,
                              writing_direction);
      }
    }

    if (POLYGONFLAG && !skewed_flag && ttb_flag && LEVELFLAG == 0) {
      AddPointToWordPolygon(res_it.get(), RIL_WORD, word_top_pts, word_bottom_pts,
                            writing_direction);
    }

    // Get the word baseline information
    AddBaselineToPTA(res_it.get(), RIL_WORD, word_baseline_pts);

    // Get the word text content and polygon
    do {
      const std::unique_ptr<const char[]> grapheme(
          res_it->GetUTF8Text(RIL_SYMBOL));
      if (grapheme && grapheme[0] != 0) {
        word_content << HOcrEscape(grapheme.get()).c_str();
        if (POLYGONFLAG && !skewed_flag && !ttb_flag) {
          AddPointToWordPolygon(res_it.get(), RIL_SYMBOL, word_top_pts,
                                word_bottom_pts, writing_direction);
        }
      }
      res_it->Next(RIL_SYMBOL);
    } while (!res_it->Empty(RIL_BLOCK) && !res_it->IsAtBeginningOf(RIL_WORD));

    if (LEVELFLAG > 0 || (POLYGONFLAG && !skewed_flag)) {
      // Sort wordpolygons
      word_top_pts = RecalcPolygonline(word_top_pts, 1 - ttb_flag);
      word_bottom_pts = RecalcPolygonline(word_bottom_pts, 0 + ttb_flag);

      // AppendLinePolygon
      AppendLinePolygon(line_top_ltr_pts, line_top_rtl_pts, word_top_pts,
                        writing_direction);
      AppendLinePolygon(line_bottom_ltr_pts, line_bottom_rtl_pts,
                        word_bottom_pts, writing_direction);

      // Word level polygon
      word_bottom_pts = ReversePolygonline(word_bottom_pts, 1);
      ptaJoin(word_top_pts, word_bottom_pts, 0, -1);
    }

    // Reverse the word baseline direction for rtl
    if (writing_direction == WRITING_DIRECTION_RIGHT_TO_LEFT) {
      word_baseline_pts = ReversePolygonline(word_baseline_pts, 1);
    }

    // Write word information to the output
    if (LEVELFLAG > 0) {
      word_str << "\t\t\t\t\t";
      if (ttb_flag) {
        word_top_pts = TransposePolygonline(word_top_pts);
      }
      AddPointsToPAGE(word_top_pts, word_str);
      word_str << "\t\t\t\t\t";
      AddBaselinePtsToPAGE(word_baseline_pts, word_str);
      word_str << "\t\t\t\t\t<TextEquiv index=\"1\" conf=\""
               << std::setprecision(4) << word_conf << "\">\n"
               << "\t\t\t\t\t\t<Unicode>" << word_content.str()
               << "</Unicode>\n"
               << "\t\t\t\t\t</TextEquiv>\n"
               << "\t\t\t\t</Word>\n";
    }
    if (LEVELFLAG > 0 || (POLYGONFLAG && !skewed_flag)) {
      // Add wordbaseline to linebaseline
      if (ttb_flag) {
        word_baseline_pts = TransposePolygonline(word_baseline_pts);
      }
      ptaJoin(line_baseline_pts, word_baseline_pts, 0, -1);
    }
    word_baseline_pts = DestroyAndCreatePta(word_baseline_pts);

    // Reset word pts arrays
    word_top_pts = DestroyAndCreatePta(word_top_pts);
    word_bottom_pts = DestroyAndCreatePta(word_bottom_pts);

    // Check why this combination of words is not working as expected!
    // Write the word contents to the line
#if 0
    if (!last_word_in_line && writing_direction_before != writing_direction &&
        writing_direction < 2 && writing_direction_before < 2 &&
        res_it->WordDirection()) {
      if (writing_direction_before == WRITING_DIRECTION_LEFT_TO_RIGHT) {
        // line_content << "‏" << word_content.str();
      } else {
        // line_content << "‎" << word_content.str();
      }
    } else {
      // line_content << word_content.str();
    }
    // Check if WordIsNeutral
    if (res_it->WordDirection()) {
      writing_direction_before = writing_direction;
    }
#endif
    word_content.str("");
    wcnt++;

    // Write line information to the output
    if (last_word_in_line) {
      // Combine ltr and rtl lines
      if (ptaGetCount(line_top_rtl_pts) != 0) {
        ptaJoin(line_top_ltr_pts, line_top_rtl_pts, 0, -1);
        line_top_rtl_pts = DestroyAndCreatePta(line_top_rtl_pts);
      }
      if (ptaGetCount(line_bottom_rtl_pts) != 0) {
        ptaJoin(line_bottom_ltr_pts, line_bottom_rtl_pts, 0, -1);
        line_bottom_rtl_pts = DestroyAndCreatePta(line_bottom_rtl_pts);
      }
      if ((POLYGONFLAG && !skewed_flag) || LEVELFLAG > 0) {
        // Recalc Polygonlines
        line_top_ltr_pts = RecalcPolygonline(line_top_ltr_pts, 1 - ttb_flag);
        line_bottom_ltr_pts =
            RecalcPolygonline(line_bottom_ltr_pts, 0 + ttb_flag);

        // Smooth the polygonline
        SimplifyLinePolygon(line_top_ltr_pts, 5, 1 - ttb_flag);
        SimplifyLinePolygon(line_bottom_ltr_pts, 5, 0 + ttb_flag);

        // Fit linepolygon matching the baselinepoints
        line_baseline_pts = SortBaseline(line_baseline_pts, writing_direction);
        // Fitting baseline into polygon is currently deactivated
        // it tends to push the baseline directly under superscritpts
        // but the baseline is always inside the polygon maybe it will be useful
        // for something line_baseline_pts =
        // FitBaselineIntoLinePolygon(line_bottom_ltr_pts, line_baseline_pts,
        // writing_direction); and it only cut it to the length and simplifies
        // the linepolyon
        line_baseline_pts = ClipAndSimplifyBaseline(
            line_bottom_ltr_pts, line_baseline_pts, writing_direction);

        // Update polygon of the block
        UpdateBlockPoints(block_top_pts, block_bottom_pts, line_top_ltr_pts,
                          line_bottom_ltr_pts, lcnt, last_word_in_cblock);
      }
      // Line level polygon
      line_bottom_ltr_pts = ReversePolygonline(line_bottom_ltr_pts, 1);
      ptaJoin(line_top_ltr_pts, line_bottom_ltr_pts, 0, -1);
      line_bottom_ltr_pts = DestroyAndCreatePta(line_bottom_ltr_pts);

      if (LEVELFLAG > 0 && !(POLYGONFLAG && !skewed_flag)) {
        line_top_ltr_pts = PolygonToBoxCoords(line_top_ltr_pts);
      }

      // Write level points
      line_str << "\t\t\t\t";
      if (ttb_flag) {
        line_top_ltr_pts = TransposePolygonline(line_top_ltr_pts);
      }
      AddPointsToPAGE(line_top_ltr_pts, line_str);
      line_top_ltr_pts = DestroyAndCreatePta(line_top_ltr_pts);

      // Write Baseline
      line_str << "\t\t\t\t";
      if (ttb_flag) {
        line_baseline_pts = TransposePolygonline(line_baseline_pts);
      }
      AddBaselinePtsToPAGE(line_baseline_pts, line_str);
      line_baseline_pts = DestroyAndCreatePta(line_baseline_pts);

      // Add word information if word level output is active
      line_str << word_str.str();
      word_str.str("");

      // Write Line TextEquiv
      line_str << "\t\t\t\t<TextEquiv index=\"1\" conf=\""
               << std::setprecision(4) << line_conf << "\">\n"
               << "\t\t\t\t\t<Unicode>" << line_content.str() << "</Unicode>\n"
               << "\t\t\t\t</TextEquiv>\n";
      line_str << "\t\t\t</TextLine>\n";
      region_content << line_content.str();
      line_content.str("");
      if (!last_word_in_cblock) {
        region_content << '\n';
      }
      lcnt++;
      wcnt = 0;
    }

    // Write region information to the output
    if (last_word_in_cblock) {
      if ((POLYGONFLAG && !skewed_flag) || LEVELFLAG > 0) {
        page_str << "<Coords points=\"";
        block_bottom_pts = ReversePolygonline(block_bottom_pts, 1);
        ptaJoin(block_top_pts, block_bottom_pts, 0, -1);
        if (ttb_flag) {
          block_top_pts = TransposePolygonline(block_top_pts);
        }
        ptaGetMinMax(block_top_pts, &x1, &y1, &x2, &y2);
        page_str << (l_uint32)x1 << "," << (l_uint32)y1;
        page_str << " " << (l_uint32)x2 << "," << (l_uint32)y1;
        page_str << " " << (l_uint32)x2 << "," << (l_uint32)y2;
        page_str << " " << (l_uint32)x1 << "," << (l_uint32)y2;
        page_str << "\"/>\n";
        block_top_pts = DestroyAndCreatePta(block_top_pts);
        block_bottom_pts = DestroyAndCreatePta(block_bottom_pts);
      }
      page_str << line_str.str();
      line_str.str("");
      page_str << "\t\t\t<TextEquiv index=\"1\" conf=\"" << std::setprecision(4)
               << block_conf << "\">\n"
               << "\t\t\t\t<Unicode>" << region_content.str() << "</Unicode>\n"
               << "\t\t\t</TextEquiv>\n";
      page_str << "\t\t</TextRegion>\n";
      region_content.str("");
      rcnt++;
      lcnt = 0;
    }
  }

  // Destroy all point information
  ptaDestroy(&block_top_pts);
  ptaDestroy(&block_bottom_pts);
  ptaDestroy(&line_top_ltr_pts);
  ptaDestroy(&line_bottom_ltr_pts);
  ptaDestroy(&line_top_rtl_pts);
  ptaDestroy(&line_bottom_rtl_pts);
  ptaDestroy(&word_top_pts);
  ptaDestroy(&word_bottom_pts);
  ptaDestroy(&word_baseline_pts);
  ptaDestroy(&line_baseline_rtl_pts);
  ptaDestroy(&line_baseline_ltr_pts);
  ptaDestroy(&line_baseline_pts);

  reading_order_str << "\t\t\t</OrderedGroup>\n"
                    << "\t\t</ReadingOrder>\n";

  reading_order_str << page_str.str();
  page_str.str("");
  const std::string &text = reading_order_str.str();
  reading_order_str.str("");

  return copy_string(text);
}

} // namespace tesseract<|MERGE_RESOLUTION|>--- conflicted
+++ resolved
@@ -32,7 +32,6 @@
 #include <leptonica/allheaders.h>
 #include <leptonica/array_internal.h>
 #include <leptonica/pix_internal.h>
-#include <leptonica/array_internal.h>
 
 #include <tesseract/renderer.h>
 #include "tesseractclass.h" // for Tesseract
@@ -719,30 +718,10 @@
 
   int rcnt = 0, lcnt = 0, wcnt = 0;
 
-<<<<<<< HEAD
   if (tesseract_->input_file_path_.empty()) {
     SetInputName(nullptr);
   }
 
-#if defined(_WIN32) && 0
-  // convert input name from ANSI encoding to utf-8
-  int str16_len = MultiByteToWideChar(CP_ACP, 0, input_file_.c_str(), -1, nullptr, 0);
-  wchar_t *uni16_str = new WCHAR[str16_len];
-  str16_len = MultiByteToWideChar(CP_ACP, 0, input_file_.c_str(), -1, uni16_str, str16_len);
-  int utf8_len = WideCharToMultiByte(CP_UTF8, 0, uni16_str, str16_len, nullptr, 0, nullptr, nullptr);
-  char *utf8_str = new char[utf8_len];
-  WideCharToMultiByte(CP_UTF8, 0, uni16_str, str16_len, utf8_str, utf8_len, nullptr, nullptr);
-  input_file_ = utf8_str;
-  delete[] uni16_str;
-  delete[] utf8_str;
-#endif
-
-=======
-  if (tesseract_->input_file_path.empty()) {
-    SetInputName(nullptr);
-  }
-
->>>>>>> e84f1f4b
   // Used variables
 
   std::stringstream reading_order_str;
@@ -774,22 +753,14 @@
   Pta *line_baseline_ltr_pts = ptaCreate(0);
   Pta *line_baseline_pts = ptaCreate(0);
 
-<<<<<<< HEAD
   // Replace this with real flags:
   #define POLYGONFLAG   tesseract_->page_xml_polygon
   #define LEVELFLAG tesseract_->page_xml_level
   
   if (LEVELFLAG != 0 && LEVELFLAG != 1) {
-    tprintError("For now, only line level and word level are available, and the level is reset to line level.\n");
-=======
-  bool POLYGONFLAG = tesseract_->page_xml_polygon;
-  int LEVELFLAG = tesseract_->page_xml_level;
-
-  if (LEVELFLAG != 0 && LEVELFLAG != 1) {
     tprintWarn(
         "page_xml_level: for now, only line level (0) and word level (1) are available, and the level "
         "is reset to line level.\n");
->>>>>>> e84f1f4b
     LEVELFLAG = 0;
   }
 
