/**********************************************************************
// File:        pagerenderer.cpp
// Description: PAGE XML rendering interface
// Author:      Jan Kamlah

// (C) Copyright 2021
// Licensed under the Apache License, Version 2.0 (the "License");
// you may not use this file except in compliance with the License.
// You may obtain a copy of the License at
// http://www.apache.org/licenses/LICENSE-2.0
// Unless required by applicable law or agreed to in writing, software
// distributed under the License is distributed on an "AS IS" BASIS,
// WITHOUT WARRANTIES OR CONDITIONS OF ANY KIND, either express or implied.
// See the License for the specific language governing permissions and
// limitations under the License.
 **********************************************************************/

#include <tesseract/debugheap.h>
<<<<<<< HEAD
#include "helpers.h" // for copy_string
=======
#include "errcode.h" // for ASSERT_HOST
#include "helpers.h" // for copy_string
#ifdef _WIN32
#  include "host.h" // windows.h for MultiByteToWideChar, ...
#endif
#include "tprintf.h" // for tprintf

>>>>>>> d86a1db9
#include <tesseract/baseapi.h> // for TessBaseAPI
#include <tesseract/renderer.h>

#include <locale>              // for std::locale::classic
#include <ctime>
#include <iomanip>
#include <memory>
#include <regex>
#include <sstream> // for std::stringstream
#include <unordered_set>

#include <leptonica/allheaders.h>
#include <leptonica/pix_internal.h>
#include <leptonica/array_internal.h>

#include <tesseract/renderer.h>
#include "tesseractclass.h" // for Tesseract

namespace tesseract {

///
/// Slope and offset between two points
///
static void GetSlopeAndOffset(float x0, float y0, float x1, float y1, float *m,
                              float *b) {
  float slope;

  slope = ((y1 - y0) / (x1 - x0));
  *m = slope;
  *b = y0 - slope * x0;
}

///
/// Write coordinates in the form of a points to a stream
///
static void AddPointsToPAGE(Pta *pts, std::stringstream &str) {
  int num_pts;

  str << "<Coords points=\"";
  num_pts = ptaGetCount(pts);
  for (int p = 0; p < num_pts; ++p) {
    int x, y;
    ptaGetIPt(pts, p, &x, &y);
    if (p != 0) {
      str << " ";
    }
    str << std::to_string(x) << "," << std::to_string(y);
  }
  str << "\"/>\n";
}

///
/// Convert bbox information to top and bottom polygon
///
static void AddPointToWordPolygon(
    const ResultIterator *res_it, PageIteratorLevel level, Pta *word_top_pts,
    Pta *word_bottom_pts, tesseract::WritingDirection writing_direction) {
  int left, top, right, bottom;

  res_it->BoundingBox(level, &left, &top, &right, &bottom);

  if (writing_direction != WRITING_DIRECTION_TOP_TO_BOTTOM) {
    ptaAddPt(word_top_pts, left, top);
    ptaAddPt(word_top_pts, right, top);

    ptaAddPt(word_bottom_pts, left, bottom);
    ptaAddPt(word_bottom_pts, right, bottom);

  } else {
    // Transform from ttb to ltr
    ptaAddPt(word_top_pts, top, right);
    ptaAddPt(word_top_pts, bottom, right);

    ptaAddPt(word_bottom_pts, top, left);
    ptaAddPt(word_bottom_pts, bottom, left);
  }
}

///
/// Transpose polygonline, destroy old and return new pts
///
Pta *TransposePolygonline(Pta *pts) {
  Pta *pts_transposed;

  pts_transposed = ptaTranspose(pts);
  ptaDestroy(&pts);
  return pts_transposed;
}

///
/// Reverse polygonline, destroy old and return new pts
///
Pta *ReversePolygonline(Pta *pts, int type) {
  Pta *pts_reversed;

  pts_reversed = ptaReverse(pts, type);
  ptaDestroy(&pts);
  return pts_reversed;
}

///
/// Destroy old and create new pts
///
Pta *DestroyAndCreatePta(Pta *pts) {
  ptaDestroy(&pts);
  return ptaCreate(0);
}

///
<<<<<<< HEAD
/// Recalculate line polygon
=======
/// Recalculate linepolygon
>>>>>>> d86a1db9
/// Create a hull for overlapping areas
///
Pta *RecalcPolygonline(Pta *pts, bool upper) {
  int num_pts, num_bin, index = 0;
<<<<<<< HEAD
  l_float32 y, x0, y0, x1, y1;
=======
  int y, x0, y0, x1, y1;
>>>>>>> d86a1db9
  float x_min, y_min, x_max, y_max;
  NUMA *bin_line;
  Pta *pts_recalc;

  ptaGetMinMax(pts, &x_min, &y_min, &x_max, &y_max);
  num_bin = x_max - x_min;
  bin_line = numaCreate(num_bin + 1);

  for (int p = 0; p <= num_bin; ++p) {
    bin_line->array[p] = -1.;
  }

  num_pts = ptaGetCount(pts);

  if (num_pts == 2) {
    pts_recalc = ptaCopy(pts);
    ptaDestroy(&pts);
    return pts_recalc;
  }

  do {
<<<<<<< HEAD
    ptaGetPt(pts, index, &x0, &y0);
    ptaGetPt(pts, index + 1, &x1, &y1);
    // TODO add +1?
=======
    ptaGetIPt(pts, index, &x0, &y0);
    ptaGetIPt(pts, index + 1, &x1, &y1);
>>>>>>> d86a1db9
    for (int p = x0 - x_min; p <= x1 - x_min; ++p) {
      if (!upper) {
<<<<<<< HEAD
        if ( val == -1. || y0 > val)
          numaReplaceNumber(bin_line, p, y0);
      } else {
        if ( val == -1. || y0 < val)
          numaReplaceNumber(bin_line, p, y0);
=======
        if (bin_line->array[p] == -1. || y0 > bin_line->array[p]) {
          bin_line->array[p] = y0;
        }
      } else {
        if (bin_line->array[p] == -1. || y0 < bin_line->array[p]) {
          bin_line->array[p] = y0;
        }
>>>>>>> d86a1db9
      }
    }
    index += 2;
  } while (index < num_pts - 1);

  pts_recalc = ptaCreate(0);

  for (int p = 0; p <= num_bin; ++p) {
    if (p == 0) {
      y = bin_line->array[p];
      ptaAddPt(pts_recalc, x_min + p, y);
    } else if (p == num_bin) {
      ptaAddPt(pts_recalc, x_min + p, y);
      break;
    } else if (y != bin_line->array[p]) {
      if (y != -1.) {
        ptaAddPt(pts_recalc, x_min + p, y);
      }
      y = bin_line->array[p];
      if (y != -1.) {
        ptaAddPt(pts_recalc, x_min + p, y);
      }
    }
  }

  ptaDestroy(&pts);
  return pts_recalc;
}

///
/// Create a rectangle hull around a single line
///
Pta *PolygonToBoxCoords(Pta *pts) {
  Pta *pts_box;
  float x_min, y_min, x_max, y_max;

  pts_box = ptaCreate(0);
  ptaGetMinMax(pts, &x_min, &y_min, &x_max, &y_max);
  ptaAddPt(pts_box, x_min, y_min);
  ptaAddPt(pts_box, x_max, y_min);
  ptaAddPt(pts_box, x_max, y_max);
  ptaAddPt(pts_box, x_min, y_max);
  ptaDestroy(&pts);
  return pts_box;
}

///
/// Create a rectangle polygon round the existing multiple lines
///
static void UpdateBlockPoints(Pta *block_top_pts, Pta *block_bottom_pts,
                              Pta *line_top_pts, Pta *line_bottom_pts, int lcnt,
                              int last_word_in_cblock) {
  int num_pts;
  int x, y;

  // Create a hull around all lines
  if (lcnt == 0 && last_word_in_cblock) {
    ptaJoin(block_top_pts, line_top_pts, 0, -1);
    ptaJoin(block_bottom_pts, line_bottom_pts, 0, -1);
  } else if (lcnt == 0) {
    ptaJoin(block_top_pts, line_top_pts, 0, -1);
    num_pts = ptaGetCount(line_bottom_pts);
    ptaGetIPt(line_bottom_pts, num_pts - 1, &x, &y);
    ptaAddPt(block_top_pts, x, y);
    ptaGetIPt(line_bottom_pts, 0, &x, &y);
    ptaAddPt(block_bottom_pts, x, y);
  } else if (last_word_in_cblock) {
    ptaGetIPt(line_top_pts, 0, &x, &y);
    ptaAddPt(block_bottom_pts, x, y);
    ptaJoin(block_bottom_pts, line_bottom_pts, 0, -1);
    num_pts = ptaGetCount(line_top_pts);
    ptaGetIPt(line_top_pts, num_pts - 1, &x, &y);
    ptaAddPt(block_top_pts, x, y);
  } else {
    ptaGetIPt(line_top_pts, 0, &x, &y);
    ptaAddPt(block_bottom_pts, x, y);
    ptaGetIPt(line_bottom_pts, 0, &x, &y);
    ptaAddPt(block_bottom_pts, x, y);
    num_pts = ptaGetCount(line_top_pts);
    ptaGetIPt(line_top_pts, num_pts - 1, &x, &y);
    ptaAddPt(block_top_pts, x, y);
    num_pts = ptaGetCount(line_bottom_pts);
    ptaGetIPt(line_bottom_pts, num_pts - 1, &x, &y);
    ptaAddPt(block_top_pts, x, y);
  };
}

///
/// Simplify polygonlines (only expanding not shrinking) (Due to recalculation
/// currently not necessary)
///
static void SimplifyLinePolygon(Pta *polyline, int tolerance, bool upper) {
  int x0, y0, x1, y1, x2, y2, x3, y3, index = 1;
  float m, b, y_min, y_max;

<<<<<<< HEAD
  while (index <= ptaGetCount(polyline) - 2) {
    ptaGetIPt(polyline, index - 1, &x0, &y0);
    ptaGetIPt(polyline, index, &x1, &y1);
    ptaGetIPt(polyline, index + 1, &x2, &y2);
    if (index + 2 < ptaGetCount(polyline)) {
=======
  while (index <= polyline->n - 2) {
    ptaGetIPt(polyline, index - 1, &x0, &y0);
    ptaGetIPt(polyline, index, &x1, &y1);
    ptaGetIPt(polyline, index + 1, &x2, &y2);
    if (index + 2 < polyline->n) {
>>>>>>> d86a1db9
      // Delete two point indentations
      ptaGetIPt(polyline, index + 2, &x3, &y3);
      if (abs(x3 - x0) <= tolerance * 2) {
        GetSlopeAndOffset(x0, y0, x3, y3, &m, &b);

        if (upper && (m * x1 + b) < y1 && (m * x2 + b) < y2) {
          ptaRemovePt(polyline, index + 1);
          ptaRemovePt(polyline, index);
          continue;
        } else if (!upper && (m * x1 + b) > y1 && (m * x2 + b) > y2) {
          ptaRemovePt(polyline, index + 1);
          ptaRemovePt(polyline, index);
          continue;
        }
      }
    }
    // Delete one point indentations
    if (abs(y0 - y1) <= tolerance && abs(y1 - y2) <= tolerance) {
      GetSlopeAndOffset(x0, y0, x2, y2, &m, &b);
      if (upper && (m * x1 + b) <= y1) {
        ptaRemovePt(polyline, index);
        continue;
      } else if (!upper && (m * x1 + b) >= y1) {
        ptaRemovePt(polyline, index);
        continue;
      }
    }
    // Delete near by points
    if (x1 != x0 && abs(y1 - y0) < 4 && abs(x1 - x0) <= tolerance) {
      if (upper) {
        y_min = std::min(y0, y1);
        GetSlopeAndOffset(x0, y_min, x2, y2, &m, &b);
        if ((m * x1 + b) <= y1) {
<<<<<<< HEAD
          ptaUpdatePtYCoord(polyline, index - 1, std::min(y0, y1));
=======
          polyline->y[index - 1] = std::min(y0, y1);
>>>>>>> d86a1db9
          ptaRemovePt(polyline, index);
          continue;
        }
      } else {
        y_max = std::max(y0, y1);
        GetSlopeAndOffset(x0, y_max, x2, y2, &m, &b);
        if ((m * x1 + b) >= y1) {
<<<<<<< HEAD
          ptaUpdatePtYCoord(polyline, index - 1, y_max);
=======
          polyline->y[index - 1] = y_max;
>>>>>>> d86a1db9
          ptaRemovePt(polyline, index);
          continue;
        }
      }
    }
    index++;
  }
}

///
/// Directly write bounding box information as coordinates a stream
///
static void AddBoxToPAGE(const ResultIterator *it, PageIteratorLevel level,
                         std::stringstream &page_str) {
  int left, top, right, bottom;

  it->BoundingBox(level, &left, &top, &right, &bottom);
  page_str << "<Coords points=\"" << left << "," << top << " " << right << ","
           << top << " " << right << "," << bottom << " " << left << ","
           << bottom << "\"/>\n";
}

///
/// Join ltr and rtl polygon information
///
<<<<<<< HEAD
static void AppendLinePolygon(Pta *pts_ltr, Pta *pts_rtl, Pta *ptss, tesseract::WritingDirection writing_direction) {
=======
static void AppendLinePolygon(Pta *pts_ltr, Pta *pts_rtl, Pta *ptss,
                              tesseract::WritingDirection writing_direction) {
>>>>>>> d86a1db9
  // If writing direction is NOT right-to-left, handle the left-to-right case.
  if (writing_direction != WRITING_DIRECTION_RIGHT_TO_LEFT) {
    if (ptaGetCount(pts_rtl) != 0) {
      ptaJoin(pts_ltr, pts_rtl, 0, -1);
      DestroyAndCreatePta(pts_rtl);
    }
    ptaJoin(pts_ltr, ptss, 0, -1);
  } else {
    // For right-to-left, work with a copy of ptss initially.
    PTA *ptsd = ptaCopy(ptss);
    if (ptaGetCount(pts_rtl) != 0) {
      ptaJoin(ptsd, pts_rtl, 0, -1);
    }
    ptaDestroy(&pts_rtl);
    ptaCopy(ptsd);
  }
}

///
/// Convert baseline to points and add to polygon
///
<<<<<<< HEAD
static void AddBaselineToPTA(const ResultIterator *it, PageIteratorLevel level, Pta *baseline_pts) {
=======
static void AddBaselineToPTA(const ResultIterator *it, PageIteratorLevel level,
                             Pta *baseline_pts) {
>>>>>>> d86a1db9
  int x1, y1, x2, y2;

  it->Baseline(level, &x1, &y1, &x2, &y2);
  ptaAddPt(baseline_pts, x1, y1);
  ptaAddPt(baseline_pts, x2, y2);
}

///
/// Directly write baseline information as baseline points a stream
///
static void AddBaselinePtsToPAGE(Pta *baseline_pts, std::stringstream &str) {
  int x, y, num_pts = baseline_pts->n;

  str << "<Baseline points=\"";
  for (int p = 0; p < num_pts; ++p) {
    ptaGetIPt(baseline_pts, p, &x, &y);
    if (p != 0) {
      str << " ";
    }
    str << std::to_string(x) << "," << std::to_string(y);
  }
  str << "\"/>\n";
}

///
/// Sort baseline points ascending and deleting duplicates
///
<<<<<<< HEAD
Pta *SortBaseline(Pta *baseline_pts, tesseract::WritingDirection writing_direction) {
=======
Pta *SortBaseline(Pta *baseline_pts,
                  tesseract::WritingDirection writing_direction) {
>>>>>>> d86a1db9
  int num_pts, index = 0;
  float x0, y0, x1, y1;
  Pta *sorted_baseline_pts;

<<<<<<< HEAD
  sorted_baseline_pts = ptaSort(baseline_pts, L_SORT_BY_X, L_SORT_INCREASING, nullptr);
=======
  sorted_baseline_pts =
      ptaSort(baseline_pts, L_SORT_BY_X, L_SORT_INCREASING, nullptr);
>>>>>>> d86a1db9

  do {
    ptaGetPt(sorted_baseline_pts, index, &x0, &y0);
    ptaGetPt(sorted_baseline_pts, index + 1, &x1, &y1);
    if (x0 >= x1) {
<<<<<<< HEAD
      ptaUpdatePtYCoord(sorted_baseline_pts, index, std::min(y0, y1));
=======
      sorted_baseline_pts->y[index] = std::min(y0, y1);
>>>>>>> d86a1db9
      ptaRemovePt(sorted_baseline_pts, index + 1);
    } else {
      index++;
    }
    num_pts = ptaGetCount(sorted_baseline_pts);
  } while (index < num_pts - 1);

  ptaDestroy(&baseline_pts);
  return sorted_baseline_pts;
}

///
<<<<<<< HEAD
/// Clip baseline to range of the exsitings polygon and simplifies the baseline linepolygon
///
Pta *ClipAndSimplifyBaseline(Pta *bottom_pts, Pta *baseline_pts, tesseract::WritingDirection writing_direction) {
=======
/// Clip baseline to range of the exsitings polygon and simplifies the baseline
/// linepolygon
///
Pta *ClipAndSimplifyBaseline(Pta *bottom_pts, Pta *baseline_pts,
                             tesseract::WritingDirection writing_direction) {
>>>>>>> d86a1db9
  int num_pts;
  float m, b, x0, y0, x1, y1;
  float x_min, y_min, x_max, y_max;
  Pta *baseline_clipped_pts;

  ptaGetMinMax(bottom_pts, &x_min, &y_min, &x_max, &y_max);
  num_pts = ptaGetCount(baseline_pts);
  baseline_clipped_pts = ptaCreate(0);

  // Clip Baseline
  for (int p = 0; p < num_pts; ++p) {
    ptaGetPt(baseline_pts, p, &x0, &y0);
    if (x0 < x_min) {
      if (p + 1 < num_pts) {
        ptaGetPt(baseline_pts, p + 1, &x1, &y1);
        if (x1 < x_min) {
          continue;
        } else {
          GetSlopeAndOffset(x0, y0, x1, y1, &m, &b);
          y0 = int(x_min * m + b);
          x0 = x_min;
        }
      }
    } else if (x0 > x_max) {
      if (ptaGetCount(baseline_clipped_pts) > 0 && p > 0) {
        ptaGetPt(baseline_pts, p - 1, &x1, &y1);
        // See comment above
        GetSlopeAndOffset(x1, y1, x0, y0, &m, &b);
        y0 = int(x_max * m + b);
        x0 = x_max;
        ptaAddPt(baseline_clipped_pts, x0, y0);
        break;
      }
    }
    ptaAddPt(baseline_clipped_pts, x0, y0);
  }
  if (writing_direction == WRITING_DIRECTION_TOP_TO_BOTTOM) {
    SimplifyLinePolygon(baseline_clipped_pts, 3, 0);
  } else {
    SimplifyLinePolygon(baseline_clipped_pts, 3, 1);
  }
  SimplifyLinePolygon(
      baseline_clipped_pts, 3,
      writing_direction == WRITING_DIRECTION_TOP_TO_BOTTOM ? 0 : 1);

  // Check the number of points in baseline_clipped_pts after processing
  int clipped_pts_count = ptaGetCount(baseline_clipped_pts);

  if (clipped_pts_count < 2) {
    // If there's only one point in baseline_clipped_pts, duplicate it
    ptaDestroy(&baseline_clipped_pts); // Clean up the created but unused Pta
    baseline_clipped_pts = ptaCreate(0);
    ptaAddPt(baseline_clipped_pts, x_min, y_min);
    ptaAddPt(baseline_clipped_pts, x_max, y_min);
  }

  return baseline_clipped_pts;
}

///
/// Fit the baseline points into the existings polygon
///
<<<<<<< HEAD
Pta *FitBaselineIntoLinePolygon(Pta *bottom_pts, Pta *baseline_pts, tesseract::WritingDirection writing_direction) {
=======
Pta *FitBaselineIntoLinePolygon(Pta *bottom_pts, Pta *baseline_pts,
                                tesseract::WritingDirection writing_direction) {
>>>>>>> d86a1db9
  int num_pts, num_bin, x0, y0, x1, y1;
  float m, b;
  float x_min, y_min, x_max, y_max;
  float delta_median, delta_median_Q1, delta_median_Q3;
  NUMA *bin_line, *poly_bl_delta;
  Pta *baseline_recalc_pts, *baseline_clipped_pts;

  ptaGetMinMax(bottom_pts, &x_min, &y_min, &x_max, &y_max);
  num_bin = x_max - x_min;
  bin_line = numaCreate(num_bin + 1);

  for (int p = 0; p < num_bin + 1; ++p) {
<<<<<<< HEAD
    numaReplaceNumber(bin_line, p, -1.);
=======
    bin_line->array[p] = -1.;
>>>>>>> d86a1db9
  }

  num_pts = ptaGetCount(bottom_pts);
  // Create a interpolated polygon with stepsize 1
  for (int index = 0; index < num_pts - 1; ++index) {
    ptaGetIPt(bottom_pts, index, &x0, &y0);
    ptaGetIPt(bottom_pts, index + 1, &x1, &y1);
    if (x0 >= x1) {
      continue;
    }
    if (y0 == y1) {
      for (int p = x0 - x_min; p < x1 - x_min + 1; ++p) {
<<<<<<< HEAD
        l_float32 val;
        numaGetFValue(bin_line, p, &val);
        if (val == -1. || y0 > val) 
	      numaSetValue(bin_line, p, y0);
=======
        if (bin_line->array[p] == -1. || y0 > bin_line->array[p]) {
          bin_line->array[p] = y0;
        }
>>>>>>> d86a1db9
      }
    } else {
      GetSlopeAndOffset(x0, y0, x1, y1, &m, &b);
      for (int p = x0 - x_min; p < x1 - x_min + 1; ++p) {
<<<<<<< HEAD
        l_float32 val;
        numaGetFValue(bin_line, p, &val);
        if (val == -1. || ((p+x_min)*m+b) > val) {
	      numaSetValue(bin_line, p, (p + x_min) * m + b);
=======
        if (bin_line->array[p] == -1. ||
            ((p + x_min) * m + b) > bin_line->array[p]) {
          bin_line->array[p] = ((p + x_min) * m + b);
>>>>>>> d86a1db9
        }
      }
    }
  }

  num_pts = ptaGetCount(baseline_pts);
  baseline_clipped_pts = ptaCreate(0);
  poly_bl_delta = numaCreate(0);

  // Clip Baseline and create a set of deltas between baseline and polygon
  for (int p = 0; p < num_pts; ++p) {
    ptaGetIPt(baseline_pts, p, &x0, &y0);

    if (x0 < x_min) {
      ptaGetIPt(baseline_pts, p + 1, &x1, &y1);
      if (x1 < x_min) {
        continue;
      } else {
        GetSlopeAndOffset(x0, y0, x1, y1, &m, &b);
        y0 = int(x_min * m + b);
        x0 = x_min;
      }
    } else if (x0 > x_max) {
      if (ptaGetCount(baseline_clipped_pts) > 0) {
        ptaGetIPt(baseline_pts, p - 1, &x1, &y1);
        GetSlopeAndOffset(x1, y1, x0, y0, &m, &b);
        y0 = int(x_max * m + b);
        x0 = x_max;
        int x_val = x0 - x_min;
<<<<<<< HEAD
        l_float32 val;
        numaGetFValue(bin_line, x_val, &val);
        numaAddNumber(poly_bl_delta, abs(val - y0));
=======
        numaAddNumber(poly_bl_delta, abs(bin_line->array[x_val] - y0));
>>>>>>> d86a1db9
        ptaAddPt(baseline_clipped_pts, x0, y0);
        break;
      }
    }
    int x_val = x0 - x_min;
<<<<<<< HEAD
    l_float32 val;
    numaGetFValue(bin_line, x_val, &val);
    numaAddNumber(poly_bl_delta, abs(val - y0));
=======
    numaAddNumber(poly_bl_delta, abs(bin_line->array[x_val] - y0));
>>>>>>> d86a1db9
    ptaAddPt(baseline_clipped_pts, x0, y0);
  }

  ptaDestroy(&baseline_pts);

  // Calculate quartiles to find outliers
  numaGetMedian(poly_bl_delta, &delta_median);
  numaGetRankValue(poly_bl_delta, 0.25, nullptr, 0, &delta_median_Q1);
  numaGetRankValue(poly_bl_delta, 0.75, nullptr, 0, &delta_median_Q3);

  // Fit baseline into the polygon
  // Todo: Needs maybe some adjustments to suppress fitting to superscript
  // glyphs
  baseline_recalc_pts = ptaCreate(0);
  num_pts = ptaGetCount(baseline_clipped_pts);
  for (int p = 0; p < num_pts; ++p) {
    ptaGetIPt(baseline_clipped_pts, p, &x0, &y0);
    int x_val = x0 - x_min;
<<<<<<< HEAD
    l_float32 x_coord;
    numaGetFValue(bin_line, p, &x_coord);
    // Delete outliers with IQR
    if (abs(y0 - x_coord) > 1.5 * delta_median_Q3 + delta_median && p != 0 && p != num_pts - 1) {
      // TODO: Why was this section added?
#if 0
      // If it's the starting or end point adjust the y value in the median
      // delta range
      if (p == 0 || p == num_pts-1) {
        if (writing_direction == WRITING_DIRECTION_TOP_TO_BOTTOM) {
          if (y0 < x_coord) y0 = y0-delta_median;
        } else if (y0 > x_coord) y0 = y0+delta_median;
        ptaAddPt(baseline_recalc_pts, x0, y0);
      }
#endif	  
=======
    // Delete outliers with IQR
    if (abs(y0 - bin_line->array[x_val]) >
            1.5 * delta_median_Q3 + delta_median &&
        p != 0 && p != num_pts - 1) {
>>>>>>> d86a1db9
      continue;
    }
    if (writing_direction == WRITING_DIRECTION_TOP_TO_BOTTOM) {
      if (y0 < bin_line->array[x_val]) {
        ptaAddPt(baseline_recalc_pts, x0, bin_line->array[x_val]);
      } else {
        ptaAddPt(baseline_recalc_pts, x0, y0);
      }
    } else {
      if (y0 > bin_line->array[x_val]) {
        ptaAddPt(baseline_recalc_pts, x0, bin_line->array[x_val]);
      } else {
        ptaAddPt(baseline_recalc_pts, x0, y0);
      }
    }
  }
  // Return recalculated baseline if this fails return the bottom line as
  // baseline
  ptaDestroy(&baseline_clipped_pts);
  if (ptaGetCount(baseline_recalc_pts) < 2) {
    ptaDestroy(&baseline_recalc_pts);
    return ptaCopy(bottom_pts);
  } else {
    return baseline_recalc_pts;
  }
}

/// Convert writing direction to string representation
const char *WritingDirectionToStr(int wd) {
  switch (wd) {
    case 0:
      return "left-to-right";
    case 1:
      return "right-to-left";
    case 2:
      return "top-to-bottom";
    default:
      return "bottom-to-top";
  }
}
///
/// Append the PAGE XML for the beginning of the document
///
bool TessPAGERenderer::BeginDocumentHandler() {
  // Delay the XML output because we need the name of the image file.
  begin_document = true;
  return true;
}

///
/// Append the PAGE XML for the layout of the image
///
bool TessPAGERenderer::AddImageHandler(TessBaseAPI *api) {
<<<<<<< HEAD
  // TODO: Set to 2019 back
=======
>>>>>>> d86a1db9
  if (begin_document) {
    AppendString(
        "<?xml version=\"1.0\" encoding=\"UTF-8\" standalone=\"yes\"?>\n"
        "<PcGts "
        "xmlns=\"http://schema.primaresearch.org/PAGE/gts/pagecontent/"
        "2019-07-15\" "
        "xmlns:xsi=\"http://www.w3.org/2001/XMLSchema-instance\" "
        "xsi:schemaLocation=\"http://schema.primaresearch.org/PAGE/gts/"
        "pagecontent/2019-07-15 "
        "http://schema.primaresearch.org/PAGE/gts/pagecontent/2019-07-15/"
        "pagecontent.xsd\">\n"
        "\t<Metadata");

    // If a URL is used to recognize a image add it as <Metadata
    // externalRef="url">
    if (std::regex_search(api->GetInputName(),
                          std::regex("^(https?|ftp|ssh):"))) {
      AppendString(" externalRef=\"");
      AppendString(api->GetInputName());
      AppendString("\" ");
    }

    AppendString(
        ">\n"
        "\t\t<Creator>Tesseract - ");
    AppendString(TESSERACT_VERSION_STR);
    // If gmtime conversion is problematic maybe l_getFormattedDate can be used
    // here
    // char *datestr = l_getFormattedDate();
    std::time_t now = std::time(nullptr);
    std::tm *now_tm = std::gmtime(&now);
    char mbstr[100];
    std::strftime(mbstr, sizeof(mbstr), "%Y-%m-%dT%H:%M:%S", now_tm);
    AppendString(
        "</Creator>\n"
        "\t\t<Created>");
    AppendString(mbstr);
    AppendString("</Created>\n");
    AppendString("\t\t<LastChange>");
    AppendString(mbstr);
    AppendString(
        "</LastChange>\n"
        "\t</Metadata>\n");
    begin_document = false;
  }

  const std::unique_ptr<const char[]> text(api->GetPAGEText(imagenum()));
  if (text == nullptr) {
    return false;
  }

  AppendString(text.get());

  return true;
}

///
/// Append the PAGE XML for the end of the document
///
bool TessPAGERenderer::EndDocumentHandler() {
  AppendString("\t\t</Page>\n</PcGts>\n");
  return true;
}

TessPAGERenderer::TessPAGERenderer(const char *outputbase)
    : TessResultRenderer(outputbase, "page.xml"), begin_document(false) {}

///
/// Make an XML-formatted string with PAGE markup from the internal
/// data structures.
///
char *TessBaseAPI::GetPAGEText(int page_number) {
  return GetPAGEText(nullptr, page_number);
}

///
/// Make an XML-formatted string with PAGE markup from the internal
/// data structures.
///
char *TessBaseAPI::GetPAGEText(ETEXT_DESC *monitor, int page_number) {
<<<<<<< HEAD
  if (tesseract_ == nullptr || (page_res_ == nullptr && Recognize(monitor) < 0)) {
=======
  if (tesseract_ == nullptr ||
      (page_res_ == nullptr && Recognize(monitor) < 0)) {
>>>>>>> d86a1db9
    return nullptr;
  }

  int rcnt = 0, lcnt = 0, wcnt = 0;

<<<<<<< HEAD
  if (tesseract_->input_file_path_.empty()) {
    SetInputName(nullptr);
  }

#if defined(_WIN32) && 0
  // convert input name from ANSI encoding to utf-8
  int str16_len = MultiByteToWideChar(CP_ACP, 0, input_file_.c_str(), -1, nullptr, 0);
  wchar_t *uni16_str = new WCHAR[str16_len];
  str16_len = MultiByteToWideChar(CP_ACP, 0, input_file_.c_str(), -1, uni16_str, str16_len);
  int utf8_len = WideCharToMultiByte(CP_UTF8, 0, uni16_str, str16_len, nullptr, 0, nullptr, nullptr);
  char *utf8_str = new char[utf8_len];
  WideCharToMultiByte(CP_UTF8, 0, uni16_str, str16_len, utf8_str, utf8_len, nullptr, nullptr);
=======
  if (input_file_.empty()) {
    SetInputName(nullptr);
  }

#ifdef _WIN32
  // convert input name from ANSI encoding to utf-8
  int str16_len =
      MultiByteToWideChar(CP_ACP, 0, input_file_.c_str(), -1, nullptr, 0);
  wchar_t *uni16_str = new WCHAR[str16_len];
  str16_len = MultiByteToWideChar(CP_ACP, 0, input_file_.c_str(), -1, uni16_str,
                                  str16_len);
  int utf8_len = WideCharToMultiByte(CP_UTF8, 0, uni16_str, str16_len, nullptr,
                                     0, nullptr, nullptr);
  char *utf8_str = new char[utf8_len];
  WideCharToMultiByte(CP_UTF8, 0, uni16_str, str16_len, utf8_str, utf8_len,
                      nullptr, nullptr);
>>>>>>> d86a1db9
  input_file_ = utf8_str;
  delete[] uni16_str;
  delete[] utf8_str;
#endif

  // Used variables

  std::stringstream reading_order_str;
  std::stringstream region_content;
  std::stringstream line_content;
  std::stringstream word_content;
  std::stringstream line_str;
  std::stringstream line_inter_str;
  std::stringstream word_str;
  std::stringstream page_str;

  float x1, y1, x2, y2;

  tesseract::Orientation orientation_block = ORIENTATION_PAGE_UP;
  tesseract::WritingDirection writing_direction_block =
      WRITING_DIRECTION_LEFT_TO_RIGHT;
  tesseract::TextlineOrder textline_order_block;

  Pta *block_top_pts = ptaCreate(0);
  Pta *block_bottom_pts = ptaCreate(0);
  Pta *line_top_ltr_pts = ptaCreate(0);
  Pta *line_bottom_ltr_pts = ptaCreate(0);
  Pta *line_top_rtl_pts = ptaCreate(0);
  Pta *line_bottom_rtl_pts = ptaCreate(0);
  Pta *word_top_pts = ptaCreate(0);
  Pta *word_bottom_pts = ptaCreate(0);
  Pta *word_baseline_pts = ptaCreate(0);
  Pta *line_baseline_rtl_pts = ptaCreate(0);
  Pta *line_baseline_ltr_pts = ptaCreate(0);
  Pta *line_baseline_pts = ptaCreate(0);

<<<<<<< HEAD
  // Replace this with real flags:
  #define POLYGONFLAG   tesseract_->page_xml_polygon
  #define LEVELFLAG tesseract_->page_xml_level
  
  if (LEVELFLAG != 0 && LEVELFLAG != 1) {
    tprintError("For now, only line level and word level are available, and the level is reset to line level.\n");
=======
  bool POLYGONFLAG;
  GetBoolVariable("page_xml_polygon", &POLYGONFLAG);
  int LEVELFLAG;
  GetIntVariable("page_xml_level", &LEVELFLAG);

  if (LEVELFLAG != 0 && LEVELFLAG != 1) {
    tprintf(
        "For now, only line level and word level are available, and the level "
        "is reset to line level.\n");
>>>>>>> d86a1db9
    LEVELFLAG = 0;
  }

  // Use "C" locale (needed for int values larger than 999).
  page_str.imbue(std::locale::classic());
  reading_order_str << "\t<Page " << "imageFilename=\"" << GetInputName();
  // AppendString(api->GetInputName());
  reading_order_str << "\" " << "imageWidth=\"" << rect_width_ << "\" "
                    << "imageHeight=\"" << rect_height_ << "\">\n";
  std::size_t ro_id = std::hash<std::string>{}(GetInputName());
  reading_order_str << "\t\t<ReadingOrder>\n"
                    << "\t\t\t<OrderedGroup id=\"ro" << ro_id
                    << "\" caption=\"Regions reading order\">\n";

  ResultIterator *res_it = GetIterator();
  while (!res_it->Empty(RIL_BLOCK)) {
    if (res_it->Empty(RIL_WORD)) {
      res_it->Next(RIL_WORD);
      continue;
    }

    auto block_type = res_it->BlockType();

    switch (block_type) {
      case PT_FLOWING_IMAGE:
      case PT_HEADING_IMAGE:
      case PT_PULLOUT_IMAGE: {
        // Handle all kinds of images.
        page_str << "\t\t<GraphicRegion id=\"r" << rcnt++ << "\">\n";
        page_str << "\t\t\t";
<<<<<<< HEAD
        AddBoxToPAGE(res_it.get(), RIL_BLOCK, page_str);
=======
        AddBoxToPAGE(res_it, RIL_BLOCK, page_str);
>>>>>>> d86a1db9
        page_str << "\t\t</GraphicRegion>\n";
        res_it->Next(RIL_BLOCK);
        continue;
      }
      case PT_HORZ_LINE:
      case PT_VERT_LINE:
        // Handle horizontal and vertical lines.
        page_str << "\t\t<SeparatorRegion id=\"r" << rcnt++ << "\">\n";
        page_str << "\t\t\t";
<<<<<<< HEAD
        AddBoxToPAGE(res_it.get(), RIL_BLOCK, page_str);
=======
        AddBoxToPAGE(res_it, RIL_BLOCK, page_str);
>>>>>>> d86a1db9
        page_str << "\t\t</SeparatorRegion>\n";
        res_it->Next(RIL_BLOCK);
        continue;
      case PT_NOISE:
        tprintf("TODO: Please report image which triggers the noise case.\n");
        ASSERT_HOST(false);
      default:
        break;
    }

    float block_conf = 0;
    if (res_it->IsAtBeginningOf(RIL_BLOCK)) {
      // Add Block to reading order
<<<<<<< HEAD
      reading_order_str << "\t\t\t\t<RegionRefIndexed "
                        << "index=\"" << rcnt << "\" "
                        << "regionRef=\"r" << rcnt << "\"/>\n";
=======
      reading_order_str << "\t\t\t\t<RegionRefIndexed " << "index=\"" << rcnt
                        << "\" " << "regionRef=\"r" << rcnt << "\"/>\n";
>>>>>>> d86a1db9

      float deskew_angle;
      res_it->Orientation(&orientation_block, &writing_direction_block,
                          &textline_order_block, &deskew_angle);
      block_conf = ((res_it->Confidence(RIL_BLOCK)) / 100.);
      page_str << "\t\t<TextRegion id=\"r" << rcnt << "\" " << "custom=\""
               << "readingOrder {index:" << rcnt << ";} ";
      if (writing_direction_block != WRITING_DIRECTION_LEFT_TO_RIGHT) {
        page_str << "readingDirection {"
                 << WritingDirectionToStr(writing_direction_block) << ";} ";
      }
      page_str << "orientation {" << orientation_block << ";}\">\n";
      page_str << "\t\t\t";
      if ((!POLYGONFLAG || (orientation_block != ORIENTATION_PAGE_UP &&
                            orientation_block != ORIENTATION_PAGE_DOWN)) &&
          LEVELFLAG == 0) {
<<<<<<< HEAD
        AddBoxToPAGE(res_it.get(), RIL_BLOCK, page_str);
=======
        AddBoxToPAGE(res_it, RIL_BLOCK, page_str);
>>>>>>> d86a1db9
      }
    }

    // Writing direction changes at a per-word granularity
<<<<<<< HEAD
=======
    // tesseract::WritingDirection writing_direction_before;
>>>>>>> d86a1db9
    auto writing_direction = writing_direction_block;
    if (writing_direction_block != WRITING_DIRECTION_TOP_TO_BOTTOM) {
      switch (res_it->WordDirection()) {
        case DIR_LEFT_TO_RIGHT:
          writing_direction = WRITING_DIRECTION_LEFT_TO_RIGHT;
          break;
        case DIR_RIGHT_TO_LEFT:
          writing_direction = WRITING_DIRECTION_RIGHT_TO_LEFT;
          break;
        default:
          break;
      }
    }

    bool ttb_flag = (writing_direction == WRITING_DIRECTION_TOP_TO_BOTTOM);
    // TODO: Rework polygon handling if line is skewed (90 or 180 degress),
    // for now using LinePts
    bool skewed_flag = (orientation_block != ORIENTATION_PAGE_UP &&
                        orientation_block != ORIENTATION_PAGE_DOWN);

    float line_conf = 0;
    if (res_it->IsAtBeginningOf(RIL_TEXTLINE)) {
      // writing_direction_before = writing_direction;
      line_conf = ((res_it->Confidence(RIL_TEXTLINE)) / 100.);
      std::string textline = res_it->GetUTF8Text(RIL_TEXTLINE);
      if (textline.back() == '\n') {
        textline.erase(textline.length() - 1);
      }
      line_content << HOcrEscape(textline.c_str());
      line_str << "\t\t\t<TextLine id=\"r" << rcnt << "l" << lcnt << "\" ";
      if (writing_direction != WRITING_DIRECTION_LEFT_TO_RIGHT &&
          writing_direction != writing_direction_block) {
        line_str << "readingDirection=\""
                 << WritingDirectionToStr(writing_direction) << "\" ";
      }
      line_str << "custom=\"" << "readingOrder {index:" << lcnt << ";}\">\n";
      // If level is linebased, get the line polygon and baseline
      if (LEVELFLAG == 0 && (!POLYGONFLAG || skewed_flag)) {
<<<<<<< HEAD
        AddPointToWordPolygon(res_it.get(), RIL_TEXTLINE, line_top_ltr_pts,
                              line_bottom_ltr_pts, writing_direction);
        AddBaselineToPTA(res_it.get(), RIL_TEXTLINE, line_baseline_pts);
=======
        AddPointToWordPolygon(res_it, RIL_TEXTLINE, line_top_ltr_pts,
                              line_bottom_ltr_pts, writing_direction);
        AddBaselineToPTA(res_it, RIL_TEXTLINE, line_baseline_pts);
>>>>>>> d86a1db9
        if (ttb_flag) {
          line_baseline_pts = TransposePolygonline(line_baseline_pts);
        }
      }
    }

    // Get information if word is last in line and if its last in the region
    bool last_word_in_line = res_it->IsAtFinalElement(RIL_TEXTLINE, RIL_WORD);
    bool last_word_in_cblock = res_it->IsAtFinalElement(RIL_BLOCK, RIL_WORD);

    float word_conf = ((res_it->Confidence(RIL_WORD)) / 100.);

    // Create word stream if word level output is active
    if (LEVELFLAG > 0) {
      word_str << "\t\t\t\t<Word id=\"r" << rcnt << "l" << lcnt << "w" << wcnt
               << "\" readingDirection=\""
               << WritingDirectionToStr(writing_direction) << "\" "
               << "custom=\"" << "readingOrder {index:" << wcnt << ";}\">\n";
      if ((!POLYGONFLAG || skewed_flag) || ttb_flag) {
<<<<<<< HEAD
        AddPointToWordPolygon(res_it.get(), RIL_WORD, word_top_pts, word_bottom_pts,
=======
        AddPointToWordPolygon(res_it, RIL_WORD, word_top_pts, word_bottom_pts,
>>>>>>> d86a1db9
                              writing_direction);
      }
    }

    if (POLYGONFLAG && !skewed_flag && ttb_flag && LEVELFLAG == 0) {
<<<<<<< HEAD
      AddPointToWordPolygon(res_it.get(), RIL_WORD, word_top_pts, word_bottom_pts,
=======
      AddPointToWordPolygon(res_it, RIL_WORD, word_top_pts, word_bottom_pts,
>>>>>>> d86a1db9
                            writing_direction);
    }

    // Get the word baseline information
    AddBaselineToPTA(res_it, RIL_WORD, word_baseline_pts);

    // Get the word text content and polygon
    do {
      const std::unique_ptr<const char[]> grapheme(
          res_it->GetUTF8Text(RIL_SYMBOL));
      if (grapheme && grapheme[0] != 0) {
        word_content << HOcrEscape(grapheme.get()).c_str();
        if (POLYGONFLAG && !skewed_flag && !ttb_flag) {
<<<<<<< HEAD
          AddPointToWordPolygon(res_it.get(), RIL_SYMBOL, word_top_pts,
=======
          AddPointToWordPolygon(res_it, RIL_SYMBOL, word_top_pts,
>>>>>>> d86a1db9
                                word_bottom_pts, writing_direction);
        }
      }
      res_it->Next(RIL_SYMBOL);
    } while (!res_it->Empty(RIL_BLOCK) && !res_it->IsAtBeginningOf(RIL_WORD));

    if (LEVELFLAG > 0 || (POLYGONFLAG && !skewed_flag)) {
      // Sort wordpolygons
      word_top_pts = RecalcPolygonline(word_top_pts, 1 - ttb_flag);
      word_bottom_pts = RecalcPolygonline(word_bottom_pts, 0 + ttb_flag);

      // AppendLinePolygon
      AppendLinePolygon(line_top_ltr_pts, line_top_rtl_pts, word_top_pts,
                        writing_direction);
      AppendLinePolygon(line_bottom_ltr_pts, line_bottom_rtl_pts,
                        word_bottom_pts, writing_direction);

      // Word level polygon
      word_bottom_pts = ReversePolygonline(word_bottom_pts, 1);
      ptaJoin(word_top_pts, word_bottom_pts, 0, -1);
    }

    // Reverse the word baseline direction for rtl
    if (writing_direction == WRITING_DIRECTION_RIGHT_TO_LEFT) {
      word_baseline_pts = ReversePolygonline(word_baseline_pts, 1);
    }

    // Write word information to the output
    if (LEVELFLAG > 0) {
      word_str << "\t\t\t\t\t";
      if (ttb_flag) {
        word_top_pts = TransposePolygonline(word_top_pts);
      }
      AddPointsToPAGE(word_top_pts, word_str);
      word_str << "\t\t\t\t\t";
      AddBaselinePtsToPAGE(word_baseline_pts, word_str);
      word_str << "\t\t\t\t\t<TextEquiv index=\"1\" conf=\""
               << std::setprecision(4) << word_conf << "\">\n"
               << "\t\t\t\t\t\t<Unicode>" << word_content.str()
               << "</Unicode>\n"
               << "\t\t\t\t\t</TextEquiv>\n"
               << "\t\t\t\t</Word>\n";
    }
    if (LEVELFLAG > 0 || (POLYGONFLAG && !skewed_flag)) {
      // Add wordbaseline to linebaseline
      if (ttb_flag) {
        word_baseline_pts = TransposePolygonline(word_baseline_pts);
      }
      ptaJoin(line_baseline_pts, word_baseline_pts, 0, -1);
    }
    word_baseline_pts = DestroyAndCreatePta(word_baseline_pts);

    // Reset word pts arrays
    word_top_pts = DestroyAndCreatePta(word_top_pts);
    word_bottom_pts = DestroyAndCreatePta(word_bottom_pts);

    // Check why this combination of words is not working as expected!
    // Write the word contents to the line
#if 0
    if (!last_word_in_line && writing_direction_before != writing_direction &&
        writing_direction < 2 && writing_direction_before < 2 &&
        res_it->WordDirection()) {
      if (writing_direction_before == WRITING_DIRECTION_LEFT_TO_RIGHT) {
        // line_content << "‏" << word_content.str();
      } else {
        // line_content << "‎" << word_content.str();
      }
    } else {
      // line_content << word_content.str();
    }
    // Check if WordIsNeutral
    if (res_it->WordDirection()) {
      writing_direction_before = writing_direction;
    }
#endif
    word_content.str("");
    wcnt++;

    // Write line information to the output
    if (last_word_in_line) {
      // Combine ltr and rtl lines
      if (ptaGetCount(line_top_rtl_pts) != 0) {
        ptaJoin(line_top_ltr_pts, line_top_rtl_pts, 0, -1);
        line_top_rtl_pts = DestroyAndCreatePta(line_top_rtl_pts);
      }
      if (ptaGetCount(line_bottom_rtl_pts) != 0) {
        ptaJoin(line_bottom_ltr_pts, line_bottom_rtl_pts, 0, -1);
        line_bottom_rtl_pts = DestroyAndCreatePta(line_bottom_rtl_pts);
      }
      if ((POLYGONFLAG && !skewed_flag) || LEVELFLAG > 0) {
        // Recalc Polygonlines
        line_top_ltr_pts = RecalcPolygonline(line_top_ltr_pts, 1 - ttb_flag);
        line_bottom_ltr_pts =
            RecalcPolygonline(line_bottom_ltr_pts, 0 + ttb_flag);

        // Smooth the polygonline
        SimplifyLinePolygon(line_top_ltr_pts, 5, 1 - ttb_flag);
        SimplifyLinePolygon(line_bottom_ltr_pts, 5, 0 + ttb_flag);

        // Fit linepolygon matching the baselinepoints
        line_baseline_pts = SortBaseline(line_baseline_pts, writing_direction);
        // Fitting baseline into polygon is currently deactivated
        // it tends to push the baseline directly under superscritpts
        // but the baseline is always inside the polygon maybe it will be useful
        // for something line_baseline_pts =
        // FitBaselineIntoLinePolygon(line_bottom_ltr_pts, line_baseline_pts,
        // writing_direction); and it only cut it to the length and simplifies
        // the linepolyon
        line_baseline_pts = ClipAndSimplifyBaseline(
            line_bottom_ltr_pts, line_baseline_pts, writing_direction);

        // Update polygon of the block
        UpdateBlockPoints(block_top_pts, block_bottom_pts, line_top_ltr_pts,
                          line_bottom_ltr_pts, lcnt, last_word_in_cblock);
      }
      // Line level polygon
      line_bottom_ltr_pts = ReversePolygonline(line_bottom_ltr_pts, 1);
      ptaJoin(line_top_ltr_pts, line_bottom_ltr_pts, 0, -1);
      line_bottom_ltr_pts = DestroyAndCreatePta(line_bottom_ltr_pts);

      if (LEVELFLAG > 0 && !(POLYGONFLAG && !skewed_flag)) {
        line_top_ltr_pts = PolygonToBoxCoords(line_top_ltr_pts);
      }

      // Write level points
      line_str << "\t\t\t\t";
      if (ttb_flag) {
        line_top_ltr_pts = TransposePolygonline(line_top_ltr_pts);
      }
      AddPointsToPAGE(line_top_ltr_pts, line_str);
      line_top_ltr_pts = DestroyAndCreatePta(line_top_ltr_pts);

      // Write Baseline
      line_str << "\t\t\t\t";
      if (ttb_flag) {
        line_baseline_pts = TransposePolygonline(line_baseline_pts);
      }
      AddBaselinePtsToPAGE(line_baseline_pts, line_str);
      line_baseline_pts = DestroyAndCreatePta(line_baseline_pts);

      // Add word information if word level output is active
      line_str << word_str.str();
      word_str.str("");
      // Write Line TextEquiv
      line_str << "\t\t\t\t<TextEquiv index=\"1\" conf=\""
               << std::setprecision(4) << line_conf << "\">\n"
               << "\t\t\t\t\t<Unicode>" << line_content.str() << "</Unicode>\n"
               << "\t\t\t\t</TextEquiv>\n";
      line_str << "\t\t\t</TextLine>\n";
      region_content << line_content.str();
      line_content.str("");
      if (!last_word_in_cblock) {
        region_content << '\n';
      }
      lcnt++;
      wcnt = 0;
    }

    // Write region information to the output
    if (last_word_in_cblock) {
      if ((POLYGONFLAG && !skewed_flag) || LEVELFLAG > 0) {
        page_str << "<Coords points=\"";
        block_bottom_pts = ReversePolygonline(block_bottom_pts, 1);
        ptaJoin(block_top_pts, block_bottom_pts, 0, -1);
        if (ttb_flag) {
          block_top_pts = TransposePolygonline(block_top_pts);
        }
        ptaGetMinMax(block_top_pts, &x1, &y1, &x2, &y2);
        page_str << (l_uint32)x1 << "," << (l_uint32)y1;
        page_str << " " << (l_uint32)x2 << "," << (l_uint32)y1;
        page_str << " " << (l_uint32)x2 << "," << (l_uint32)y2;
        page_str << " " << (l_uint32)x1 << "," << (l_uint32)y2;
        page_str << "\"/>\n";
        block_top_pts = DestroyAndCreatePta(block_top_pts);
        block_bottom_pts = DestroyAndCreatePta(block_bottom_pts);
      }
      page_str << line_str.str();
      line_str.str("");
      page_str << "\t\t\t<TextEquiv index=\"1\" conf=\"" << std::setprecision(4)
               << block_conf << "\">\n"
               << "\t\t\t\t<Unicode>" << region_content.str() << "</Unicode>\n"
               << "\t\t\t</TextEquiv>\n";
      page_str << "\t\t</TextRegion>\n";
      region_content.str("");
      rcnt++;
      lcnt = 0;
    }
  }

  // Destroy all point information
  ptaDestroy(&block_top_pts);
  ptaDestroy(&block_bottom_pts);
  ptaDestroy(&line_top_ltr_pts);
  ptaDestroy(&line_bottom_ltr_pts);
  ptaDestroy(&line_top_rtl_pts);
  ptaDestroy(&line_bottom_rtl_pts);
  ptaDestroy(&word_top_pts);
  ptaDestroy(&word_bottom_pts);
  ptaDestroy(&word_baseline_pts);
  ptaDestroy(&line_baseline_rtl_pts);
  ptaDestroy(&line_baseline_ltr_pts);
  ptaDestroy(&line_baseline_pts);

  reading_order_str << "\t\t\t</OrderedGroup>\n"
                    << "\t\t</ReadingOrder>\n";

  reading_order_str << page_str.str();
  page_str.str("");
  const std::string &text = reading_order_str.str();
  reading_order_str.str("");

<<<<<<< HEAD
=======
  delete res_it;
>>>>>>> d86a1db9
  return copy_string(text);
}

} // namespace tesseract<|MERGE_RESOLUTION|>--- conflicted
+++ resolved
@@ -16,17 +16,8 @@
  **********************************************************************/
 
 #include <tesseract/debugheap.h>
-<<<<<<< HEAD
-#include "helpers.h" // for copy_string
-=======
 #include "errcode.h" // for ASSERT_HOST
 #include "helpers.h" // for copy_string
-#ifdef _WIN32
-#  include "host.h" // windows.h for MultiByteToWideChar, ...
-#endif
-#include "tprintf.h" // for tprintf
-
->>>>>>> d86a1db9
 #include <tesseract/baseapi.h> // for TessBaseAPI
 #include <tesseract/renderer.h>
 
@@ -136,20 +127,12 @@
 }
 
 ///
-<<<<<<< HEAD
 /// Recalculate line polygon
-=======
-/// Recalculate linepolygon
->>>>>>> d86a1db9
 /// Create a hull for overlapping areas
 ///
 Pta *RecalcPolygonline(Pta *pts, bool upper) {
   int num_pts, num_bin, index = 0;
-<<<<<<< HEAD
   l_float32 y, x0, y0, x1, y1;
-=======
-  int y, x0, y0, x1, y1;
->>>>>>> d86a1db9
   float x_min, y_min, x_max, y_max;
   NUMA *bin_line;
   Pta *pts_recalc;
@@ -159,7 +142,7 @@
   bin_line = numaCreate(num_bin + 1);
 
   for (int p = 0; p <= num_bin; ++p) {
-    bin_line->array[p] = -1.;
+    numaAddNumber(bin_line, -1.);
   }
 
   num_pts = ptaGetCount(pts);
@@ -171,31 +154,18 @@
   }
 
   do {
-<<<<<<< HEAD
     ptaGetPt(pts, index, &x0, &y0);
     ptaGetPt(pts, index + 1, &x1, &y1);
     // TODO add +1?
-=======
-    ptaGetIPt(pts, index, &x0, &y0);
-    ptaGetIPt(pts, index + 1, &x1, &y1);
->>>>>>> d86a1db9
     for (int p = x0 - x_min; p <= x1 - x_min; ++p) {
+      l_float32 val;
+      numaGetFValue(bin_line, p, &val);
       if (!upper) {
-<<<<<<< HEAD
         if ( val == -1. || y0 > val)
           numaReplaceNumber(bin_line, p, y0);
       } else {
         if ( val == -1. || y0 < val)
           numaReplaceNumber(bin_line, p, y0);
-=======
-        if (bin_line->array[p] == -1. || y0 > bin_line->array[p]) {
-          bin_line->array[p] = y0;
-        }
-      } else {
-        if (bin_line->array[p] == -1. || y0 < bin_line->array[p]) {
-          bin_line->array[p] = y0;
-        }
->>>>>>> d86a1db9
       }
     }
     index += 2;
@@ -205,18 +175,22 @@
 
   for (int p = 0; p <= num_bin; ++p) {
     if (p == 0) {
-      y = bin_line->array[p];
+      numaGetFValue(bin_line, p, &y);
       ptaAddPt(pts_recalc, x_min + p, y);
-    } else if (p == num_bin) {
+    }
+    else if (p == num_bin) {
       ptaAddPt(pts_recalc, x_min + p, y);
       break;
-    } else if (y != bin_line->array[p]) {
-      if (y != -1.) {
-        ptaAddPt(pts_recalc, x_min + p, y);
-      }
-      y = bin_line->array[p];
-      if (y != -1.) {
-        ptaAddPt(pts_recalc, x_min + p, y);
+    }
+    else {
+      l_float32 val;
+      numaGetFValue(bin_line, p, &val);
+      if (y != val) {
+        if (y != -1.)
+          ptaAddPt(pts_recalc, x_min + p, y);
+        numaGetFValue(bin_line, p, &y);
+        if (y != -1.)
+          ptaAddPt(pts_recalc, x_min + p, y);
       }
     }
   }
@@ -224,6 +198,7 @@
   ptaDestroy(&pts);
   return pts_recalc;
 }
+
 
 ///
 /// Create a rectangle hull around a single line
@@ -291,19 +266,11 @@
   int x0, y0, x1, y1, x2, y2, x3, y3, index = 1;
   float m, b, y_min, y_max;
 
-<<<<<<< HEAD
   while (index <= ptaGetCount(polyline) - 2) {
     ptaGetIPt(polyline, index - 1, &x0, &y0);
     ptaGetIPt(polyline, index, &x1, &y1);
     ptaGetIPt(polyline, index + 1, &x2, &y2);
     if (index + 2 < ptaGetCount(polyline)) {
-=======
-  while (index <= polyline->n - 2) {
-    ptaGetIPt(polyline, index - 1, &x0, &y0);
-    ptaGetIPt(polyline, index, &x1, &y1);
-    ptaGetIPt(polyline, index + 1, &x2, &y2);
-    if (index + 2 < polyline->n) {
->>>>>>> d86a1db9
       // Delete two point indentations
       ptaGetIPt(polyline, index + 2, &x3, &y3);
       if (abs(x3 - x0) <= tolerance * 2) {
@@ -337,11 +304,7 @@
         y_min = std::min(y0, y1);
         GetSlopeAndOffset(x0, y_min, x2, y2, &m, &b);
         if ((m * x1 + b) <= y1) {
-<<<<<<< HEAD
           ptaUpdatePtYCoord(polyline, index - 1, std::min(y0, y1));
-=======
-          polyline->y[index - 1] = std::min(y0, y1);
->>>>>>> d86a1db9
           ptaRemovePt(polyline, index);
           continue;
         }
@@ -349,11 +312,7 @@
         y_max = std::max(y0, y1);
         GetSlopeAndOffset(x0, y_max, x2, y2, &m, &b);
         if ((m * x1 + b) >= y1) {
-<<<<<<< HEAD
           ptaUpdatePtYCoord(polyline, index - 1, y_max);
-=======
-          polyline->y[index - 1] = y_max;
->>>>>>> d86a1db9
           ptaRemovePt(polyline, index);
           continue;
         }
@@ -379,12 +338,7 @@
 ///
 /// Join ltr and rtl polygon information
 ///
-<<<<<<< HEAD
 static void AppendLinePolygon(Pta *pts_ltr, Pta *pts_rtl, Pta *ptss, tesseract::WritingDirection writing_direction) {
-=======
-static void AppendLinePolygon(Pta *pts_ltr, Pta *pts_rtl, Pta *ptss,
-                              tesseract::WritingDirection writing_direction) {
->>>>>>> d86a1db9
   // If writing direction is NOT right-to-left, handle the left-to-right case.
   if (writing_direction != WRITING_DIRECTION_RIGHT_TO_LEFT) {
     if (ptaGetCount(pts_rtl) != 0) {
@@ -406,12 +360,7 @@
 ///
 /// Convert baseline to points and add to polygon
 ///
-<<<<<<< HEAD
 static void AddBaselineToPTA(const ResultIterator *it, PageIteratorLevel level, Pta *baseline_pts) {
-=======
-static void AddBaselineToPTA(const ResultIterator *it, PageIteratorLevel level,
-                             Pta *baseline_pts) {
->>>>>>> d86a1db9
   int x1, y1, x2, y2;
 
   it->Baseline(level, &x1, &y1, &x2, &y2);
@@ -439,32 +388,18 @@
 ///
 /// Sort baseline points ascending and deleting duplicates
 ///
-<<<<<<< HEAD
 Pta *SortBaseline(Pta *baseline_pts, tesseract::WritingDirection writing_direction) {
-=======
-Pta *SortBaseline(Pta *baseline_pts,
-                  tesseract::WritingDirection writing_direction) {
->>>>>>> d86a1db9
   int num_pts, index = 0;
   float x0, y0, x1, y1;
   Pta *sorted_baseline_pts;
 
-<<<<<<< HEAD
   sorted_baseline_pts = ptaSort(baseline_pts, L_SORT_BY_X, L_SORT_INCREASING, nullptr);
-=======
-  sorted_baseline_pts =
-      ptaSort(baseline_pts, L_SORT_BY_X, L_SORT_INCREASING, nullptr);
->>>>>>> d86a1db9
 
   do {
     ptaGetPt(sorted_baseline_pts, index, &x0, &y0);
     ptaGetPt(sorted_baseline_pts, index + 1, &x1, &y1);
     if (x0 >= x1) {
-<<<<<<< HEAD
       ptaUpdatePtYCoord(sorted_baseline_pts, index, std::min(y0, y1));
-=======
-      sorted_baseline_pts->y[index] = std::min(y0, y1);
->>>>>>> d86a1db9
       ptaRemovePt(sorted_baseline_pts, index + 1);
     } else {
       index++;
@@ -477,17 +412,9 @@
 }
 
 ///
-<<<<<<< HEAD
 /// Clip baseline to range of the exsitings polygon and simplifies the baseline linepolygon
 ///
 Pta *ClipAndSimplifyBaseline(Pta *bottom_pts, Pta *baseline_pts, tesseract::WritingDirection writing_direction) {
-=======
-/// Clip baseline to range of the exsitings polygon and simplifies the baseline
-/// linepolygon
-///
-Pta *ClipAndSimplifyBaseline(Pta *bottom_pts, Pta *baseline_pts,
-                             tesseract::WritingDirection writing_direction) {
->>>>>>> d86a1db9
   int num_pts;
   float m, b, x0, y0, x1, y1;
   float x_min, y_min, x_max, y_max;
@@ -548,31 +475,23 @@
 }
 
 ///
-/// Fit the baseline points into the existings polygon
-///
-<<<<<<< HEAD
+/// Fit the baseline points into the existing polygon
+///
 Pta *FitBaselineIntoLinePolygon(Pta *bottom_pts, Pta *baseline_pts, tesseract::WritingDirection writing_direction) {
-=======
-Pta *FitBaselineIntoLinePolygon(Pta *bottom_pts, Pta *baseline_pts,
-                                tesseract::WritingDirection writing_direction) {
->>>>>>> d86a1db9
   int num_pts, num_bin, x0, y0, x1, y1;
   float m, b;
   float x_min, y_min, x_max, y_max;
   float delta_median, delta_median_Q1, delta_median_Q3;
   NUMA *bin_line, *poly_bl_delta;
-  Pta *baseline_recalc_pts, *baseline_clipped_pts;
+  Pta* baseline_recalc_pts = NULL;
+  Pta* baseline_clipped_pts;
 
   ptaGetMinMax(bottom_pts, &x_min, &y_min, &x_max, &y_max);
   num_bin = x_max - x_min;
   bin_line = numaCreate(num_bin + 1);
 
   for (int p = 0; p < num_bin + 1; ++p) {
-<<<<<<< HEAD
     numaReplaceNumber(bin_line, p, -1.);
-=======
-    bin_line->array[p] = -1.;
->>>>>>> d86a1db9
   }
 
   num_pts = ptaGetCount(bottom_pts);
@@ -585,30 +504,18 @@
     }
     if (y0 == y1) {
       for (int p = x0 - x_min; p < x1 - x_min + 1; ++p) {
-<<<<<<< HEAD
         l_float32 val;
         numaGetFValue(bin_line, p, &val);
         if (val == -1. || y0 > val) 
 	      numaSetValue(bin_line, p, y0);
-=======
-        if (bin_line->array[p] == -1. || y0 > bin_line->array[p]) {
-          bin_line->array[p] = y0;
-        }
->>>>>>> d86a1db9
       }
     } else {
       GetSlopeAndOffset(x0, y0, x1, y1, &m, &b);
       for (int p = x0 - x_min; p < x1 - x_min + 1; ++p) {
-<<<<<<< HEAD
         l_float32 val;
         numaGetFValue(bin_line, p, &val);
         if (val == -1. || ((p+x_min)*m+b) > val) {
 	      numaSetValue(bin_line, p, (p + x_min) * m + b);
-=======
-        if (bin_line->array[p] == -1. ||
-            ((p + x_min) * m + b) > bin_line->array[p]) {
-          bin_line->array[p] = ((p + x_min) * m + b);
->>>>>>> d86a1db9
         }
       }
     }
@@ -638,25 +545,17 @@
         y0 = int(x_max * m + b);
         x0 = x_max;
         int x_val = x0 - x_min;
-<<<<<<< HEAD
         l_float32 val;
         numaGetFValue(bin_line, x_val, &val);
         numaAddNumber(poly_bl_delta, abs(val - y0));
-=======
-        numaAddNumber(poly_bl_delta, abs(bin_line->array[x_val] - y0));
->>>>>>> d86a1db9
         ptaAddPt(baseline_clipped_pts, x0, y0);
         break;
       }
     }
     int x_val = x0 - x_min;
-<<<<<<< HEAD
     l_float32 val;
     numaGetFValue(bin_line, x_val, &val);
     numaAddNumber(poly_bl_delta, abs(val - y0));
-=======
-    numaAddNumber(poly_bl_delta, abs(bin_line->array[x_val] - y0));
->>>>>>> d86a1db9
     ptaAddPt(baseline_clipped_pts, x0, y0);
   }
 
@@ -668,46 +567,28 @@
   numaGetRankValue(poly_bl_delta, 0.75, nullptr, 0, &delta_median_Q3);
 
   // Fit baseline into the polygon
-  // Todo: Needs maybe some adjustments to suppress fitting to superscript
-  // glyphs
+  // TODO: Needs maybe some adjustments to suppress fitting to superscript glyphs
   baseline_recalc_pts = ptaCreate(0);
   num_pts = ptaGetCount(baseline_clipped_pts);
   for (int p = 0; p < num_pts; ++p) {
     ptaGetIPt(baseline_clipped_pts, p, &x0, &y0);
     int x_val = x0 - x_min;
-<<<<<<< HEAD
     l_float32 x_coord;
     numaGetFValue(bin_line, p, &x_coord);
     // Delete outliers with IQR
     if (abs(y0 - x_coord) > 1.5 * delta_median_Q3 + delta_median && p != 0 && p != num_pts - 1) {
       // TODO: Why was this section added?
-#if 0
-      // If it's the starting or end point adjust the y value in the median
-      // delta range
-      if (p == 0 || p == num_pts-1) {
-        if (writing_direction == WRITING_DIRECTION_TOP_TO_BOTTOM) {
-          if (y0 < x_coord) y0 = y0-delta_median;
-        } else if (y0 > x_coord) y0 = y0+delta_median;
-        ptaAddPt(baseline_recalc_pts, x0, y0);
-      }
-#endif	  
-=======
-    // Delete outliers with IQR
-    if (abs(y0 - bin_line->array[x_val]) >
-            1.5 * delta_median_Q3 + delta_median &&
-        p != 0 && p != num_pts - 1) {
->>>>>>> d86a1db9
       continue;
     }
     if (writing_direction == WRITING_DIRECTION_TOP_TO_BOTTOM) {
-      if (y0 < bin_line->array[x_val]) {
-        ptaAddPt(baseline_recalc_pts, x0, bin_line->array[x_val]);
+      if (y0 < x_coord) {
+        ptaAddPt(baseline_recalc_pts, x0, x_coord);
       } else {
         ptaAddPt(baseline_recalc_pts, x0, y0);
       }
     } else {
-      if (y0 > bin_line->array[x_val]) {
-        ptaAddPt(baseline_recalc_pts, x0, bin_line->array[x_val]);
+      if (y0 > x_coord) {
+        ptaAddPt(baseline_recalc_pts, x0, x_coord);
       } else {
         ptaAddPt(baseline_recalc_pts, x0, y0);
       }
@@ -750,10 +631,7 @@
 /// Append the PAGE XML for the layout of the image
 ///
 bool TessPAGERenderer::AddImageHandler(TessBaseAPI *api) {
-<<<<<<< HEAD
   // TODO: Set to 2019 back
-=======
->>>>>>> d86a1db9
   if (begin_document) {
     AppendString(
         "<?xml version=\"1.0\" encoding=\"UTF-8\" standalone=\"yes\"?>\n"
@@ -834,18 +712,12 @@
 /// data structures.
 ///
 char *TessBaseAPI::GetPAGEText(ETEXT_DESC *monitor, int page_number) {
-<<<<<<< HEAD
   if (tesseract_ == nullptr || (page_res_ == nullptr && Recognize(monitor) < 0)) {
-=======
-  if (tesseract_ == nullptr ||
-      (page_res_ == nullptr && Recognize(monitor) < 0)) {
->>>>>>> d86a1db9
     return nullptr;
   }
 
   int rcnt = 0, lcnt = 0, wcnt = 0;
 
-<<<<<<< HEAD
   if (tesseract_->input_file_path_.empty()) {
     SetInputName(nullptr);
   }
@@ -858,24 +730,6 @@
   int utf8_len = WideCharToMultiByte(CP_UTF8, 0, uni16_str, str16_len, nullptr, 0, nullptr, nullptr);
   char *utf8_str = new char[utf8_len];
   WideCharToMultiByte(CP_UTF8, 0, uni16_str, str16_len, utf8_str, utf8_len, nullptr, nullptr);
-=======
-  if (input_file_.empty()) {
-    SetInputName(nullptr);
-  }
-
-#ifdef _WIN32
-  // convert input name from ANSI encoding to utf-8
-  int str16_len =
-      MultiByteToWideChar(CP_ACP, 0, input_file_.c_str(), -1, nullptr, 0);
-  wchar_t *uni16_str = new WCHAR[str16_len];
-  str16_len = MultiByteToWideChar(CP_ACP, 0, input_file_.c_str(), -1, uni16_str,
-                                  str16_len);
-  int utf8_len = WideCharToMultiByte(CP_UTF8, 0, uni16_str, str16_len, nullptr,
-                                     0, nullptr, nullptr);
-  char *utf8_str = new char[utf8_len];
-  WideCharToMultiByte(CP_UTF8, 0, uni16_str, str16_len, utf8_str, utf8_len,
-                      nullptr, nullptr);
->>>>>>> d86a1db9
   input_file_ = utf8_str;
   delete[] uni16_str;
   delete[] utf8_str;
@@ -912,24 +766,12 @@
   Pta *line_baseline_ltr_pts = ptaCreate(0);
   Pta *line_baseline_pts = ptaCreate(0);
 
-<<<<<<< HEAD
   // Replace this with real flags:
   #define POLYGONFLAG   tesseract_->page_xml_polygon
   #define LEVELFLAG tesseract_->page_xml_level
   
   if (LEVELFLAG != 0 && LEVELFLAG != 1) {
     tprintError("For now, only line level and word level are available, and the level is reset to line level.\n");
-=======
-  bool POLYGONFLAG;
-  GetBoolVariable("page_xml_polygon", &POLYGONFLAG);
-  int LEVELFLAG;
-  GetIntVariable("page_xml_level", &LEVELFLAG);
-
-  if (LEVELFLAG != 0 && LEVELFLAG != 1) {
-    tprintf(
-        "For now, only line level and word level are available, and the level "
-        "is reset to line level.\n");
->>>>>>> d86a1db9
     LEVELFLAG = 0;
   }
 
@@ -944,7 +786,7 @@
                     << "\t\t\t<OrderedGroup id=\"ro" << ro_id
                     << "\" caption=\"Regions reading order\">\n";
 
-  ResultIterator *res_it = GetIterator();
+  std::unique_ptr<ResultIterator> res_it(GetIterator());
   while (!res_it->Empty(RIL_BLOCK)) {
     if (res_it->Empty(RIL_WORD)) {
       res_it->Next(RIL_WORD);
@@ -960,11 +802,7 @@
         // Handle all kinds of images.
         page_str << "\t\t<GraphicRegion id=\"r" << rcnt++ << "\">\n";
         page_str << "\t\t\t";
-<<<<<<< HEAD
         AddBoxToPAGE(res_it.get(), RIL_BLOCK, page_str);
-=======
-        AddBoxToPAGE(res_it, RIL_BLOCK, page_str);
->>>>>>> d86a1db9
         page_str << "\t\t</GraphicRegion>\n";
         res_it->Next(RIL_BLOCK);
         continue;
@@ -974,17 +812,12 @@
         // Handle horizontal and vertical lines.
         page_str << "\t\t<SeparatorRegion id=\"r" << rcnt++ << "\">\n";
         page_str << "\t\t\t";
-<<<<<<< HEAD
         AddBoxToPAGE(res_it.get(), RIL_BLOCK, page_str);
-=======
-        AddBoxToPAGE(res_it, RIL_BLOCK, page_str);
->>>>>>> d86a1db9
         page_str << "\t\t</SeparatorRegion>\n";
         res_it->Next(RIL_BLOCK);
         continue;
       case PT_NOISE:
-        tprintf("TODO: Please report image which triggers the noise case.\n");
-        ASSERT_HOST(false);
+        ASSERT_HOST_MSG(false, "TODO: Please report image which triggers the noise case.\n");
       default:
         break;
     }
@@ -992,14 +825,9 @@
     float block_conf = 0;
     if (res_it->IsAtBeginningOf(RIL_BLOCK)) {
       // Add Block to reading order
-<<<<<<< HEAD
       reading_order_str << "\t\t\t\t<RegionRefIndexed "
                         << "index=\"" << rcnt << "\" "
                         << "regionRef=\"r" << rcnt << "\"/>\n";
-=======
-      reading_order_str << "\t\t\t\t<RegionRefIndexed " << "index=\"" << rcnt
-                        << "\" " << "regionRef=\"r" << rcnt << "\"/>\n";
->>>>>>> d86a1db9
 
       float deskew_angle;
       res_it->Orientation(&orientation_block, &writing_direction_block,
@@ -1016,19 +844,11 @@
       if ((!POLYGONFLAG || (orientation_block != ORIENTATION_PAGE_UP &&
                             orientation_block != ORIENTATION_PAGE_DOWN)) &&
           LEVELFLAG == 0) {
-<<<<<<< HEAD
         AddBoxToPAGE(res_it.get(), RIL_BLOCK, page_str);
-=======
-        AddBoxToPAGE(res_it, RIL_BLOCK, page_str);
->>>>>>> d86a1db9
       }
     }
 
     // Writing direction changes at a per-word granularity
-<<<<<<< HEAD
-=======
-    // tesseract::WritingDirection writing_direction_before;
->>>>>>> d86a1db9
     auto writing_direction = writing_direction_block;
     if (writing_direction_block != WRITING_DIRECTION_TOP_TO_BOTTOM) {
       switch (res_it->WordDirection()) {
@@ -1067,15 +887,9 @@
       line_str << "custom=\"" << "readingOrder {index:" << lcnt << ";}\">\n";
       // If level is linebased, get the line polygon and baseline
       if (LEVELFLAG == 0 && (!POLYGONFLAG || skewed_flag)) {
-<<<<<<< HEAD
         AddPointToWordPolygon(res_it.get(), RIL_TEXTLINE, line_top_ltr_pts,
                               line_bottom_ltr_pts, writing_direction);
         AddBaselineToPTA(res_it.get(), RIL_TEXTLINE, line_baseline_pts);
-=======
-        AddPointToWordPolygon(res_it, RIL_TEXTLINE, line_top_ltr_pts,
-                              line_bottom_ltr_pts, writing_direction);
-        AddBaselineToPTA(res_it, RIL_TEXTLINE, line_baseline_pts);
->>>>>>> d86a1db9
         if (ttb_flag) {
           line_baseline_pts = TransposePolygonline(line_baseline_pts);
         }
@@ -1095,26 +909,18 @@
                << WritingDirectionToStr(writing_direction) << "\" "
                << "custom=\"" << "readingOrder {index:" << wcnt << ";}\">\n";
       if ((!POLYGONFLAG || skewed_flag) || ttb_flag) {
-<<<<<<< HEAD
         AddPointToWordPolygon(res_it.get(), RIL_WORD, word_top_pts, word_bottom_pts,
-=======
-        AddPointToWordPolygon(res_it, RIL_WORD, word_top_pts, word_bottom_pts,
->>>>>>> d86a1db9
                               writing_direction);
       }
     }
 
     if (POLYGONFLAG && !skewed_flag && ttb_flag && LEVELFLAG == 0) {
-<<<<<<< HEAD
       AddPointToWordPolygon(res_it.get(), RIL_WORD, word_top_pts, word_bottom_pts,
-=======
-      AddPointToWordPolygon(res_it, RIL_WORD, word_top_pts, word_bottom_pts,
->>>>>>> d86a1db9
                             writing_direction);
     }
 
     // Get the word baseline information
-    AddBaselineToPTA(res_it, RIL_WORD, word_baseline_pts);
+    AddBaselineToPTA(res_it.get(), RIL_WORD, word_baseline_pts);
 
     // Get the word text content and polygon
     do {
@@ -1123,11 +929,7 @@
       if (grapheme && grapheme[0] != 0) {
         word_content << HOcrEscape(grapheme.get()).c_str();
         if (POLYGONFLAG && !skewed_flag && !ttb_flag) {
-<<<<<<< HEAD
           AddPointToWordPolygon(res_it.get(), RIL_SYMBOL, word_top_pts,
-=======
-          AddPointToWordPolygon(res_it, RIL_SYMBOL, word_top_pts,
->>>>>>> d86a1db9
                                 word_bottom_pts, writing_direction);
         }
       }
@@ -1271,6 +1073,7 @@
       // Add word information if word level output is active
       line_str << word_str.str();
       word_str.str("");
+
       // Write Line TextEquiv
       line_str << "\t\t\t\t<TextEquiv index=\"1\" conf=\""
                << std::setprecision(4) << line_conf << "\">\n"
@@ -1339,10 +1142,6 @@
   const std::string &text = reading_order_str.str();
   reading_order_str.str("");
 
-<<<<<<< HEAD
-=======
-  delete res_it;
->>>>>>> d86a1db9
   return copy_string(text);
 }
 
