--- conflicted
+++ resolved
@@ -705,20 +705,8 @@
 /// data structures.
 ///
 char *TessBaseAPI::GetPAGEText(int page_number) {
-<<<<<<< HEAD
-  return GetPAGEText(nullptr, page_number);
-}
-
-///
-/// Make an XML-formatted string with PAGE markup from the internal
-/// data structures.
-///
-char *TessBaseAPI::GetPAGEText(ETEXT_DESC *monitor, int page_number) {
-  if (tesseract_ == nullptr || (page_res_ == nullptr && Recognize(monitor) < 0)) {
-=======
   if (tesseract_ == nullptr ||
       (page_res_ == nullptr && Recognize() < 0)) {
->>>>>>> 030c496c
     return nullptr;
   }
 
