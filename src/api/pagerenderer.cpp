--- conflicted
+++ resolved
@@ -27,6 +27,7 @@
 #include <unordered_set>
 
 #include <allheaders.h>
+#include <pix_internal.h>
 
 #include <tesseract/renderer.h>
 #include "tesseractclass.h" // for Tesseract
@@ -131,13 +132,9 @@
 ///
 Pta*
 RecalcPolygonline(Pta *pts, bool upper) {
-<<<<<<< HEAD
   int num_pts, num_bin, index = 0;
-  float x, y, x0, y0, x1, y1;
-=======
-  int num_pts, num_bin, index=0, p_index, offset;
-  int m, b, x, y, x0, y0, x1, y1;
->>>>>>> 09d58f61
+  float m, b;
+  int x, y, x0, y0, x1, y1;
   float x_min, y_min, x_max, y_max;
   NUMA *bin_line;
   Pta *pts_recalc;
@@ -269,25 +266,15 @@
 ///
 static void 
 SimplifyLinePolygon(Pta *polyline, int tolerance, bool upper){
-<<<<<<< HEAD
   int index = 1;
-  float m, b, x0, y0, x1, y1, x2, y2, x3, y3, y_min, y_max;
+  int x0, y0, x1, y1, x2, y2, x3, y3;
+  float m, b, y_min, y_max;
 
   while (index <= ptaGetCount(polyline)-2) {
-    ptaGetPt(polyline, index-1, &x0, &y0);
-    ptaGetPt(polyline, index, &x1, &y1);
-    ptaGetPt(polyline, index+1, &x2, &y2);
-    if (index+2 < ptaGetCount(polyline)) {
-=======
-  int num_pts, x0, y0, x1, y1, x2, y2, x3, y3, index=1;
-  float m, b, y_min, y_max;
-
-  while (index <= polyline->n-2) {
     ptaGetIPt(polyline, index-1, &x0, &y0);
     ptaGetIPt(polyline, index, &x1, &y1);
     ptaGetIPt(polyline, index+1, &x2, &y2);
-    if (index+2 < polyline->n) {
->>>>>>> 09d58f61
+    if (index+2 < ptaGetCount(polyline)) {
       // Delete two point indentations 
       ptaGetIPt(polyline, index+2, &x3, &y3);
       if (abs(x3-x0) <= tolerance*2){
@@ -488,13 +475,9 @@
 ///
 Pta*
 FitBaselineIntoLinePolygon(Pta *bottom_pts, Pta*baseline_pts, tesseract::WritingDirection writing_direction) {
-<<<<<<< HEAD
   int num_pts, num_bin, index = 0;
-  float m, b, x0, y0, x1, y1;
-=======
-  int num_pts, num_bin, index=0, p_index, offset, x, y, x0, y0, x1, y1;
-  float m, b; 
->>>>>>> 09d58f61
+  int x0, y0, x1, y1;
+  float m, b;
   float x_min, y_min, x_max, y_max;
   float x_min_bl, y_min_bl, x_max_bl, y_max_bl;
   float delta_median, delta_median_Q1, delta_median_Q3, delta_median_IQR;
@@ -525,15 +508,10 @@
     } else {
       GetSlopeAndOffset(x0, y0, x1, y1, &m, &b);
       for (int p = x0-x_min; p < x1-x_min+1; ++p) {
-<<<<<<< HEAD
 		  l_float32 val;
 		  numaGetFValue(bin_line, p, &val);
 		  if (val == -1. || ((p+x_min)*m+b) > val) numaSetValue(bin_line, p, (p+x_min)*m+b);
-        }
-=======
-        if (bin_line->array[p] == -1. || ((p+x_min)*m+b) > bin_line->array[p]) bin_line->array[p] = ((p+x_min)*m+b);
-      }
->>>>>>> 09d58f61
+      }
     }
   }
 
