/**********************************************************************
// File:        pagerenderer.cpp
// Description: PAGE XML rendering interface
// Author:      Jan Kamlah

// (C) Copyright 2021
// Licensed under the Apache License, Version 2.0 (the "License");
// you may not use this file except in compliance with the License.
// You may obtain a copy of the License at
// http://www.apache.org/licenses/LICENSE-2.0
// Unless required by applicable law or agreed to in writing, software
// distributed under the License is distributed on an "AS IS" BASIS,
// WITHOUT WARRANTIES OR CONDITIONS OF ANY KIND, either express or implied.
// See the License for the specific language governing permissions and
// limitations under the License.
 **********************************************************************/

#include <tesseract/debugheap.h>
#include <tesseract/baseapi.h> // for TessBaseAPI
#include <tesseract/renderer.h>

#include <locale>              // for std::locale::classic
#include <ctime>
#include <iomanip>
#include <memory>
#include <regex>
#include <sstream> // for std::stringstream
#include <unordered_set>

#include <leptonica/allheaders.h>
#include <leptonica/pix_internal.h>
#include <leptonica/array_internal.h>

#include <tesseract/renderer.h>
#include "tesseractclass.h" // for Tesseract

namespace tesseract {

///
/// Slope and offset between two points
///
static void GetSlopeAndOffset(float x0, float y0, float x1, float y1, float *m,
                              float *b) {
  float slope;

  slope = ((y1 - y0) / (x1 - x0));
  *m = slope;
  *b = y0 - slope * x0;
}

///
/// Write coordinates in the form of a points to a stream
///
static void AddPointsToPAGE(Pta *pts, std::stringstream &str) {
  int num_pts;

  str << "<Coords points=\"";
  num_pts = ptaGetCount(pts);
  for (int p = 0; p < num_pts; ++p) {
    int x, y;
    ptaGetIPt(pts, p, &x, &y);
    if (p != 0) {
      str << " ";
    }
    str << std::to_string(x) << "," << std::to_string(y);
  }
  str << "\"/>\n";
}

///
/// Convert bbox information to top and bottom polygon
///
static void AddPointToWordPolygon(
    const ResultIterator *res_it, PageIteratorLevel level, Pta *word_top_pts,
    Pta *word_bottom_pts, tesseract::WritingDirection writing_direction) {
  int left, top, right, bottom;

  res_it->BoundingBox(level, &left, &top, &right, &bottom);

  if (writing_direction != WRITING_DIRECTION_TOP_TO_BOTTOM) {
    ptaAddPt(word_top_pts, left, top);
    ptaAddPt(word_top_pts, right, top);

    ptaAddPt(word_bottom_pts, left, bottom);
    ptaAddPt(word_bottom_pts, right, bottom);

  } else {
    // Transform from ttb to ltr
    ptaAddPt(word_top_pts, top, right);
    ptaAddPt(word_top_pts, bottom, right);

    ptaAddPt(word_bottom_pts, top, left);
    ptaAddPt(word_bottom_pts, bottom, left);
  }
}

///
/// Transpose polygonline, destroy old and return new pts
///
Pta *TransposePolygonline(Pta *pts) {
  Pta *pts_transposed;

  pts_transposed = ptaTranspose(pts);
  ptaDestroy(&pts);
  return pts_transposed;
}

///
/// Reverse polygonline, destroy old and return new pts
///
Pta *ReversePolygonline(Pta *pts, int type) {
  Pta *pts_reversed;

  pts_reversed = ptaReverse(pts, type);
  ptaDestroy(&pts);
  return pts_reversed;
}

///
/// Destroy old and create new pts
///
Pta *DestroyAndCreatePta(Pta *pts) {
  ptaDestroy(&pts);
  return ptaCreate(0);
}

///
/// Recalculate line polygon
/// Create a hull for overlapping areas
///
Pta *RecalcPolygonline(Pta *pts, bool upper) {
  int num_pts, num_bin, index = 0;
  l_float32 y, x0, y0, x1, y1;
  float x_min, y_min, x_max, y_max;
  NUMA *bin_line;
  Pta *pts_recalc;

  ptaGetMinMax(pts, &x_min, &y_min, &x_max, &y_max);
  num_bin = x_max - x_min;
  bin_line = numaCreate(num_bin + 1);

  for (int p = 0; p <= num_bin; ++p) {
    numaAddNumber(bin_line, -1.);
  }

  num_pts = ptaGetCount(pts);

  if (num_pts == 2) {
    pts_recalc = ptaCopy(pts);
    ptaDestroy(&pts);
    return pts_recalc;
  }

  do {
    ptaGetPt(pts, index, &x0, &y0);
    ptaGetPt(pts, index + 1, &x1, &y1);
    // TODO add +1?
    for (int p = x0 - x_min; p <= x1 - x_min; ++p) {
      l_float32 val;
      numaGetFValue(bin_line, p, &val);
      if (!upper) {
        if ( val == -1. || y0 > val)
          numaReplaceNumber(bin_line, p, y0);
      } else {
        if ( val == -1. || y0 < val)
          numaReplaceNumber(bin_line, p, y0);
      }
    }
    index += 2;
  } while (index < num_pts - 1);

  pts_recalc = ptaCreate(0);

  for (int p = 0; p <= num_bin; ++p) {
    if (p == 0) {
      numaGetFValue(bin_line, p, &y);
      ptaAddPt(pts_recalc, x_min + p, y);
    }
    else if (p == num_bin) {
      ptaAddPt(pts_recalc, x_min + p, y);
      break;
    }
    else {
      l_float32 val;
      numaGetFValue(bin_line, p, &val);
      if (y != val) {
        if (y != -1.)
          ptaAddPt(pts_recalc, x_min + p, y);
        numaGetFValue(bin_line, p, &y);
        if (y != -1.)
          ptaAddPt(pts_recalc, x_min + p, y);
      }
    }
  }

  ptaDestroy(&pts);
  return pts_recalc;
}


///
/// Create a rectangle hull around a single line
///
Pta *PolygonToBoxCoords(Pta *pts) {
  Pta *pts_box;
  float x_min, y_min, x_max, y_max;

  pts_box = ptaCreate(0);
  ptaGetMinMax(pts, &x_min, &y_min, &x_max, &y_max);
  ptaAddPt(pts_box, x_min, y_min);
  ptaAddPt(pts_box, x_max, y_min);
  ptaAddPt(pts_box, x_max, y_max);
  ptaAddPt(pts_box, x_min, y_max);
  ptaDestroy(&pts);
  return pts_box;
}

///
/// Create a rectangle polygon round the existing multiple lines
///
static void UpdateBlockPoints(Pta *block_top_pts, Pta *block_bottom_pts,
                              Pta *line_top_pts, Pta *line_bottom_pts, int lcnt,
                              int last_word_in_cblock) {
  int num_pts;
  int x, y;

  // Create a hull around all lines
  if (lcnt == 0 && last_word_in_cblock) {
    ptaJoin(block_top_pts, line_top_pts, 0, -1);
    ptaJoin(block_bottom_pts, line_bottom_pts, 0, -1);
  } else if (lcnt == 0) {
    ptaJoin(block_top_pts, line_top_pts, 0, -1);
    num_pts = ptaGetCount(line_bottom_pts);
    ptaGetIPt(line_bottom_pts, num_pts - 1, &x, &y);
    ptaAddPt(block_top_pts, x, y);
    ptaGetIPt(line_bottom_pts, 0, &x, &y);
    ptaAddPt(block_bottom_pts, x, y);
  } else if (last_word_in_cblock) {
    ptaGetIPt(line_top_pts, 0, &x, &y);
    ptaAddPt(block_bottom_pts, x, y);
    ptaJoin(block_bottom_pts, line_bottom_pts, 0, -1);
    num_pts = ptaGetCount(line_top_pts);
    ptaGetIPt(line_top_pts, num_pts - 1, &x, &y);
    ptaAddPt(block_top_pts, x, y);
  } else {
    ptaGetIPt(line_top_pts, 0, &x, &y);
    ptaAddPt(block_bottom_pts, x, y);
    ptaGetIPt(line_bottom_pts, 0, &x, &y);
    ptaAddPt(block_bottom_pts, x, y);
    num_pts = ptaGetCount(line_top_pts);
    ptaGetIPt(line_top_pts, num_pts - 1, &x, &y);
    ptaAddPt(block_top_pts, x, y);
    num_pts = ptaGetCount(line_bottom_pts);
    ptaGetIPt(line_bottom_pts, num_pts - 1, &x, &y);
    ptaAddPt(block_top_pts, x, y);
  };
}

///
/// Simplify polygonlines (only expanding not shrinking) (Due to recalculation
/// currently not necessary)
///
static void SimplifyLinePolygon(Pta *polyline, int tolerance, bool upper) {
  int x0, y0, x1, y1, x2, y2, x3, y3, index = 1;
  float m, b, y_min, y_max;

  while (index <= ptaGetCount(polyline) - 2) {
    ptaGetIPt(polyline, index - 1, &x0, &y0);
    ptaGetIPt(polyline, index, &x1, &y1);
    ptaGetIPt(polyline, index + 1, &x2, &y2);
    if (index + 2 < ptaGetCount(polyline)) {
      // Delete two point indentations
      ptaGetIPt(polyline, index + 2, &x3, &y3);
      if (abs(x3 - x0) <= tolerance * 2) {
        GetSlopeAndOffset(x0, y0, x3, y3, &m, &b);

        if (upper && (m * x1 + b) < y1 && (m * x2 + b) < y2) {
          ptaRemovePt(polyline, index + 1);
          ptaRemovePt(polyline, index);
          continue;
        } else if (!upper && (m * x1 + b) > y1 && (m * x2 + b) > y2) {
          ptaRemovePt(polyline, index + 1);
          ptaRemovePt(polyline, index);
          continue;
        }
      }
    }
    // Delete one point indentations
    if (abs(y0 - y1) <= tolerance && abs(y1 - y2) <= tolerance) {
      GetSlopeAndOffset(x0, y0, x2, y2, &m, &b);
      if (upper && (m * x1 + b) <= y1) {
        ptaRemovePt(polyline, index);
        continue;
      } else if (!upper && (m * x1 + b) >= y1) {
        ptaRemovePt(polyline, index);
        continue;
      }
    }
    // Delete near by points
    if (x1 != x0 && abs(y1 - y0) < 4 && abs(x1 - x0) <= tolerance) {
      if (upper) {
        y_min = std::min(y0, y1);
        GetSlopeAndOffset(x0, y_min, x2, y2, &m, &b);
        if ((m * x1 + b) <= y1) {
          ptaUpdatePtYCoord(polyline, index - 1, std::min(y0, y1));
          ptaRemovePt(polyline, index);
          continue;
        }
      } else {
        y_max = std::max(y0, y1);
        GetSlopeAndOffset(x0, y_max, x2, y2, &m, &b);
        if ((m * x1 + b) >= y1) {
          ptaUpdatePtYCoord(polyline, index - 1, y_max);
          ptaRemovePt(polyline, index);
          continue;
        }
      }
    }
    index++;
  }
}

///
/// Directly write bounding box information as coordinates a stream
///
static void AddBoxToPAGE(const ResultIterator *it, PageIteratorLevel level,
                         std::stringstream &page_str) {
  int left, top, right, bottom;

  it->BoundingBox(level, &left, &top, &right, &bottom);
  page_str << "<Coords points=\"" << left << "," << top << " " << right << ","
           << top << " " << right << "," << bottom << " " << left << ","
           << bottom << "\"/>\n";
}

///
/// Join ltr and rtl polygon information
///
static void AppendLinePolygon(Pta *pts_ltr, Pta *pts_rtl, Pta *ptss, tesseract::WritingDirection writing_direction) {
  // If writing direction is NOT right-to-left, handle the left-to-right case.
  if (writing_direction != WRITING_DIRECTION_RIGHT_TO_LEFT) {
    if (ptaGetCount(pts_rtl) != 0) {
      ptaJoin(pts_ltr, pts_rtl, 0, -1);
      DestroyAndCreatePta(pts_rtl);
    }
    ptaJoin(pts_ltr, ptss, 0, -1);
  } else {
    // For right-to-left, work with a copy of ptss initially.
    PTA *ptsd = ptaCopy(ptss);
    if (ptaGetCount(pts_rtl) != 0) {
      ptaJoin(ptsd, pts_rtl, 0, -1);
    }
    ptaDestroy(&pts_rtl);
    ptaCopy(ptsd);
  }
}

///
/// Convert baseline to points and add to polygon
///
static void AddBaselineToPTA(const ResultIterator *it, PageIteratorLevel level, Pta *baseline_pts) {
  int x1, y1, x2, y2;

  it->Baseline(level, &x1, &y1, &x2, &y2);
  ptaAddPt(baseline_pts, x1, y1);
  ptaAddPt(baseline_pts, x2, y2);
}

///
/// Directly write baseline information as baseline points a stream
///
static void AddBaselinePtsToPAGE(Pta *baseline_pts, std::stringstream &str) {
  int x, y, num_pts = baseline_pts->n;

  str << "<Baseline points=\"";
  for (int p = 0; p < num_pts; ++p) {
    ptaGetIPt(baseline_pts, p, &x, &y);
    if (p != 0) {
      str << " ";
    }
    str << std::to_string(x) << "," << std::to_string(y);
  }
  str << "\"/>\n";
}

///
/// Sort baseline points ascending and deleting duplicates
///
Pta *SortBaseline(Pta *baseline_pts, tesseract::WritingDirection writing_direction) {
  int num_pts, index = 0;
  float x0, y0, x1, y1;
  Pta *sorted_baseline_pts;

  sorted_baseline_pts = ptaSort(baseline_pts, L_SORT_BY_X, L_SORT_INCREASING, NULL);

  do {
    ptaGetPt(sorted_baseline_pts, index, &x0, &y0);
    ptaGetPt(sorted_baseline_pts, index + 1, &x1, &y1);
    if (x0 >= x1) {
      ptaUpdatePtYCoord(sorted_baseline_pts, index, std::min(y0, y1));
      ptaRemovePt(sorted_baseline_pts, index + 1);
    } else {
      index++;
    }
    num_pts = ptaGetCount(sorted_baseline_pts);
  } while (index < num_pts - 1);

  ptaDestroy(&baseline_pts);
  return sorted_baseline_pts;
}

///
/// Clip baseline to range of the exsitings polygon and simplifies the baseline linepolygon
///
Pta *ClipAndSimplifyBaseline(Pta *bottom_pts, Pta *baseline_pts, tesseract::WritingDirection writing_direction) {
  int num_pts;
  float m, b, x0, y0, x1, y1;
  float x_min, y_min, x_max, y_max;
  Pta *baseline_clipped_pts;

  ptaGetMinMax(bottom_pts, &x_min, &y_min, &x_max, &y_max);
  num_pts = ptaGetCount(baseline_pts);
  baseline_clipped_pts = ptaCreate(0);

  // Clip Baseline
  for (int p = 0; p < num_pts; ++p) {
    ptaGetPt(baseline_pts, p, &x0, &y0);
    if (x0 < x_min) {
      if (p + 1 < num_pts) {
        ptaGetPt(baseline_pts, p + 1, &x1, &y1);
        if (x1 < x_min) {
          continue;
        } else {
          GetSlopeAndOffset(x0, y0, x1, y1, &m, &b);
          y0 = int(x_min * m + b);
          x0 = x_min;
        }
      }
    } else if (x0 > x_max) {
      if (ptaGetCount(baseline_clipped_pts) > 0 && p > 0) {
        ptaGetPt(baseline_pts, p - 1, &x1, &y1);
        // See comment above
        GetSlopeAndOffset(x1, y1, x0, y0, &m, &b);
        y0 = int(x_max * m + b);
        x0 = x_max;
        ptaAddPt(baseline_clipped_pts, x0, y0);
        break;
      }
    }
    ptaAddPt(baseline_clipped_pts, x0, y0);
  }
  if (writing_direction == WRITING_DIRECTION_TOP_TO_BOTTOM) {
    SimplifyLinePolygon(baseline_clipped_pts, 3, 0);
  } else {
    SimplifyLinePolygon(baseline_clipped_pts, 3, 1);
  }
  SimplifyLinePolygon(
      baseline_clipped_pts, 3,
      writing_direction == WRITING_DIRECTION_TOP_TO_BOTTOM ? 0 : 1);

  // Check the number of points in baseline_clipped_pts after processing
  int clipped_pts_count = ptaGetCount(baseline_clipped_pts);

  if (clipped_pts_count < 2) {
    // If there's only one point in baseline_clipped_pts, duplicate it
    ptaDestroy(&baseline_clipped_pts); // Clean up the created but unused Pta
    baseline_clipped_pts = ptaCreate(0);
    ptaAddPt(baseline_clipped_pts, x_min, y_min);
    ptaAddPt(baseline_clipped_pts, x_max, y_min);
  }

  return baseline_clipped_pts;
}

///
/// Fit the baseline points into the existing polygon
///
Pta *FitBaselineIntoLinePolygon(Pta *bottom_pts, Pta *baseline_pts, tesseract::WritingDirection writing_direction) {
  int num_pts, num_bin, x0, y0, x1, y1;
  float m, b;
  float x_min, y_min, x_max, y_max;
  float delta_median, delta_median_Q1, delta_median_Q3;
  NUMA *bin_line, *poly_bl_delta;
  Pta* baseline_recalc_pts = NULL;
  Pta* baseline_clipped_pts;

  ptaGetMinMax(bottom_pts, &x_min, &y_min, &x_max, &y_max);
  num_bin = x_max - x_min;
  bin_line = numaCreate(num_bin + 1);

  for (int p = 0; p < num_bin + 1; ++p) {
    numaReplaceNumber(bin_line, p, -1.);
  }

  num_pts = ptaGetCount(bottom_pts);
  // Create a interpolated polygon with stepsize 1
  for (int index = 0; index < num_pts - 1; ++index) {
    ptaGetIPt(bottom_pts, index, &x0, &y0);
    ptaGetIPt(bottom_pts, index + 1, &x1, &y1);
    if (x0 >= x1) {
      continue;
    }
    if (y0 == y1) {
      for (int p = x0 - x_min; p < x1 - x_min + 1; ++p) {
        l_float32 val;
        numaGetFValue(bin_line, p, &val);
        if (val == -1. || y0 > val) 
	      numaSetValue(bin_line, p, y0);
      }
    } else {
      GetSlopeAndOffset(x0, y0, x1, y1, &m, &b);
      for (int p = x0 - x_min; p < x1 - x_min + 1; ++p) {
        l_float32 val;
        numaGetFValue(bin_line, p, &val);
        if (val == -1. || ((p+x_min)*m+b) > val) {
	      numaSetValue(bin_line, p, (p + x_min) * m + b);
        }
      }
    }
  }

  num_pts = ptaGetCount(baseline_pts);
  baseline_clipped_pts = ptaCreate(0);
  poly_bl_delta = numaCreate(0);

  // Clip Baseline and create a set of deltas between baseline and polygon
  for (int p = 0; p < num_pts; ++p) {
    ptaGetIPt(baseline_pts, p, &x0, &y0);

    if (x0 < x_min) {
      ptaGetIPt(baseline_pts, p + 1, &x1, &y1);
      if (x1 < x_min) {
        continue;
      } else {
        GetSlopeAndOffset(x0, y0, x1, y1, &m, &b);
        y0 = int(x_min * m + b);
        x0 = x_min;
      }
    } else if (x0 > x_max) {
      if (ptaGetCount(baseline_clipped_pts) > 0) {
        ptaGetIPt(baseline_pts, p - 1, &x1, &y1);
        GetSlopeAndOffset(x1, y1, x0, y0, &m, &b);
        y0 = int(x_max * m + b);
        x0 = x_max;
        int x_val = x0 - x_min;
        l_float32 val;
        numaGetFValue(bin_line, x_val, &val);
        numaAddNumber(poly_bl_delta, abs(val - y0));
        ptaAddPt(baseline_clipped_pts, x0, y0);
        break;
      }
    }
    int x_val = x0 - x_min;
    l_float32 val;
    numaGetFValue(bin_line, x_val, &val);
    numaAddNumber(poly_bl_delta, abs(val - y0));
    ptaAddPt(baseline_clipped_pts, x0, y0);
  }

  ptaDestroy(&baseline_pts);

  // Calculate quartiles to find outliers
  numaGetMedian(poly_bl_delta, &delta_median);
  numaGetRankValue(poly_bl_delta, 0.25, NULL, 0, &delta_median_Q1);
  numaGetRankValue(poly_bl_delta, 0.75, NULL, 0, &delta_median_Q3);

  // Fit baseline into the polygon
  // TODO: Needs maybe some adjustments to suppress fitting to superscript glyphs
  baseline_recalc_pts = ptaCreate(0);
  num_pts = ptaGetCount(baseline_clipped_pts);
  for (int p = 0; p < num_pts; ++p) {
    ptaGetIPt(baseline_clipped_pts, p, &x0, &y0);
    int x_val = x0 - x_min;
    l_float32 x_coord;
    numaGetFValue(bin_line, p, &x_coord);
    // Delete outliers with IQR
    if (abs(y0 - x_coord) > 1.5 * delta_median_Q3 + delta_median && p != 0 && p != num_pts - 1) {
      // TODO: Why was this section added?
#if 0
      // If it's the starting or end point adjust the y value in the median
      // delta range
      if (p == 0 || p == num_pts-1) {
        if (writing_direction == WRITING_DIRECTION_TOP_TO_BOTTOM) {
          if (y0 < x_coord) y0 = y0-delta_median;
        } else if (y0 > x_coord) y0 = y0+delta_median;
        ptaAddPt(baseline_recalc_pts, x0, y0);
      }
#endif	  
      continue;
    }
    if (writing_direction == WRITING_DIRECTION_TOP_TO_BOTTOM) {
      if (y0 < x_coord) {
        ptaAddPt(baseline_recalc_pts, x0, x_coord);
      } else {
        ptaAddPt(baseline_recalc_pts, x0, y0);
      }
    } else {
      if (y0 > x_coord) {
        ptaAddPt(baseline_recalc_pts, x0, x_coord);
      } else {
        ptaAddPt(baseline_recalc_pts, x0, y0);
      }
    }
  }
  // Return recalculated baseline if this fails return the bottom line as baseline
  ptaDestroy(&baseline_clipped_pts);
  if (ptaGetCount(baseline_recalc_pts) < 2) {
    ptaDestroy(&baseline_recalc_pts);
    return ptaCopy(bottom_pts);
  } else {
    return baseline_recalc_pts;
  }
}

/// Convert writing direction to string representation
const char *WritingDirectionToStr(int wd) {
  switch (wd) {
    case 0:
      return "left-to-right";
    case 1:
      return "right-to-left";
    case 2:
      return "top-to-bottom";
    default:
      return "bottom-to-top";
  }
}
///
/// Append the PAGE XML for the beginning of the document
///
bool TessPAGERenderer::BeginDocumentHandler() {
  // Delay the XML output because we need the name of the image file.
  begin_document = true;
  return true;
}

///
/// Append the PAGE XML for the layout of the image
///
bool TessPAGERenderer::AddImageHandler(TessBaseAPI *api) {
  // TODO: Set to 2019 back
  if (begin_document) {
    AppendString(
        "<?xml version=\"1.0\" encoding=\"UTF-8\" standalone=\"yes\"?>\n"
        "<PcGts "
        "xmlns=\"http://schema.primaresearch.org/PAGE/gts/pagecontent/"
        "2019-07-15\" "
        "xmlns:xsi=\"http://www.w3.org/2001/XMLSchema-instance\" "
        "xsi:schemaLocation=\"http://schema.primaresearch.org/PAGE/gts/"
        "pagecontent/2019-07-15 "
        "http://schema.primaresearch.org/PAGE/gts/pagecontent/2019-07-15/"
        "pagecontent.xsd\">\n"
        "\t<Metadata");

    // If a URL is used to recognize a image add it as <Metadata
    // externalRef="url">
    if (std::regex_search(api->GetInputName(),
                          std::regex("^(https?|ftp|ssh):"))) {
      AppendString(" externalRef=\"");
      AppendString(api->GetInputName());
      AppendString("\" ");
    }

    AppendString(
        ">\n"
        "\t\t<Creator>Tesseract - ");
    AppendString(TESSERACT_VERSION_STR);
    // If gmtime conversion is problematic maybe l_getFormattedDate can be used
    // here
    // char *datestr = l_getFormattedDate();
    std::time_t now = std::time(nullptr);
    std::tm *now_tm = std::gmtime(&now);
    char mbstr[100];
    std::strftime(mbstr, sizeof(mbstr), "%Y-%m-%dT%H:%M:%S", now_tm);
    AppendString(
        "</Creator>\n"
        "\t\t<Created>");
    AppendString(mbstr);
    AppendString("</Created>\n");
    AppendString("\t\t<LastChange>");
    AppendString(mbstr);
    AppendString(
        "</LastChange>\n"
        "\t</Metadata>\n");
    begin_document = false;
  }

  const std::unique_ptr<const char[]> text(api->GetPAGEText(imagenum()));
  if (text == nullptr) {
    return false;
  }

  AppendString(text.get());

  return true;
}

///
/// Append the PAGE XML for the end of the document
///
bool TessPAGERenderer::EndDocumentHandler() {
  AppendString("\t\t</Page>\n</PcGts>\n");
  return true;
}

TessPAGERenderer::TessPAGERenderer(const char *outputbase)
    : TessResultRenderer(outputbase, "page.xml"), begin_document(false) {}

///
/// Make an XML-formatted string with PAGE markup from the internal
/// data structures.
///
char *TessBaseAPI::GetPAGEText(int page_number) {
  return GetPAGEText(nullptr, page_number);
}

///
/// Make an XML-formatted string with PAGE markup from the internal
/// data structures.
///
char *TessBaseAPI::GetPAGEText(ETEXT_DESC *monitor, int page_number) {
  if (tesseract_ == nullptr || (page_res_ == nullptr && Recognize(monitor) < 0)) {
    return nullptr;
  }

  int rcnt = 0, lcnt = 0, wcnt = 0;

  if (tesseract_->input_file_path.empty()) {
    SetInputName(nullptr);
  }

#if defined(_WIN32) && 0
  // convert input name from ANSI encoding to utf-8
  int str16_len = MultiByteToWideChar(CP_ACP, 0, input_file_.c_str(), -1, nullptr, 0);
  wchar_t *uni16_str = new WCHAR[str16_len];
  str16_len = MultiByteToWideChar(CP_ACP, 0, input_file_.c_str(), -1, uni16_str, str16_len);
  int utf8_len = WideCharToMultiByte(CP_UTF8, 0, uni16_str, str16_len, nullptr, 0, nullptr, nullptr);
  char *utf8_str = new char[utf8_len];
  WideCharToMultiByte(CP_UTF8, 0, uni16_str, str16_len, utf8_str, utf8_len, nullptr, nullptr);
  input_file_ = utf8_str;
  delete[] uni16_str;
  delete[] utf8_str;
#endif

  // Used variables

  std::stringstream reading_order_str;
  std::stringstream region_content;
  std::stringstream line_content;
  std::stringstream word_content;
  std::stringstream line_str;
  std::stringstream line_inter_str;
  std::stringstream word_str;
  std::stringstream page_str;

  float x1, y1, x2, y2, word_conf, line_conf, block_conf;

  tesseract::Orientation orientation_block = ORIENTATION_PAGE_UP;
  tesseract::WritingDirection writing_direction_block =
      WRITING_DIRECTION_LEFT_TO_RIGHT;
  tesseract::TextlineOrder textline_order_block;

  Pta *block_top_pts = ptaCreate(0);
  Pta *block_bottom_pts = ptaCreate(0);
  Pta *line_top_ltr_pts = ptaCreate(0);
  Pta *line_bottom_ltr_pts = ptaCreate(0);
  Pta *line_top_rtl_pts = ptaCreate(0);
  Pta *line_bottom_rtl_pts = ptaCreate(0);
  Pta *word_top_pts = ptaCreate(0);
  Pta *word_bottom_pts = ptaCreate(0);
  Pta *word_baseline_pts = ptaCreate(0);
  Pta *line_baseline_rtl_pts = ptaCreate(0);
  Pta *line_baseline_ltr_pts = ptaCreate(0);
  Pta *line_baseline_pts = ptaCreate(0);

  // Replace this with real flags:
  #define POLYGONFLAG   tesseract_->page_xml_polygon
  #define LEVELFLAG tesseract_->page_xml_level
  
  if (LEVELFLAG != 0 && LEVELFLAG != 1) {
    tprintError("For now, only line level and word level are available, and the level is reset to line level.\n");
    LEVELFLAG = 0;
  }

  // Use "C" locale (needed for int values larger than 999).
  page_str.imbue(std::locale::classic());
  reading_order_str << "\t<Page " << "imageFilename=\"" << GetInputName();
  // AppendString(api->GetInputName());
  reading_order_str << "\" " << "imageWidth=\"" << rect_width_ << "\" "
                    << "imageHeight=\"" << rect_height_ << "\">\n";
  std::size_t ro_id = std::hash<std::string>{}(GetInputName());
  reading_order_str << "\t\t<ReadingOrder>\n"
                    << "\t\t\t<OrderedGroup id=\"ro" << ro_id
                    << "\" caption=\"Regions reading order\">\n";

  std::unique_ptr<ResultIterator> res_it(GetIterator());
  while (!res_it->Empty(RIL_BLOCK)) {
    if (res_it->Empty(RIL_WORD)) {
      res_it->Next(RIL_WORD);
      continue;
    }

    auto block_type = res_it->BlockType();

    switch (block_type) {
      case PT_FLOWING_IMAGE:
      case PT_HEADING_IMAGE:
      case PT_PULLOUT_IMAGE: {
        // Handle all kinds of images.
        page_str << "\t\t<GraphicRegion id=\"r" << rcnt++ << "\">\n";
        page_str << "\t\t\t";
        AddBoxToPAGE(res_it.get(), RIL_BLOCK, page_str);
        page_str << "\t\t</GraphicRegion>\n";
        res_it->Next(RIL_BLOCK);
        continue;
      }
      case PT_HORZ_LINE:
      case PT_VERT_LINE:
        // Handle horizontal and vertical lines.
        page_str << "\t\t<SeparatorRegion id=\"r" << rcnt++ << "\">\n";
        page_str << "\t\t\t";
        AddBoxToPAGE(res_it.get(), RIL_BLOCK, page_str);
        page_str << "\t\t</SeparatorRegion>\n";
        res_it->Next(RIL_BLOCK);
        continue;
      case PT_NOISE:
        tprintError("TODO: Please report image which triggers the noise case.\n");
        ASSERT_HOST(false);
      default:
        break;
    }

    if (res_it->IsAtBeginningOf(RIL_BLOCK)) {
      // Add Block to reading order
      reading_order_str << "\t\t\t\t<RegionRefIndexed "
                        << "index=\"" << rcnt << "\" "
                        << "regionRef=\"r" << rcnt << "\"/>\n";

      float deskew_angle;
      res_it->Orientation(&orientation_block, &writing_direction_block,
                          &textline_order_block, &deskew_angle);
      block_conf = ((res_it->Confidence(RIL_BLOCK)) / 100.);
      page_str << "\t\t<TextRegion id=\"r" << rcnt << "\" "
               << "custom=\""
               << "readingOrder {index:" << rcnt << ";} ";
      if (writing_direction_block != WRITING_DIRECTION_LEFT_TO_RIGHT) {
        page_str << "readingDirection {"
                 << WritingDirectionToStr(writing_direction_block) << ";} ";
      }
      page_str << "orientation {" << orientation_block << ";}\">\n";
      page_str << "\t\t\t";
      if ((!POLYGONFLAG || (orientation_block != ORIENTATION_PAGE_UP &&
                            orientation_block != ORIENTATION_PAGE_DOWN)) &&
          LEVELFLAG == 0) {
        AddBoxToPAGE(res_it.get(), RIL_BLOCK, page_str);
      }
    }

    // Writing direction changes at a per-word granularity
<<<<<<< HEAD
    tesseract::WritingDirection writing_direction;
    //tesseract::WritingDirection writing_direction_before;
    
    writing_direction = writing_direction_block;
=======
    // tesseract::WritingDirection writing_direction_before;
    auto writing_direction = writing_direction_block;
>>>>>>> 6648d5bc
    if (writing_direction_block != WRITING_DIRECTION_TOP_TO_BOTTOM) {
      switch (res_it->WordDirection()) {
        case DIR_LEFT_TO_RIGHT:
          writing_direction = WRITING_DIRECTION_LEFT_TO_RIGHT;
          break;
        case DIR_RIGHT_TO_LEFT:
          writing_direction = WRITING_DIRECTION_RIGHT_TO_LEFT;
          break;
        default:
          break;
      }
    }

    bool ttb_flag = (writing_direction == WRITING_DIRECTION_TOP_TO_BOTTOM);
    // TODO: Rework polygon handling if line is skewed (90 or 180 degress),
    // for now using LinePts
    bool skewed_flag = (orientation_block != ORIENTATION_PAGE_UP &&
                        orientation_block != ORIENTATION_PAGE_DOWN);

    if (res_it->IsAtBeginningOf(RIL_TEXTLINE)) {
      // writing_direction_before = writing_direction;
      line_conf = ((res_it->Confidence(RIL_TEXTLINE)) / 100.);
      std::string textline = res_it->GetUTF8Text(RIL_TEXTLINE);
      if (textline.back() == '\n') {
        textline.erase(textline.length() - 1);
      }
      line_content << HOcrEscape(textline.c_str());
      line_str << "\t\t\t<TextLine id=\"r" << rcnt << "l" << lcnt << "\" ";
      if (writing_direction != WRITING_DIRECTION_LEFT_TO_RIGHT &&
          writing_direction != writing_direction_block) {
        line_str << "readingDirection=\""
                 << WritingDirectionToStr(writing_direction) << "\" ";
      }
      line_str << "custom=\"" << "readingOrder {index:" << lcnt << ";}\">\n";
      // If level is linebased, get the line polygon and baseline
      if (LEVELFLAG == 0 && (!POLYGONFLAG || skewed_flag)) {
        AddPointToWordPolygon(res_it.get(), RIL_TEXTLINE, line_top_ltr_pts,
                              line_bottom_ltr_pts, writing_direction);
        AddBaselineToPTA(res_it.get(), RIL_TEXTLINE, line_baseline_pts);
        if (ttb_flag) {
          line_baseline_pts = TransposePolygonline(line_baseline_pts);
        }
      }
    }

    // Get information if word is last in line and if its last in the region
    bool last_word_in_line = res_it->IsAtFinalElement(RIL_TEXTLINE, RIL_WORD);
    bool last_word_in_cblock = res_it->IsAtFinalElement(RIL_BLOCK, RIL_WORD);

    word_conf = ((res_it->Confidence(RIL_WORD)) / 100.);

    // Create word stream if word level output is active
    if (LEVELFLAG > 0) {
      word_str << "\t\t\t\t<Word id=\"r" << rcnt << "l" << lcnt << "w" << wcnt
               << "\" readingDirection=\""
               << WritingDirectionToStr(writing_direction) << "\" "
               << "custom=\"" << "readingOrder {index:" << wcnt << ";}\">\n";
      if ((!POLYGONFLAG || skewed_flag) || ttb_flag) {
        AddPointToWordPolygon(res_it.get(), RIL_WORD, word_top_pts, word_bottom_pts,
                              writing_direction);
      }
    }

    if (POLYGONFLAG && !skewed_flag && ttb_flag && LEVELFLAG == 0) {
      AddPointToWordPolygon(res_it.get(), RIL_WORD, word_top_pts, word_bottom_pts,
                            writing_direction);
    }

    // Get the word baseline information
    AddBaselineToPTA(res_it.get(), RIL_WORD, word_baseline_pts);

    // Get the word text content and polygon
    do {
      const std::unique_ptr<const char[]> grapheme(
          res_it->GetUTF8Text(RIL_SYMBOL));
      if (grapheme && grapheme[0] != 0) {
        word_content << HOcrEscape(grapheme.get()).c_str();
        if (POLYGONFLAG && !skewed_flag && !ttb_flag) {
          AddPointToWordPolygon(res_it.get(), RIL_SYMBOL, word_top_pts,
                                word_bottom_pts, writing_direction);
        }
      }
      res_it->Next(RIL_SYMBOL);
    } while (!res_it->Empty(RIL_BLOCK) && !res_it->IsAtBeginningOf(RIL_WORD));

    if (LEVELFLAG > 0 || (POLYGONFLAG && !skewed_flag)) {
      // Sort wordpolygons
      word_top_pts = RecalcPolygonline(word_top_pts, 1 - ttb_flag);
      word_bottom_pts = RecalcPolygonline(word_bottom_pts, 0 + ttb_flag);

      // AppendLinePolygon
      AppendLinePolygon(line_top_ltr_pts, line_top_rtl_pts, word_top_pts,
                        writing_direction);
      AppendLinePolygon(line_bottom_ltr_pts, line_bottom_rtl_pts,
                        word_bottom_pts, writing_direction);

      // Word level polygon
      word_bottom_pts = ReversePolygonline(word_bottom_pts, 1);
      ptaJoin(word_top_pts, word_bottom_pts, 0, -1);
    }

    // Reverse the word baseline direction for rtl
    if (writing_direction == WRITING_DIRECTION_RIGHT_TO_LEFT) {
      word_baseline_pts = ReversePolygonline(word_baseline_pts, 1);
    }

    // Write word information to the output
    if (LEVELFLAG > 0) {
      word_str << "\t\t\t\t\t";
      if (ttb_flag) {
        word_top_pts = TransposePolygonline(word_top_pts);
      }
      AddPointsToPAGE(word_top_pts, word_str);
      word_str << "\t\t\t\t\t";
      AddBaselinePtsToPAGE(word_baseline_pts, word_str);
      word_str << "\t\t\t\t\t<TextEquiv index=\"1\" conf=\""
               << std::setprecision(4) << word_conf << "\">\n"
               << "\t\t\t\t\t\t<Unicode>" << word_content.str()
               << "</Unicode>\n"
               << "\t\t\t\t\t</TextEquiv>\n"
               << "\t\t\t\t</Word>\n";
    }
    if (LEVELFLAG > 0 || (POLYGONFLAG && !skewed_flag)) {
      // Add wordbaseline to linebaseline
      if (ttb_flag) {
        word_baseline_pts = TransposePolygonline(word_baseline_pts);
      }
      ptaJoin(line_baseline_pts, word_baseline_pts, 0, -1);
    }
    word_baseline_pts = DestroyAndCreatePta(word_baseline_pts);

    // Reset word pts arrays
    word_top_pts = DestroyAndCreatePta(word_top_pts);
    word_bottom_pts = DestroyAndCreatePta(word_bottom_pts);

    // Check why this combination of words is not working as expected!
    // Write the word contents to the line
#if 0
    if (!last_word_in_line && writing_direction_before != writing_direction &&
        writing_direction < 2 && writing_direction_before < 2 &&
        res_it->WordDirection()) {
      if (writing_direction_before == WRITING_DIRECTION_LEFT_TO_RIGHT) {
        // line_content << "‏" << word_content.str();
      } else {
        // line_content << "‎" << word_content.str();
      }
    } else {
      // line_content << word_content.str();
    }
    // Check if WordIsNeutral
    if (res_it->WordDirection()) {
      writing_direction_before = writing_direction;
    }
#endif
    word_content.str("");
    wcnt++;

    // Write line information to the output
    if (last_word_in_line) {
      // Combine ltr and rtl lines
      if (ptaGetCount(line_top_rtl_pts) != 0) {
        ptaJoin(line_top_ltr_pts, line_top_rtl_pts, 0, -1);
        line_top_rtl_pts = DestroyAndCreatePta(line_top_rtl_pts);
      }
      if (ptaGetCount(line_bottom_rtl_pts) != 0) {
        ptaJoin(line_bottom_ltr_pts, line_bottom_rtl_pts, 0, -1);
        line_bottom_rtl_pts = DestroyAndCreatePta(line_bottom_rtl_pts);
      }
      if ((POLYGONFLAG && !skewed_flag) || LEVELFLAG > 0) {
        // Recalc Polygonlines
        line_top_ltr_pts = RecalcPolygonline(line_top_ltr_pts, 1 - ttb_flag);
        line_bottom_ltr_pts =
            RecalcPolygonline(line_bottom_ltr_pts, 0 + ttb_flag);

        // Smooth the polygonline
        SimplifyLinePolygon(line_top_ltr_pts, 5, 1 - ttb_flag);
        SimplifyLinePolygon(line_bottom_ltr_pts, 5, 0 + ttb_flag);

        // Fit linepolygon matching the baselinepoints
        line_baseline_pts = SortBaseline(line_baseline_pts, writing_direction);
        // Fitting baseline into polygon is currently deactivated
        // it tends to push the baseline directly under superscritpts
        // but the baseline is always inside the polygon maybe it will be useful
        // for something line_baseline_pts =
        // FitBaselineIntoLinePolygon(line_bottom_ltr_pts, line_baseline_pts,
        // writing_direction); and it only cut it to the length and simplifies
        // the linepolyon
        line_baseline_pts = ClipAndSimplifyBaseline(
            line_bottom_ltr_pts, line_baseline_pts, writing_direction);

        // Update polygon of the block
        UpdateBlockPoints(block_top_pts, block_bottom_pts, line_top_ltr_pts,
                          line_bottom_ltr_pts, lcnt, last_word_in_cblock);
      }
      // Line level polygon
      line_bottom_ltr_pts = ReversePolygonline(line_bottom_ltr_pts, 1);
      ptaJoin(line_top_ltr_pts, line_bottom_ltr_pts, 0, -1);
      line_bottom_ltr_pts = DestroyAndCreatePta(line_bottom_ltr_pts);

      if (LEVELFLAG > 0 && !(POLYGONFLAG && !skewed_flag)) {
        line_top_ltr_pts = PolygonToBoxCoords(line_top_ltr_pts);
      }

      // Write level points
      line_str << "\t\t\t\t";
      if (ttb_flag) {
        line_top_ltr_pts = TransposePolygonline(line_top_ltr_pts);
      }
      AddPointsToPAGE(line_top_ltr_pts, line_str);
      line_top_ltr_pts = DestroyAndCreatePta(line_top_ltr_pts);

      // Write Baseline
      line_str << "\t\t\t\t";
      if (ttb_flag) {
        line_baseline_pts = TransposePolygonline(line_baseline_pts);
      }
      AddBaselinePtsToPAGE(line_baseline_pts, line_str);
      line_baseline_pts = DestroyAndCreatePta(line_baseline_pts);

      // Add word information if word level output is active
      line_str << word_str.str();
      word_str.str("");

      // Write Line TextEquiv
      line_str << "\t\t\t\t<TextEquiv index=\"1\" conf=\""
               << std::setprecision(4) << line_conf << "\">\n"
               << "\t\t\t\t\t<Unicode>" << line_content.str() << "</Unicode>\n"
               << "\t\t\t\t</TextEquiv>\n";
      line_str << "\t\t\t</TextLine>\n";
      region_content << line_content.str();
      line_content.str("");
      if (!last_word_in_cblock) {
        region_content << '\n';
      }
      lcnt++;
      wcnt = 0;
    }

    // Write region information to the output
    if (last_word_in_cblock) {
      if ((POLYGONFLAG && !skewed_flag) || LEVELFLAG > 0) {
        page_str << "<Coords points=\"";
        block_bottom_pts = ReversePolygonline(block_bottom_pts, 1);
        ptaJoin(block_top_pts, block_bottom_pts, 0, -1);
        if (ttb_flag) {
          block_top_pts = TransposePolygonline(block_top_pts);
        }
        ptaGetMinMax(block_top_pts, &x1, &y1, &x2, &y2);
        page_str << (l_uint32)x1 << "," << (l_uint32)y1;
        page_str << " " << (l_uint32)x2 << "," << (l_uint32)y1;
        page_str << " " << (l_uint32)x2 << "," << (l_uint32)y2;
        page_str << " " << (l_uint32)x1 << "," << (l_uint32)y2;
        page_str << "\"/>\n";
        block_top_pts = DestroyAndCreatePta(block_top_pts);
        block_bottom_pts = DestroyAndCreatePta(block_bottom_pts);
      }
      page_str << line_str.str();
      line_str.str("");
      page_str << "\t\t\t<TextEquiv index=\"1\" conf=\"" << std::setprecision(4)
               << block_conf << "\">\n"
               << "\t\t\t\t<Unicode>" << region_content.str() << "</Unicode>\n"
               << "\t\t\t</TextEquiv>\n";
      page_str << "\t\t</TextRegion>\n";
      region_content.str("");
      rcnt++;
      lcnt = 0;
    }
  }

  // Destroy all point information
  ptaDestroy(&block_top_pts);
  ptaDestroy(&block_bottom_pts);
  ptaDestroy(&line_top_ltr_pts);
  ptaDestroy(&line_bottom_ltr_pts);
  ptaDestroy(&line_top_rtl_pts);
  ptaDestroy(&line_bottom_rtl_pts);
  ptaDestroy(&word_top_pts);
  ptaDestroy(&word_bottom_pts);
  ptaDestroy(&word_baseline_pts);
  ptaDestroy(&line_baseline_rtl_pts);
  ptaDestroy(&line_baseline_ltr_pts);
  ptaDestroy(&line_baseline_pts);

  reading_order_str << "\t\t\t</OrderedGroup>\n"
                    << "\t\t</ReadingOrder>\n";

  reading_order_str << page_str.str();
  page_str.str("");
  const std::string &text = reading_order_str.str();
  reading_order_str.str("");

  // Allocate memory for result to hold text.length() characters plus a null
  // terminator Safely copy the string into result, ensuring no overflow.
  char* result = new char[text.length() + 1];
  strcpy(result, text.c_str());
  return result;
}

} // namespace tesseract<|MERGE_RESOLUTION|>--- conflicted
+++ resolved
@@ -840,8 +840,7 @@
       res_it->Orientation(&orientation_block, &writing_direction_block,
                           &textline_order_block, &deskew_angle);
       block_conf = ((res_it->Confidence(RIL_BLOCK)) / 100.);
-      page_str << "\t\t<TextRegion id=\"r" << rcnt << "\" "
-               << "custom=\""
+      page_str << "\t\t<TextRegion id=\"r" << rcnt << "\" " << "custom=\""
                << "readingOrder {index:" << rcnt << ";} ";
       if (writing_direction_block != WRITING_DIRECTION_LEFT_TO_RIGHT) {
         page_str << "readingDirection {"
@@ -857,15 +856,7 @@
     }
 
     // Writing direction changes at a per-word granularity
-<<<<<<< HEAD
-    tesseract::WritingDirection writing_direction;
-    //tesseract::WritingDirection writing_direction_before;
-    
-    writing_direction = writing_direction_block;
-=======
-    // tesseract::WritingDirection writing_direction_before;
     auto writing_direction = writing_direction_block;
->>>>>>> 6648d5bc
     if (writing_direction_block != WRITING_DIRECTION_TOP_TO_BOTTOM) {
       switch (res_it->WordDirection()) {
         case DIR_LEFT_TO_RIGHT:
