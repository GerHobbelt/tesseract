--- conflicted
+++ resolved
@@ -563,7 +563,6 @@
   numaGetMedian(poly_bl_delta, &delta_median);
   numaGetRankValue(poly_bl_delta, 0.25, NULL, 0, &delta_median_Q1);
   numaGetRankValue(poly_bl_delta, 0.75, NULL, 0, &delta_median_Q3);
-  delta_median_IQR = abs(delta_median_Q3 - delta_median_Q1);
 
   // Fit baseline into the polygon
   // TODO: Needs maybe some adjustments to suppress fitting to superscript glyphs
@@ -757,10 +756,6 @@
   float x1, y1, x2, y2, word_conf, line_conf, block_conf;
 
   tesseract::Orientation orientation_block;
-<<<<<<< HEAD
-  //tesseract::Orientation orientation_line;
-=======
->>>>>>> d6f0073c
   tesseract::WritingDirection writing_direction_block;
   tesseract::TextlineOrder textline_order_block;
 
