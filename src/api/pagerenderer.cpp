--- conflicted
+++ resolved
@@ -19,14 +19,8 @@
 
 #include "errcode.h" // for ASSERT_HOST
 #include "helpers.h" // for copy_string
-<<<<<<< HEAD
-#ifdef _WIN32
-#  include "host.h" // windows.h for MultiByteToWideChar, ...
-#endif
+
 #include <tesseract/tprintf.h> // for tprintf
-=======
-#include "tprintf.h" // for tprintf
->>>>>>> 8958e7a3
 
 #include <tesseract/baseapi.h> // for TessBaseAPI
 #include <tesseract/renderer.h>
@@ -717,7 +711,6 @@
   if (tesseract_->input_file_path_.empty()) {
     SetInputName(nullptr);
   }
-
   // Used variables
 
   std::stringstream reading_order_str;
