/**********************************************************************
// File:        pagerenderer.cpp
// Description: PAGE XML rendering interface
// Author:      Jan Kamlah

// (C) Copyright 2021
// Licensed under the Apache License, Version 2.0 (the "License");
// you may not use this file except in compliance with the License.
// You may obtain a copy of the License at
// http://www.apache.org/licenses/LICENSE-2.0
// Unless required by applicable law or agreed to in writing, software
// distributed under the License is distributed on an "AS IS" BASIS,
// WITHOUT WARRANTIES OR CONDITIONS OF ANY KIND, either express or implied.
// See the License for the specific language governing permissions and
// limitations under the License.
 **********************************************************************/

#include <tesseract/debugheap.h>
#include <tesseract/baseapi.h> // for TessBaseAPI

#include <locale>              // for std::locale::classic
#include <ctime>
#include <iomanip>
#include <memory>
#include <sstream> // for std::stringstream
#include <regex>
#include <unordered_set>

#include <leptonica/allheaders.h>
#include <leptonica/pix_internal.h>

#include <tesseract/renderer.h>
#include "tesseractclass.h" // for Tesseract

namespace tesseract {

///
/// Slope and offset between two points
///
static void 
GetSlopeAndOffset(float x0, float y0, float x1, float y1, float *m, float *b){
  float slope;

  slope = ((y1-y0)/(x1-x0));
  *m = slope;
  *b = y0-slope*x0;
}

///
/// Write coordinates in the form of a points to a stream
///
static void 
AddPointsToPAGE(Pta *pts, std::stringstream &str) {
  int num_pts;

  str <<"<Coords points=\"";
<<<<<<< HEAD
    num_pts = ptaGetCount(pts);
    for (int p = 0; p < num_pts; ++p) {
      ptaGetPt(pts, p, &x, &y);
      if (p!=0) str << " ";
      str << std::to_string(x) << "," << std::to_string(y);
    }
    str << "\"/>\n";
=======
  num_pts = ptaGetCount(pts);
  for (int p = 0; p < num_pts; ++p) {
    int x, y;
    ptaGetIPt(pts, p, &x, &y);
    if (p != 0) str << " ";
    str << std::to_string(x) << "," << std::to_string(y);
  }
  str << "\"/>\n";
>>>>>>> 1d2ad81d
}

///
/// Convert bbox information to top and bottom polygon 
///
static void 
AddPointToWordPolygon(const ResultIterator *res_it, PageIteratorLevel level, 
  Pta *word_top_pts, Pta *word_bottom_pts, tesseract::WritingDirection writing_direction) {
  int left, top, right, bottom;

  res_it->BoundingBox(level, &left, &top, &right, &bottom); 

  if (writing_direction != WRITING_DIRECTION_TOP_TO_BOTTOM) {
    ptaAddPt(word_top_pts, left, top);
    ptaAddPt(word_top_pts, right, top);

    ptaAddPt(word_bottom_pts, left, bottom);
    ptaAddPt(word_bottom_pts, right, bottom);

  } else {
    // Transform from ttb to ltr
    ptaAddPt(word_top_pts, top, right);
    ptaAddPt(word_top_pts, bottom, right);

    ptaAddPt(word_bottom_pts, top, left);
    ptaAddPt(word_bottom_pts, bottom, left); 
  }

}

///
/// Transpose polygonline, destroy old and return new pts
///
Pta*
TransposePolygonline(Pta *pts) {
  Pta *pts_transposed;

  pts_transposed = ptaTranspose(pts);
  ptaDestroy(&pts);
  return pts_transposed;
}

///
/// Reverse polygonline, destroy old and return new pts
///
Pta*
ReversePolygonline(Pta *pts, int type) {
  Pta *pts_reveresed;

  pts_reveresed = ptaReverse(pts, type);
  ptaDestroy(&pts);
  return pts_reveresed;
}

///
/// Destroy old and create new pts
///
Pta*
DestroyAndCreatePta(Pta *pts) {
  
  ptaDestroy(&pts);
  return ptaCreate(0);
}

///
/// Recalculate polygon
/// Create a hull for overlapping areas
///
Pta*
RecalcPolygonline(Pta *pts, bool upper) {
<<<<<<< HEAD
  int num_pts, num_bin, index = 0;
  float y, x0, y0, x1, y1;
=======
  int num_pts, num_bin, index=0, p_index, offset;
  int m, b, x, y, x0, y0, x1, y1;
>>>>>>> 1d2ad81d
  float x_min, y_min, x_max, y_max;
  NUMA *bin_line;
  Pta *pts_recalc;

  ptaGetMinMax(pts, &x_min, &y_min, &x_max, &y_max);
  num_bin =  x_max - x_min; 
  bin_line = numaCreate(num_bin + 1);

  for (int p = 0; p <= num_bin; ++p) {
    numaAddNumber(bin_line, -1.);
  }

  num_pts = ptaGetCount(pts);
  
  if (num_pts == 2){
    pts_recalc = ptaCopy(pts);
    ptaDestroy(&pts);
    return pts_recalc;
  } 
    
  do {
    ptaGetIPt(pts, index, &x0, &y0);
    ptaGetIPt(pts, index+1, &x1, &y1);
    // TODO add +1?
    for (int p = x0 - x_min; p <= x1 - x_min; ++p) {
      l_float32 val;
      numaGetFValue(bin_line, p, &val);
      if (!upper) {
        if ( val == -1. || y0 > val)
        numaReplaceNumber(bin_line, p, y0);
      } else {
        if ( val == -1. || y0 < val)
        numaReplaceNumber(bin_line, p, y0);
      }
    }
    index += 2;
  } while(index < num_pts - 1);
  
  pts_recalc = ptaCreate(0);

  for (int p = 0; p <= num_bin; ++p) {
    if (p == 0) {
      numaGetFValue(bin_line, p, &y);
      ptaAddPt(pts_recalc, x_min + p, y);
    }
    else if (p == num_bin) {
      ptaAddPt(pts_recalc, x_min + p, y);
      break;
    }
    else {
      l_float32 val;
      numaGetFValue(bin_line, p, &val);
      if (y != val) {
        if (y != -1.)
          ptaAddPt(pts_recalc, x_min + p, y);
        numaGetFValue(bin_line, p, &y);
        if (y != -1.)
          ptaAddPt(pts_recalc, x_min + p, y);
      }
    }
  }
  
  ptaDestroy(&pts);
  return pts_recalc;
}


///
/// Create a rectangle hull around a single line
///
Pta*
PolygonToBoxCoords(Pta *pts) {
  Pta *pts_box;
  float x_min, y_min, x_max, y_max;
  
  pts_box = ptaCreate(0);
  ptaGetMinMax(pts, &x_min, &y_min, &x_max, &y_max);
  ptaAddPt(pts_box, x_min, y_min);
  ptaAddPt(pts_box, x_max, y_min);
  ptaAddPt(pts_box, x_max, y_max);
  ptaAddPt(pts_box, x_min, y_max);
  ptaDestroy(&pts);
  return pts_box;
}

///
/// Create a rectangle polygon round the existing multiple lines
///
static void 
UpdateBlockPoints(Pta *block_top_pts, Pta *block_bottom_pts, 
  Pta *line_top_pts, Pta *line_bottom_pts, int lcnt, int last_word_in_cblock) {
  int num_pts;
  int x, y;

  // Create a hull around all lines
  if (lcnt==0 && last_word_in_cblock) {
    ptaJoin(block_top_pts, line_top_pts, 0, -1);
    ptaJoin(block_bottom_pts, line_bottom_pts, 0, -1);
  } else if (lcnt==0){ 
    ptaJoin(block_top_pts, line_top_pts, 0, -1);
    num_pts = ptaGetCount(line_bottom_pts);
    ptaGetIPt(line_bottom_pts, num_pts-1, &x, &y);
    ptaAddPt(block_top_pts, x, y);
    ptaGetIPt(line_bottom_pts, 0, &x, &y);
    ptaAddPt(block_bottom_pts, x, y);
  } else if (last_word_in_cblock) {
    ptaGetIPt(line_top_pts, 0, &x, &y);
    ptaAddPt(block_bottom_pts, x, y);
    ptaJoin(block_bottom_pts, line_bottom_pts, 0, -1);
    num_pts = ptaGetCount(line_top_pts);
    ptaGetIPt(line_top_pts, num_pts-1, &x, &y);
    ptaAddPt(block_top_pts, x, y);
  } else {
    ptaGetIPt(line_top_pts, 0, &x, &y);
    ptaAddPt(block_bottom_pts, x, y);
    ptaGetIPt(line_bottom_pts, 0, &x, &y);
    ptaAddPt(block_bottom_pts, x, y);
    num_pts = ptaGetCount(line_top_pts);
    ptaGetIPt(line_top_pts, num_pts-1, &x, &y);
    ptaAddPt(block_top_pts, x, y);
    num_pts = ptaGetCount(line_bottom_pts);
    ptaGetIPt(line_bottom_pts, num_pts-1, &x, &y);
    ptaAddPt(block_top_pts, x, y);
  };
}

///
/// Simplify polygon lines (only expanding not shrinking) (Due to recalculation currently not necessary)
///
static void 
SimplifyLinePolygon(Pta *polyline, int tolerance, bool upper){
<<<<<<< HEAD
  int index = 1;
  float m, b, x0, y0, x1, y1, x2, y2, x3, y3, y_min, y_max;

  while (index <= ptaGetCount(polyline)-2) {
    ptaGetPt(polyline, index-1, &x0, &y0);
    ptaGetPt(polyline, index, &x1, &y1);
    ptaGetPt(polyline, index+1, &x2, &y2);
    if (index+2 < ptaGetCount(polyline)) {
=======
  int num_pts, x0, y0, x1, y1, x2, y2, x3, y3, index=1;
  float m, b, y_min, y_max;

  while (index <= polyline->n-2) {
    ptaGetIPt(polyline, index-1, &x0, &y0);
    ptaGetIPt(polyline, index, &x1, &y1);
    ptaGetIPt(polyline, index+1, &x2, &y2);
    if (index+2 < polyline->n) {
>>>>>>> 1d2ad81d
      // Delete two point indentations 
      ptaGetIPt(polyline, index+2, &x3, &y3);
      if (abs(x3-x0) <= tolerance*2){
        GetSlopeAndOffset(x0, y0, x3, y3, &m, &b);
        
        if (upper && (m*x1+b) < y1 && (m*x2+b) < y2 ) {
          ptaRemovePt(polyline, index+1);
          ptaRemovePt(polyline, index);
          continue;
        } else if (!upper && (m*x1+b) > y1 && (m*x2+b) > y2 ) {
          ptaRemovePt(polyline, index+1);
          ptaRemovePt(polyline, index);
          continue;
        }
      }
    }
    // Delete one point indentations 
    if (abs(y0-y1) <= tolerance && abs(y1-y2) <= tolerance) {
      GetSlopeAndOffset(x0, y0, x2, y2, &m, &b);
      if (upper && (m*x1+b) <= y1) {
        ptaRemovePt(polyline, index);
        continue;
      }
      else if (!upper && (m*x1+b) >= y1) {
        ptaRemovePt(polyline, index);
        continue;
      }
    }
    // Delete near by points
    if (x1 != x0  && abs(y1-y0) < 4 && abs(x1-x0) <= tolerance) {
      if (upper) {
        y_min = std::min(y0, y1);
        GetSlopeAndOffset(x0, y_min, x2, y2, &m, &b);
        if ((m*x1+b) <= y1) {
      ptaUpdatePtYCoord(polyline, index-1, std::min(y0, y1));
          ptaRemovePt(polyline, index);
          continue;
        }
      }
      else {
        y_max = std::max(y0, y1);
        GetSlopeAndOffset(x0, y_max, x2, y2, &m, &b);
        if ((m*x1+b) >= y1) {
      ptaUpdatePtYCoord(polyline, index-1, y_max);
          ptaRemovePt(polyline, index);
          continue;
        }
      }
    }
    index++;
  }
} 

///
/// Directly write bounding box information as coordinates a stream
///
static void 
AddBoxToPAGE(const ResultIterator *it, PageIteratorLevel level,
                         std::stringstream &page_str) {
  int left, top, right, bottom;
  
  it->BoundingBox(level, &left, &top, &right, &bottom);
  page_str << "<Coords points=\"" << left << "," << top << " " 
                                  << right << "," << top << " "
                                  << right << "," << bottom << " "
                                  << left << "," << bottom << "\"/>\n";
}

///
/// Join ltr and rtl polygon informations
///
static void 
AppendLinePolygon(Pta *pts_ltr, Pta *pts_rtl, Pta *ptss, tesseract::WritingDirection writing_direction) {
  PTA *ptsd;
   
  if (writing_direction != WRITING_DIRECTION_RIGHT_TO_LEFT) {
    if (ptaGetCount(pts_rtl)!=0){ 
      ptaJoin(pts_ltr, pts_rtl, 0, -1);
      pts_rtl = DestroyAndCreatePta(pts_rtl);
    }
    ptaJoin(pts_ltr, ptss, 0, -1);
  } else {
    ptsd = ptaCopy(ptss);
    if (ptaGetCount(pts_rtl)!=0) {
      ptaJoin(ptsd, pts_rtl, 0, -1);
    }
    ptaDestroy(&pts_rtl);
    pts_rtl = ptaCopy(ptsd);
  }
}

///
/// Convert baseline to points and add to polygon
///
static void 
AddBaselineToPTA(const ResultIterator *it, PageIteratorLevel level, Pta *baseline_pts) {
  int x1, y1, x2, y2;
  
  it->Baseline(level, &x1, &y1, &x2, &y2);
  ptaAddPt(baseline_pts, x1, y1);
  ptaAddPt(baseline_pts, x2, y2);
}

///
/// Directly write baseline information as baseline points a stream
///
static void 
AddBaselinePtsToPAGE(Pta *baseline_pts, std::stringstream &str) {
  int x, y, num_pts = baseline_pts->n;
  
<<<<<<< HEAD
  str <<"<Baseline points=\"";
    num_pts = ptaGetCount(baseline_pts);
    for (int p = 0; p < num_pts; ++p) {
      ptaGetPt(baseline_pts, p, &x, &y);
      if (p!=0) str << " ";
      str << std::to_string(x) << "," << std::to_string(y);
    }
    str << "\"/>\n";
=======
  str << "<Baseline points=\"";
  for (int p = 0; p < num_pts; ++p) {
    ptaGetIPt(baseline_pts, p, &x, &y);
    if (p != 0) str << " ";
    str << std::to_string(x) << "," << std::to_string(y);
  }
  str << "\"/>\n";
>>>>>>> 1d2ad81d
}

///
/// Sort baseline points ascending and deleting duplicates
///
Pta*
SortBaseline(Pta *baseline_pts, tesseract::WritingDirection writing_direction) {
  int num_pts, index=0;
  float x0, y0, x1, y1;
  Pta *sorted_baseline_pts;

  sorted_baseline_pts = ptaSort(baseline_pts, L_SORT_BY_X, L_SORT_INCREASING, NULL);

  do {
    ptaGetPt(sorted_baseline_pts, index, &x0, &y0);
    ptaGetPt(sorted_baseline_pts, index+1, &x1, &y1);
    if (x0 >= x1) {
    ptaUpdatePtYCoord(sorted_baseline_pts, index, std::min(y0, y1));
      ptaRemovePt(sorted_baseline_pts, index+1);
    } else {
      index++;
    }
    num_pts = ptaGetCount(sorted_baseline_pts);
  } while(index < num_pts-1);

  ptaDestroy(&baseline_pts);
  return sorted_baseline_pts;
}

///
/// Clip baseline to range of the existing polygon and simplifies the baseline polygon
///
Pta*
ClipAndSimplifyBaseline(Pta *bottom_pts, Pta*baseline_pts, tesseract::WritingDirection writing_direction) {
  int num_pts;
  float m, b, x0, y0, x1, y1;
  float x_min, y_min, x_max, y_max;
  Pta *baseline_clipped_pts;  
  
  ptaGetMinMax(bottom_pts, &x_min, &y_min, &x_max, &y_max);  
  num_pts = ptaGetCount(baseline_pts);
  baseline_clipped_pts = ptaCreate(0);

  // Clip Baseline 
  for (int p = 0; p < num_pts; ++p) {
    ptaGetPt(baseline_pts, p, &x0, &y0);
    if (x0 < x_min){
      ptaGetPt(baseline_pts, p+1, &x1, &y1);
      if (x1 < x_min) {
        continue; 
      } else {
        GetSlopeAndOffset(x0, y0, x1, y1, &m, &b);
        y0 = int (x_min*m+b);
        x0 = x_min;
      }
    } else if (x0 > x_max) {
      if (ptaGetCount(baseline_clipped_pts) > 0) {
        ptaGetPt(baseline_pts, p-1, &x1, &y1);
        // See comment above
        GetSlopeAndOffset(x1, y1, x0, y0, &m, &b);
        y0 = int (x_max*m+b);
        x0 = x_max;
        int x_val = x0-x_min;
        ptaAddPt(baseline_clipped_pts, x0, y0);
        break;
      }
    }
    ptaAddPt(baseline_clipped_pts, x0, y0);
  }
  if (writing_direction == WRITING_DIRECTION_TOP_TO_BOTTOM) {
    SimplifyLinePolygon(baseline_clipped_pts, 3, 0);
  } else {
    SimplifyLinePolygon(baseline_clipped_pts, 3, 1);
  }
  SimplifyLinePolygon(baseline_clipped_pts, 3, writing_direction == WRITING_DIRECTION_TOP_TO_BOTTOM ? 0 : 1);
  return baseline_clipped_pts;
}

///
/// Fit the baseline points into the existing polygon
///
Pta*
FitBaselineIntoLinePolygon(Pta *bottom_pts, Pta*baseline_pts, tesseract::WritingDirection writing_direction) {
<<<<<<< HEAD
  int num_pts, num_bin, index = 0;
  float m, b, x0, y0, x1, y1;
=======
  int num_pts, num_bin, index=0, p_index, offset, x, y, x0, y0, x1, y1;
  float m, b; 
>>>>>>> 1d2ad81d
  float x_min, y_min, x_max, y_max;
  float delta_median, delta_median_Q1, delta_median_Q3, delta_median_IQR;
  NUMA *bin_line, *poly_bl_delta;
  Pta* baseline_recalc_pts = NULL;
  Pta* baseline_clipped_pts;

  ptaGetMinMax(bottom_pts, &x_min, &y_min, &x_max, &y_max);
  num_bin =  x_max-x_min; 
  bin_line = numaCreate(num_bin+1);

  for (int p = 0; p < num_bin+1; ++p) {
    numaReplaceNumber(bin_line, p, -1.);
  }
  
  num_pts = ptaGetCount(bottom_pts);
  // Create a interpolated polygon with stepsize 1
  for (int index = 0; index < num_pts-1; ++index) {
    ptaGetIPt(bottom_pts, index, &x0, &y0);
    ptaGetIPt(bottom_pts, index+1, &x1, &y1);
    if (x0 >= x1) continue;
    if (y0==y1) {
      for (int p = x0-x_min; p < x1-x_min+1; ++p) {
      l_float32 val;
      numaGetFValue(bin_line, p, &val);
      if (val == -1. || y0 > val) numaSetValue(bin_line, p, y0);
        }
    } else {
      GetSlopeAndOffset(x0, y0, x1, y1, &m, &b);
      for (int p = x0-x_min; p < x1-x_min+1; ++p) {
<<<<<<< HEAD
      l_float32 val;
      numaGetFValue(bin_line, p, &val);
      if (val == -1. || ((p+x_min)*m+b) > val) numaSetValue(bin_line, p, (p+x_min)*m+b);
=======
        if (bin_line->array[p] == -1. || ((p+x_min)*m+b) > bin_line->array[p]) bin_line->array[p] = ((p+x_min)*m+b);
>>>>>>> 1d2ad81d
      }
    }
  }

  num_pts = ptaGetCount(baseline_pts);
  index = 0;
  baseline_clipped_pts = ptaCreate(0);
  poly_bl_delta = numaCreate(0);
  
  // Clip Baseline and create a set of deltas between baseline and polygon
  for (int p = 0; p < num_pts; ++p) {
    ptaGetIPt(baseline_pts, p, &x0, &y0);

    if (x0 < x_min){
      ptaGetIPt(baseline_pts, p+1, &x1, &y1);
      if (x1 < x_min) {
        continue; 
      } else {
        GetSlopeAndOffset(x0, y0, x1, y1, &m, &b);
        y0 = int (x_min*m+b);
        x0 = x_min;
      }
    } else if (x0 > x_max) {
      if (ptaGetCount(baseline_recalc_pts) > 0) {
        ptaGetIPt(baseline_pts, p-1, &x1, &y1);
        GetSlopeAndOffset(x1, y1, x0, y0, &m, &b);
        y0 = int (x_max*m+b);
        x0 = x_max;
        int x_val = x0-x_min;
        l_float32 val;
        numaGetFValue(bin_line, x_val, &val);
        numaAddNumber(poly_bl_delta, abs(val-y0));
        ptaAddPt(baseline_clipped_pts, x0, y0);
        break;
      }
    }
    int x_val = x0-x_min;
    l_float32 val;
    numaGetFValue(bin_line, x_val, &val);
    numaAddNumber(poly_bl_delta, abs(val-y0));
    ptaAddPt(baseline_clipped_pts, x0, y0); 
  }
  
  ptaDestroy(&baseline_pts);

  // Calculate quartiles to find outliers
  numaGetMedian(poly_bl_delta, &delta_median);
  numaGetRankValue(poly_bl_delta, 0.25, NULL, 0, &delta_median_Q1);
  numaGetRankValue(poly_bl_delta, 0.75, NULL, 0, &delta_median_Q3);
  delta_median_IQR = abs(delta_median_Q3 - delta_median_Q1);

  // Fit baseline into the polygon
  // TODO: Needs maybe some adjustments to suppress fitting to superscript glyphs
  baseline_recalc_pts = ptaCreate(0);
  num_pts = ptaGetCount(baseline_clipped_pts);
  for (int p = 0; p < num_pts; ++p) {
    ptaGetIPt(baseline_clipped_pts, p, &x0, &y0);
    int x_val = x0-x_min;
    l_float32 x_coord;
    numaGetFValue(bin_line, p, &x_coord);
    // Delete outliers with IQR
    if (abs(y0-x_coord) > 1.5*delta_median_Q3+delta_median && p != 0 && p != num_pts-1) {
      // If it's the starting or end point adjust the y value in the median delta range
      if (p == 0 || p == num_pts-1) {
        if (writing_direction == WRITING_DIRECTION_TOP_TO_BOTTOM) {
          if (y0 < x_coord) y0 = y0-delta_median;
        } else if (y0 > x_coord) y0 = y0+delta_median;
        ptaAddPt(baseline_recalc_pts, x0, y0);
      }
      continue;
    }
    if (writing_direction == WRITING_DIRECTION_TOP_TO_BOTTOM) {
      if (y0 < x_coord) {
        ptaAddPt(baseline_recalc_pts, x0, x_coord);
      } else {
        ptaAddPt(baseline_recalc_pts, x0, y0);
      }
    } else {
      if (y0 > x_coord) {
        ptaAddPt(baseline_recalc_pts, x0, x_coord);
      } else {
        ptaAddPt(baseline_recalc_pts, x0, y0);
      }
    }
  }
  // Return recalculated baseline if this fails return the bottom line as baseline
  ptaDestroy(&baseline_clipped_pts);
  if (ptaGetCount(baseline_recalc_pts) < 2) {
    ptaDestroy(&baseline_recalc_pts);
    return ptaCopy(bottom_pts);
  } else {
    return baseline_recalc_pts;
  }
}


/// Convert writing direction to string representation
const char* WritingDirectionToStr(int wd){
  switch(wd){
    case 0: return "left-to-right";
    case 1: return "right-to-left";
    case 2: return "top-to-bottom";
    default: return "bottom-to-top";
  }   
}
///
/// Append the PAGE XML for the beginning of the document
///
bool 
TessPAGERenderer::BeginDocumentHandler() {
  // Delay the XML output because we need the name of the image file.
  begin_document = true;
  return true;
}

///
/// Append the PAGE XML for the layout of the image
///
bool 
TessPAGERenderer::AddImageHandler(TessBaseAPI *api) {
  // TODO: Set to 2019 back
  if (begin_document) {
    AppendString(
      "<?xml version=\"1.0\" encoding=\"UTF-8\" standalone=\"yes\"?>\n"
      "<PcGts xmlns=\"http://schema.primaresearch.org/PAGE/gts/pagecontent/2019-07-15\" "
      "xmlns:xsi=\"http://www.w3.org/2001/XMLSchema-instance\" "
      "xsi:schemaLocation=\"http://schema.primaresearch.org/PAGE/gts/pagecontent/2019-07-15 http://schema.primaresearch.org/PAGE/gts/pagecontent/2019-07-15/pagecontent.xsd\">\n"
      "\t<Metadata");
    
    // If a URL is used to recognize a image add it as <Metadata externalRef="url">
    if (std::regex_search(api->GetInputName(), std::regex("^(https?|ftp|ssh):"))){
      AppendString(" externalRef=\"");
      AppendString(api->GetInputName());
      AppendString("\" ");
    }
    
    AppendString(">\n"
    "\t\t<Creator>Tesseract - ");
    AppendString(TESSERACT_VERSION_STR);
    // If gmtime conversion is problematic maybe l_getFormattedDate can be used here
    //char *datestr = l_getFormattedDate();
    std::time_t now= std::time(nullptr);
    std::tm* now_tm= std::gmtime(&now);
    char mbstr[100];
    std::strftime(mbstr, sizeof(mbstr), "%Y-%m-%dT%H:%M:%S", now_tm);
    AppendString(
      "</Creator>\n"
      "\t\t<Created>");
    AppendString(mbstr);
    AppendString("</Created>\n");
    AppendString("\t\t<LastChange>");
    AppendString(mbstr);
    AppendString("</LastChange>\n"
      "\t</Metadata>\n");
    begin_document = false;
  }

  const std::unique_ptr<const char[]> text(api->GetPAGEText(imagenum()));
  if (text == nullptr) {
    return false;
  }

  AppendString(text.get());

  return true;
}

///
/// Append the PAGE XML for the end of the document
///
bool 
TessPAGERenderer::EndDocumentHandler() {
  AppendString("\t\t</Page>\n</PcGts>\n");
  return true;
}

TessPAGERenderer::TessPAGERenderer(const char *outputbase)
    : TessResultRenderer(outputbase, "page.xml"),
      begin_document(false) {}

///
/// Make an XML-formatted string with PAGE markup from the internal
/// data structures.
///
char 
*TessBaseAPI::GetPAGEText(int page_number) {
  return GetPAGEText(nullptr, page_number);
}

///
/// Make an XML-formatted string with PAGE markup from the internal
/// data structures.
///
char 
*TessBaseAPI::GetPAGEText(ETEXT_DESC *monitor, int page_number) {
  if (tesseract_ == nullptr || (page_res_ == nullptr && Recognize(monitor) < 0)) {
    return nullptr;
  }

  int rcnt = 0, lcnt = 0, wcnt = 0;

  if (tesseract_->input_file_path.empty()) {
    SetInputName(nullptr);
  }

  // Used variables
  
  std::stringstream reading_order_str;
  std::stringstream region_content;
  std::stringstream line_content;
  std::stringstream word_content;
  std::stringstream line_str;
  std::stringstream line_inter_str;
  std::stringstream word_str;
  std::stringstream page_str;

  float x1, y1, x2, y2, word_conf, line_conf, block_conf;

  tesseract::Orientation orientation_block;
  tesseract::WritingDirection writing_direction_block;
  tesseract::TextlineOrder textline_order_block;

  Pta *block_top_pts = ptaCreate(0);
  Pta *block_bottom_pts = ptaCreate(0);
  Pta *line_top_ltr_pts = ptaCreate(0);
  Pta *line_bottom_ltr_pts = ptaCreate(0);
  Pta *line_top_rtl_pts = ptaCreate(0);
  Pta *line_bottom_rtl_pts = ptaCreate(0);
  Pta *word_top_pts = ptaCreate(0);
  Pta *word_bottom_pts = ptaCreate(0);
  Pta *word_baseline_pts = ptaCreate(0);
  Pta *line_baseline_rtl_pts = ptaCreate(0);
  Pta *line_baseline_ltr_pts = ptaCreate(0);
  Pta *line_baseline_pts = ptaCreate(0);

  // Replace this with real flags:
  #define POLYGONFLAG   tesseract_->tessedit_create_page_polygon
  #define WORDLEVELFLAG tesseract_->tessedit_create_page_wordlevel

  // Use "C" locale (needed for int values larger than 999).
  page_str.imbue(std::locale::classic());
  reading_order_str << "\t<Page "
           <<"imageFilename=\""<< GetInputName();
  //AppendString(api->GetInputName());
  reading_order_str << "\" " 
           << "imageWidth=\"" << rect_width_ << "\" " 
           << "imageHeight=\"" << rect_height_ << "\" "
           << "type=\"content\">\n";

  // TODO: Do we need to create a random number here?
  std::size_t ro_id = std::hash<std::string>{}(GetInputName());
  reading_order_str << "\t\t<ReadingOrder>\n"
  << "\t\t\t<OrderedGroup id=\"ro"<< ro_id
  << "\" caption=\"Regions reading order\">\n";

  std::unique_ptr<ResultIterator> res_it(GetIterator());
  while (!res_it->Empty(RIL_BLOCK)) {
    if (res_it->Empty(RIL_WORD)) {
      res_it->Next(RIL_WORD);
      continue;
    }

    auto block_type = res_it->BlockType();

    switch (block_type) {
      case PT_FLOWING_IMAGE:
      case PT_HEADING_IMAGE:
      case PT_PULLOUT_IMAGE: {
        // Handle all kinds of images.
        page_str << "\t\t<GraphicRegion id=\"r" << rcnt++ << "\">\n";
        page_str << "\t\t\t";
<<<<<<< HEAD
        AddBoxToPAGE(res_it.get(), RIL_BLOCK, page_str);
        page_str << "\t\t</Graphic>\n";
=======
        AddBoxToPAGE(res_it, RIL_BLOCK, page_str);
        page_str << "\t\t</GraphicRegion>\n";
>>>>>>> 1d2ad81d
        res_it->Next(RIL_BLOCK);
        continue;
      }
      case PT_HORZ_LINE:
      case PT_VERT_LINE:
        // Handle horizontal and vertical lines.
        page_str << "\t\t<SeparatorRegion id=\"r" << rcnt++ << "\">\n";
        page_str << "\t\t\t";
<<<<<<< HEAD
        AddBoxToPAGE(res_it.get(), RIL_BLOCK, page_str);
        page_str << "\t\t</Separator>\n";
=======
        AddBoxToPAGE(res_it, RIL_BLOCK, page_str);
        page_str << "\t\t</SeparatorRegion>\n";
>>>>>>> 1d2ad81d
        res_it->Next(RIL_BLOCK);
        continue;
      case PT_NOISE:
        tprintError("TODO: Please report image which triggers the noise case.\n");
        ASSERT_HOST(false);
      default:
        break;
    }

    
    if (res_it->IsAtBeginningOf(RIL_BLOCK)) {
      // Add Block to reading order
      reading_order_str << "\t\t\t\t<RegionRefIndexed "
      << "index=\"" << rcnt << "\" "
      << "regionRef=\"r" << rcnt << "\"/>\n";
      
      float deskew_angle;
      res_it->Orientation(&orientation_block, &writing_direction_block, &textline_order_block,
                  &deskew_angle);
      block_conf = ((res_it-> Confidence(RIL_BLOCK))/100.);
      page_str << "\t\t<TextRegion id=\"r" << rcnt << "\" "
      << "custom=\""<< "readingOrder {index:"<< rcnt <<";} "
      << "readingDirection {"<< WritingDirectionToStr(writing_direction_block)<<";} "
      << "orientation {"<< orientation_block <<";}\">\n";
      page_str << "\t\t\t";
      if (!POLYGONFLAG && !WORDLEVELFLAG) AddBoxToPAGE(res_it.get(), RIL_BLOCK, page_str);
    }

    // Writing direction changes at a per-word granularity
    tesseract::WritingDirection writing_direction; 
    writing_direction = writing_direction_block;
    if (writing_direction_block != WRITING_DIRECTION_TOP_TO_BOTTOM) {
      switch (res_it->WordDirection()) {
        case DIR_LEFT_TO_RIGHT:
          writing_direction = WRITING_DIRECTION_LEFT_TO_RIGHT;
          break;
        case DIR_RIGHT_TO_LEFT:
          writing_direction = WRITING_DIRECTION_RIGHT_TO_LEFT;
          break;
        default:
          break;
      }
    }

    bool ttb_flag = (writing_direction==WRITING_DIRECTION_TOP_TO_BOTTOM);

    if (res_it->IsAtBeginningOf(RIL_TEXTLINE)) {
      line_conf = ((res_it-> Confidence(RIL_TEXTLINE))/100.);
      line_str << "\t\t\t<TextLine id=\"r" << rcnt << "l" << lcnt <<"\" readingDirection=\"" 
      << WritingDirectionToStr(writing_direction) << "\" "
      << "custom=\""<< "readingOrder {index:"<< lcnt <<";}\">\n";
      // If wordlevel is not set, get the line polygon and baseline
      if (!WORDLEVELFLAG && !POLYGONFLAG) {
        AddPointToWordPolygon(res_it.get(), RIL_TEXTLINE, line_top_ltr_pts, line_bottom_ltr_pts, writing_direction);
        AddBaselineToPTA(res_it.get(), RIL_TEXTLINE, line_baseline_pts);
        if (ttb_flag) line_baseline_pts = TransposePolygonline(line_baseline_pts); 
      }
    }
    
    // Get information if word is last in line and if its last in the region
    bool last_word_in_line = res_it->IsAtFinalElement(RIL_TEXTLINE, RIL_WORD);
    bool last_word_in_cblock = res_it->IsAtFinalElement(RIL_BLOCK, RIL_WORD);

    word_conf = ((res_it-> Confidence(RIL_WORD))/100.);

    // Create word stream if word level output is active
    if (WORDLEVELFLAG) {
<<<<<<< HEAD
      word_str << "\t\t\t\t<Word id=\"r_" << tcnt << "_tl_" << lcnt << "_w_" << wcnt << "\" readingDirection=\""
=======
      word_str << "\t\t\t\t<Word id=\"r" << rcnt << "l" << lcnt << "w" << wcnt << "\" readingDirection=\""
>>>>>>> 1d2ad81d
      << WritingDirectionToStr(writing_direction)  << "\" "
      << "custom=\""<< "readingOrder {index:"<< wcnt <<";}\">\n";
      if (!POLYGONFLAG || ttb_flag){
        AddPointToWordPolygon(res_it.get(), RIL_WORD, word_top_pts, word_bottom_pts, writing_direction);
      }
    }
    
    if (POLYGONFLAG && ttb_flag && !WORDLEVELFLAG){
      AddPointToWordPolygon(res_it.get(), RIL_WORD, word_top_pts, word_bottom_pts, writing_direction);
    }

    // Get the word baseline information
    AddBaselineToPTA(res_it.get(), RIL_WORD, word_baseline_pts);

    // Get the word text content and polygon 
    do {
      const std::unique_ptr<const char[]> grapheme(res_it->GetUTF8Text(RIL_SYMBOL));
      if (grapheme && grapheme[0] != 0) {
        word_content << HOcrEscape(grapheme.get()).c_str();
        if (POLYGONFLAG && !ttb_flag){
          AddPointToWordPolygon(res_it.get(), RIL_SYMBOL, word_top_pts, word_bottom_pts, writing_direction);
        }
      }
      res_it->Next(RIL_SYMBOL);
    } while (!res_it->Empty(RIL_BLOCK) && !res_it->IsAtBeginningOf(RIL_WORD));

    if (WORDLEVELFLAG || POLYGONFLAG) {
      // Sort word polygons
      word_top_pts = RecalcPolygonline(word_top_pts, 1-ttb_flag);
      word_bottom_pts = RecalcPolygonline(word_bottom_pts, 0+ttb_flag);
      
      // AppendLinePolygon
      AppendLinePolygon(line_top_ltr_pts, line_top_rtl_pts, word_top_pts, writing_direction);
      AppendLinePolygon(line_bottom_ltr_pts, line_bottom_rtl_pts, word_bottom_pts, writing_direction);
      
      // Word level polygon
      word_bottom_pts = ReversePolygonline(word_bottom_pts, 1);
      ptaJoin(word_top_pts, word_bottom_pts, 0, -1);
    }
    

    // Reverse the word baseline direction for rtl
    if (writing_direction == WRITING_DIRECTION_RIGHT_TO_LEFT) word_baseline_pts = ReversePolygonline(word_baseline_pts, 1);

    // Write word information to the output
    if (WORDLEVELFLAG) {
      word_str << "\t\t\t\t\t";
      if (ttb_flag) word_top_pts = TransposePolygonline(word_top_pts); 
      AddPointsToPAGE(word_top_pts, word_str);
      word_str << "\t\t\t\t\t";
      AddBaselinePtsToPAGE(word_baseline_pts, word_str);
      word_str << "\t\t\t\t\t<TextEquiv index=\"1\" conf=\""
      << std::setprecision(4) << word_conf << "\">\n"
      << "\t\t\t\t\t\t<Unicode>" << word_content.str() << "</Unicode>\n"
      << "\t\t\t\t\t</TextEquiv>\n"
      << "\t\t\t\t</Word>\n";
    }
    if (WORDLEVELFLAG || POLYGONFLAG) {
      // Add word baseline to line baseline
      if (ttb_flag) word_baseline_pts = TransposePolygonline(word_baseline_pts);
      ptaJoin(line_baseline_pts, word_baseline_pts, 0, -1);
     } 
    word_baseline_pts = DestroyAndCreatePta(word_baseline_pts);
    
    // Reset word pts arrays
    word_top_pts = DestroyAndCreatePta(word_top_pts);
    word_bottom_pts = DestroyAndCreatePta(word_bottom_pts);

    // Write the word contents to the line 
    line_content << word_content.str();
    word_content.str("");

    wcnt++;

    // Write line information to the output
    if (last_word_in_line) {
      // Combine ltr and rtl lines
      if (ptaGetCount(line_top_rtl_pts) != 0) {
        ptaJoin(line_top_ltr_pts, line_top_rtl_pts, 0, -1);
        line_top_rtl_pts = DestroyAndCreatePta(line_top_rtl_pts);
      }
      if (ptaGetCount(line_bottom_rtl_pts) != 0) {
        ptaJoin(line_bottom_ltr_pts, line_bottom_rtl_pts, 0, -1);
        line_bottom_rtl_pts = DestroyAndCreatePta(line_bottom_rtl_pts);
      }
      if (POLYGONFLAG || WORDLEVELFLAG) {
        // Recalc Polygon lines
        line_top_ltr_pts = RecalcPolygonline(line_top_ltr_pts, 1-ttb_flag);
        line_bottom_ltr_pts = RecalcPolygonline(line_bottom_ltr_pts, 0+ttb_flag);

        // Smooth the polygon line
        SimplifyLinePolygon(line_top_ltr_pts, 5, 1-ttb_flag);
        SimplifyLinePolygon(line_bottom_ltr_pts, 5, 0+ttb_flag);
       
        // Fit line polygon matching the base linepoints
        line_baseline_pts = SortBaseline(line_baseline_pts, writing_direction);
        // Fitting baseline into polygon is currently deactivated
        // it tends to push the baseline directly under superscripts
        // but the baseline is always inside the polygon maybe it will be useful for something
        // line_baseline_pts = FitBaselineIntoLinePolygon(line_bottom_ltr_pts, line_baseline_pts, writing_direction);
        // and it only cut it to the length and simplifies the line polygon
        line_baseline_pts = ClipAndSimplifyBaseline(line_bottom_ltr_pts, line_baseline_pts, writing_direction);
        
        // Update polygon of the block
        UpdateBlockPoints(block_top_pts, block_bottom_pts, 
        line_top_ltr_pts, line_bottom_ltr_pts, lcnt, last_word_in_cblock);
      }
      // Line level polygon
      line_bottom_ltr_pts = ReversePolygonline(line_bottom_ltr_pts, 1);
      ptaJoin(line_top_ltr_pts, line_bottom_ltr_pts, 0, -1);
      line_bottom_ltr_pts = DestroyAndCreatePta(line_bottom_ltr_pts);

      if (WORDLEVELFLAG && !POLYGONFLAG) {
        line_top_ltr_pts = PolygonToBoxCoords(line_top_ltr_pts);
      }

      // Write level points
      line_str << "\t\t\t\t";
      if (ttb_flag) line_top_ltr_pts = TransposePolygonline(line_top_ltr_pts);
      AddPointsToPAGE(line_top_ltr_pts, line_str);
      line_top_ltr_pts = DestroyAndCreatePta(line_top_ltr_pts);
      
      // Write Baseline
      line_str << "\t\t\t\t";
      if (ttb_flag) line_baseline_pts = TransposePolygonline(line_baseline_pts);
      AddBaselinePtsToPAGE(line_baseline_pts, line_str);
      line_baseline_pts = DestroyAndCreatePta(line_baseline_pts);
      
      // Add word information if word level output is active
      line_str << word_str.str();
      word_str.str("");

      // Write Line TextEquiv
      line_str << "\t\t\t\t<TextEquiv index=\"1\" conf=\""
      << std::setprecision(4) << line_conf<< "\">\n"
      << "\t\t\t\t\t<Unicode>" << line_content.str() << "</Unicode>\n"
      << "\t\t\t\t</TextEquiv>\n";
      line_str << "\t\t\t</TextLine>\n";
      region_content << line_content.str();
      line_content.str("");
      if (!last_word_in_cblock) region_content << "\n\t\t\t\t\t";
      lcnt++;
      wcnt = 0;
    } else {
      line_content << " ";
    }

    // Write region information to the output
    if (last_word_in_cblock) {
      if (POLYGONFLAG || WORDLEVELFLAG) {
        page_str <<"<Coords points=\"";
        block_bottom_pts = ReversePolygonline(block_bottom_pts, 1);
        ptaJoin(block_top_pts, block_bottom_pts, 0, -1);
        if (ttb_flag) block_top_pts = TransposePolygonline(block_top_pts);
        ptaGetMinMax(block_top_pts,&x1, &y1, &x2, &y2);
        page_str << (l_uint32) x1 << "," << (l_uint32) y1;
        page_str << " " << (l_uint32) x2 << "," << (l_uint32) y1;
        page_str << " " << (l_uint32) x2 << "," << (l_uint32) y2;
        page_str << " " << (l_uint32) x1 << "," << (l_uint32) y2;
        page_str << "\"/>\n";
        block_top_pts = DestroyAndCreatePta(block_top_pts);
        block_bottom_pts = DestroyAndCreatePta(block_bottom_pts);
      }
      page_str << line_str.str();
      line_str.str("");
      page_str << "\t\t\t<TextEquiv index=\"1\" conf=\""
      << std::setprecision(4) << block_conf << "\">\n"
      << "\t\t\t\t<Unicode>" << region_content.str() << "</Unicode>\n"
      << "\t\t\t</TextEquiv>\n";
      page_str << "\t\t</TextRegion>\n";
      region_content.str("");
      rcnt++;
      lcnt = 0;
    }
  }

  // Destroy all point information
  ptaDestroy(&block_top_pts);
  ptaDestroy(&block_bottom_pts);
  ptaDestroy(&line_top_ltr_pts);
  ptaDestroy(&line_bottom_ltr_pts);
  ptaDestroy(&line_top_rtl_pts);
  ptaDestroy(&line_bottom_rtl_pts);
  ptaDestroy(&word_top_pts);
  ptaDestroy(&word_bottom_pts);
  ptaDestroy(&word_baseline_pts);
  ptaDestroy(&line_baseline_rtl_pts);
  ptaDestroy(&line_baseline_ltr_pts);
  ptaDestroy(&line_baseline_pts);

  reading_order_str << "\t\t\t</OrderedGroup>\n"
  << "\t\t</ReadingOrder>\n";

  reading_order_str << page_str.str();
  page_str.str("");
  const std::string &text = reading_order_str.str();
  reading_order_str.str("");

  char* result = new char[text.length() + 1];
  strcpy(result, text.c_str());
  return result;
}

} // namespace tesseract<|MERGE_RESOLUTION|>--- conflicted
+++ resolved
@@ -54,15 +54,6 @@
   int num_pts;
 
   str <<"<Coords points=\"";
-<<<<<<< HEAD
-    num_pts = ptaGetCount(pts);
-    for (int p = 0; p < num_pts; ++p) {
-      ptaGetPt(pts, p, &x, &y);
-      if (p!=0) str << " ";
-      str << std::to_string(x) << "," << std::to_string(y);
-    }
-    str << "\"/>\n";
-=======
   num_pts = ptaGetCount(pts);
   for (int p = 0; p < num_pts; ++p) {
     int x, y;
@@ -71,7 +62,6 @@
     str << std::to_string(x) << "," << std::to_string(y);
   }
   str << "\"/>\n";
->>>>>>> 1d2ad81d
 }
 
 ///
@@ -142,13 +132,8 @@
 ///
 Pta*
 RecalcPolygonline(Pta *pts, bool upper) {
-<<<<<<< HEAD
   int num_pts, num_bin, index = 0;
-  float y, x0, y0, x1, y1;
-=======
-  int num_pts, num_bin, index=0, p_index, offset;
   int m, b, x, y, x0, y0, x1, y1;
->>>>>>> 1d2ad81d
   float x_min, y_min, x_max, y_max;
   NUMA *bin_line;
   Pta *pts_recalc;
@@ -178,10 +163,10 @@
       numaGetFValue(bin_line, p, &val);
       if (!upper) {
         if ( val == -1. || y0 > val)
-        numaReplaceNumber(bin_line, p, y0);
+          numaReplaceNumber(bin_line, p, y0);
       } else {
         if ( val == -1. || y0 < val)
-        numaReplaceNumber(bin_line, p, y0);
+          numaReplaceNumber(bin_line, p, y0);
       }
     }
     index += 2;
@@ -280,25 +265,14 @@
 ///
 static void 
 SimplifyLinePolygon(Pta *polyline, int tolerance, bool upper){
-<<<<<<< HEAD
-  int index = 1;
-  float m, b, x0, y0, x1, y1, x2, y2, x3, y3, y_min, y_max;
+  int num_pts, x0, y0, x1, y1, x2, y2, x3, y3, index = 1;
+  float m, b, y_min, y_max;
 
   while (index <= ptaGetCount(polyline)-2) {
-    ptaGetPt(polyline, index-1, &x0, &y0);
-    ptaGetPt(polyline, index, &x1, &y1);
-    ptaGetPt(polyline, index+1, &x2, &y2);
-    if (index+2 < ptaGetCount(polyline)) {
-=======
-  int num_pts, x0, y0, x1, y1, x2, y2, x3, y3, index=1;
-  float m, b, y_min, y_max;
-
-  while (index <= polyline->n-2) {
     ptaGetIPt(polyline, index-1, &x0, &y0);
     ptaGetIPt(polyline, index, &x1, &y1);
     ptaGetIPt(polyline, index+1, &x2, &y2);
-    if (index+2 < polyline->n) {
->>>>>>> 1d2ad81d
+    if (index+2 < ptaGetCount(polyline)) {
       // Delete two point indentations 
       ptaGetIPt(polyline, index+2, &x3, &y3);
       if (abs(x3-x0) <= tolerance*2){
@@ -333,7 +307,7 @@
         y_min = std::min(y0, y1);
         GetSlopeAndOffset(x0, y_min, x2, y2, &m, &b);
         if ((m*x1+b) <= y1) {
-      ptaUpdatePtYCoord(polyline, index-1, std::min(y0, y1));
+          ptaUpdatePtYCoord(polyline, index-1, std::min(y0, y1));
           ptaRemovePt(polyline, index);
           continue;
         }
@@ -342,7 +316,7 @@
         y_max = std::max(y0, y1);
         GetSlopeAndOffset(x0, y_max, x2, y2, &m, &b);
         if ((m*x1+b) >= y1) {
-      ptaUpdatePtYCoord(polyline, index-1, y_max);
+          ptaUpdatePtYCoord(polyline, index-1, y_max);
           ptaRemovePt(polyline, index);
           continue;
         }
@@ -409,16 +383,6 @@
 AddBaselinePtsToPAGE(Pta *baseline_pts, std::stringstream &str) {
   int x, y, num_pts = baseline_pts->n;
   
-<<<<<<< HEAD
-  str <<"<Baseline points=\"";
-    num_pts = ptaGetCount(baseline_pts);
-    for (int p = 0; p < num_pts; ++p) {
-      ptaGetPt(baseline_pts, p, &x, &y);
-      if (p!=0) str << " ";
-      str << std::to_string(x) << "," << std::to_string(y);
-    }
-    str << "\"/>\n";
-=======
   str << "<Baseline points=\"";
   for (int p = 0; p < num_pts; ++p) {
     ptaGetIPt(baseline_pts, p, &x, &y);
@@ -426,7 +390,6 @@
     str << std::to_string(x) << "," << std::to_string(y);
   }
   str << "\"/>\n";
->>>>>>> 1d2ad81d
 }
 
 ///
@@ -510,13 +473,8 @@
 ///
 Pta*
 FitBaselineIntoLinePolygon(Pta *bottom_pts, Pta*baseline_pts, tesseract::WritingDirection writing_direction) {
-<<<<<<< HEAD
-  int num_pts, num_bin, index = 0;
-  float m, b, x0, y0, x1, y1;
-=======
-  int num_pts, num_bin, index=0, p_index, offset, x, y, x0, y0, x1, y1;
+  int num_pts, num_bin, index = 0, p_index, offset, x, y, x0, y0, x1, y1;
   float m, b; 
->>>>>>> 1d2ad81d
   float x_min, y_min, x_max, y_max;
   float delta_median, delta_median_Q1, delta_median_Q3, delta_median_IQR;
   NUMA *bin_line, *poly_bl_delta;
@@ -539,20 +497,18 @@
     if (x0 >= x1) continue;
     if (y0==y1) {
       for (int p = x0-x_min; p < x1-x_min+1; ++p) {
-      l_float32 val;
-      numaGetFValue(bin_line, p, &val);
-      if (val == -1. || y0 > val) numaSetValue(bin_line, p, y0);
-        }
+        l_float32 val;
+        numaGetFValue(bin_line, p, &val);
+        if (val == -1. || y0 > val) 
+	      numaSetValue(bin_line, p, y0);
+      }
     } else {
       GetSlopeAndOffset(x0, y0, x1, y1, &m, &b);
       for (int p = x0-x_min; p < x1-x_min+1; ++p) {
-<<<<<<< HEAD
-      l_float32 val;
-      numaGetFValue(bin_line, p, &val);
-      if (val == -1. || ((p+x_min)*m+b) > val) numaSetValue(bin_line, p, (p+x_min)*m+b);
-=======
-        if (bin_line->array[p] == -1. || ((p+x_min)*m+b) > bin_line->array[p]) bin_line->array[p] = ((p+x_min)*m+b);
->>>>>>> 1d2ad81d
+        l_float32 val;
+        numaGetFValue(bin_line, p, &val);
+        if (val == -1. || ((p+x_min)*m+b) > val) 
+	      numaSetValue(bin_line, p, (p+x_min)*m+b);
       }
     }
   }
@@ -824,13 +780,8 @@
         // Handle all kinds of images.
         page_str << "\t\t<GraphicRegion id=\"r" << rcnt++ << "\">\n";
         page_str << "\t\t\t";
-<<<<<<< HEAD
         AddBoxToPAGE(res_it.get(), RIL_BLOCK, page_str);
-        page_str << "\t\t</Graphic>\n";
-=======
-        AddBoxToPAGE(res_it, RIL_BLOCK, page_str);
         page_str << "\t\t</GraphicRegion>\n";
->>>>>>> 1d2ad81d
         res_it->Next(RIL_BLOCK);
         continue;
       }
@@ -839,13 +790,8 @@
         // Handle horizontal and vertical lines.
         page_str << "\t\t<SeparatorRegion id=\"r" << rcnt++ << "\">\n";
         page_str << "\t\t\t";
-<<<<<<< HEAD
         AddBoxToPAGE(res_it.get(), RIL_BLOCK, page_str);
-        page_str << "\t\t</Separator>\n";
-=======
-        AddBoxToPAGE(res_it, RIL_BLOCK, page_str);
         page_str << "\t\t</SeparatorRegion>\n";
->>>>>>> 1d2ad81d
         res_it->Next(RIL_BLOCK);
         continue;
       case PT_NOISE:
@@ -913,11 +859,7 @@
 
     // Create word stream if word level output is active
     if (WORDLEVELFLAG) {
-<<<<<<< HEAD
-      word_str << "\t\t\t\t<Word id=\"r_" << tcnt << "_tl_" << lcnt << "_w_" << wcnt << "\" readingDirection=\""
-=======
       word_str << "\t\t\t\t<Word id=\"r" << rcnt << "l" << lcnt << "w" << wcnt << "\" readingDirection=\""
->>>>>>> 1d2ad81d
       << WritingDirectionToStr(writing_direction)  << "\" "
       << "custom=\""<< "readingOrder {index:"<< wcnt <<";}\">\n";
       if (!POLYGONFLAG || ttb_flag){
