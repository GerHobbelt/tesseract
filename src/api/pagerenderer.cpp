--- conflicted
+++ resolved
@@ -53,22 +53,14 @@
 static void AddPointsToPAGE(Pta *pts, std::stringstream &str) {
   int num_pts;
 
-<<<<<<< HEAD
-  str <<"<Coords points=\"";
-=======
   str << "<Coords points=\"";
->>>>>>> c28c3faa
   num_pts = ptaGetCount(pts);
   for (int p = 0; p < num_pts; ++p) {
     int x, y;
     ptaGetIPt(pts, p, &x, &y);
-<<<<<<< HEAD
-    if (p != 0) str << " ";
-=======
     if (p != 0) {
       str << " ";
     }
->>>>>>> c28c3faa
     str << std::to_string(x) << "," << std::to_string(y);
   }
   str << "\"/>\n";
@@ -137,10 +129,7 @@
 ///
 Pta *RecalcPolygonline(Pta *pts, bool upper) {
   int num_pts, num_bin, index = 0;
-<<<<<<< HEAD
   float m, b;
-=======
->>>>>>> c28c3faa
   int y, x0, y0, x1, y1;
   float x_min, y_min, x_max, y_max;
   NUMA *bin_line;
@@ -164,11 +153,7 @@
 
   do {
     ptaGetIPt(pts, index, &x0, &y0);
-<<<<<<< HEAD
-    ptaGetIPt(pts, index+1, &x1, &y1);
-=======
     ptaGetIPt(pts, index + 1, &x1, &y1);
->>>>>>> c28c3faa
     // TODO add +1?
     for (int p = x0 - x_min; p <= x1 - x_min; ++p) {
       l_float32 val;
@@ -246,11 +231,7 @@
   } else if (lcnt == 0) {
     ptaJoin(block_top_pts, line_top_pts, 0, -1);
     num_pts = ptaGetCount(line_bottom_pts);
-<<<<<<< HEAD
-    ptaGetIPt(line_bottom_pts, num_pts-1, &x, &y);
-=======
     ptaGetIPt(line_bottom_pts, num_pts - 1, &x, &y);
->>>>>>> c28c3faa
     ptaAddPt(block_top_pts, x, y);
     ptaGetIPt(line_bottom_pts, 0, &x, &y);
     ptaAddPt(block_bottom_pts, x, y);
@@ -259,11 +240,7 @@
     ptaAddPt(block_bottom_pts, x, y);
     ptaJoin(block_bottom_pts, line_bottom_pts, 0, -1);
     num_pts = ptaGetCount(line_top_pts);
-<<<<<<< HEAD
-    ptaGetIPt(line_top_pts, num_pts-1, &x, &y);
-=======
     ptaGetIPt(line_top_pts, num_pts - 1, &x, &y);
->>>>>>> c28c3faa
     ptaAddPt(block_top_pts, x, y);
   } else {
     ptaGetIPt(line_top_pts, 0, &x, &y);
@@ -271,17 +248,10 @@
     ptaGetIPt(line_bottom_pts, 0, &x, &y);
     ptaAddPt(block_bottom_pts, x, y);
     num_pts = ptaGetCount(line_top_pts);
-<<<<<<< HEAD
-    ptaGetIPt(line_top_pts, num_pts-1, &x, &y);
-    ptaAddPt(block_top_pts, x, y);
-    num_pts = ptaGetCount(line_bottom_pts);
-    ptaGetIPt(line_bottom_pts, num_pts-1, &x, &y);
-=======
     ptaGetIPt(line_top_pts, num_pts - 1, &x, &y);
     ptaAddPt(block_top_pts, x, y);
     num_pts = ptaGetCount(line_bottom_pts);
     ptaGetIPt(line_bottom_pts, num_pts - 1, &x, &y);
->>>>>>> c28c3faa
     ptaAddPt(block_top_pts, x, y);
   };
 }
@@ -290,27 +260,12 @@
 /// Simplify polygonlines (only expanding not shrinking) (Due to recalculation
 /// currently not necessary)
 ///
-<<<<<<< HEAD
-static void 
-SimplifyLinePolygon(Pta *polyline, int tolerance, bool upper){
+static void SimplifyLinePolygon(Pta *polyline, int tolerance, bool upper) {
   int index = 1;
   int x0, y0, x1, y1, x2, y2, x3, y3;
   float m, b, y_min, y_max;
 
   while (index <= ptaGetCount(polyline)-2) {
-    ptaGetIPt(polyline, index-1, &x0, &y0);
-    ptaGetIPt(polyline, index, &x1, &y1);
-    ptaGetIPt(polyline, index+1, &x2, &y2);
-    if (index+2 < ptaGetCount(polyline)) {
-      // Delete two point indentations 
-      ptaGetIPt(polyline, index+2, &x3, &y3);
-      if (abs(x3-x0) <= tolerance*2){
-=======
-static void SimplifyLinePolygon(Pta *polyline, int tolerance, bool upper) {
-  int x0, y0, x1, y1, x2, y2, x3, y3, index = 1;
-  float m, b, y_min, y_max;
-
-  while (index <= ptaGetCount(polyline) - 2) {
     ptaGetIPt(polyline, index - 1, &x0, &y0);
     ptaGetIPt(polyline, index, &x1, &y1);
     ptaGetIPt(polyline, index + 1, &x2, &y2);
@@ -318,7 +273,6 @@
       // Delete two point indentations
       ptaGetIPt(polyline, index + 2, &x3, &y3);
       if (abs(x3 - x0) <= tolerance * 2) {
->>>>>>> c28c3faa
         GetSlopeAndOffset(x0, y0, x3, y3, &m, &b);
 
         if (upper && (m * x1 + b) < y1 && (m * x2 + b) < y2) {
@@ -416,16 +370,6 @@
 ///
 /// Directly write baseline information as baseline points a stream
 ///
-<<<<<<< HEAD
-static void 
-AddBaselinePtsToPAGE(Pta *baseline_pts, std::stringstream &str) {
-  int x, y, num_pts = baseline_pts->n;
-  
-  str << "<Baseline points=\"";
-  for (int p = 0; p < num_pts; ++p) {
-    ptaGetIPt(baseline_pts, p, &x, &y);
-    if (p != 0) str << " ";
-=======
 static void AddBaselinePtsToPAGE(Pta *baseline_pts, std::stringstream &str) {
   int x, y, num_pts = baseline_pts->n;
 
@@ -435,7 +379,6 @@
     if (p != 0) {
       str << " ";
     }
->>>>>>> c28c3faa
     str << std::to_string(x) << "," << std::to_string(y);
   }
   str << "\"/>\n";
@@ -517,15 +460,9 @@
 ///
 /// Fit the baseline points into the existing polygon
 ///
-<<<<<<< HEAD
-Pta*
-FitBaselineIntoLinePolygon(Pta *bottom_pts, Pta*baseline_pts, tesseract::WritingDirection writing_direction) {
+Pta *FitBaselineIntoLinePolygon(Pta *bottom_pts, Pta *baseline_pts, tesseract::WritingDirection writing_direction) {
   int num_pts, num_bin, index = 0;
   int x0, y0, x1, y1;
-=======
-Pta *FitBaselineIntoLinePolygon(Pta *bottom_pts, Pta *baseline_pts, tesseract::WritingDirection writing_direction) {
-  int num_pts, num_bin, x0, y0, x1, y1;
->>>>>>> c28c3faa
   float m, b;
   float x_min, y_min, x_max, y_max;
   float delta_median, delta_median_Q1, delta_median_Q3, delta_median_IQR;
@@ -543,18 +480,6 @@
 
   num_pts = ptaGetCount(bottom_pts);
   // Create a interpolated polygon with stepsize 1
-<<<<<<< HEAD
-  for (int index = 0; index < num_pts-1; ++index) {
-    ptaGetIPt(bottom_pts, index, &x0, &y0);
-    ptaGetIPt(bottom_pts, index+1, &x1, &y1);
-    if (x0 >= x1) continue;
-    if (y0==y1) {
-      for (int p = x0-x_min; p < x1-x_min+1; ++p) {
-      l_float32 val;
-      numaGetFValue(bin_line, p, &val);
-      if (val == -1. || y0 > val) numaSetValue(bin_line, p, y0);
-        }
-=======
   for (int index = 0; index < num_pts - 1; ++index) {
     ptaGetIPt(bottom_pts, index, &x0, &y0);
     ptaGetIPt(bottom_pts, index + 1, &x1, &y1);
@@ -568,7 +493,6 @@
         if (val == -1. || y0 > val) 
 	      numaSetValue(bin_line, p, y0);
       }
->>>>>>> c28c3faa
     } else {
       GetSlopeAndOffset(x0, y0, x1, y1, &m, &b);
       for (int p = x0 - x_min; p < x1 - x_min + 1; ++p) {
@@ -589,13 +513,8 @@
   for (int p = 0; p < num_pts; ++p) {
     ptaGetIPt(baseline_pts, p, &x0, &y0);
 
-<<<<<<< HEAD
-    if (x0 < x_min){
-      ptaGetIPt(baseline_pts, p+1, &x1, &y1);
-=======
     if (x0 < x_min) {
       ptaGetIPt(baseline_pts, p + 1, &x1, &y1);
->>>>>>> c28c3faa
       if (x1 < x_min) {
         continue;
       } else {
@@ -604,13 +523,8 @@
         x0 = x_min;
       }
     } else if (x0 > x_max) {
-<<<<<<< HEAD
-      if (ptaGetCount(baseline_recalc_pts) > 0) {
-        ptaGetIPt(baseline_pts, p-1, &x1, &y1);
-=======
       if (ptaGetCount(baseline_clipped_pts) > 0) {
         ptaGetIPt(baseline_pts, p - 1, &x1, &y1);
->>>>>>> c28c3faa
         GetSlopeAndOffset(x1, y1, x0, y0, &m, &b);
         y0 = int(x_max * m + b);
         x0 = x_max;
@@ -643,11 +557,7 @@
   num_pts = ptaGetCount(baseline_clipped_pts);
   for (int p = 0; p < num_pts; ++p) {
     ptaGetIPt(baseline_clipped_pts, p, &x0, &y0);
-<<<<<<< HEAD
-    int x_val = x0-x_min;
-=======
     int x_val = x0 - x_min;
->>>>>>> c28c3faa
     l_float32 x_coord;
     numaGetFValue(bin_line, p, &x_coord);
     // Delete outliers with IQR
