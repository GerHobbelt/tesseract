--- conflicted
+++ resolved
@@ -927,11 +927,7 @@
 
   if (!textonly_) {
     char *pdf_object = nullptr;
-<<<<<<< HEAD
-    int jpg_quality = api->tesseract()->jpg_quality;
-=======
     int jpg_quality = api->tesseract().jpg_quality;
->>>>>>> d63aa73e
     if (!imageToPDFObj(pix, filename, obj_, &pdf_object, &objsize, jpg_quality)) {
     if (destroy_pix)
     {
