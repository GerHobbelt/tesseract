///////////////////////////////////////////////////////////////////////
// File:        pdfrenderer.cpp
// Description: PDF rendering interface to inject into TessBaseAPI
//
// (C) Copyright 2011, Google Inc.
// Licensed under the Apache License, Version 2.0 (the "License");
// you may not use this file except in compliance with the License.
// You may obtain a copy of the License at
// http://www.apache.org/licenses/LICENSE-2.0
// Unless required by applicable law or agreed to in writing, software
// distributed under the License is distributed on an "AS IS" BASIS,
// WITHOUT WARRANTIES OR CONDITIONS OF ANY KIND, either express or implied.
// See the License for the specific language governing permissions and
// limitations under the License.
//
///////////////////////////////////////////////////////////////////////

// Include automatically generated configuration file if running autoconf.
#ifdef HAVE_TESSERACT_CONFIG_H
#  include "config_auto.h"
#endif

#include <tesseract/debugheap.h>

#include "pdf_ttf.h"
#include "tprintf.h"

#include <leptonica/allheaders.h>
#include <tesseract/baseapi.h>
#include <tesseract/publictypes.h> // for PTIsTextType()
#include <tesseract/renderer.h>

#include <cmath>
#include <cstring>
#include <fstream>   // for std::ifstream
#include <locale>    // for std::locale::classic
#include <memory>    // std::unique_ptr
#include <sstream>   // for std::stringstream

#include "tesseractclass.h"

#include "helpers.h" // for Swap

/*

Design notes from Ken Sharp, with light editing.

We think one solution is a font with a single glyph (.notdef) and a
CIDToGIDMap which maps all the CIDs to 0. That map would then be
stored as a stream in the PDF file, and when flat compressed should
be pretty small. The font, of course, will be approximately the same
size as the one you currently use.

I'm working on such a font now, the CIDToGIDMap is trivial, you just
create a stream object which contains 128k bytes (2 bytes per possible
CID and your CIDs range from 0 to 65535) and where you currently have
"/CIDToGIDMap /Identity" you would have "/CIDToGIDMap <object> 0 R".

Note that if, in future, you were to use a different (ie not 2 byte)
CMap for character codes you could trivially extend the CIDToGIDMap.

The following is an explanation of how some of the font stuff works,
this may be too simple for you in which case please accept my
apologies, its hard to know how much knowledge someone has. You can
skip all this anyway, its just for information.

The font embedded in a PDF file is usually intended just to be
rendered, but extensions allow for at least some ability to locate (or
copy) text from a document. This isn't something which was an original
goal of the PDF format, but its been retro-fitted, presumably due to
popular demand.

To do this reliably the PDF file must contain a ToUnicode CMap, a
device for mapping character codes to Unicode code points. If one of
these is present, then this will be used to convert the character
codes into Unicode values. If its not present then the reader will
fall back through a series of heuristics to try and guess the
result. This is, as you would expect, prone to failure.

This doesn't concern you of course, since you always write a ToUnicode
CMap, so because you are writing the text in text rendering mode 3 it
would seem that you don't really need to worry about this, but in the
PDF spec you cannot have an isolated ToUnicode CMap, it has to be
attached to a font, so in order to get even copy/paste to work you
need to define a font.

This is what leads to problems, tools like pdfwrite assume that they
are going to be able to (or even have to) modify the font entries, so
they require that the font being embedded be valid, and to be honest
the font Tesseract embeds isn't valid (for this purpose).


To see why lets look at how text is specified in a PDF file:

(Test) Tj

Now that looks like text but actually it isn't. Each of those bytes is
a 'character code'. When it comes to rendering the text a complex
sequence of events takes place, which converts the character code into
'something' which the font understands. Its entirely possible via
character mappings to have that text render as 'Sftu'

For simple fonts (PostScript type 1), we use the character code as the
index into an Encoding array (256 elements), each element of which is
a glyph name, so this gives us a glyph name. We then consult the
CharStrings dictionary in the font, that's a complex object which
contains pairs of keys and values, you can use the key to retrieve a
given value. So we have a glyph name, we then use that as the key to
the dictionary and retrieve the associated value. For a type 1 font,
the value is a glyph program that describes how to draw the glyph.

For CIDFonts, it's a little more complicated. Because CIDFonts can be
large, using a glyph name as the key is unreasonable (it would also
lead to unfeasibly large Encoding arrays), so instead we use a 'CID'
as the key. CIDs are just numbers.

But.... We don't use the character code as the CID. What we do is use
a CMap to convert the character code into a CID. We then use the CID
to key the CharStrings dictionary and proceed as before. So the 'CMap'
is the equivalent of the Encoding array, but its a more compact and
flexible representation.

Note that you have to use the CMap just to find out how many bytes
constitute a character code, and it can be variable. For example you
can say if the first byte is 0x00->0x7f then its just one byte, if its
0x80->0xf0 then its 2 bytes and if its 0xf0->0xff then its 3 bytes. I
have seen CMaps defining character codes up to 5 bytes wide.

Now that's fine for 'PostScript' CIDFonts, but its not sufficient for
TrueType CIDFonts. The thing is that TrueType fonts are accessed using
a Glyph ID (GID) (and the LOCA table) which may well not be anything
like the CID. So for this case PDF includes a CIDToGIDMap. That maps
the CIDs to GIDs, and we can then use the GID to get the glyph
description from the GLYF table of the font.

So for a TrueType CIDFont, character-code->CID->GID->glyf-program.

Looking at the PDF file I was supplied with we see that it contains
text like :

<0x0075> Tj

So we start by taking the character code (117) and look it up in the
CMap. Well you don't supply a CMap, you just use the Identity-H one
which is predefined. So character code 117 maps to CID 117. Then we
use the CIDToGIDMap, again you don't supply one, you just use the
predefined 'Identity' map. So CID 117 maps to GID 117. But the font we
were supplied with only contains 116 glyphs.

Now for Latin that's not a huge problem, you can just supply a bigger
font. But for more complex languages that *is* going to be more of a
problem. Either you need to supply a font which contains glyphs for
all the possible CID->GID mappings, or we need to think laterally.

Our solution using a TrueType CIDFont is to intervene at the
CIDToGIDMap stage and convert all the CIDs to GID 0. Then we have a
font with just one glyph, the .notdef glyph at GID 0. This is what I'm
looking into now.

It would also be possible to have a 'PostScript' (ie type 1 outlines)
CIDFont which contained 1 glyph, and a CMap which mapped all character
codes to CID 0. The effect would be the same.

Its possible (I haven't checked) that the PostScript CIDFont and
associated CMap would be smaller than the TrueType font and associated
CIDToGIDMap.

--- in a followup ---

OK there is a small problem there, if I use GID 0 then Acrobat gets
upset about it and complains it cannot extract the font. If I set the
CIDToGIDMap so that all the entries are 1 instead, it's happy. Totally
mad......

*/

namespace tesseract {

// If the font is 10 pts, nominal character width is 5 pts
static const int kCharWidth = 2;

// Used for memory allocation. A codepoint must take no more than this
// many bytes, when written in the PDF way. e.g. "<0063>" for the
// letter 'c'
static const int kMaxBytesPerCodepoint = 20;

/**********************************************************************
 * PDF Renderer interface implementation
 **********************************************************************/
TessPDFRenderer::TessPDFRenderer(const char *outputbase, const char *datadir, bool textonly)
    : TessResultRenderer(outputbase, "pdf"), datadir_(datadir) {
  obj_ = 0;
  textonly_ = textonly;
  offsets_.push_back(0);
}

void TessPDFRenderer::AppendPDFObjectDIY(size_t objectsize) {
  offsets_.push_back(objectsize + offsets_.back());
  obj_++;
}

void TessPDFRenderer::AppendPDFObject(const char *data) {
  AppendPDFObjectDIY(strlen(data));
  AppendString(data);
}

// Helper function to prevent us from accidentally writing
// scientific notation to an HOCR or PDF file. Besides, three
// decimal points are all you really need.
static double prec(double x) {
  double kPrecision = 1000.0;
  double a = round(x * kPrecision) / kPrecision;
  if (a == -0) {
    return 0;
  }
  return a;
}

static long dist2(int x1, int y1, int x2, int y2) {
  return (x2 - x1) * (x2 - x1) + (y2 - y1) * (y2 - y1);
}

// Viewers like evince can get really confused during copy-paste when
// the baseline wanders around. So I've decided to project every word
// onto the (straight) line baseline. All numbers are in the native
// PDF coordinate system, which has the origin in the bottom left and
// the unit is points, which is 1/72 inch. Tesseract reports baselines
// left-to-right no matter what the reading order is. We need the
// word baseline in reading order, so we do that conversion here. Returns
// the word's baseline origin and length.
static void GetWordBaseline(int writing_direction, int ppi, int height, int word_x1, int word_y1,
                            int word_x2, int word_y2, int line_x1, int line_y1, int line_x2,
                            int line_y2, double *x0, double *y0, double *length) {
  if (writing_direction == WRITING_DIRECTION_RIGHT_TO_LEFT) {
    std::swap(word_x1, word_x2);
    std::swap(word_y1, word_y2);
  }
  double word_length;
  double x, y;
  {
    int px = word_x1;
    int py = word_y1;
    double l2 = dist2(line_x1, line_y1, line_x2, line_y2);
    if (l2 == 0) {
      x = line_x1;
      y = line_y1;
    } else {
      double t = ((px - line_x2) * (line_x2 - line_x1) + (py - line_y2) * (line_y2 - line_y1)) / l2;
      x = line_x2 + t * (line_x2 - line_x1);
      y = line_y2 + t * (line_y2 - line_y1);
    }
    word_length = sqrt(static_cast<double>(dist2(word_x1, word_y1, word_x2, word_y2)));
    word_length = word_length * 72.0 / ppi;
    x = x * 72 / ppi;
    y = height - (y * 72.0 / ppi);
  }
  *x0 = x;
  *y0 = y;
  *length = word_length;
}

// Compute coefficients for an affine matrix describing the rotation
// of the text. If the text is right-to-left such as Arabic or Hebrew,
// we reflect over the Y-axis. This matrix will set the coordinate
// system for placing text in the PDF file.
//
//                           RTL
// [ x' ] = [ a b ][ x ] = [-1 0 ] [ cos sin ][ x ]
// [ y' ]   [ c d ][ y ]   [ 0 1 ] [-sin cos ][ y ]
static void AffineMatrix(int writing_direction, int line_x1, int line_y1, int line_x2, int line_y2,
                         double *a, double *b, double *c, double *d) {
  double theta =
      atan2(static_cast<double>(line_y1 - line_y2), static_cast<double>(line_x2 - line_x1));
  *a = cos(theta);
  *b = sin(theta);
  *c = -sin(theta);
  *d = cos(theta);
  switch (writing_direction) {
    case WRITING_DIRECTION_RIGHT_TO_LEFT:
      *a = -*a;
      *b = -*b;
      break;
    case WRITING_DIRECTION_TOP_TO_BOTTOM:
      // TODO(jbreiden) Consider using the vertical PDF writing mode.
      break;
    default:
      break;
  }
}

// There are some really awkward PDF viewers in the wild, such as
// 'Preview' which ships with the Mac. They do a better job with text
// selection and highlighting when given perfectly flat baseline
// instead of very slightly tilted. We clip small tilts to appease
// these viewers. I chose this threshold large enough to absorb noise,
// but small enough that lines probably won't cross each other if the
// whole page is tilted at almost exactly the clipping threshold.
static void ClipBaseline(int ppi, int x1, int y1, int x2, int y2, int *line_x1, int *line_y1,
                         int *line_x2, int *line_y2) {
  *line_x1 = x1;
  *line_y1 = y1;
  *line_x2 = x2;
  *line_y2 = y2;
  int rise = abs(y2 - y1) * 72;
  int run = abs(x2 - x1) * 72;
  if (rise < 2 * ppi && 2 * ppi < run) {
    *line_y1 = *line_y2 = (y1 + y2) / 2;
  }
}

static bool CodepointToUtf16be(int code, char utf16[kMaxBytesPerCodepoint]) {
  if ((code > 0xD7FF && code < 0xE000) || code > 0x10FFFF) {
    tprintError("Dropping invalid codepoint {}\n", code);
    return false;
  }
  if (code < 0x10000) {
    snprintf(utf16, kMaxBytesPerCodepoint, "%04X", code);
  } else {
    int a = code - 0x010000;
    int high_surrogate = (0x03FF & (a >> 10)) + 0xD800;
    int low_surrogate = (0x03FF & a) + 0xDC00;
    snprintf(utf16, kMaxBytesPerCodepoint, "%04X%04X", high_surrogate, low_surrogate);
  }
  return true;
}

char *TessPDFRenderer::GetPDFTextObjects(TessBaseAPI *api, double width, double height) {
  double ppi = api->GetSourceYResolution();

  // These initial conditions are all arbitrary and will be overwritten
  double old_x = 0.0, old_y = 0.0;
  int old_fontsize = 0;
  tesseract::WritingDirection old_writing_direction = WRITING_DIRECTION_LEFT_TO_RIGHT;
  bool new_block = true;
  int fontsize = 0;
  double a = 1;
  double b = 0;
  double c = 0;
  double d = 1;

  std::stringstream pdf_str;
  // Use "C" locale (needed for double values prec()).
  pdf_str.imbue(std::locale::classic());
  // Use 8 digits for double values.
  pdf_str.precision(8);

  // TODO(jbreiden) This marries the text and image together.
  // Slightly cleaner from an abstraction standpoint if this were to
  // live inside a separate text object.
  pdf_str << "q " << prec(width) << " 0 0 " << prec(height) << " 0 0 cm";
  if (!textonly_) {
    pdf_str << " /Im1 Do";
  }
  pdf_str << " Q\n";

  int line_x1 = 0;
  int line_y1 = 0;
  int line_x2 = 0;
  int line_y2 = 0;

  const std::unique_ptr</*non-const*/ ResultIterator> res_it(api->GetIterator());
  while (!res_it->Empty(RIL_BLOCK)) {
    if (res_it->IsAtBeginningOf(RIL_BLOCK)) {
      auto block_type = res_it->BlockType();
      if (!PTIsTextType(block_type)) {
        // ignore non-text blocks
        res_it->Next(RIL_BLOCK);
        continue;
      }
      pdf_str << "BT\n3 Tr"; // Begin text object, use invisible ink
      old_fontsize = 0;      // Every block will declare its fontsize
      new_block = true;      // Every block will declare its affine matrix
    }

    if (res_it->IsAtBeginningOf(RIL_TEXTLINE)) {
      int x1, y1, x2, y2;
      res_it->Baseline(RIL_TEXTLINE, &x1, &y1, &x2, &y2);
      ClipBaseline(ppi, x1, y1, x2, y2, &line_x1, &line_y1, &line_x2, &line_y2);
    }

    if (res_it->Empty(RIL_WORD)) {
      res_it->Next(RIL_WORD);
      continue;
    }

    // Writing direction changes at a per-word granularity
    tesseract::WritingDirection writing_direction;
    {
      tesseract::Orientation orientation;
      tesseract::TextlineOrder textline_order;
      float deskew_angle;
      res_it->Orientation(&orientation, &writing_direction, &textline_order, &deskew_angle);
      if (writing_direction != WRITING_DIRECTION_TOP_TO_BOTTOM) {
        switch (res_it->WordDirection()) {
          case DIR_LEFT_TO_RIGHT:
            writing_direction = WRITING_DIRECTION_LEFT_TO_RIGHT;
            break;
          case DIR_RIGHT_TO_LEFT:
            writing_direction = WRITING_DIRECTION_RIGHT_TO_LEFT;
            break;
          default:
            writing_direction = old_writing_direction;
        }
      }
    }

    // Where is word origin and how long is it?
    double x, y, word_length;
    {
      int word_x1, word_y1, word_x2, word_y2;
      res_it->Baseline(RIL_WORD, &word_x1, &word_y1, &word_x2, &word_y2);
      GetWordBaseline(writing_direction, ppi, height, word_x1, word_y1, word_x2, word_y2, line_x1,
                      line_y1, line_x2, line_y2, &x, &y, &word_length);
    }

    if (writing_direction != old_writing_direction || new_block) {
      AffineMatrix(writing_direction, line_x1, line_y1, line_x2, line_y2, &a, &b, &c, &d);
      pdf_str << " " << prec(a) // . This affine matrix
              << " " << prec(b) // . sets the coordinate
              << " " << prec(c) // . system for all
              << " " << prec(d) // . text that follows.
              << " " << prec(x) // .
              << " " << prec(y) // .
              << (" Tm ");      // Place cursor absolutely
      new_block = false;
    } else {
      double dx = x - old_x;
      double dy = y - old_y;
      pdf_str << " " << prec(dx * a + dy * b) << " " << prec(dx * c + dy * d)
              << (" Td "); // Relative moveto
    }
    old_x = x;
    old_y = y;
    old_writing_direction = writing_direction;

    // Adjust font size on a per word granularity. Pay attention to
    // fontsize, old_fontsize, and pdf_str. We've found that for
    // in Arabic, Tesseract will happily return a fontsize of zero,
    // so we make up a default number to protect ourselves.
    {
      bool bold, italic, underlined, monospace, serif, smallcaps;
      int font_id;
      res_it->WordFontAttributes(&bold, &italic, &underlined, &monospace, &serif, &smallcaps,
                                 &fontsize, &font_id);
      const int kDefaultFontsize = 8;
      if (fontsize <= 0) {
        fontsize = kDefaultFontsize;
      }
      if (fontsize != old_fontsize) {
        pdf_str << "/f-0-0 " << fontsize << " Tf ";
        old_fontsize = fontsize;
      }
    }

    bool last_word_in_line = res_it->IsAtFinalElement(RIL_TEXTLINE, RIL_WORD);
    bool last_word_in_block = res_it->IsAtFinalElement(RIL_BLOCK, RIL_WORD);
    std::string pdf_word;
    int pdf_word_len = 0;
    do {
      const std::unique_ptr<const char[]> grapheme(res_it->GetUTF8Text(RIL_SYMBOL));
      if (grapheme && grapheme[0] != '\0') {
        std::vector<char32> unicodes = UNICHAR::UTF8ToUTF32(grapheme.get());
        char utf16[kMaxBytesPerCodepoint];
        for (char32 code : unicodes) {
          if (CodepointToUtf16be(code, utf16)) {
            pdf_word += utf16;
            pdf_word_len++;
          }
        }
      }
      res_it->Next(RIL_SYMBOL);
    } while (!res_it->Empty(RIL_BLOCK) && !res_it->IsAtBeginningOf(RIL_WORD));
    if (res_it->IsAtBeginningOf(RIL_WORD)) {
      pdf_word += "0020";
      // We don't increment `pdf_word_len` here because it repesents the number
      // of characters of the word itself - the added space is not part of the
      // word!
    }
    if (word_length > 0 && pdf_word_len > 0) {
      double h_stretch = kCharWidth * prec(100.0 * word_length / (fontsize * pdf_word_len));
      pdf_str << h_stretch << " Tz" // horizontal stretch
              << " [ <" << pdf_word // UTF-16BE representation
              << "> ] TJ";          // show the text
    }
    if (last_word_in_line) {
      pdf_str << " \n";
    }
    if (last_word_in_block) {
      pdf_str << "ET\n"; // end the text object
    }
  }
  const std::string &text = pdf_str.str();
  char *result = new char[text.length() + 1];
  strcpy(result, text.c_str());
  return result;
}

bool TessPDFRenderer::BeginDocumentHandler() {
  AppendPDFObject("%PDF-1.5\n%\xDE\xAD\xBE\xEB\n");

  // CATALOG
  AppendPDFObject(
      "1 0 obj\n"
      "<<\n"
      "  /Type /Catalog\n"
      "  /Pages 2 0 R\n"
      ">>\nendobj\n");

  // We are reserving object #2 for the /Pages
  // object, which I am going to create and write
  // at the end of the PDF file.
  AppendPDFObject("");

  // TYPE0 FONT
  AppendPDFObject(
      "3 0 obj\n"
      "<<\n"
      "  /BaseFont /GlyphLessFont\n"
      "  /DescendantFonts [ 4 0 R ]\n" // CIDFontType2 font
      "  /Encoding /Identity-H\n"
      "  /Subtype /Type0\n"
      "  /ToUnicode 6 0 R\n" // ToUnicode
      "  /Type /Font\n"
      ">>\n"
      "endobj\n");

  // CIDFONTTYPE2
  std::stringstream stream;
  // Use "C" locale (needed for int values larger than 999).
  stream.imbue(std::locale::classic());
  stream << "4 0 obj\n"
            "<<\n"
            "  /BaseFont /GlyphLessFont\n"
            "  /CIDToGIDMap 5 0 R\n" // CIDToGIDMap
            "  /CIDSystemInfo\n"
            "  <<\n"
            "     /Ordering (Identity)\n"
            "     /Registry (Adobe)\n"
            "     /Supplement 0\n"
            "  >>\n"
            "  /FontDescriptor 7 0 R\n" // Font descriptor
            "  /Subtype /CIDFontType2\n"
            "  /Type /Font\n"
            "  /DW "
         << (1000 / kCharWidth)
         << "\n"
            ">>\n"
            "endobj\n";
  AppendPDFObject(stream.str().c_str());

  // CIDTOGIDMAP
  const int kCIDToGIDMapSize = 2 * (1 << 16);
  const std::unique_ptr<unsigned char[]> cidtogidmap(new unsigned char[kCIDToGIDMapSize]);
  for (int i = 0; i < kCIDToGIDMapSize; i++) {
    cidtogidmap[i] = (i % 2) ? 1 : 0;
  }
  size_t len;
  unsigned char *comp = zlibCompress(cidtogidmap.get(), kCIDToGIDMapSize, &len);
  stream.str("");
  stream << "5 0 obj\n"
            "<<\n"
            "  /Length "
         << len
         << " /Filter /FlateDecode\n"
            ">>\n"
            "stream\n";
  AppendString(stream.str().c_str());
  long objsize = stream.str().size();
  AppendData(reinterpret_cast<char *>(comp), len);
  objsize += len;
  lept_free(comp);
  const char *endstream_endobj =
      "endstream\n"
      "endobj\n";
  AppendString(endstream_endobj);
  objsize += strlen(endstream_endobj);
  AppendPDFObjectDIY(objsize);

  const char stream2[] =
      "/CIDInit /ProcSet findresource begin\n"
      "12 dict begin\n"
      "begincmap\n"
      "/CIDSystemInfo\n"
      "<<\n"
      "  /Registry (Adobe)\n"
      "  /Ordering (UCS)\n"
      "  /Supplement 0\n"
      ">> def\n"
      "/CMapName /Adobe-Identify-UCS def\n"
      "/CMapType 2 def\n"
      "1 begincodespacerange\n"
      "<0000> <FFFF>\n"
      "endcodespacerange\n"
      "1 beginbfrange\n"
      "<0000> <FFFF> <0000>\n"
      "endbfrange\n"
      "endcmap\n"
      "CMapName currentdict /CMap defineresource pop\n"
      "end\n"
      "end\n";

  // TOUNICODE
  stream.str("");
  stream << "6 0 obj\n"
            "<< /Length "
         << (sizeof(stream2) - 1)
         << " >>\n"
            "stream\n"
         << stream2
         << "endstream\n"
            "endobj\n";
  AppendPDFObject(stream.str().c_str());

  // FONT DESCRIPTOR
  stream.str("");
  stream << "7 0 obj\n"
            "<<\n"
            "  /Ascent 1000\n"
            "  /CapHeight 1000\n"
            "  /Descent -1\n" // Spec says must be negative
            "  /Flags 5\n"    // FixedPitch + Symbolic
            "  /FontBBox  [ 0 0 "
         << (1000 / kCharWidth)
         << " 1000 ]\n"
            "  /FontFile2 8 0 R\n"
            "  /FontName /GlyphLessFont\n"
            "  /ItalicAngle 0\n"
            "  /StemV 80\n"
            "  /Type /FontDescriptor\n"
            ">>\n"
            "endobj\n";
  AppendPDFObject(stream.str().c_str());

  stream.str("");
  stream << datadir_.c_str() << "/pdf.ttf";
  const uint8_t *font;
  std::ifstream input(stream.str().c_str(), std::ios::in | std::ios::binary);
  std::vector<unsigned char> buffer(std::istreambuf_iterator<char>(input), {});
  auto size = buffer.size();
  if (size) {
    font = buffer.data();
  } else {
#if !defined(NDEBUG)
    tprintError("Cannot open file \"{}\"!\nUsing internal glyphless font.\n", stream.str());
#endif
    font = pdf_ttf;
    size = sizeof(pdf_ttf);
  }

  // FONTFILE2
  stream.str("");
  stream << "8 0 obj\n"
            "<<\n"
            "  /Length "
         << size
         << "\n"
            "  /Length1 "
         << size
         << "\n"
            ">>\n"
            "stream\n";
  AppendString(stream.str().c_str());
  objsize = stream.str().size();
  AppendData(reinterpret_cast<const char *>(font), size);
  objsize += size;
  AppendString(endstream_endobj);
  objsize += strlen(endstream_endobj);
  AppendPDFObjectDIY(objsize);
  return true;
}

bool TessPDFRenderer::imageToPDFObj(Pix *pix, const char *filename, long int objnum,
                                    char **pdf_object, long int *pdf_object_size,
                                    const int jpg_quality) {
  if (!pdf_object_size || !pdf_object) {
    return false;
  }
  *pdf_object = nullptr;
  *pdf_object_size = 0;
  if (!filename && !pix) {
    return false;
  }

  L_Compressed_Data *cid = nullptr;
<<<<<<< HEAD

  int sad = 0;
  if (pixGetInputFormat(pix) == IFF_PNG) {
    sad = pixGenerateCIData(pix, L_FLATE_ENCODE, 0, 0, &cid);
  }
  else if (pixGetInputFormat(pix) == IFF_UNKNOWN) {
    sad = pixGenerateCIData(pix, L_FLATE_ENCODE, 0, 0, &cid);
  }
  if (!cid) {
    sad = l_generateCIDataForPdf(filename, pix, jpg_quality, &cid);
  }
=======
  auto sad = l_generateCIDataForPdf(filename, pix, jpg_quality, &cid);
>>>>>>> becd3954

  if (sad || !cid) {
    l_CIDataDestroy(&cid);
    return false;
  }

  const char *group4 = "";
  const char *filter;
  switch (cid->type) {
    case L_FLATE_ENCODE:
      filter = "/FlateDecode";
      break;
    case L_JPEG_ENCODE:
      filter = "/DCTDecode";
      break;
    case L_G4_ENCODE:
      filter = "/CCITTFaxDecode";
      group4 = "    /K -1\n";
      break;
    case L_JP2K_ENCODE:
      filter = "/JPXDecode";
      break;
    default:
      l_CIDataDestroy(&cid);
      return false;
  }

  // Maybe someday we will accept RGBA but today is not that day.
  // It requires creating an /SMask for the alpha channel.
  // http://stackoverflow.com/questions/14220221
  std::stringstream colorspace;
  // Use "C" locale (needed for int values larger than 999).
  colorspace.imbue(std::locale::classic());
  if (cid->ncolors > 0) {
    colorspace << "  /ColorSpace [ /Indexed /DeviceRGB " << (cid->ncolors - 1) << " "
               << cid->cmapdatahex << " ]\n";
  } else {
    switch (cid->spp) {
      case 1:
        if (cid->bps == 1 && pixGetInputFormat(pix) == IFF_PNG) {
          colorspace.str(
              "  /ColorSpace /DeviceGray\n"
              "  /Decode [1 0]\n");
        } else {
          colorspace.str("  /ColorSpace /DeviceGray\n");
        }
        break;
      case 3:
        colorspace.str("  /ColorSpace /DeviceRGB\n");
        break;
      default:
        l_CIDataDestroy(&cid);
        return false;
    }
  }

  int predictor = (cid->predictor) ? 14 : 1;

  // IMAGE
  std::stringstream b1;
  // Use "C" locale (needed for int values larger than 999).
  b1.imbue(std::locale::classic());
  b1 << objnum
     << " 0 obj\n"
        "<<\n"
        "  /Length "
     << cid->nbytescomp
     << "\n"
        "  /Subtype /Image\n";

  std::stringstream b2;
  // Use "C" locale (needed for int values larger than 999).
  b2.imbue(std::locale::classic());
  b2 << "  /Width " << cid->w
     << "\n"
        "  /Height "
     << cid->h
     << "\n"
        "  /BitsPerComponent "
     << cid->bps
     << "\n"
        "  /Filter "
     << filter
     << "\n"
        "  /DecodeParms\n"
        "  <<\n"
        "    /Predictor "
     << predictor
     << "\n"
        "    /Colors "
     << cid->spp << "\n"
     << group4 << "    /Columns " << cid->w
     << "\n"
        "    /BitsPerComponent "
     << cid->bps
     << "\n"
        "  >>\n"
        ">>\n"
        "stream\n";

  const char *b3 =
      "endstream\n"
      "endobj\n";

  size_t b1_len = b1.str().size();
  size_t b2_len = b2.str().size();
  size_t b3_len = strlen(b3);
  size_t colorspace_len = colorspace.str().size();

  *pdf_object_size = b1_len + colorspace_len + b2_len + cid->nbytescomp + b3_len;
  *pdf_object = new char[*pdf_object_size];

  char *p = *pdf_object;
  memcpy(p, b1.str().c_str(), b1_len);
  p += b1_len;
  memcpy(p, colorspace.str().c_str(), colorspace_len);
  p += colorspace_len;
  memcpy(p, b2.str().c_str(), b2_len);
  p += b2_len;
  memcpy(p, cid->datacomp, cid->nbytescomp);
  p += cid->nbytescomp;
  memcpy(p, b3, b3_len);
  l_CIDataDestroy(&cid);
  return true;
}

bool TessPDFRenderer::AddImageHandler(TessBaseAPI *api) {
//  Pix *pix = api->GetInputImage();
//  const char *filename = api->GetInputName();
  Pix *pix = nullptr;
  int ppi = api->GetSourceYResolution();
  bool destroy_pix = false;
  const char *filename = api->GetVisibleImageFilename();
  if (filename) {
    pix = pixRead(filename);
    api->SetVisibleImage(pix);
    destroy_pix = true;
  } else {
    pix = api->GetInputImage();
    filename = api->GetInputName();
  }

  if (!pix || ppi <= 0) {
    return false;
  }
  double width = pixGetWidth(pix) * 72.0 / ppi;
  double height = pixGetHeight(pix) * 72.0 / ppi;

  std::stringstream xobject;
  // Use "C" locale (needed for int values larger than 999).
  xobject.imbue(std::locale::classic());
  if (!textonly_) {
    xobject << "/XObject << /Im1 " << (obj_ + 2) << " 0 R >>\n";
  }

  // PAGE
  std::stringstream stream;
  // Use "C" locale (needed for double values width and height).
  stream.imbue(std::locale::classic());
  stream.precision(2);
  stream << std::fixed << obj_
         << " 0 obj\n"
            "<<\n"
            "  /Type /Page\n"
            "  /Parent 2 0 R\n" // Pages object
            "  /MediaBox [0 0 "
         << width << " " << height
         << "]\n"
            "  /Contents "
         << (obj_ + 1)
         << " 0 R\n" // Contents object
            "  /Resources\n"
            "  <<\n"
            "    "
         << xobject.str() << // Image object
      "    /ProcSet [ /PDF /Text /ImageB /ImageI /ImageC ]\n"
      "    /Font << /f-0-0 3 0 R >>\n" // Type0 Font
      "  >>\n"
      ">>\n"
      "endobj\n";
  pages_.push_back(obj_);
  AppendPDFObject(stream.str().c_str());

  // CONTENTS
  const std::unique_ptr<char[]> pdftext(GetPDFTextObjects(api, width, height));
  const size_t pdftext_len = strlen(pdftext.get());
  size_t len;
  unsigned char *comp_pdftext =
      zlibCompress(reinterpret_cast<unsigned char *>(pdftext.get()), pdftext_len, &len);
  long comp_pdftext_len = len;
  stream.str("");
  stream << obj_
         << " 0 obj\n"
            "<<\n"
            "  /Length "
         << comp_pdftext_len
         << " /Filter /FlateDecode\n"
            ">>\n"
            "stream\n";
  AppendString(stream.str().c_str());
  long objsize = stream.str().size();
  AppendData(reinterpret_cast<char *>(comp_pdftext), comp_pdftext_len);
  objsize += comp_pdftext_len;
  lept_free(comp_pdftext);
  const char *b2 =
      "endstream\n"
      "endobj\n";
  AppendString(b2);
  objsize += strlen(b2);
  AppendPDFObjectDIY(objsize);

  if (!textonly_) {
    char *pdf_object = nullptr;
    int jpg_quality = api->tesseract()->jpg_quality;
    if (!imageToPDFObj(pix, filename, obj_, &pdf_object, &objsize, jpg_quality)) {
	  if (destroy_pix)
	  {
	    pixDestroy(&pix);
	  }
      return false;
    }
    AppendData(pdf_object, objsize);
    AppendPDFObjectDIY(objsize);
    delete[] pdf_object;
  }
  if (destroy_pix)
  {
    pixDestroy(&pix);
  }
  return true;
}

bool TessPDFRenderer::EndDocumentHandler() {
  // We reserved the /Pages object number early, so that the /Page
  // objects could refer to their parent. We finally have enough
  // information to go fill it in. Using lower level calls to manipulate
  // the offset record in two spots, because we are placing objects
  // out of order in the file.

  // PAGES
  const long int kPagesObjectNumber = 2;
  offsets_[kPagesObjectNumber] = offsets_.back(); // manipulation #1
  std::stringstream stream;
  // Use "C" locale (needed for int values larger than 999).
  stream.imbue(std::locale::classic());
  stream << kPagesObjectNumber << " 0 obj\n<<\n  /Type /Pages\n  /Kids [ ";
  AppendString(stream.str().c_str());
  size_t pages_objsize = stream.str().size();
  for (const auto &page : pages_) {
    stream.str("");
    stream << page << " 0 R ";
    AppendString(stream.str().c_str());
    pages_objsize += stream.str().size();
  }
  stream.str("");
  stream << "]\n  /Count " << pages_.size() << "\n>>\nendobj\n";
  AppendString(stream.str().c_str());
  pages_objsize += stream.str().size();
  offsets_.back() += pages_objsize; // manipulation #2

  // INFO
  std::string utf16_title = "FEFF"; // byte_order_marker
  std::vector<char32> unicodes = UNICHAR::UTF8ToUTF32(title());
  char utf16[kMaxBytesPerCodepoint];
  for (char32 code : unicodes) {
    if (CodepointToUtf16be(code, utf16)) {
      utf16_title += utf16;
    }
  }

  const char *datestr = l_getFormattedDate();
  stream.str("");
  stream << obj_
         << " 0 obj\n"
            "<<\n"
            "  /Producer (Tesseract "
         << tesseract::TessBaseAPI::Version()
         << ")\n"
            "  /CreationDate (D:"
         << datestr
         << ")\n"
            "  /Title <"
         << utf16_title.c_str()
         << ">\n"
            ">>\n"
            "endobj\n";
  lept_free(datestr);
  AppendPDFObject(stream.str().c_str());
  stream.str("");
  stream << "xref\n0 " << obj_ << "\n0000000000 65535 f \n";
  AppendString(stream.str().c_str());
  for (int i = 1; i < obj_; i++) {
    stream.str("");
    stream.width(10);
    stream.fill('0');
    stream << offsets_[i] << " 00000 n \n";
    AppendString(stream.str().c_str());
  }
  stream.str("");
  stream << "trailer\n<<\n  /Size " << obj_
         << "\n"
            "  /Root 1 0 R\n" // catalog
            "  /Info "
         << (obj_ - 1)
         << " 0 R\n" // info
            ">>\nstartxref\n"
         << offsets_.back() << "\n%%EOF\n";
  AppendString(stream.str().c_str());
  return true;
}
} // namespace tesseract<|MERGE_RESOLUTION|>--- conflicted
+++ resolved
@@ -682,21 +682,7 @@
   }
 
   L_Compressed_Data *cid = nullptr;
-<<<<<<< HEAD
-
-  int sad = 0;
-  if (pixGetInputFormat(pix) == IFF_PNG) {
-    sad = pixGenerateCIData(pix, L_FLATE_ENCODE, 0, 0, &cid);
-  }
-  else if (pixGetInputFormat(pix) == IFF_UNKNOWN) {
-    sad = pixGenerateCIData(pix, L_FLATE_ENCODE, 0, 0, &cid);
-  }
-  if (!cid) {
-    sad = l_generateCIDataForPdf(filename, pix, jpg_quality, &cid);
-  }
-=======
   auto sad = l_generateCIDataForPdf(filename, pix, jpg_quality, &cid);
->>>>>>> becd3954
 
   if (sad || !cid) {
     l_CIDataDestroy(&cid);
