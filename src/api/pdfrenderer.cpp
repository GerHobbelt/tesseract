--- conflicted
+++ resolved
@@ -308,11 +308,7 @@
 
 static bool CodepointToUtf16be(int code, char utf16[kMaxBytesPerCodepoint]) {
   if ((code > 0xD7FF && code < 0xE000) || code > 0x10FFFF) {
-<<<<<<< HEAD
-    tprintf("ERROR: Dropping invalid codepoint %d\n", code);
-=======
-    tprintf("Dropping invalid codepoint {}\n", code);
->>>>>>> fef89242
+    tprintf("ERROR: Dropping invalid codepoint {}\n", code);
     return false;
   }
   if (code < 0x10000) {
@@ -639,11 +635,7 @@
     font = buffer.data();
   } else {
 #if !defined(NDEBUG)
-<<<<<<< HEAD
-    tprintf("ERROR: Cannot open file \"%s\"!\nUsing internal glyphless font.\n", stream.str().c_str());
-=======
-    tprintf("Cannot open file \"{}\"!\nUsing internal glyphless font.\n", stream.str().c_str());
->>>>>>> fef89242
+    tprintf("ERROR: Cannot open file \"{}\"!\nUsing internal glyphless font.\n", stream.str().c_str());
 #endif
     font = pdf_ttf;
     size = sizeof(pdf_ttf);
