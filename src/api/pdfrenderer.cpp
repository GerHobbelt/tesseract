///////////////////////////////////////////////////////////////////////
// File:        pdfrenderer.cpp
// Description: PDF rendering interface to inject into TessBaseAPI
//
// (C) Copyright 2011, Google Inc.
// Licensed under the Apache License, Version 2.0 (the "License");
// you may not use this file except in compliance with the License.
// You may obtain a copy of the License at
// http://www.apache.org/licenses/LICENSE-2.0
// Unless required by applicable law or agreed to in writing, software
// distributed under the License is distributed on an "AS IS" BASIS,
// WITHOUT WARRANTIES OR CONDITIONS OF ANY KIND, either express or implied.
// See the License for the specific language governing permissions and
// limitations under the License.
//
///////////////////////////////////////////////////////////////////////

// Include automatically generated configuration file if running autoconf.
#ifdef HAVE_TESSERACT_CONFIG_H
#  include "config_auto.h"
#endif

#include <tesseract/debugheap.h>

#include "pdf_ttf.h"
#include "tprintf.h"
#include "helpers.h" // for Swap, copy_string

#include <leptonica/allheaders.h>
#include <tesseract/baseapi.h>
#include <tesseract/publictypes.h> // for PTIsTextType()
#include <tesseract/renderer.h>

#include <cmath>
#include <cstring>
#include <fstream>   // for std::ifstream
#include <locale>    // for std::locale::classic
#include <memory>    // std::unique_ptr
#include <sstream>   // for std::stringstream
<<<<<<< HEAD

#include "tesseractclass.h"

#include "helpers.h" // for Swap
=======
#include <string_view>

using namespace std::literals;

#ifndef NDEBUG
#define DEBUG_PDF
#endif
#ifdef DEBUG_PDF
#define NO_PDF_COMPRESSION
#endif
>>>>>>> bc490ea7

/*

Design notes from Ken Sharp, with light editing.

We think one solution is a font with a single glyph (.notdef) and a
CIDToGIDMap which maps all the CIDs to 0. That map would then be
stored as a stream in the PDF file, and when flat compressed should
be pretty small. The font, of course, will be approximately the same
size as the one you currently use.

I'm working on such a font now, the CIDToGIDMap is trivial, you just
create a stream object which contains 128k bytes (2 bytes per possible
CID and your CIDs range from 0 to 65535) and where you currently have
"/CIDToGIDMap /Identity" you would have "/CIDToGIDMap <object> 0 R".

Note that if, in future, you were to use a different (ie not 2 byte)
CMap for character codes you could trivially extend the CIDToGIDMap.

The following is an explanation of how some of the font stuff works,
this may be too simple for you in which case please accept my
apologies, its hard to know how much knowledge someone has. You can
skip all this anyway, its just for information.

The font embedded in a PDF file is usually intended just to be
rendered, but extensions allow for at least some ability to locate (or
copy) text from a document. This isn't something which was an original
goal of the PDF format, but its been retro-fitted, presumably due to
popular demand.

To do this reliably the PDF file must contain a ToUnicode CMap, a
device for mapping character codes to Unicode code points. If one of
these is present, then this will be used to convert the character
codes into Unicode values. If its not present then the reader will
fall back through a series of heuristics to try and guess the
result. This is, as you would expect, prone to failure.

This doesn't concern you of course, since you always write a ToUnicode
CMap, so because you are writing the text in text rendering mode 3 it
would seem that you don't really need to worry about this, but in the
PDF spec you cannot have an isolated ToUnicode CMap, it has to be
attached to a font, so in order to get even copy/paste to work you
need to define a font.

This is what leads to problems, tools like pdfwrite assume that they
are going to be able to (or even have to) modify the font entries, so
they require that the font being embedded be valid, and to be honest
the font Tesseract embeds isn't valid (for this purpose).


To see why lets look at how text is specified in a PDF file:

(Test) Tj

Now that looks like text but actually it isn't. Each of those bytes is
a 'character code'. When it comes to rendering the text a complex
sequence of events takes place, which converts the character code into
'something' which the font understands. Its entirely possible via
character mappings to have that text render as 'Sftu'

For simple fonts (PostScript type 1), we use the character code as the
index into an Encoding array (256 elements), each element of which is
a glyph name, so this gives us a glyph name. We then consult the
CharStrings dictionary in the font, that's a complex object which
contains pairs of keys and values, you can use the key to retrieve a
given value. So we have a glyph name, we then use that as the key to
the dictionary and retrieve the associated value. For a type 1 font,
the value is a glyph program that describes how to draw the glyph.

For CIDFonts, it's a little more complicated. Because CIDFonts can be
large, using a glyph name as the key is unreasonable (it would also
lead to unfeasibly large Encoding arrays), so instead we use a 'CID'
as the key. CIDs are just numbers.

But.... We don't use the character code as the CID. What we do is use
a CMap to convert the character code into a CID. We then use the CID
to key the CharStrings dictionary and proceed as before. So the 'CMap'
is the equivalent of the Encoding array, but its a more compact and
flexible representation.

Note that you have to use the CMap just to find out how many bytes
constitute a character code, and it can be variable. For example you
can say if the first byte is 0x00->0x7f then its just one byte, if its
0x80->0xf0 then its 2 bytes and if its 0xf0->0xff then its 3 bytes. I
have seen CMaps defining character codes up to 5 bytes wide.

Now that's fine for 'PostScript' CIDFonts, but its not sufficient for
TrueType CIDFonts. The thing is that TrueType fonts are accessed using
a Glyph ID (GID) (and the LOCA table) which may well not be anything
like the CID. So for this case PDF includes a CIDToGIDMap. That maps
the CIDs to GIDs, and we can then use the GID to get the glyph
description from the GLYF table of the font.

So for a TrueType CIDFont, character-code->CID->GID->glyf-program.

Looking at the PDF file I was supplied with we see that it contains
text like :

<0x0075> Tj

So we start by taking the character code (117) and look it up in the
CMap. Well you don't supply a CMap, you just use the Identity-H one
which is predefined. So character code 117 maps to CID 117. Then we
use the CIDToGIDMap, again you don't supply one, you just use the
predefined 'Identity' map. So CID 117 maps to GID 117. But the font we
were supplied with only contains 116 glyphs.

Now for Latin that's not a huge problem, you can just supply a bigger
font. But for more complex languages that *is* going to be more of a
problem. Either you need to supply a font which contains glyphs for
all the possible CID->GID mappings, or we need to think laterally.

Our solution using a TrueType CIDFont is to intervene at the
CIDToGIDMap stage and convert all the CIDs to GID 0. Then we have a
font with just one glyph, the .notdef glyph at GID 0. This is what I'm
looking into now.

It would also be possible to have a 'PostScript' (ie type 1 outlines)
CIDFont which contained 1 glyph, and a CMap which mapped all character
codes to CID 0. The effect would be the same.

Its possible (I haven't checked) that the PostScript CIDFont and
associated CMap would be smaller than the TrueType font and associated
CIDToGIDMap.

--- in a followup ---

OK there is a small problem there, if I use GID 0 then Acrobat gets
upset about it and complains it cannot extract the font. If I set the
CIDToGIDMap so that all the entries are 1 instead, it's happy. Totally
mad......

*/

namespace tesseract {

// If the font is 10 pts, nominal character width is 5 pts
static const int kCharWidth = 2;

// Used for memory allocation. A codepoint must take no more than this
// many bytes, when written in the PDF way. e.g. "<0063>" for the
// letter 'c'
static const int kMaxBytesPerCodepoint = 20;

/**********************************************************************
 * PDF Renderer interface implementation
 **********************************************************************/
TessPDFRenderer::TessPDFRenderer(const char *outputbase, const char *datadir, bool textonly)
    : TessResultRenderer(outputbase, "pdf"), datadir_(datadir) {
  obj_ = 0;
  textonly_ = textonly;
  offsets_.push_back(0);
}

void TessPDFRenderer::AppendPDFObjectDIY(size_t objectsize) {
  offsets_.push_back(objectsize + offsets_.back());
  obj_++;
}

void TessPDFRenderer::AppendPDFObject(const char *data) {
  AppendPDFObjectDIY(strlen(data));
  AppendString(data);
}

// Helper function to prevent us from accidentally writing
// scientific notation to an HOCR or PDF file. Besides, three
// decimal points are all you really need.
static double prec(double x) {
  double kPrecision = 1000.0;
  double a = round(x * kPrecision) / kPrecision;
  if (a == -0) {
    return 0;
  }
  return a;
}

static long dist2(int x1, int y1, int x2, int y2) {
  return (x2 - x1) * (x2 - x1) + (y2 - y1) * (y2 - y1);
}

// Viewers like evince can get really confused during copy-paste when
// the baseline wanders around. So I've decided to project every word
// onto the (straight) line baseline. All numbers are in the native
// PDF coordinate system, which has the origin in the bottom left and
// the unit is points, which is 1/72 inch. Tesseract reports baselines
// left-to-right no matter what the reading order is. We need the
// word baseline in reading order, so we do that conversion here. Returns
// the word's baseline origin and length.
static void GetWordBaseline(int writing_direction, int ppi, int height, int word_x1, int word_y1,
                            int word_x2, int word_y2, int line_x1, int line_y1, int line_x2,
                            int line_y2, double *x0, double *y0, double *length) {
  if (writing_direction == WRITING_DIRECTION_RIGHT_TO_LEFT) {
    std::swap(word_x1, word_x2);
    std::swap(word_y1, word_y2);
  }
  double word_length;
  double x, y;
  {
    double l2 = dist2(line_x1, line_y1, line_x2, line_y2);
    if (l2 == 0) {
      x = line_x1;
      y = line_y1;
    } else {
      int px = word_x1;
      int py = word_y1;
      double t = ((px - line_x2) * (line_x2 - line_x1) + (py - line_y2) * (line_y2 - line_y1)) / l2;
      x = line_x2 + t * (line_x2 - line_x1);
      y = line_y2 + t * (line_y2 - line_y1);
    }
    word_length = sqrt(static_cast<double>(dist2(word_x1, word_y1, word_x2, word_y2)));
    word_length = word_length * 72.0 / ppi;
    x = x * 72 / ppi;
    y = height - (y * 72.0 / ppi);
  }
  *x0 = x;
  *y0 = y;
  *length = word_length;
}

// Compute coefficients for an affine matrix describing the rotation
// of the text. If the text is right-to-left such as Arabic or Hebrew,
// we reflect over the Y-axis. This matrix will set the coordinate
// system for placing text in the PDF file.
//
//                           RTL
// [ x' ] = [ a b ][ x ] = [-1 0 ] [ cos sin ][ x ]
// [ y' ]   [ c d ][ y ]   [ 0 1 ] [-sin cos ][ y ]
static void AffineMatrix(int writing_direction, int line_x1, int line_y1, int line_x2, int line_y2,
                         double *a, double *b, double *c, double *d) {
  double theta =
      atan2(static_cast<double>(line_y1 - line_y2), static_cast<double>(line_x2 - line_x1));
  *a = cos(theta);
  *b = sin(theta);
  *c = -sin(theta);
  *d = cos(theta);
  switch (writing_direction) {
    case WRITING_DIRECTION_RIGHT_TO_LEFT:
      *a = -*a;
      *b = -*b;
      break;
    case WRITING_DIRECTION_TOP_TO_BOTTOM:
      // TODO(jbreiden) Consider using the vertical PDF writing mode.
      break;
    default:
      break;
  }
}

// There are some really awkward PDF viewers in the wild, such as
// 'Preview' which ships with the Mac. They do a better job with text
// selection and highlighting when given perfectly flat baseline
// instead of very slightly tilted. We clip small tilts to appease
// these viewers. I chose this threshold large enough to absorb noise,
// but small enough that lines probably won't cross each other if the
// whole page is tilted at almost exactly the clipping threshold.
static void ClipBaseline(int ppi, int x1, int y1, int x2, int y2, int *line_x1, int *line_y1,
                         int *line_x2, int *line_y2) {
  *line_x1 = x1;
  *line_y1 = y1;
  *line_x2 = x2;
  *line_y2 = y2;
  int rise = abs(y2 - y1) * 72;
  int run = abs(x2 - x1) * 72;
  if (rise < 2 * ppi && 2 * ppi < run) {
    *line_y1 = *line_y2 = (y1 + y2) / 2;
  }
}

static bool CodepointToUtf16be(int code, char utf16[kMaxBytesPerCodepoint]) {
  if ((code > 0xD7FF && code < 0xE000) || code > 0x10FFFF) {
    tprintError("Dropping invalid codepoint {}\n", code);
    return false;
  }
  if (code < 0x10000) {
    snprintf(utf16, kMaxBytesPerCodepoint, "%04X", code);
  } else {
    int a = code - 0x010000;
    int high_surrogate = (0x03FF & (a >> 10)) + 0xD800;
    int low_surrogate = (0x03FF & a) + 0xDC00;
    snprintf(utf16, kMaxBytesPerCodepoint, "%04X%04X", high_surrogate, low_surrogate);
  }
  return true;
}

char *TessPDFRenderer::GetPDFTextObjects(TessBaseAPI *api, double width, double height) {
  double ppi = api->GetSourceYResolution();

  // These initial conditions are all arbitrary and will be overwritten
  double old_x = 0.0, old_y = 0.0;
  int old_fontsize = 0;
  tesseract::WritingDirection old_writing_direction = WRITING_DIRECTION_LEFT_TO_RIGHT;
  bool new_block = true;
  int fontsize = 0;
  double a = 1;
  double b = 0;
  double c = 0;
  double d = 1;

  std::stringstream pdf_str;
  // Use "C" locale (needed for double values prec()).
  pdf_str.imbue(std::locale::classic());
  // Use 8 digits for double values.
  pdf_str.precision(8);

  // TODO(jbreiden) This marries the text and image together.
  // Slightly cleaner from an abstraction standpoint if this were to
  // live inside a separate text object.
  pdf_str << "q " << prec(width) << " 0 0 " << prec(height) << " 0 0 cm";
  if (!textonly_) {
    pdf_str << " /Im1 Do";
  }
  pdf_str << " Q\n";

  int line_x1 = 0;
  int line_y1 = 0;
  int line_x2 = 0;
  int line_y2 = 0;

  const std::unique_ptr</*non-const*/ ResultIterator> res_it(api->GetIterator());
  while (!res_it->Empty(RIL_BLOCK)) {
    if (res_it->IsAtBeginningOf(RIL_BLOCK)) {
      auto block_type = res_it->BlockType();
      if (!PTIsTextType(block_type)) {
        // ignore non-text blocks
        res_it->Next(RIL_BLOCK);
        continue;
      }
      pdf_str << "BT\n3 Tr"; // Begin text object, use invisible ink
      old_fontsize = 0;      // Every block will declare its fontsize
      new_block = true;      // Every block will declare its affine matrix
    }

    if (res_it->IsAtBeginningOf(RIL_TEXTLINE)) {
      int x1, y1, x2, y2;
      res_it->Baseline(RIL_TEXTLINE, &x1, &y1, &x2, &y2);
      ClipBaseline(ppi, x1, y1, x2, y2, &line_x1, &line_y1, &line_x2, &line_y2);
    }

    if (res_it->Empty(RIL_WORD)) {
      res_it->Next(RIL_WORD);
      continue;
    }

    // Writing direction changes at a per-word granularity
    tesseract::WritingDirection writing_direction;
    {
      tesseract::Orientation orientation;
      tesseract::TextlineOrder textline_order;
      float deskew_angle;
      res_it->Orientation(&orientation, &writing_direction, &textline_order, &deskew_angle);
      if (writing_direction != WRITING_DIRECTION_TOP_TO_BOTTOM) {
        switch (res_it->WordDirection()) {
          case DIR_LEFT_TO_RIGHT:
            writing_direction = WRITING_DIRECTION_LEFT_TO_RIGHT;
            break;
          case DIR_RIGHT_TO_LEFT:
            writing_direction = WRITING_DIRECTION_RIGHT_TO_LEFT;
            break;
          default:
            writing_direction = old_writing_direction;
        }
      }
    }

    // Where is word origin and how long is it?
    double x, y, word_length;
    {
      int word_x1, word_y1, word_x2, word_y2;
      res_it->Baseline(RIL_WORD, &word_x1, &word_y1, &word_x2, &word_y2);
      GetWordBaseline(writing_direction, ppi, height, word_x1, word_y1, word_x2, word_y2, line_x1,
                      line_y1, line_x2, line_y2, &x, &y, &word_length);
    }

    if (writing_direction != old_writing_direction || new_block) {
      AffineMatrix(writing_direction, line_x1, line_y1, line_x2, line_y2, &a, &b, &c, &d);
      pdf_str << " " << prec(a) // . This affine matrix
              << " " << prec(b) // . sets the coordinate
              << " " << prec(c) // . system for all
              << " " << prec(d) // . text that follows.
              << " " << prec(x) // .
              << " " << prec(y) // .
              << (" Tm ");      // Place cursor absolutely
      new_block = false;
    } else {
      double dx = x - old_x;
      double dy = y - old_y;
      pdf_str << " " << prec(dx * a + dy * b) << " " << prec(dx * c + dy * d)
              << (" Td "); // Relative moveto
    }
    old_x = x;
    old_y = y;
    old_writing_direction = writing_direction;

    // Adjust font size on a per word granularity. Pay attention to
    // fontsize, old_fontsize, and pdf_str. We've found that for
    // in Arabic, Tesseract will happily return a fontsize of zero,
    // so we make up a default number to protect ourselves.
    {
      bool bold, italic, underlined, monospace, serif, smallcaps;
      int font_id;
      res_it->WordFontAttributes(&bold, &italic, &underlined, &monospace, &serif, &smallcaps,
                                 &fontsize, &font_id);
      const int kDefaultFontsize = 8;
      if (fontsize <= 0) {
        fontsize = kDefaultFontsize;
      }
      if (fontsize != old_fontsize) {
        pdf_str << "/f-0-0 " << fontsize << " Tf ";
        old_fontsize = fontsize;
#ifdef DEBUG_PDF
        pdf_str << "\n";
#endif
      }
    }

    bool last_word_in_line = res_it->IsAtFinalElement(RIL_TEXTLINE, RIL_WORD);
    bool last_word_in_block = res_it->IsAtFinalElement(RIL_BLOCK, RIL_WORD);
    std::string pdf_word;
    int pdf_word_len = 0;
    do {
      const std::unique_ptr<const char[]> grapheme(res_it->GetUTF8Text(RIL_SYMBOL));
      if (grapheme && grapheme[0] != '\0') {
        std::vector<char32> unicodes = UNICHAR::UTF8ToUTF32(grapheme.get());
        char utf16[kMaxBytesPerCodepoint];
        for (char32 code : unicodes) {
          if (CodepointToUtf16be(code, utf16)) {
            pdf_word += utf16;
            pdf_word_len++;
          }
        }
      }
      res_it->Next(RIL_SYMBOL);
    } while (!res_it->Empty(RIL_BLOCK) && !res_it->IsAtBeginningOf(RIL_WORD));
    if (res_it->IsAtBeginningOf(RIL_WORD)) {
      pdf_word += "0020";
<<<<<<< HEAD
      // We don't increment `pdf_word_len` here because it repesents the number
      // of characters of the word itself - the added space is not part of the
      // word!
=======
>>>>>>> bc490ea7
    }
    if (word_length > 0 && pdf_word_len > 0) {
      double h_stretch = kCharWidth * prec(100.0 * word_length / (fontsize * pdf_word_len));
      pdf_str << h_stretch << " Tz"; // horizontal stretch
      pdf_str
          << " [ <" << pdf_word // UTF-16BE representation
          << "> ] TJ";          // show the text
#ifdef DEBUG_PDF
      pdf_str << "\n";
#endif
    }
    if (last_word_in_line) {
      pdf_str << " \n";
    }
    if (last_word_in_block) {
      pdf_str << "ET\n"; // end the text object
    }
  }
  return copy_string(pdf_str.str());
}

bool TessPDFRenderer::BeginDocumentHandler() {
  AppendPDFObject("%PDF-1.5\n%\xDE\xAD\xBE\xEB\n");

  // CATALOG
  AppendPDFObject(
      "1 0 obj\n"
      "<<\n"
      "  /Type /Catalog\n"
      "  /Pages 2 0 R\n"
      ">>\nendobj\n");

  // We are reserving object #2 for the /Pages
  // object, which I am going to create and write
  // at the end of the PDF file.
  AppendPDFObject("");

  // TYPE0 FONT
  AppendPDFObject(
      "3 0 obj\n"
      "<<\n"
      "  /BaseFont /GlyphLessFont\n"
      "  /DescendantFonts [ 4 0 R ]\n" // CIDFontType2 font
      "  /Encoding /Identity-H\n"
      "  /Subtype /Type0\n"
      "  /ToUnicode 6 0 R\n" // ToUnicode
      "  /Type /Font\n"
      ">>\n"
      "endobj\n");

  // CIDFONTTYPE2
  std::stringstream stream;
  // Use "C" locale (needed for int values larger than 999).
  stream.imbue(std::locale::classic());
  stream << "4 0 obj\n"
            "<<\n"
            "  /BaseFont /GlyphLessFont\n"
            "  /CIDToGIDMap 5 0 R\n" // CIDToGIDMap
            "  /CIDSystemInfo\n"
            "  <<\n"
            "     /Ordering (Identity)\n"
            "     /Registry (Adobe)\n"
            "     /Supplement 0\n"
            "  >>\n"
            "  /FontDescriptor 7 0 R\n" // Font descriptor
            "  /Subtype /CIDFontType2\n"
            "  /Type /Font\n"
            "  /DW "
         << (1000 / kCharWidth)
         << "\n"
            ">>\n"
            "endobj\n";
  AppendPDFObject(stream.str().c_str());

  // CIDTOGIDMAP
  const int kCIDToGIDMapSize = 2 * (1 << 16);
  const std::unique_ptr<unsigned char[]> cidtogidmap(new unsigned char[kCIDToGIDMapSize]);
  for (int i = 0; i < kCIDToGIDMapSize; i++) {
    cidtogidmap[i] = (i % 2) ? 1 : 0;
  }
  size_t len = kCIDToGIDMapSize;
#ifndef NO_PDF_COMPRESSION
  auto comp = zlibCompress(cidtogidmap.get(), kCIDToGIDMapSize, &len);
#endif
  stream.str("");
  stream << "5 0 obj\n"
            "<<\n"
            "  /Length "
         << len
         << ""
#ifndef NO_PDF_COMPRESSION
            " /Filter /FlateDecode"
#endif
            "\n"
            ">>\n"
            "stream\n"
            ;
  AppendString(stream.str().c_str());
  long objsize = stream.str().size();
#ifndef NO_PDF_COMPRESSION
  AppendData(reinterpret_cast<char *>(comp), len);
#else
  AppendData(reinterpret_cast<char *>(cidtogidmap.get()), len);
#endif
  objsize += len;
#ifndef NO_PDF_COMPRESSION
  lept_free(comp);
#endif
  objsize += AppendData("endstream\n"sv);
  objsize += AppendData("endobj\n"sv);
  AppendPDFObjectDIY(objsize);

  const char stream2[] =
      "/CIDInit /ProcSet findresource begin\n"
      "12 dict begin\n"
      "begincmap\n"
      "/CIDSystemInfo\n"
      "<<\n"
      "  /Registry (Adobe)\n"
      "  /Ordering (UCS)\n"
      "  /Supplement 0\n"
      ">> def\n"
      "/CMapName /Adobe-Identify-UCS def\n"
      "/CMapType 2 def\n"
      "1 begincodespacerange\n"
      "<0000> <FFFF>\n"
      "endcodespacerange\n"
      "1 beginbfrange\n"
      "<0000> <FFFF> <0000>\n"
      "endbfrange\n"
      "endcmap\n"
      "CMapName currentdict /CMap defineresource pop\n"
      "end\n"
      "end\n";

  // TOUNICODE
  stream.str("");
  stream << "6 0 obj\n"
            "<< /Length "
         << (sizeof(stream2) - 1)
         << " >>\n"
            "stream\n"
         << stream2
         << "endstream\n"
            "endobj\n";
  AppendPDFObject(stream.str().c_str());

  // FONT DESCRIPTOR
  stream.str("");
  stream << "7 0 obj\n"
            "<<\n"
            "  /Ascent 1000\n"
            "  /CapHeight 1000\n"
            "  /Descent -1\n" // Spec says must be negative
            "  /Flags 5\n"    // FixedPitch + Symbolic
            "  /FontBBox  [ 0 0 "
         << (1000 / kCharWidth)
         << " 1000 ]\n"
            "  /FontFile2 8 0 R\n"
            "  /FontName /GlyphLessFont\n"
            "  /ItalicAngle 0\n"
            "  /StemV 80\n"
            "  /Type /FontDescriptor\n"
            ">>\n"
            "endobj\n";
  AppendPDFObject(stream.str().c_str());

  stream.str("");
  stream << datadir_.c_str() << "/pdf.ttf";
  const uint8_t *font;
  std::ifstream input(stream.str().c_str(), std::ios::in | std::ios::binary);
  std::vector<unsigned char> buffer(std::istreambuf_iterator<char>(input), {});
  auto size = buffer.size();
  if (size) {
    font = buffer.data();
  } else {
#if !defined(NDEBUG)
    tprintError("Cannot open file \"{}\"!\nUsing internal glyphless font.\n", stream.str());
#endif
    font = pdf_ttf;
    size = sizeof(pdf_ttf);
  }

  // FONTFILE2
  stream.str("");
  stream << "8 0 obj\n"
            "<<\n"
            "  /Length "
         << size
         << "\n"
            "  /Length1 "
         << size
         << "\n"
            ">>\n"
            "stream\n";
  AppendString(stream.str().c_str());
  objsize = stream.str().size();
  AppendData(reinterpret_cast<const char *>(font), size);
  objsize += size;
  objsize += AppendData("endstream\n"sv);
  objsize += AppendData("endobj\n"sv);
  AppendPDFObjectDIY(objsize);
  return true;
}

bool TessPDFRenderer::imageToPDFObj(Pix *pix, const char *filename, long int objnum,
                                    char **pdf_object, long int *pdf_object_size,
                                    const int jpg_quality) {
  if (!pdf_object_size || !pdf_object) {
    return false;
  }
  *pdf_object = nullptr;
  *pdf_object_size = 0;
  if (!filename && !pix) {
    return false;
  }

  L_Compressed_Data *cid = nullptr;
<<<<<<< HEAD

  int sad = 0;
  if (pixGetInputFormat(pix) == IFF_PNG) {
    sad = pixGenerateCIData(pix, L_FLATE_ENCODE, 0, 0, &cid);
  }
  else if (pixGetInputFormat(pix) == IFF_UNKNOWN) {
    sad = pixGenerateCIData(pix, L_FLATE_ENCODE, 0, 0, &cid);
  }
  if (!cid) {
    sad = l_generateCIDataForPdf(filename, pix, jpg_quality, &cid);
  }
=======
  auto sad = l_generateCIDataForPdf(filename, pix, jpg_quality, &cid);
>>>>>>> bc490ea7

  if (sad || !cid) {
    l_CIDataDestroy(&cid);
    return false;
  }

  const char *group4 = "";
  const char *filter;
  switch (cid->type) {
    case L_FLATE_ENCODE:
      filter = "/FlateDecode";
      break;
    case L_JPEG_ENCODE:
      filter = "/DCTDecode";
      break;
    case L_G4_ENCODE:
      filter = "/CCITTFaxDecode";
      group4 = "    /K -1\n";
      break;
    case L_JP2K_ENCODE:
      filter = "/JPXDecode";
      break;
    default:
      l_CIDataDestroy(&cid);
      return false;
  }

  // Maybe someday we will accept RGBA but today is not that day.
  // It requires creating an /SMask for the alpha channel.
  // http://stackoverflow.com/questions/14220221
  std::stringstream colorspace;
  // Use "C" locale (needed for int values larger than 999).
  colorspace.imbue(std::locale::classic());
  if (cid->ncolors > 0) {
    colorspace << "  /ColorSpace [ /Indexed /DeviceRGB " << (cid->ncolors - 1) << " "
               << cid->cmapdatahex << " ]\n";
  } else {
    switch (cid->spp) {
      case 1:
        if (cid->bps == 1 && pixGetInputFormat(pix) == IFF_PNG) {
          colorspace.str(
              "  /ColorSpace /DeviceGray\n"
              "  /Decode [1 0]\n");
        } else {
          colorspace.str("  /ColorSpace /DeviceGray\n");
        }
        break;
      case 3:
        colorspace.str("  /ColorSpace /DeviceRGB\n");
        break;
      default:
        l_CIDataDestroy(&cid);
        return false;
    }
  }

  int predictor = (cid->predictor) ? 14 : 1;

  // IMAGE
  std::stringstream b1;
  // Use "C" locale (needed for int values larger than 999).
  b1.imbue(std::locale::classic());
  b1 << objnum
     << " 0 obj\n"
        "<<\n"
        "  /Length "
     << cid->nbytescomp
     << "\n"
        "  /Subtype /Image\n";

  std::stringstream b2;
  // Use "C" locale (needed for int values larger than 999).
  b2.imbue(std::locale::classic());
  b2 << "  /Width " << cid->w
     << "\n"
        "  /Height "
     << cid->h
     << "\n"
        "  /BitsPerComponent "
     << cid->bps
     << "\n"
        "  /Filter "
     << filter
     << "\n"
        "  /DecodeParms\n"
        "  <<\n"
        "    /Predictor "
     << predictor
     << "\n"
        "    /Colors "
     << cid->spp << "\n"
     << group4 << "    /Columns " << cid->w
     << "\n"
        "    /BitsPerComponent "
     << cid->bps
     << "\n"
        "  >>\n"
        ">>\n"
        "stream\n";

  const char *b3 =
      "endstream\n"
      "endobj\n";

  size_t b1_len = b1.str().size();
  size_t b2_len = b2.str().size();
  size_t b3_len = strlen(b3);
  size_t colorspace_len = colorspace.str().size();

  *pdf_object_size = b1_len + colorspace_len + b2_len + cid->nbytescomp + b3_len;
  *pdf_object = new char[*pdf_object_size];

  char *p = *pdf_object;
  memcpy(p, b1.str().c_str(), b1_len);
  p += b1_len;
  memcpy(p, colorspace.str().c_str(), colorspace_len);
  p += colorspace_len;
  memcpy(p, b2.str().c_str(), b2_len);
  p += b2_len;
  memcpy(p, cid->datacomp, cid->nbytescomp);
  p += cid->nbytescomp;
  memcpy(p, b3, b3_len);
  l_CIDataDestroy(&cid);
  return true;
}

bool TessPDFRenderer::AddImageHandler(TessBaseAPI *api) {
//  Pix *pix = api->GetInputImage();
//  const char *filename = api->GetInputName();
  Pix *pix = nullptr;
  int ppi = api->GetSourceYResolution();
  bool destroy_pix = false;
  const char *filename = api->GetVisibleImageFilename();
  if (filename) {
    pix = pixRead(filename);
    api->SetVisibleImage(pix);
    destroy_pix = true;
  } else {
    pix = api->GetInputImage();
    filename = api->GetInputName();
  }

  if (!pix || ppi <= 0) {
    return false;
  }
  double width = pixGetWidth(pix) * 72.0 / ppi;
  double height = pixGetHeight(pix) * 72.0 / ppi;

  std::stringstream xobject;
  // Use "C" locale (needed for int values larger than 999).
  xobject.imbue(std::locale::classic());
  if (!textonly_) {
    xobject << "/XObject << /Im1 " << (obj_ + 2) << " 0 R >>\n";
  }

  // PAGE
  std::stringstream stream;
  // Use "C" locale (needed for double values width and height).
  stream.imbue(std::locale::classic());
  stream.precision(2);
  stream << std::fixed << obj_
         << " 0 obj\n"
            "<<\n"
            "  /Type /Page\n"
            "  /Parent 2 0 R\n" // Pages object
            "  /MediaBox [0 0 "
         << width << " " << height
         << "]\n"
            "  /Contents "
         << (obj_ + 1)
         << " 0 R\n" // Contents object
            "  /Resources\n"
            "  <<\n"
            "    "
         << xobject.str() << // Image object
      "    /ProcSet [ /PDF /Text /ImageB /ImageI /ImageC ]\n"
      "    /Font << /f-0-0 3 0 R >>\n" // Type0 Font
      "  >>\n"
      ">>\n"
      "endobj\n";
  pages_.push_back(obj_);
  AppendPDFObject(stream.str().c_str());

  // CONTENTS
  const std::unique_ptr<char[]> pdftext(GetPDFTextObjects(api, width, height));
  const size_t pdftext_len = strlen(pdftext.get());
  size_t len = pdftext_len;
#ifndef NO_PDF_COMPRESSION
  auto comp_pdftext = zlibCompress(reinterpret_cast<unsigned char *>(pdftext.get()), pdftext_len, &len);
#endif
  stream.str("");
  stream << obj_
         << " 0 obj\n"
            "<<\n"
            "  /Length "
         << len
         << ""
#ifndef NO_PDF_COMPRESSION
            " /Filter /FlateDecode"
#endif
            "\n"
            ">>\n"
            "stream\n"
            ;
  AppendString(stream.str().c_str());
  long objsize = stream.str().size();
#ifndef NO_PDF_COMPRESSION
  AppendData(reinterpret_cast<char *>(comp_pdftext), len);
#else
  AppendData(reinterpret_cast<char *>(pdftext.get()), len);
#endif
  objsize += len;
#ifndef NO_PDF_COMPRESSION
  lept_free(comp_pdftext);
#endif
  objsize += AppendData("endstream\n"sv);
  objsize += AppendData("endobj\n"sv);
  AppendPDFObjectDIY(objsize);

  if (!textonly_) {
    char *pdf_object = nullptr;
    int jpg_quality = api->tesseract()->jpg_quality;
    if (!imageToPDFObj(pix, filename, obj_, &pdf_object, &objsize, jpg_quality)) {
	  if (destroy_pix)
	  {
	    pixDestroy(&pix);
	  }
      return false;
    }
    AppendData(pdf_object, objsize);
    AppendPDFObjectDIY(objsize);
    delete[] pdf_object;
  }
  if (destroy_pix)
  {
    pixDestroy(&pix);
  }
  return true;
}

bool TessPDFRenderer::EndDocumentHandler() {
  // We reserved the /Pages object number early, so that the /Page
  // objects could refer to their parent. We finally have enough
  // information to go fill it in. Using lower level calls to manipulate
  // the offset record in two spots, because we are placing objects
  // out of order in the file.

  // PAGES
  const long int kPagesObjectNumber = 2;
  offsets_[kPagesObjectNumber] = offsets_.back(); // manipulation #1
  std::stringstream stream;
  // Use "C" locale (needed for int values larger than 999).
  stream.imbue(std::locale::classic());
  stream << kPagesObjectNumber << " 0 obj\n<<\n  /Type /Pages\n  /Kids [ ";
  AppendString(stream.str().c_str());
  size_t pages_objsize = stream.str().size();
  for (const auto &page : pages_) {
    stream.str("");
    stream << page << " 0 R ";
    AppendString(stream.str().c_str());
    pages_objsize += stream.str().size();
  }
  stream.str("");
  stream << "]\n  /Count " << pages_.size() << "\n>>\nendobj\n";
  AppendString(stream.str().c_str());
  pages_objsize += stream.str().size();
  offsets_.back() += pages_objsize; // manipulation #2

  // INFO
  std::string utf16_title = "FEFF"; // byte_order_marker
  std::vector<char32> unicodes = UNICHAR::UTF8ToUTF32(title());
  char utf16[kMaxBytesPerCodepoint];
  for (char32 code : unicodes) {
    if (CodepointToUtf16be(code, utf16)) {
      utf16_title += utf16;
    }
  }

  const char *datestr = l_getFormattedDate();
  stream.str("");
  stream << obj_
         << " 0 obj\n"
            "<<\n"
            "  /Producer (Tesseract "
         << tesseract::TessBaseAPI::Version()
         << ")\n"
            "  /CreationDate (D:"
         << datestr
         << ")\n"
            "  /Title <"
         << utf16_title.c_str()
         << ">\n"
            ">>\n"
            "endobj\n";
  lept_free(datestr);
  AppendPDFObject(stream.str().c_str());
  stream.str("");
  stream << "xref\n0 " << obj_ << "\n0000000000 65535 f \n";
  AppendString(stream.str().c_str());
  for (int i = 1; i < obj_; i++) {
    stream.str("");
    stream.width(10);
    stream.fill('0');
    stream << offsets_[i] << " 00000 n \n";
    AppendString(stream.str().c_str());
  }
  stream.str("");
  stream << "trailer\n<<\n  /Size " << obj_
         << "\n"
            "  /Root 1 0 R\n" // catalog
            "  /Info "
         << (obj_ - 1)
         << " 0 R\n" // info
            ">>\nstartxref\n"
         << offsets_.back() << "\n%%EOF\n";
  AppendString(stream.str().c_str());
  return true;
}
} // namespace tesseract<|MERGE_RESOLUTION|>--- conflicted
+++ resolved
@@ -37,12 +37,9 @@
 #include <locale>    // for std::locale::classic
 #include <memory>    // std::unique_ptr
 #include <sstream>   // for std::stringstream
-<<<<<<< HEAD
 
 #include "tesseractclass.h"
 
-#include "helpers.h" // for Swap
-=======
 #include <string_view>
 
 using namespace std::literals;
@@ -53,7 +50,6 @@
 #ifdef DEBUG_PDF
 #define NO_PDF_COMPRESSION
 #endif
->>>>>>> bc490ea7
 
 /*
 
@@ -489,12 +485,9 @@
     } while (!res_it->Empty(RIL_BLOCK) && !res_it->IsAtBeginningOf(RIL_WORD));
     if (res_it->IsAtBeginningOf(RIL_WORD)) {
       pdf_word += "0020";
-<<<<<<< HEAD
       // We don't increment `pdf_word_len` here because it repesents the number
       // of characters of the word itself - the added space is not part of the
       // word!
-=======
->>>>>>> bc490ea7
     }
     if (word_length > 0 && pdf_word_len > 0) {
       double h_stretch = kCharWidth * prec(100.0 * word_length / (fontsize * pdf_word_len));
@@ -713,21 +706,7 @@
   }
 
   L_Compressed_Data *cid = nullptr;
-<<<<<<< HEAD
-
-  int sad = 0;
-  if (pixGetInputFormat(pix) == IFF_PNG) {
-    sad = pixGenerateCIData(pix, L_FLATE_ENCODE, 0, 0, &cid);
-  }
-  else if (pixGetInputFormat(pix) == IFF_UNKNOWN) {
-    sad = pixGenerateCIData(pix, L_FLATE_ENCODE, 0, 0, &cid);
-  }
-  if (!cid) {
-    sad = l_generateCIDataForPdf(filename, pix, jpg_quality, &cid);
-  }
-=======
   auto sad = l_generateCIDataForPdf(filename, pix, jpg_quality, &cid);
->>>>>>> bc490ea7
 
   if (sad || !cid) {
     l_CIDataDestroy(&cid);
