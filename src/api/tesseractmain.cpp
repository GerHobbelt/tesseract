--- conflicted
+++ resolved
@@ -615,12 +615,7 @@
       if (renderer->happy()) {
         renderers.push_back(std::move(renderer));
       } else {
-<<<<<<< HEAD
-        delete renderer;
         tprintf("ERROR: Could not create hOCR output file: %s\n", strerror(errno));
-=======
-        tprintf("Error, could not create hOCR output file: %s\n", strerror(errno));
->>>>>>> 7d17b72b
         error = true;
       }
     }
@@ -631,12 +626,7 @@
       if (renderer->happy()) {
         renderers.push_back(std::move(renderer));
       } else {
-<<<<<<< HEAD
-        delete renderer;
         tprintf("ERROR: Could not create ALTO output file: %s\n", strerror(errno));
-=======
-        tprintf("Error, could not create ALTO output file: %s\n", strerror(errno));
->>>>>>> 7d17b72b
         error = true;
       }
     }
@@ -649,12 +639,7 @@
       if (renderer->happy()) {
         renderers.push_back(std::move(renderer));
       } else {
-<<<<<<< HEAD
-        delete renderer;
         tprintf("ERROR: Could not create TSV output file: %s\n", strerror(errno));
-=======
-        tprintf("Error, could not create TSV output file: %s\n", strerror(errno));
->>>>>>> 7d17b72b
         error = true;
       }
     }
@@ -671,12 +656,7 @@
       if (renderer->happy()) {
         renderers.push_back(std::move(renderer));
       } else {
-<<<<<<< HEAD
-        delete renderer;
         tprintf("ERROR: Could not create PDF output file: %s\n", strerror(errno));
-=======
-        tprintf("Error, could not create PDF output file: %s\n", strerror(errno));
->>>>>>> 7d17b72b
         error = true;
       }
     }
@@ -688,12 +668,7 @@
       if (renderer->happy()) {
         renderers.push_back(std::move(renderer));
       } else {
-<<<<<<< HEAD
-        delete renderer;
         tprintf("ERROR: Could not create UNLV output file: %s\n", strerror(errno));
-=======
-        tprintf("Error, could not create UNLV output file: %s\n", strerror(errno));
->>>>>>> 7d17b72b
         error = true;
       }
     }
@@ -704,12 +679,7 @@
       if (renderer->happy()) {
         renderers.push_back(std::move(renderer));
       } else {
-<<<<<<< HEAD
-        delete renderer;
         tprintf("ERROR: Could not create LSTM BOX output file: %s\n", strerror(errno));
-=======
-        tprintf("Error, could not create LSTM BOX output file: %s\n", strerror(errno));
->>>>>>> 7d17b72b
         error = true;
       }
     }
@@ -720,12 +690,7 @@
       if (renderer->happy()) {
         renderers.push_back(std::move(renderer));
       } else {
-<<<<<<< HEAD
-        delete renderer;
         tprintf("ERROR: Could not create BOX output file: %s\n", strerror(errno));
-=======
-        tprintf("Error, could not create BOX output file: %s\n", strerror(errno));
->>>>>>> 7d17b72b
         error = true;
       }
     }
@@ -736,12 +701,7 @@
       if (renderer->happy()) {
         renderers.push_back(std::move(renderer));
       } else {
-<<<<<<< HEAD
-        delete renderer;
         tprintf("ERROR: Could not create WordStr BOX output file: %s\n", strerror(errno));
-=======
-        tprintf("Error, could not create WordStr BOX output file: %s\n", strerror(errno));
->>>>>>> 7d17b72b
         error = true;
       }
     }
@@ -755,12 +715,7 @@
       if (renderer->happy()) {
         renderers.push_back(std::move(renderer));
       } else {
-<<<<<<< HEAD
-        delete renderer;
         tprintf("ERROR: Could not create TXT output file: %s\n", strerror(errno));
-=======
-        tprintf("Error, could not create TXT output file: %s\n", strerror(errno));
->>>>>>> 7d17b72b
       }
     }
   }
