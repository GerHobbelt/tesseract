--- conflicted
+++ resolved
@@ -357,14 +357,6 @@
   api.End();
 }
 
-<<<<<<< HEAD
-static void PrintBanner() {
-  tprintf("Tesseract Open Source OCR Engine %s with Leptonica\n",
-          tesseract::TessBaseAPI::Version());
-}
-
-=======
->>>>>>> 8b639084
 /**
  * We have 2 possible sources of pagesegmode: a config file and
  * the command line. For backwards compatibility reasons, the
