// File:        altorenderer.cpp
// Description: ALTO rendering interface
// Author:      Jake Sebright

// (C) Copyright 2018
// Licensed under the Apache License, Version 2.0 (the "License");
// you may not use this file except in compliance with the License.
// You may obtain a copy of the License at
// http://www.apache.org/licenses/LICENSE-2.0
// Unless required by applicable law or agreed to in writing, software
// distributed under the License is distributed on an "AS IS" BASIS,
// WITHOUT WARRANTIES OR CONDITIONS OF ANY KIND, either express or implied.
// See the License for the specific language governing permissions and
// limitations under the License.

#include "errcode.h" // for ASSERT_HOST
<<<<<<< HEAD
#if defined(WIN32) || defined(_WIN32) || defined(_WIN64)
#  include "host.h" // windows.h for MultiByteToWideChar, ...
=======
#ifdef _WIN32
#  include "host.h"  // windows.h for MultiByteToWideChar, ...
>>>>>>> 57876672
#endif
#include "tprintf.h" // for tprintf

#include <tesseract/baseapi.h>
#include <tesseract/renderer.h>

#include <memory>
#include <sstream> // for std::stringstream
#if defined(_MSC_VER)
#  include <crtdbg.h>
#endif

namespace tesseract {

/// Add coordinates to specified TextBlock, TextLine or String bounding box.
/// Add word confidence if adding to a String bounding box.
///
static void AddBoxToAlto(const ResultIterator *it, PageIteratorLevel level,
                         std::stringstream &alto_str) {
  int left, top, right, bottom;
  it->BoundingBox(level, &left, &top, &right, &bottom);

  int hpos = left;
  int vpos = top;
  int height = bottom - top;
  int width = right - left;

  alto_str << " HPOS=\"" << hpos << "\"";
  alto_str << " VPOS=\"" << vpos << "\"";
  alto_str << " WIDTH=\"" << width << "\"";
  alto_str << " HEIGHT=\"" << height << "\"";

  if (level == RIL_WORD) {
    int wc = it->Confidence(RIL_WORD);
    alto_str << " WC=\"0." << wc << "\"";
  } else {
    alto_str << ">";
  }
}

///
/// Append the ALTO XML for the beginning of the document
///
bool TessAltoRenderer::BeginDocumentHandler() {
  // Delay the XML output because we need the name of the image file.
  begin_document = true;
  return true;
}

///
/// Append the ALTO XML for the layout of the image
///
bool TessAltoRenderer::AddImageHandler(TessBaseAPI *api) {
  if (begin_document) {
    AppendString(
      "<?xml version=\"1.0\" encoding=\"UTF-8\"?>\n"
      "<alto xmlns=\"http://www.loc.gov/standards/alto/ns-v3#\" "
      "xmlns:xlink=\"http://www.w3.org/1999/xlink\" "
      "xmlns:xsi=\"http://www.w3.org/2001/XMLSchema-instance\" "
      "xsi:schemaLocation=\"http://www.loc.gov/standards/alto/ns-v3# "
      "http://www.loc.gov/alto/v3/alto-3-0.xsd\">\n"
      "\t<Description>\n"
      "\t\t<MeasurementUnit>pixel</MeasurementUnit>\n"
      "\t\t<sourceImageInformation>\n"
      "\t\t\t<fileName>");

    AppendString(api->GetInputName());

    AppendString(
      "</fileName>\n"
      "\t\t</sourceImageInformation>\n"
      "\t\t<OCRProcessing ID=\"OCR_0\">\n"
      "\t\t\t<ocrProcessingStep>\n"
      "\t\t\t\t<processingSoftware>\n"
      "\t\t\t\t\t<softwareName>tesseract ");
    AppendString(TessBaseAPI::Version());
    AppendString(
      "</softwareName>\n"
      "\t\t\t\t</processingSoftware>\n"
      "\t\t\t</ocrProcessingStep>\n"
      "\t\t</OCRProcessing>\n"
      "\t</Description>\n"
      "\t<Layout>\n");
    begin_document = false;
  }

  const std::unique_ptr<const char[]> text(api->GetAltoText(imagenum()));
  if (text == nullptr) {
    return false;
  }

  AppendString(text.get());

  return true;
}

///
/// Append the ALTO XML for the end of the document
///
bool TessAltoRenderer::EndDocumentHandler() {
  AppendString("\t</Layout>\n</alto>\n");

  return true;
}

TessAltoRenderer::TessAltoRenderer(const char *outputbase)
    : TessResultRenderer(outputbase, "xml"),
      begin_document(false) {}

///
/// Make an XML-formatted string with ALTO markup from the internal
/// data structures.
///
char *TessBaseAPI::GetAltoText(int page_number) {
  return GetAltoText(nullptr, page_number);
}

///
/// Make an XML-formatted string with ALTO markup from the internal
/// data structures.
///
char *TessBaseAPI::GetAltoText(ETEXT_DESC *monitor, int page_number) {
  if (tesseract_ == nullptr || (page_res_ == nullptr && Recognize(monitor) < 0)) {
    return nullptr;
  }

  int lcnt = 0, tcnt = 0, bcnt = 0, wcnt = 0;

  if (input_file_.empty()) {
    SetInputName(nullptr);
  }

#if defined(WIN32) || defined(_WIN32) || defined(_WIN64)
  // convert input name from ANSI encoding to utf-8
  int str16_len = MultiByteToWideChar(CP_ACP, 0, input_file_.c_str(), -1, nullptr, 0);
#if defined(_DEBUG) && defined(_CRTDBG_REPORT_FLAG)
  wchar_t* uni16_str = new (_CLIENT_BLOCK, __FILE__, __LINE__) WCHAR[str16_len];
#else
  wchar_t* uni16_str = new WCHAR[str16_len];
#endif  // _DEBUG
  str16_len = MultiByteToWideChar(CP_ACP, 0, input_file_.c_str(), -1, uni16_str, str16_len);
  int utf8_len =
      WideCharToMultiByte(CP_UTF8, 0, uni16_str, str16_len, nullptr, 0, nullptr, nullptr);
#if defined(_DEBUG) && defined(_CRTDBG_REPORT_FLAG)
  char* utf8_str = new (_CLIENT_BLOCK, __FILE__, __LINE__) char[utf8_len];
#else
  char* utf8_str = new char[utf8_len];
#endif  // _DEBUG
  WideCharToMultiByte(CP_UTF8, 0, uni16_str, str16_len, utf8_str, utf8_len, nullptr, nullptr);
  input_file_ = utf8_str;
  delete[] uni16_str;
  delete[] utf8_str;
#endif

  std::stringstream alto_str;
  // Use "C" locale (needed for int values larger than 999).
  alto_str.imbue(std::locale::classic());
  alto_str << "\t\t<Page WIDTH=\"" << rect_width_ << "\" HEIGHT=\"" << rect_height_
           << "\" PHYSICAL_IMG_NR=\"" << page_number << "\""
           << " ID=\"page_" << page_number << "\">\n"
           << "\t\t\t<PrintSpace HPOS=\"0\" VPOS=\"0\""
           << " WIDTH=\"" << rect_width_ << "\""
           << " HEIGHT=\"" << rect_height_ << "\">\n";

  ResultIterator *res_it = GetIterator();
  while (!res_it->Empty(RIL_BLOCK)) {
    if (res_it->Empty(RIL_WORD)) {
      res_it->Next(RIL_WORD);
      continue;
    }

    int left, top, right, bottom;
    auto block_type = res_it->BlockType();

    switch (block_type) {
      case PT_FLOWING_IMAGE:
      case PT_HEADING_IMAGE:
      case PT_PULLOUT_IMAGE: {
        // Handle all kinds of images.
        // TODO: optionally add TYPE, for example TYPE="photo".
        alto_str << "\t\t\t\t<Illustration ID=\"cblock_" << bcnt++ << "\"";
        AddBoxToAlto(res_it, RIL_BLOCK, alto_str);
        alto_str << "</Illustration>\n";
        res_it->Next(RIL_BLOCK);
        continue;
      }
      case PT_HORZ_LINE:
      case PT_VERT_LINE:
        // Handle horizontal and vertical lines.
        alto_str << "\t\t\t\t<GraphicalElement ID=\"cblock_" << bcnt++ << "\"";
        AddBoxToAlto(res_it, RIL_BLOCK, alto_str);
        alto_str << "</GraphicalElement >\n";
        res_it->Next(RIL_BLOCK);
        continue;
      case PT_NOISE:
        tprintf("TODO: Please report image which triggers the noise case.\n");
        ASSERT_HOST(false);
      default:
        break;
    }

    if (res_it->IsAtBeginningOf(RIL_BLOCK)) {
      alto_str << "\t\t\t\t<ComposedBlock ID=\"cblock_" << bcnt << "\"";
      AddBoxToAlto(res_it, RIL_BLOCK, alto_str);
      alto_str << "\n";
    }

    if (res_it->IsAtBeginningOf(RIL_PARA)) {
      alto_str << "\t\t\t\t\t<TextBlock ID=\"block_" << tcnt << "\"";
      AddBoxToAlto(res_it, RIL_PARA, alto_str);
      alto_str << "\n";
    }

    if (res_it->IsAtBeginningOf(RIL_TEXTLINE)) {
      alto_str << "\t\t\t\t\t\t<TextLine ID=\"line_" << lcnt << "\"";
      AddBoxToAlto(res_it, RIL_TEXTLINE, alto_str);
      alto_str << "\n";
    }

    alto_str << "\t\t\t\t\t\t\t<String ID=\"string_" << wcnt << "\"";
    AddBoxToAlto(res_it, RIL_WORD, alto_str);
    alto_str << " CONTENT=\"";

    bool last_word_in_line = res_it->IsAtFinalElement(RIL_TEXTLINE, RIL_WORD);
    bool last_word_in_tblock = res_it->IsAtFinalElement(RIL_PARA, RIL_WORD);
    bool last_word_in_cblock = res_it->IsAtFinalElement(RIL_BLOCK, RIL_WORD);

    res_it->BoundingBox(RIL_WORD, &left, &top, &right, &bottom);

    do {
      const std::unique_ptr<const char[]> grapheme(res_it->GetUTF8Text(RIL_SYMBOL));
      if (grapheme && grapheme[0] != 0) {
        alto_str << HOcrEscape(grapheme.get()).c_str();
      }
      res_it->Next(RIL_SYMBOL);
    } while (!res_it->Empty(RIL_BLOCK) && !res_it->IsAtBeginningOf(RIL_WORD));

    alto_str << "\"/>";

    wcnt++;

    if (last_word_in_line) {
      alto_str << "\n\t\t\t\t\t\t</TextLine>\n";
      lcnt++;
    } else {
      int hpos = right;
      int vpos = top;
      res_it->BoundingBox(RIL_WORD, &left, &top, &right, &bottom);
      int width = left - hpos;
      alto_str << "<SP WIDTH=\"" << width << "\" VPOS=\"" << vpos << "\" HPOS=\"" << hpos
               << "\"/>\n";
    }

    if (last_word_in_tblock) {
      alto_str << "\t\t\t\t\t</TextBlock>\n";
      tcnt++;
    }

    if (last_word_in_cblock) {
      alto_str << "\t\t\t\t</ComposedBlock>\n";
      bcnt++;
    }
  }

  alto_str << "\t\t\t</PrintSpace>\n"
           << "\t\t</Page>\n";
  const std::string &text = alto_str.str();

#if defined(_DEBUG) && defined(_CRTDBG_REPORT_FLAG)
  char* result = new (_CLIENT_BLOCK, __FILE__, __LINE__) char[text.length() + 1];
#else
  char* result = new char[text.length() + 1];
#endif  // _DEBUG
  strcpy(result, text.c_str());
  delete res_it;
  return result;
}

} // namespace tesseract<|MERGE_RESOLUTION|>--- conflicted
+++ resolved
@@ -14,13 +14,8 @@
 // limitations under the License.
 
 #include "errcode.h" // for ASSERT_HOST
-<<<<<<< HEAD
 #if defined(WIN32) || defined(_WIN32) || defined(_WIN64)
-#  include "host.h" // windows.h for MultiByteToWideChar, ...
-=======
-#ifdef _WIN32
 #  include "host.h"  // windows.h for MultiByteToWideChar, ...
->>>>>>> 57876672
 #endif
 #include "tprintf.h" // for tprintf
 
