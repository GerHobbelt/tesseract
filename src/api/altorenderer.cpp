// File:        altorenderer.cpp
// Description: ALTO rendering interface
// Author:      Jake Sebright

// (C) Copyright 2018
// Licensed under the Apache License, Version 2.0 (the "License");
// you may not use this file except in compliance with the License.
// You may obtain a copy of the License at
// http://www.apache.org/licenses/LICENSE-2.0
// Unless required by applicable law or agreed to in writing, software
// distributed under the License is distributed on an "AS IS" BASIS,
// WITHOUT WARRANTIES OR CONDITIONS OF ANY KIND, either express or implied.
// See the License for the specific language governing permissions and
// limitations under the License.

#include <tesseract/preparation.h> // compiler config, etc.

#include "errcode.h" // for ASSERT_HOST
#include "helpers.h" // for copy_string
<<<<<<< HEAD

#include <tesseract/tprintf.h> // for tprintf
#include "tesseractclass.h"  // for Tesseract
=======
#include "tprintf.h" // for tprintf
>>>>>>> 8958e7a3

#include <tesseract/baseapi.h>
#include <tesseract/renderer.h>

#include <memory>
#include <sstream> // for std::stringstream


namespace tesseract {

/// Add coordinates to specified TextBlock, TextLine or String bounding box.
/// Add word confidence if adding to a String bounding box.
///
static void AddBoxToAlto(const ResultIterator *it, PageIteratorLevel level,
                         std::stringstream &alto_str) {
  int left, top, right, bottom;
  it->BoundingBox(level, &left, &top, &right, &bottom);

  int hpos = left;
  int vpos = top;
  int height = bottom - top;
  int width = right - left;

  alto_str << " HPOS=\"" << hpos << "\"";
  alto_str << " VPOS=\"" << vpos << "\"";
  alto_str << " WIDTH=\"" << width << "\"";
  alto_str << " HEIGHT=\"" << height << "\"";

  if (level == RIL_WORD) {
    int wc = it->Confidence(RIL_WORD);
    alto_str << " WC=\"0." << wc << "\"";
  } else {
    alto_str << ">";
  }
}

///
/// Append the ALTO XML for the beginning of the document
///
bool TessAltoRenderer::BeginDocumentHandler() {
  // Delay the XML output because we need the name of the image file.
  begin_document = true;
  return true;
}

///
/// Append the ALTO XML for the layout of the image
///
bool TessAltoRenderer::AddImageHandler(TessBaseAPI *api) {
  if (begin_document) {
    AppendString(
      "<?xml version=\"1.0\" encoding=\"UTF-8\"?>\n"
      "<alto xmlns=\"http://www.loc.gov/standards/alto/ns-v3#\" "
      "xmlns:xsi=\"http://www.w3.org/2001/XMLSchema-instance\" "
      "xsi:schemaLocation=\"http://www.loc.gov/standards/alto/ns-v3# "
      "http://www.loc.gov/alto/v3/alto-3-0.xsd\">\n"
      "\t<Description>\n"
      "\t\t<MeasurementUnit>pixel</MeasurementUnit>\n"
      "\t\t<sourceImageInformation>\n"
      "\t\t\t<fileName>");

    AppendString(api->GetInputName());

    AppendString(
      "</fileName>\n"
      "\t\t</sourceImageInformation>\n"
      "\t\t<OCRProcessing ID=\"OCR_0\">\n"
      "\t\t\t<ocrProcessingStep>\n"
      "\t\t\t\t<processingSoftware>\n"
      "\t\t\t\t\t<softwareName>tesseract ");
    AppendString(TessBaseAPI::Version());
    AppendString(
      "</softwareName>\n"
      "\t\t\t\t</processingSoftware>\n"
      "\t\t\t</ocrProcessingStep>\n"
      "\t\t</OCRProcessing>\n"
      "\t</Description>\n"
      "\t<Layout>\n");
    begin_document = false;
  }

  const std::unique_ptr<const char[]> text(api->GetAltoText(imagenum()));
  if (text == nullptr) {
    return false;
  }

  AppendString(text.get());

  return true;
}

///
/// Append the ALTO XML for the end of the document
///
bool TessAltoRenderer::EndDocumentHandler() {
  AppendString("\t</Layout>\n</alto>\n");

  return true;
}

TessAltoRenderer::TessAltoRenderer(const char *outputbase)
    : TessResultRenderer(outputbase, "xml"),
      begin_document(false) {}

///
/// Make an XML-formatted string with ALTO markup from the internal
/// data structures.
///
char *TessBaseAPI::GetAltoText(int page_number) {
  if (tesseract_ == nullptr || (page_res_ == nullptr && Recognize() < 0)) {
    return nullptr;
  }

  int lcnt = 0, tcnt = 0, bcnt = 0, wcnt = 0;

  if (tesseract_->input_file_path_.empty()) {
    SetInputName(nullptr);
  }

  std::stringstream alto_str;
  // Use "C" locale (needed for int values larger than 999).
  alto_str.imbue(std::locale::classic());
  alto_str << "\t\t<Page WIDTH=\"" << rect_width_ << "\" HEIGHT=\"" << rect_height_
           << "\" PHYSICAL_IMG_NR=\"" << page_number << "\""
           << " ID=\"page_" << page_number << "\">\n"
           << "\t\t\t<PrintSpace HPOS=\"0\" VPOS=\"0\""
           << " WIDTH=\"" << rect_width_ << "\""
           << " HEIGHT=\"" << rect_height_ << "\">\n";

  std::unique_ptr<ResultIterator> res_it(GetIterator());
  while (!res_it->Empty(RIL_BLOCK)) {
    if (res_it->Empty(RIL_WORD)) {
      res_it->Next(RIL_WORD);
      continue;
    }

    int left, top, right, bottom;
    auto block_type = res_it->BlockType();

    switch (block_type) {
      case PT_FLOWING_IMAGE:
      case PT_HEADING_IMAGE:
      case PT_PULLOUT_IMAGE: {
        // Handle all kinds of images.
		//
        // TODO: optionally add TYPE, for example TYPE="photo".
        alto_str << "\t\t\t\t<Illustration ID=\"cblock_" << bcnt++ << "\"";
        AddBoxToAlto(res_it.get(), RIL_BLOCK, alto_str);
        alto_str << "</Illustration>\n";
        res_it->Next(RIL_BLOCK);
        continue;
      }
      case PT_HORZ_LINE:
      case PT_VERT_LINE:
        // Handle horizontal and vertical lines.
        alto_str << "\t\t\t\t<GraphicalElement ID=\"cblock_" << bcnt++ << "\"";
        AddBoxToAlto(res_it.get(), RIL_BLOCK, alto_str);
        alto_str << "</GraphicalElement >\n";
        res_it->Next(RIL_BLOCK);
        continue;
      case PT_NOISE:
        ASSERT_HOST_MSG(false, "TODO: Please report image which triggers the noise case.\n");
        break;
      default:
        break;
    }

    if (res_it->IsAtBeginningOf(RIL_BLOCK)) {
      alto_str << "\t\t\t\t<ComposedBlock ID=\"cblock_" << bcnt << "\"";
      AddBoxToAlto(res_it.get(), RIL_BLOCK, alto_str);
      alto_str << "\n";
    }

    if (res_it->IsAtBeginningOf(RIL_PARA)) {
      alto_str << "\t\t\t\t\t<TextBlock ID=\"block_" << tcnt << "\"";
      AddBoxToAlto(res_it.get(), RIL_PARA, alto_str);
      alto_str << "\n";
    }

    if (res_it->IsAtBeginningOf(RIL_TEXTLINE)) {
      alto_str << "\t\t\t\t\t\t<TextLine ID=\"line_" << lcnt << "\"";
      AddBoxToAlto(res_it.get(), RIL_TEXTLINE, alto_str);
      alto_str << "\n";
    }

    alto_str << "\t\t\t\t\t\t\t<String ID=\"string_" << wcnt << "\"";
    AddBoxToAlto(res_it.get(), RIL_WORD, alto_str);
    alto_str << " CONTENT=\"";

    bool last_word_in_line = res_it->IsAtFinalElement(RIL_TEXTLINE, RIL_WORD);
    bool last_word_in_tblock = res_it->IsAtFinalElement(RIL_PARA, RIL_WORD);
    bool last_word_in_cblock = res_it->IsAtFinalElement(RIL_BLOCK, RIL_WORD);

    res_it->BoundingBox(RIL_WORD, &left, &top, &right, &bottom);

    do {
      const std::unique_ptr<const char[]> grapheme(res_it->GetUTF8Text(RIL_SYMBOL));
      if (grapheme && grapheme[0] != 0) {
        alto_str << HOcrEscape(grapheme.get()).c_str();
      }
      res_it->Next(RIL_SYMBOL);
    } while (!res_it->Empty(RIL_BLOCK) && !res_it->IsAtBeginningOf(RIL_WORD));

    alto_str << "\"/>";

    wcnt++;

    if (last_word_in_line) {
      alto_str << "\n\t\t\t\t\t\t</TextLine>\n";
      lcnt++;
    } else {
      int hpos = right;
      int vpos = top;
      res_it->BoundingBox(RIL_WORD, &left, &top, &right, &bottom);
      int width = left - hpos;
      alto_str << "<SP WIDTH=\"" << width << "\" VPOS=\"" << vpos << "\" HPOS=\"" << hpos
               << "\"/>\n";
    }

    if (last_word_in_tblock) {
      alto_str << "\t\t\t\t\t</TextBlock>\n";
      tcnt++;
    }

    if (last_word_in_cblock) {
      alto_str << "\t\t\t\t</ComposedBlock>\n";
      bcnt++;
    }
  }

  alto_str << "\t\t\t</PrintSpace>\n"
           << "\t\t</Page>\n";

  return copy_string(alto_str.str());
}

} // namespace tesseract<|MERGE_RESOLUTION|>--- conflicted
+++ resolved
@@ -17,13 +17,9 @@
 
 #include "errcode.h" // for ASSERT_HOST
 #include "helpers.h" // for copy_string
-<<<<<<< HEAD
 
 #include <tesseract/tprintf.h> // for tprintf
 #include "tesseractclass.h"  // for Tesseract
-=======
-#include "tprintf.h" // for tprintf
->>>>>>> 8958e7a3
 
 #include <tesseract/baseapi.h>
 #include <tesseract/renderer.h>
@@ -142,7 +138,6 @@
   if (tesseract_->input_file_path_.empty()) {
     SetInputName(nullptr);
   }
-
   std::stringstream alto_str;
   // Use "C" locale (needed for int values larger than 999).
   alto_str.imbue(std::locale::classic());
