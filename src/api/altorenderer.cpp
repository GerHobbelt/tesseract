// File:        altorenderer.cpp
// Description: ALTO rendering interface
// Author:      Jake Sebright

// (C) Copyright 2018
// Licensed under the Apache License, Version 2.0 (the "License");
// you may not use this file except in compliance with the License.
// You may obtain a copy of the License at
// http://www.apache.org/licenses/LICENSE-2.0
// Unless required by applicable law or agreed to in writing, software
// distributed under the License is distributed on an "AS IS" BASIS,
// WITHOUT WARRANTIES OR CONDITIONS OF ANY KIND, either express or implied.
// See the License for the specific language governing permissions and
// limitations under the License.

#include <tesseract/debugheap.h>
#include "errcode.h" // for ASSERT_HOST
<<<<<<< HEAD

=======
#include "helpers.h" // for copy_string
#ifdef _WIN32
#  include "host.h"  // windows.h for MultiByteToWideChar, ...
#endif
>>>>>>> 2991d36a
#include "tprintf.h" // for tprintf
#include "tesseractclass.h"  // for Tesseract

#include <tesseract/baseapi.h>
#include <tesseract/renderer.h>

#include <memory>
#include <sstream> // for std::stringstream


namespace tesseract {

/// Add coordinates to specified TextBlock, TextLine or String bounding box.
/// Add word confidence if adding to a String bounding box.
///
static void AddBoxToAlto(const ResultIterator *it, PageIteratorLevel level,
                         std::stringstream &alto_str) {
  int left, top, right, bottom;
  it->BoundingBox(level, &left, &top, &right, &bottom);

  int hpos = left;
  int vpos = top;
  int height = bottom - top;
  int width = right - left;

  alto_str << " HPOS=\"" << hpos << "\"";
  alto_str << " VPOS=\"" << vpos << "\"";
  alto_str << " WIDTH=\"" << width << "\"";
  alto_str << " HEIGHT=\"" << height << "\"";

  if (level == RIL_WORD) {
    int wc = it->Confidence(RIL_WORD);
    alto_str << " WC=\"0." << wc << "\"";
  } else {
    alto_str << ">";
  }
}

///
/// Append the ALTO XML for the beginning of the document
///
bool TessAltoRenderer::BeginDocumentHandler() {
  // Delay the XML output because we need the name of the image file.
  begin_document = true;
  return true;
}

///
/// Append the ALTO XML for the layout of the image
///
bool TessAltoRenderer::AddImageHandler(TessBaseAPI *api) {
  if (begin_document) {
    AppendString(
      "<?xml version=\"1.0\" encoding=\"UTF-8\"?>\n"
      "<alto xmlns=\"http://www.loc.gov/standards/alto/ns-v3#\" "
      "xmlns:xsi=\"http://www.w3.org/2001/XMLSchema-instance\" "
      "xsi:schemaLocation=\"http://www.loc.gov/standards/alto/ns-v3# "
      "http://www.loc.gov/alto/v3/alto-3-0.xsd\">\n"
      "\t<Description>\n"
      "\t\t<MeasurementUnit>pixel</MeasurementUnit>\n"
      "\t\t<sourceImageInformation>\n"
      "\t\t\t<fileName>");

    AppendString(api->GetInputName());

    AppendString(
      "</fileName>\n"
      "\t\t</sourceImageInformation>\n"
      "\t\t<OCRProcessing ID=\"OCR_0\">\n"
      "\t\t\t<ocrProcessingStep>\n"
      "\t\t\t\t<processingSoftware>\n"
      "\t\t\t\t\t<softwareName>tesseract ");
    AppendString(TessBaseAPI::Version());
    AppendString(
      "</softwareName>\n"
      "\t\t\t\t</processingSoftware>\n"
      "\t\t\t</ocrProcessingStep>\n"
      "\t\t</OCRProcessing>\n"
      "\t</Description>\n"
      "\t<Layout>\n");
    begin_document = false;
  }

  const std::unique_ptr<const char[]> text(api->GetAltoText(imagenum()));
  if (text == nullptr) {
    return false;
  }

  AppendString(text.get());

  return true;
}

///
/// Append the ALTO XML for the end of the document
///
bool TessAltoRenderer::EndDocumentHandler() {
  AppendString("\t</Layout>\n</alto>\n");

  return true;
}

TessAltoRenderer::TessAltoRenderer(const char *outputbase)
    : TessResultRenderer(outputbase, "xml"),
      begin_document(false) {}

///
/// Make an XML-formatted string with ALTO markup from the internal
/// data structures.
///
char *TessBaseAPI::GetAltoText(int page_number) {
  return GetAltoText(nullptr, page_number);
}

///
/// Make an XML-formatted string with ALTO markup from the internal
/// data structures.
///
char *TessBaseAPI::GetAltoText(ETEXT_DESC *monitor, int page_number) {
  if (tesseract_ == nullptr || (page_res_ == nullptr && Recognize(monitor) < 0)) {
    return nullptr;
  }

  int lcnt = 0, tcnt = 0, bcnt = 0, wcnt = 0;

  if (tesseract_->input_file_path.empty()) {
    SetInputName(nullptr);
  }

  std::stringstream alto_str;
  // Use "C" locale (needed for int values larger than 999).
  alto_str.imbue(std::locale::classic());
  alto_str << "\t\t<Page WIDTH=\"" << rect_width_ << "\" HEIGHT=\"" << rect_height_
           << "\" PHYSICAL_IMG_NR=\"" << page_number << "\""
           << " ID=\"page_" << page_number << "\">\n"
           << "\t\t\t<PrintSpace HPOS=\"0\" VPOS=\"0\""
           << " WIDTH=\"" << rect_width_ << "\""
           << " HEIGHT=\"" << rect_height_ << "\">\n";

  ResultIterator *res_it = GetIterator();
  while (!res_it->Empty(RIL_BLOCK)) {
    if (res_it->Empty(RIL_WORD)) {
      res_it->Next(RIL_WORD);
      continue;
    }

    int left, top, right, bottom;
    auto block_type = res_it->BlockType();

    switch (block_type) {
      case PT_FLOWING_IMAGE:
      case PT_HEADING_IMAGE:
      case PT_PULLOUT_IMAGE: {
        // Handle all kinds of images.
    //
        // TODO: optionally add TYPE, for example TYPE="photo".
        alto_str << "\t\t\t\t<Illustration ID=\"cblock_" << bcnt++ << "\"";
        AddBoxToAlto(res_it, RIL_BLOCK, alto_str);
        alto_str << "</Illustration>\n";
        res_it->Next(RIL_BLOCK);
        continue;
      }
      case PT_HORZ_LINE:
      case PT_VERT_LINE:
        // Handle horizontal and vertical lines.
        alto_str << "\t\t\t\t<GraphicalElement ID=\"cblock_" << bcnt++ << "\"";
        AddBoxToAlto(res_it, RIL_BLOCK, alto_str);
        alto_str << "</GraphicalElement >\n";
        res_it->Next(RIL_BLOCK);
        continue;
      case PT_NOISE:
        tprintError("TODO: Please report image which triggers the noise case.\n");
        ASSERT_HOST(false);
      default:
        break;
    }

    if (res_it->IsAtBeginningOf(RIL_BLOCK)) {
      alto_str << "\t\t\t\t<ComposedBlock ID=\"cblock_" << bcnt << "\"";
      AddBoxToAlto(res_it, RIL_BLOCK, alto_str);
      alto_str << "\n";
    }

    if (res_it->IsAtBeginningOf(RIL_PARA)) {
      alto_str << "\t\t\t\t\t<TextBlock ID=\"block_" << tcnt << "\"";
      AddBoxToAlto(res_it, RIL_PARA, alto_str);
      alto_str << "\n";
    }

    if (res_it->IsAtBeginningOf(RIL_TEXTLINE)) {
      alto_str << "\t\t\t\t\t\t<TextLine ID=\"line_" << lcnt << "\"";
      AddBoxToAlto(res_it, RIL_TEXTLINE, alto_str);
      alto_str << "\n";
    }

    alto_str << "\t\t\t\t\t\t\t<String ID=\"string_" << wcnt << "\"";
    AddBoxToAlto(res_it, RIL_WORD, alto_str);
    alto_str << " CONTENT=\"";

    bool last_word_in_line = res_it->IsAtFinalElement(RIL_TEXTLINE, RIL_WORD);
    bool last_word_in_tblock = res_it->IsAtFinalElement(RIL_PARA, RIL_WORD);
    bool last_word_in_cblock = res_it->IsAtFinalElement(RIL_BLOCK, RIL_WORD);

    res_it->BoundingBox(RIL_WORD, &left, &top, &right, &bottom);

    do {
      const std::unique_ptr<const char[]> grapheme(res_it->GetUTF8Text(RIL_SYMBOL));
      if (grapheme && grapheme[0] != 0) {
        alto_str << HOcrEscape(grapheme.get()).c_str();
      }
      res_it->Next(RIL_SYMBOL);
    } while (!res_it->Empty(RIL_BLOCK) && !res_it->IsAtBeginningOf(RIL_WORD));

    alto_str << "\"/>";

    wcnt++;

    if (last_word_in_line) {
      alto_str << "\n\t\t\t\t\t\t</TextLine>\n";
      lcnt++;
    } else {
      int hpos = right;
      int vpos = top;
      res_it->BoundingBox(RIL_WORD, &left, &top, &right, &bottom);
      int width = left - hpos;
      alto_str << "<SP WIDTH=\"" << width << "\" VPOS=\"" << vpos << "\" HPOS=\"" << hpos
               << "\"/>\n";
    }

    if (last_word_in_tblock) {
      alto_str << "\t\t\t\t\t</TextBlock>\n";
      tcnt++;
    }

    if (last_word_in_cblock) {
      alto_str << "\t\t\t\t</ComposedBlock>\n";
      bcnt++;
    }
  }

  alto_str << "\t\t\t</PrintSpace>\n"
           << "\t\t</Page>\n";

  delete res_it;
  return copy_string(alto_str.str());
}

} // namespace tesseract<|MERGE_RESOLUTION|>--- conflicted
+++ resolved
@@ -15,14 +15,8 @@
 
 #include <tesseract/debugheap.h>
 #include "errcode.h" // for ASSERT_HOST
-<<<<<<< HEAD
-
-=======
 #include "helpers.h" // for copy_string
-#ifdef _WIN32
-#  include "host.h"  // windows.h for MultiByteToWideChar, ...
-#endif
->>>>>>> 2991d36a
+
 #include "tprintf.h" // for tprintf
 #include "tesseractclass.h"  // for Tesseract
 
