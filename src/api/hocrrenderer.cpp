/**********************************************************************
 * File:        hocrrenderer.cpp
 * Description: Simple API for calling tesseract.
 * Author:      Ray Smith (original code from baseapi.cpp)
 * Author:      Stefan Weil (moved to separate file and cleaned code)
 *
 * (C) Copyright 2006, Google Inc.
 ** Licensed under the Apache License, Version 2.0 (the "License");
 ** you may not use this file except in compliance with the License.
 ** You may obtain a copy of the License at
 ** http://www.apache.org/licenses/LICENSE-2.0
 ** Unless required by applicable law or agreed to in writing, software
 ** distributed under the License is distributed on an "AS IS" BASIS,
 ** WITHOUT WARRANTIES OR CONDITIONS OF ANY KIND, either express or implied.
 ** See the License for the specific language governing permissions and
 ** limitations under the License.
 *
 **********************************************************************/

#include <tesseract/debugheap.h>
#include <tesseract/baseapi.h> // for TessBaseAPI
#include <locale>              // for std::locale::classic
#include <memory>              // for std::unique_ptr
#include <sstream>             // for std::stringstream

#include <tesseract/renderer.h>
#include "helpers.h"        // for copy_string
#include "tesseractclass.h" // for Tesseract

namespace tesseract {

/**
 * Gets the block orientation at the current iterator position.
 */
static tesseract::Orientation GetBlockTextOrientation(const PageIterator *it) {
  tesseract::Orientation orientation;
  tesseract::WritingDirection writing_direction;
  tesseract::TextlineOrder textline_order;
  float deskew_angle;
  it->Orientation(&orientation, &writing_direction, &textline_order,
                  &deskew_angle);
  return orientation;
}

/**
 * Fits a line to the baseline at the given level, and appends its coefficients
 * to the hOCR string.
 * NOTE: The hOCR spec is unclear on how to specify baseline coefficients for
 * rotated textlines. For this reason, on textlines that are not upright, this
 * method currently only inserts a 'textangle' property to indicate the rotation
 * direction and does not add any baseline information to the hocr string.
 */
static void AddBaselineCoordsTohOCR(const PageIterator *it,
                                    PageIteratorLevel level,
                                    std::stringstream &hocr_str) {
  tesseract::Orientation orientation = GetBlockTextOrientation(it);
  if (orientation != ORIENTATION_PAGE_UP) {
    hocr_str << "; textangle " << 360 - orientation * 90;
  }

  int left, top, right, bottom;
  it->BoundingBox(level, &left, &top, &right, &bottom);

  // Try to get the baseline coordinates at this level.
  int x1, y1, x2, y2;
  if (!it->Baseline(level, &x1, &y1, &x2, &y2)) {
    return;
  }
  // Following the description of this field of the hOCR spec, we convert the
  // baseline coordinates so that "the bottom left of the bounding box is the
  // origin".
  x1 -= left;
  x2 -= left;
  y1 -= bottom;
  y2 -= bottom;

  // Now fit a line through the points so we can extract coefficients for the
  // equation:  y = p1 x + p0
  if (x1 == x2) {
    // Problem computing the polynomial coefficients.
    return;
  }
  double p1 = (y2 - y1) / static_cast<double>(x2 - x1);
  double p0 = y1 - p1 * x1;

  hocr_str << "; baseline " << round(p1 * 1000.0) / 1000.0 << " "
           << round(p0 * 1000.0) / 1000.0;
}

static void AddBoxTohOCR(const ResultIterator *it, PageIteratorLevel level,
                         std::stringstream &hocr_str) {
  int left, top, right, bottom;
  it->BoundingBox(level, &left, &top, &right, &bottom);
  // This is the only place we use double quotes instead of single quotes,
  // but it may too late to change for consistency
  hocr_str << " title=\"bbox " << left << " " << top << " " << right << " "
           << bottom;
  // Add baseline coordinates & heights for textlines only.
  if (level == RIL_TEXTLINE) {
    AddBaselineCoordsTohOCR(it, level, hocr_str);
    // add custom height measures
    float row_height, descenders, ascenders; // row attributes
    it->RowAttributes(&row_height, &descenders, &ascenders);
    // TODO(rays): Do we want to limit these to a single decimal place?
    hocr_str << "; x_size " << row_height << "; x_descenders " << -descenders
             << "; x_ascenders " << ascenders;
  }
  float conf = it->Confidence(level);
  hocr_str << "; x_conf " << conf;
  hocr_str << "\">";
}

/**
 * Make a HTML-formatted string with hOCR markup from the internal
 * data structures.
 * page_number is 0-based but will appear in the output as 1-based.
 * Image name/input_file_ can be set by SetInputName before calling
 * GetHOCRText
 * STL removed from original patch submission and refactored by rays.
 * Returned string must be freed with the delete [] operator.
 */
char *TessBaseAPI::GetHOCRText(int page_number) {
  return GetHOCRText(nullptr, page_number);
}

/**
 * Make a HTML-formatted string with hOCR markup from the internal
 * data structures.
 * page_number is 0-based but will appear in the output as 1-based.
 * Image name/input_file_ can be set by SetInputName before calling
 * GetHOCRText
 * STL removed from original patch submission and refactored by rays.
 * Returned string must be freed with the delete [] operator.
 */
char *TessBaseAPI::GetHOCRText(ETEXT_DESC *monitor, int page_number) {
  if (tesseract_ == nullptr ||
      (page_res_ == nullptr && Recognize(monitor) < 0)) {
    return nullptr;
  }

  int lcnt = 1, bcnt = 1, pcnt = 1, wcnt = 1, scnt = 1, tcnt = 1, ccnt = 1;
  int page_id = page_number + 1; // hOCR uses 1-based page numbers.
  bool para_is_ltr = true;       // Default direction is LTR
  const char *paragraph_lang = nullptr;

  if (tesseract_->input_file_path.empty()) {
    SetInputName(nullptr);
  }

  std::stringstream hocr_str;
  // Use "C" locale (needed for double values x_size and x_descenders).
  hocr_str.imbue(std::locale::classic());
  // Use 8 digits for double values.
  hocr_str.precision(8);
  hocr_str << "  <div class='ocr_page'"
           << " id='"
           << "page_" << page_id << "'"
           << " title='image \"";
  if (!tesseract_->input_file_path.empty()) {
    hocr_str << HOcrEscape(tesseract_->input_file_path.c_str());
  } else {
    hocr_str << "unknown";
  }

  hocr_str << "\"; bbox " << rect_left_ << " " << rect_top_ << " "
           << rect_width_ << " " << rect_height_ << "; ppageno " << page_number
           << "; scan_res " << GetSourceYResolution() << " "
           << GetSourceYResolution() << "'>\n";

  std::unique_ptr<ResultIterator> res_it(GetIterator());
  while (!res_it->Empty(RIL_BLOCK)) {
    int left, top, right, bottom;
    auto block_type = res_it->BlockType();
    switch (block_type) {
      case PT_FLOWING_IMAGE:
      case PT_HEADING_IMAGE:
      case PT_PULLOUT_IMAGE: {
        // Handle all kinds of images.
        res_it.get()->BoundingBox(RIL_TEXTLINE, &left, &top, &right, &bottom);
        hocr_str << "   <div class='ocr_photo' id='block_" << page_id << '_'
                 << bcnt++ << "' title=\"bbox " << left << " " << top << " "
                 << right << " " << bottom << "\"></div>\n";
        res_it->Next(RIL_BLOCK);
        continue;
      }
      case PT_HORZ_LINE:
      case PT_VERT_LINE:
        // Handle horizontal and vertical lines.
        res_it.get()->BoundingBox(RIL_TEXTLINE, &left, &top, &right, &bottom);
        hocr_str << "   <div class='ocr_separator' id='block_" << page_id << '_'
                 << bcnt++ << "' title=\"bbox " << left << " " << top << " "
                 << right << " " << bottom << "\"></div>\n";
        res_it->Next(RIL_BLOCK);
        continue;
      case PT_NOISE:
        tprintError("TODO: Please report image which triggers the noise case.\n");
        ASSERT_HOST(false);
      default:
        break;
    }

    if (res_it->Empty(RIL_WORD)) {
      res_it->Next(RIL_WORD);
      continue;
    }

    // Open any new block/paragraph/textline.
    if (res_it->IsAtBeginningOf(RIL_BLOCK)) {
      para_is_ltr = true; // reset to default direction
      hocr_str << "   <div class='ocr_carea'"
               << " id='"
               << "block_" << page_id << "_" << bcnt << "'";
      AddBoxTohOCR(res_it.get(), RIL_BLOCK, hocr_str);
    }
    if (res_it->IsAtBeginningOf(RIL_PARA)) {
      hocr_str << "\n    <p class='ocr_par'";
      para_is_ltr = res_it->ParagraphIsLtr();
      if (!para_is_ltr) {
        hocr_str << " dir='rtl'";
      }
      hocr_str << " id='"
               << "par_" << page_id << "_" << pcnt << "'";
      paragraph_lang = res_it->WordRecognitionLanguage();
      if (paragraph_lang) {
        hocr_str << " lang='" << paragraph_lang << "'";
      }
      AddBoxTohOCR(res_it.get(), RIL_PARA, hocr_str);
    }
    if (res_it->IsAtBeginningOf(RIL_TEXTLINE)) {
      hocr_str << "\n     <span class='";
      switch (block_type) {
        case PT_HEADING_TEXT:
          hocr_str << "ocr_header";
          break;
        case PT_PULLOUT_TEXT:
          hocr_str << "ocr_textfloat";
          break;
        case PT_CAPTION_TEXT:
          hocr_str << "ocr_caption";
          break;
        case PT_FLOWING_IMAGE:
        case PT_HEADING_IMAGE:
        case PT_PULLOUT_IMAGE:
          if (tesseract_->hocr_images) {
            hocr_str << "ocr_photo";
          }
          ASSERT_HOST(false);
          break;
        default:
          hocr_str << "ocr_line";
      break;
      }
      hocr_str << "' id='"
               << "line_" << page_id << "_" << lcnt << "'";
      AddBoxTohOCR(res_it.get(), RIL_TEXTLINE, hocr_str);
    }

    // Now, process the word...
    int32_t lstm_choice_mode = tesseract_->lstm_choice_mode;
    std::vector<std::vector<std::vector<std::pair<const char *, float>>>>
        *rawTimestepMap = nullptr;
    std::vector<std::vector<std::pair<const char *, float>>> *CTCMap = nullptr;
    if (lstm_choice_mode) {
      CTCMap = res_it->GetBestLSTMSymbolChoices();
      rawTimestepMap = res_it->GetRawLSTMTimesteps();
    }
    hocr_str << "\n      <span class='ocrx_word'"
             << " id='"
             << "word_" << page_id << "_" << wcnt << "'";
    bool bold, italic, underlined, monospace, serif, smallcaps;
    int pointsize, font_id;
    res_it->BoundingBox(RIL_WORD, &left, &top, &right, &bottom);
    float w_conf = res_it->Confidence(RIL_WORD);
    const char *font_name =
        res_it->WordFontAttributes(&bold, &italic, &underlined, &monospace,
                                   &serif, &smallcaps, &pointsize, &font_id);
    hocr_str << " title='bbox " << left << " " << top << " " << right << " "
             << bottom << "; x_wconf " << w_conf;
    if (tesseract_->hocr_font_info) {
      if (font_name) {
        hocr_str << "; x_font " << HOcrEscape(font_name).c_str();
      }
      hocr_str << "; x_fsize " << pointsize;
    }
    hocr_str << "'";
    const char *lang = res_it->WordRecognitionLanguage();
    if (lang && (!paragraph_lang || strcmp(lang, paragraph_lang))) {
      hocr_str << " lang='" << lang << "'";
    }
    switch (res_it->WordDirection()) {
      // Only emit direction if different from current paragraph direction
      case DIR_LEFT_TO_RIGHT:
        if (!para_is_ltr) {
          hocr_str << " dir='ltr'";
        }
        break;
      case DIR_RIGHT_TO_LEFT:
        if (para_is_ltr) {
          hocr_str << " dir='rtl'";
        }
        break;
      case DIR_MIX:
      case DIR_NEUTRAL:
      default: // Do nothing.
        break;
    }
    hocr_str << ">";
    bool last_word_in_line = res_it->IsAtFinalElement(RIL_TEXTLINE, RIL_WORD);
    bool last_word_in_para = res_it->IsAtFinalElement(RIL_PARA, RIL_WORD);
    bool last_word_in_block = res_it->IsAtFinalElement(RIL_BLOCK, RIL_WORD);
    if (bold) {
      hocr_str << "<strong>";
    }
    if (italic) {
      hocr_str << "<em>";
    }
    do {
      const std::unique_ptr<const char[]> grapheme(
          res_it->GetUTF8Text(RIL_SYMBOL));
      if (grapheme && grapheme[0] != 0) {
        if (tesseract_->hocr_char_boxes) {
          res_it->BoundingBox(RIL_SYMBOL, &left, &top, &right, &bottom);
          hocr_str << "\n       <span class='ocrx_cinfo' title='x_bboxes "
                   << left << " " << top << " " << right << " " << bottom
                   << "; x_conf " << res_it->Confidence(RIL_SYMBOL) << "'>";
        }
        hocr_str << HOcrEscape(grapheme.get()).c_str();
        if (tesseract_->hocr_char_boxes) {
          hocr_str << "</span>";
          tesseract::ChoiceIterator ci(*res_it);
          if ((lstm_choice_mode & 1) && ci.Timesteps() != nullptr) {
            std::vector<std::vector<std::pair<const char *, float>>> *symbol =
                ci.Timesteps();
            hocr_str << "\n        <span class='ocr_symbol'"
                     << " id='"
                     << "symbol_" << page_id << "_" << wcnt << "_" << scnt
                     << "'>";
            for (const auto &timestep : *symbol) {
              hocr_str << "\n         <span class='ocrx_cinfo'"
                       << " id='"
                       << "timestep" << page_id << "_" << wcnt << "_" << tcnt
                       << "'>";
              for (auto conf : timestep) {
                hocr_str << "\n          <span class='ocrx_cinfo'"
                         << " id='"
                         << "choice_" << page_id << "_" << wcnt << "_" << ccnt
                         << "'"
                         << " title='x_confs " << int(conf.second * 100) << "'>"
                         << HOcrEscape(conf.first).c_str() << "</span>";
                ++ccnt;
              }
              hocr_str << "</span>";
              ++tcnt;
            }
            hocr_str << "\n        </span>";
            ++scnt;
          } 
      if (lstm_choice_mode & 2) {
            hocr_str << "\n        <span class='ocrx_cinfo'"
                     << " id='"
                     << "lstm_choices_" << page_id << "_" << wcnt << "_" << tcnt
                     << "'>";
            do {
              const char *choice = ci.GetUTF8Text();
              float choiceconf = ci.Confidence();
              if (choice != nullptr) {
                hocr_str << "\n         <span class='ocrx_cinfo'"
                         << " id='"
                         << "choice_" << page_id << "_" << wcnt << "_" << ccnt
                         << "'"
                         << " title='x_confs " << choiceconf << "'>"
                         << HOcrEscape(choice).c_str() << "</span>";
                ccnt++;
              }
            } while (ci.Next());
            hocr_str << "\n        </span>";
            tcnt++;
          }
        }
      }
      res_it->Next(RIL_SYMBOL);
    } while (!res_it->Empty(RIL_BLOCK) && !res_it->IsAtBeginningOf(RIL_WORD));
    if (italic) {
      hocr_str << "</em>";
    }
    if (bold) {
      hocr_str << "</strong>";
    }
    // If the lstm choice mode is required it is added here
    if ((lstm_choice_mode & 1) && (!tesseract_->hocr_char_boxes || (lstm_choice_mode & 2)) && rawTimestepMap != nullptr) {
      for (const auto &symbol : *rawTimestepMap) {
        hocr_str << "\n       <span class='ocr_symbol'"
                 << " id='"
                 << "symbol_" << page_id << "_" << wcnt << "_" << scnt << "'>";
        for (const auto &timestep : symbol) {
          hocr_str << "\n        <span class='ocrx_cinfo'"
                   << " id='"
                   << "timestep" << page_id << "_" << wcnt << "_" << tcnt
                   << "'>";
          for (auto &&conf : timestep) {
            hocr_str << "\n         <span class='ocrx_cinfo'"
                     << " id='"
                     << "choice_" << page_id << "_" << wcnt << "_" << ccnt
                     << "'"
                     << " title='x_confs " << int(conf.second * 100) << "'>"
                     << HOcrEscape(conf.first).c_str() << "</span>";
            ++ccnt;
          }
          hocr_str << "</span>";
          ++tcnt;
        }
        hocr_str << "</span>";
        ++scnt;
      }
    } 
  if ((lstm_choice_mode & 2) && (!tesseract_->hocr_char_boxes || (lstm_choice_mode & 1)) && CTCMap != nullptr) {
      for (const auto &timestep : *CTCMap) {
        if (timestep.size() > 0) {
          hocr_str << "\n       <span class='ocrx_cinfo'"
                   << " id='"
                   << "lstm_choices_" << page_id << "_" << wcnt << "_" << tcnt
                   << "'>";
          for (auto &j : timestep) {
            float conf = 100 - tesseract_->lstm_rating_coefficient * j.second;
            if (conf < 0.0f) {
              conf = 0.0f;
            }
            if (conf > 100.0f) {
              conf = 100.0f;
            }
            hocr_str << "\n        <span class='ocrx_cinfo'"
                     << " id='"
                     << "choice_" << page_id << "_" << wcnt << "_" << ccnt
                     << "'"
                     << " title='x_confs " << conf << "'>"
                     << HOcrEscape(j.first).c_str() << "</span>";
            ccnt++;
          }
          hocr_str << "</span>";
          tcnt++;
        }
      }
    }
    // Close ocrx_word.
    if (tesseract_->hocr_char_boxes || lstm_choice_mode > 0) {
      hocr_str << "\n      ";
    }
    hocr_str << "</span>";
    tcnt = 1;
    ccnt = 1;
    wcnt++;
    // Close any ending block/paragraph/textline.
    if (last_word_in_line) {
      hocr_str << "\n     </span>";
      lcnt++;
    }
    if (last_word_in_para) {
      hocr_str << "\n    </p>\n";
      pcnt++;
      para_is_ltr = true; // back to default direction
    }
    if (last_word_in_block) {
      hocr_str << "   </div>\n";
      bcnt++;
    }
  }
word_end:
  hocr_str << "  </div>\n";

<<<<<<< HEAD
  const std::string &text = hocr_str.str();
  char* result = new char[text.length() + 1];
  strcpy(result, text.c_str());
  return result;
=======
  return copy_string(hocr_str.str());
>>>>>>> 2991d36a
}

/**********************************************************************
 * HOcr Text Renderer interface implementation
 **********************************************************************/
TessHOcrRenderer::TessHOcrRenderer(const char *outputbase)
    : TessResultRenderer(outputbase, "hocr") {
  font_info_ = false;
}

TessHOcrRenderer::TessHOcrRenderer(const char *outputbase, bool font_info)
    : TessResultRenderer(outputbase, "hocr") {
  font_info_ = font_info;
}

bool TessHOcrRenderer::BeginDocumentHandler() {
  // This code ensures that Tesseract's hOCR output conforms to XHTML standards.
  // It includes text direction and baseline information to facilitate correct rendering in Chrome.
  //SetContentType("application/xhtml+xml");

  AppendString(
      "<?xml version=\"1.0\" encoding=\"UTF-8\"?>\n"
      "<!DOCTYPE html PUBLIC \"-//W3C//DTD XHTML 1.0 Transitional//EN\"\n"
      "    \"http://www.w3.org/TR/xhtml1/DTD/xhtml1-transitional.dtd\">\n"
      "<html xmlns=\"http://www.w3.org/1999/xhtml\" xml:lang=\"en\" "
      "lang=\"en\">\n <head>\n	<meta charset =\"UTF-8\">\n  <title> ");
  AppendString(title());
  AppendString(
      "</title>\n"
      "  <meta http-equiv=\"Content-Type\" content=\"text/html;"
      "charset=utf-8\"/>\n"
      "  <meta name='ocr-system' content='tesseract " TESSERACT_VERSION_STR
      "' />\n"
      "  <meta name='ocr-capabilities' content='ocr_page ocr_carea ocr_par"
      " ocr_line ocrx_word ocrp_wconf");
  if (font_info_) {
    AppendString(" ocrp_lang ocrp_dir ocrp_font ocrp_fsize");
  }
  AppendString(
      "'/>\n"
      " </head>\n"
      " <body>\n");

  return true;
}

bool TessHOcrRenderer::EndDocumentHandler() {
  AppendString(" </body>\n</html>\n");

  return true;
}

bool TessHOcrRenderer::AddImageHandler(TessBaseAPI *api) {
  const std::unique_ptr<const char[]> hocr(api->GetHOCRText(imagenum()));
  if (hocr == nullptr) {
    return false;
  }

  AppendString(hocr.get());

  return true;
}

} // namespace tesseract<|MERGE_RESOLUTION|>--- conflicted
+++ resolved
@@ -467,14 +467,7 @@
 word_end:
   hocr_str << "  </div>\n";
 
-<<<<<<< HEAD
-  const std::string &text = hocr_str.str();
-  char* result = new char[text.length() + 1];
-  strcpy(result, text.c_str());
-  return result;
-=======
   return copy_string(hocr_str.str());
->>>>>>> 2991d36a
 }
 
 /**********************************************************************
