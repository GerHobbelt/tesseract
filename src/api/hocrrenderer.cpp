--- conflicted
+++ resolved
@@ -262,18 +262,14 @@
         case PT_FLOWING_IMAGE:
         case PT_HEADING_IMAGE:
         case PT_PULLOUT_IMAGE:
-<<<<<<< HEAD
           ASSERT_HOST(false);
-=======
-          {
-            if(hocr_images){
-              hocr_str << "ocr_photo";
-            }
+          if (hocr_images) {
+            hocr_str << "ocr_photo";
           }
->>>>>>> 49440bd2
           break;
         default:
           hocr_str << "ocr_line";
+		  break;
       }
       hocr_str << "' id='"
                << "line_" << page_id << "_" << lcnt << "'";
