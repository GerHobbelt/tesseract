/**********************************************************************
 * File:        hocrrenderer.cpp
 * Description: Simple API for calling tesseract.
 * Author:      Ray Smith (original code from baseapi.cpp)
 * Author:      Stefan Weil (moved to separate file and cleaned code)
 *
 * (C) Copyright 2006, Google Inc.
 ** Licensed under the Apache License, Version 2.0 (the "License");
 ** you may not use this file except in compliance with the License.
 ** You may obtain a copy of the License at
 ** http://www.apache.org/licenses/LICENSE-2.0
 ** Unless required by applicable law or agreed to in writing, software
 ** distributed under the License is distributed on an "AS IS" BASIS,
 ** WITHOUT WARRANTIES OR CONDITIONS OF ANY KIND, either express or implied.
 ** See the License for the specific language governing permissions and
 ** limitations under the License.
 *
 **********************************************************************/

#include <tesseract/debugheap.h>
#include <tesseract/baseapi.h> // for TessBaseAPI
#include <locale>              // for std::locale::classic
#include <memory>              // for std::unique_ptr
#include <sstream>             // for std::stringstream

#include <tesseract/renderer.h>
#include "tesseractclass.h" // for Tesseract

namespace tesseract {

/**
 * Gets the block orientation at the current iterator position.
 */
static tesseract::Orientation GetBlockTextOrientation(const PageIterator *it) {
  tesseract::Orientation orientation;
  tesseract::WritingDirection writing_direction;
  tesseract::TextlineOrder textline_order;
  float deskew_angle;
  it->Orientation(&orientation, &writing_direction, &textline_order,
                  &deskew_angle);
  return orientation;
}

/**
 * Fits a line to the baseline at the given level, and appends its coefficients
 * to the hOCR string.
 * NOTE: The hOCR spec is unclear on how to specify baseline coefficients for
 * rotated textlines. For this reason, on textlines that are not upright, this
 * method currently only inserts a 'textangle' property to indicate the rotation
 * direction and does not add any baseline information to the hocr string.
 */
static void AddBaselineCoordsTohOCR(const PageIterator *it,
                                    PageIteratorLevel level,
                                    std::stringstream &hocr_str) {
  tesseract::Orientation orientation = GetBlockTextOrientation(it);
  if (orientation != ORIENTATION_PAGE_UP) {
    hocr_str << "; textangle " << 360 - orientation * 90;
  }

  int left, top, right, bottom;
  it->BoundingBox(level, &left, &top, &right, &bottom);

  // Try to get the baseline coordinates at this level.
  int x1, y1, x2, y2;
  if (!it->Baseline(level, &x1, &y1, &x2, &y2)) {
    return;
  }
  // Following the description of this field of the hOCR spec, we convert the
  // baseline coordinates so that "the bottom left of the bounding box is the
  // origin".
  x1 -= left;
  x2 -= left;
  y1 -= bottom;
  y2 -= bottom;

  // Now fit a line through the points so we can extract coefficients for the
  // equation:  y = p1 x + p0
  if (x1 == x2) {
    // Problem computing the polynomial coefficients.
    return;
  }
  double p1 = (y2 - y1) / static_cast<double>(x2 - x1);
  double p0 = y1 - p1 * x1;

  hocr_str << "; baseline " << round(p1 * 1000.0) / 1000.0 << " "
           << round(p0 * 1000.0) / 1000.0;
}

static void AddBoxTohOCR(const ResultIterator *it, PageIteratorLevel level,
                         std::stringstream &hocr_str) {
  int left, top, right, bottom;
  it->BoundingBox(level, &left, &top, &right, &bottom);
  // This is the only place we use double quotes instead of single quotes,
  // but it may too late to change for consistency
  hocr_str << " title=\"bbox " << left << " " << top << " " << right << " "
           << bottom;
  // Add baseline coordinates & heights for textlines only.
  if (level == RIL_TEXTLINE) {
    AddBaselineCoordsTohOCR(it, level, hocr_str);
    // add custom height measures
    float row_height, descenders, ascenders; // row attributes
    it->RowAttributes(&row_height, &descenders, &ascenders);
    // TODO(rays): Do we want to limit these to a single decimal place?
    hocr_str << "; x_size " << row_height << "; x_descenders " << -descenders
             << "; x_ascenders " << ascenders;
  }
  float conf = it->Confidence(level);
  hocr_str << "; x_conf " << conf;
  hocr_str << "\">";
}

/**
 * Make a HTML-formatted string with hOCR markup from the internal
 * data structures.
 * page_number is 0-based but will appear in the output as 1-based.
 * Image name/input_file_ can be set by SetInputName before calling
 * GetHOCRText
 * STL removed from original patch submission and refactored by rays.
 * Returned string must be freed with the delete [] operator.
 */
char *TessBaseAPI::GetHOCRText(int page_number) {
  return GetHOCRText(nullptr, page_number);
}

/**
 * Make a HTML-formatted string with hOCR markup from the internal
 * data structures.
 * page_number is 0-based but will appear in the output as 1-based.
 * Image name/input_file_ can be set by SetInputName before calling
 * GetHOCRText
 * STL removed from original patch submission and refactored by rays.
 * Returned string must be freed with the delete [] operator.
 */
char *TessBaseAPI::GetHOCRText(ETEXT_DESC *monitor, int page_number) {
  if (tesseract_ == nullptr ||
      (page_res_ == nullptr && Recognize(monitor) < 0)) {
    return nullptr;
  }

  int lcnt = 1, bcnt = 1, pcnt = 1, wcnt = 1, scnt = 1, tcnt = 1, ccnt = 1;
  int page_id = page_number + 1; // hOCR uses 1-based page numbers.
  bool para_is_ltr = true;       // Default direction is LTR
  const char *paragraph_lang = nullptr;

  if (tesseract_->input_file_path.empty()) {
    SetInputName(nullptr);
  }

  std::stringstream hocr_str;
  // Use "C" locale (needed for double values x_size and x_descenders).
  hocr_str.imbue(std::locale::classic());
  // Use 8 digits for double values.
  hocr_str.precision(8);
  hocr_str << "  <div class='ocr_page'"
           << " id='"
           << "page_" << page_id << "'"
           << " title='image \"";
  if (!tesseract_->input_file_path.empty()) {
    hocr_str << HOcrEscape(tesseract_->input_file_path.c_str());
  } else {
    hocr_str << "unknown";
  }

  hocr_str << "\"; bbox " << rect_left_ << " " << rect_top_ << " "
           << rect_width_ << " " << rect_height_ << "; ppageno " << page_number
           << "; scan_res " << GetSourceYResolution() << " "
           << GetSourceYResolution() << "'>\n";

  std::unique_ptr<ResultIterator> res_it(GetIterator());
  while (!res_it->Empty(RIL_BLOCK)) {
    int left, top, right, bottom;
    auto block_type = res_it->BlockType();
    switch (block_type) {
      case PT_FLOWING_IMAGE:
      case PT_HEADING_IMAGE:
      case PT_PULLOUT_IMAGE: {
        // Handle all kinds of images.
        res_it.get()->BoundingBox(RIL_TEXTLINE, &left, &top, &right, &bottom);
        hocr_str << "   <div class='ocr_photo' id='block_" << page_id << '_'
                 << bcnt++ << "' title=\"bbox " << left << " " << top << " "
                 << right << " " << bottom << "\"></div>\n";
        res_it->Next(RIL_BLOCK);
        continue;
      }
      case PT_HORZ_LINE:
      case PT_VERT_LINE:
        // Handle horizontal and vertical lines.
        res_it.get()->BoundingBox(RIL_TEXTLINE, &left, &top, &right, &bottom);
        hocr_str << "   <div class='ocr_separator' id='block_" << page_id << '_'
                 << bcnt++ << "' title=\"bbox " << left << " " << top << " "
                 << right << " " << bottom << "\"></div>\n";
        res_it->Next(RIL_BLOCK);
        continue;
      case PT_NOISE:
        tprintError("TODO: Please report image which triggers the noise case.\n");
        ASSERT_HOST(false);
      default:
        break;
    }

    if (res_it->Empty(RIL_WORD)) {
      res_it->Next(RIL_WORD);
      continue;
    }

    // Open any new block/paragraph/textline.
    if (res_it->IsAtBeginningOf(RIL_BLOCK)) {
      para_is_ltr = true; // reset to default direction
      hocr_str << "   <div class='ocr_carea'"
               << " id='"
               << "block_" << page_id << "_" << bcnt << "'";
      AddBoxTohOCR(res_it.get(), RIL_BLOCK, hocr_str);
    }
    if (res_it->IsAtBeginningOf(RIL_PARA)) {
      hocr_str << "\n    <p class='ocr_par'";
      para_is_ltr = res_it->ParagraphIsLtr();
      if (!para_is_ltr) {
        hocr_str << " dir='rtl'";
      }
      hocr_str << " id='"
               << "par_" << page_id << "_" << pcnt << "'";
      paragraph_lang = res_it->WordRecognitionLanguage();
      if (paragraph_lang) {
        hocr_str << " lang='" << paragraph_lang << "'";
      }
      AddBoxTohOCR(res_it.get(), RIL_PARA, hocr_str);
    }
    if (res_it->IsAtBeginningOf(RIL_TEXTLINE)) {
      hocr_str << "\n     <span class='";
      switch (block_type) {
        case PT_HEADING_TEXT:
          hocr_str << "ocr_header";
          break;
        case PT_PULLOUT_TEXT:
          hocr_str << "ocr_textfloat";
          break;
        case PT_CAPTION_TEXT:
          hocr_str << "ocr_caption";
          break;
        case PT_FLOWING_IMAGE:
        case PT_HEADING_IMAGE:
        case PT_PULLOUT_IMAGE:
            if (tesseract_->hocr_images) {
              hocr_str << "ocr_photo";
            }
          break;
        default:
          hocr_str << "ocr_line";
      }
      hocr_str << "' id='"
               << "line_" << page_id << "_" << lcnt << "'";
      AddBoxTohOCR(res_it.get(), RIL_TEXTLINE, hocr_str);
    }

    // Now, process the word...
    int32_t lstm_choice_mode = tesseract_->lstm_choice_mode;
    std::vector<std::vector<std::vector<std::pair<const char *, float>>>>
        *rawTimestepMap = nullptr;
    std::vector<std::vector<std::pair<const char *, float>>> *CTCMap = nullptr;
    if (lstm_choice_mode) {
      CTCMap = res_it->GetBestLSTMSymbolChoices();
      rawTimestepMap = res_it->GetRawLSTMTimesteps();
    }
    hocr_str << "\n      <span class='ocrx_word'"
             << " id='"
             << "word_" << page_id << "_" << wcnt << "'";
    bool bold, italic, underlined, monospace, serif, smallcaps;
    int pointsize, font_id;
    res_it->BoundingBox(RIL_WORD, &left, &top, &right, &bottom);
    float w_conf = res_it->Confidence(RIL_WORD);
    const char *font_name =
        res_it->WordFontAttributes(&bold, &italic, &underlined, &monospace,
                                   &serif, &smallcaps, &pointsize, &font_id);
    hocr_str << " title='bbox " << left << " " << top << " " << right << " "
             << bottom << "; x_wconf " << w_conf;
    if (tesseract_->hocr_font_info) {
      if (font_name) {
        hocr_str << "; x_font " << HOcrEscape(font_name).c_str();
      }
      hocr_str << "; x_fsize " << pointsize;
    }
    hocr_str << "'";
    const char *lang = res_it->WordRecognitionLanguage();
    if (lang && (!paragraph_lang || strcmp(lang, paragraph_lang))) {
      hocr_str << " lang='" << lang << "'";
    }
    switch (res_it->WordDirection()) {
      // Only emit direction if different from current paragraph direction
      case DIR_LEFT_TO_RIGHT:
        if (!para_is_ltr) {
          hocr_str << " dir='ltr'";
        }
        break;
      case DIR_RIGHT_TO_LEFT:
        if (para_is_ltr) {
          hocr_str << " dir='rtl'";
        }
        break;
      case DIR_MIX:
      case DIR_NEUTRAL:
      default: // Do nothing.
        break;
    }
    hocr_str << ">";
    bool last_word_in_line = res_it->IsAtFinalElement(RIL_TEXTLINE, RIL_WORD);
    bool last_word_in_para = res_it->IsAtFinalElement(RIL_PARA, RIL_WORD);
    bool last_word_in_block = res_it->IsAtFinalElement(RIL_BLOCK, RIL_WORD);
    if (bold) {
      hocr_str << "<strong>";
    }
    if (italic) {
      hocr_str << "<em>";
    }
    do {
      const std::unique_ptr<const char[]> grapheme(
          res_it->GetUTF8Text(RIL_SYMBOL));
      if (grapheme && grapheme[0] != 0) {
        if (tesseract_->hocr_char_boxes) {
          res_it->BoundingBox(RIL_SYMBOL, &left, &top, &right, &bottom);
          hocr_str << "\n       <span class='ocrx_cinfo' title='x_bboxes "
                   << left << " " << top << " " << right << " " << bottom
                   << "; x_conf " << res_it->Confidence(RIL_SYMBOL) << "'>";
        }
        hocr_str << HOcrEscape(grapheme.get()).c_str();
        if (tesseract_->hocr_char_boxes) {
          hocr_str << "</span>";
          tesseract::ChoiceIterator ci(*res_it);
          if (lstm_choice_mode == 1 && ci.Timesteps() != nullptr) {
            std::vector<std::vector<std::pair<const char *, float>>> *symbol =
                ci.Timesteps();
            hocr_str << "\n        <span class='ocr_symbol'"
                     << " id='"
                     << "symbol_" << page_id << "_" << wcnt << "_" << scnt
                     << "'>";
            for (const auto &timestep : *symbol) {
              hocr_str << "\n         <span class='ocrx_cinfo'"
                       << " id='"
                       << "timestep" << page_id << "_" << wcnt << "_" << tcnt
                       << "'>";
              for (auto conf : timestep) {
                hocr_str << "\n          <span class='ocrx_cinfo'"
                         << " id='"
                         << "choice_" << page_id << "_" << wcnt << "_" << ccnt
                         << "'"
                         << " title='x_confs " << int(conf.second * 100) << "'>"
                         << HOcrEscape(conf.first).c_str() << "</span>";
                ++ccnt;
              }
              hocr_str << "</span>";
              ++tcnt;
            }
            hocr_str << "\n        </span>";
            ++scnt;
          } else if (lstm_choice_mode == 2) {
            hocr_str << "\n        <span class='ocrx_cinfo'"
                     << " id='"
                     << "lstm_choices_" << page_id << "_" << wcnt << "_" << tcnt
                     << "'>";
            do {
              const char *choice = ci.GetUTF8Text();
              float choiceconf = ci.Confidence();
              if (choice != nullptr) {
                hocr_str << "\n         <span class='ocrx_cinfo'"
                         << " id='"
                         << "choice_" << page_id << "_" << wcnt << "_" << ccnt
                         << "'"
                         << " title='x_confs " << choiceconf << "'>"
                         << HOcrEscape(choice).c_str() << "</span>";
                ccnt++;
              }
            } while (ci.Next());
            hocr_str << "\n        </span>";
            tcnt++;
          }
        }
      }
      res_it->Next(RIL_SYMBOL);
    } while (!res_it->Empty(RIL_BLOCK) && !res_it->IsAtBeginningOf(RIL_WORD));
    if (italic) {
      hocr_str << "</em>";
    }
    if (bold) {
      hocr_str << "</strong>";
    }
    // If the lstm choice mode is required it is added here
    if (lstm_choice_mode == 1 && !tesseract_->hocr_char_boxes && rawTimestepMap != nullptr) {
      for (const auto &symbol : *rawTimestepMap) {
        hocr_str << "\n       <span class='ocr_symbol'"
                 << " id='"
                 << "symbol_" << page_id << "_" << wcnt << "_" << scnt << "'>";
        for (const auto &timestep : symbol) {
          hocr_str << "\n        <span class='ocrx_cinfo'"
                   << " id='"
                   << "timestep" << page_id << "_" << wcnt << "_" << tcnt
                   << "'>";
          for (auto &&conf : timestep) {
            hocr_str << "\n         <span class='ocrx_cinfo'"
                     << " id='"
                     << "choice_" << page_id << "_" << wcnt << "_" << ccnt
                     << "'"
                     << " title='x_confs " << int(conf.second * 100) << "'>"
                     << HOcrEscape(conf.first).c_str() << "</span>";
            ++ccnt;
          }
          hocr_str << "</span>";
          ++tcnt;
        }
        hocr_str << "</span>";
        ++scnt;
      }
    } else if (lstm_choice_mode == 2 && !tesseract_->hocr_char_boxes && CTCMap != nullptr) {
      for (const auto &timestep : *CTCMap) {
        if (timestep.size() > 0) {
          hocr_str << "\n       <span class='ocrx_cinfo'"
                   << " id='"
                   << "lstm_choices_" << page_id << "_" << wcnt << "_" << tcnt
                   << "'>";
          for (auto &j : timestep) {
            float conf = 100 - tesseract_->lstm_rating_coefficient * j.second;
            if (conf < 0.0f) {
              conf = 0.0f;
            }
            if (conf > 100.0f) {
              conf = 100.0f;
            }
            hocr_str << "\n        <span class='ocrx_cinfo'"
                     << " id='"
                     << "choice_" << page_id << "_" << wcnt << "_" << ccnt
                     << "'"
                     << " title='x_confs " << conf << "'>"
                     << HOcrEscape(j.first).c_str() << "</span>";
            ccnt++;
          }
          hocr_str << "</span>";
          tcnt++;
        }
      }
    }
    // Close ocrx_word.
    if (tesseract_->hocr_char_boxes || lstm_choice_mode > 0) {
      hocr_str << "\n      ";
    }
    hocr_str << "</span>";
    tcnt = 1;
    ccnt = 1;
    wcnt++;
    // Close any ending block/paragraph/textline.
    if (last_word_in_line) {
      hocr_str << "\n     </span>";
      lcnt++;
    }
    if (last_word_in_para) {
      hocr_str << "\n    </p>\n";
      pcnt++;
      para_is_ltr = true; // back to default direction
    }
    if (last_word_in_block) {
      hocr_str << "   </div>\n";
      bcnt++;
    }
  }
word_end:
  hocr_str << "  </div>\n";

  const std::string &text = hocr_str.str();
  char* result = new char[text.length() + 1];
  strcpy(result, text.c_str());
  return result;
}

/**********************************************************************
 * HOcr Text Renderer interface implementation
 **********************************************************************/
TessHOcrRenderer::TessHOcrRenderer(const char *outputbase)
    : TessResultRenderer(outputbase, "hocr") {
  font_info_ = false;
}

TessHOcrRenderer::TessHOcrRenderer(const char *outputbase, bool font_info)
    : TessResultRenderer(outputbase, "hocr") {
  font_info_ = font_info;
}

bool TessHOcrRenderer::BeginDocumentHandler() {
  // This code ensures that Tesseract's hOCR output conforms to XHTML standards.
  // It includes text direction and baseline information to facilitate correct rendering in Chrome.
  SetContentType("application/xhtml+xml");

  AppendString(
<<<<<<< HEAD
      "<?xml version=\"1.0\" encoding=\"UTF-8\"?>\n"
      "<!DOCTYPE html PUBLIC \"-//W3C//DTD XHTML 1.0 Transitional//EN\"\n"
      "    \"http://www.w3.org/TR/xhtml1/DTD/xhtml1-transitional.dtd\">\n"
      "<html xmlns=\"http://www.w3.org/1999/xhtml\" xml:lang=\"en\" "
      "lang=\"en\">\n <head>\n	<meta charset =\"UTF-8\">\n  <title> ");
=======
    "<?xml version=\"1.0\" encoding=\"UTF-8\"?>\n"
    "<!DOCTYPE html PUBLIC \"-//W3C//DTD XHTML 1.0 Transitional//EN\"\n"
    "    \"http://www.w3.org/TR/xhtml1/DTD/xhtml1-transitional.dtd\">\n"
    "<html xmlns=\"http://www.w3.org/1999/xhtml\" xml:lang=\"en\" "
    "lang=\"en\">\n <head>\n  <title>"
  );

>>>>>>> cdae2064
  AppendString(title());

  AppendString(
    "</title>\n"
    "  <meta http-equiv=\"Content-Type\" content=\"text/html;"
    "charset=utf-8\"/>\n"
    "  <meta name='ocr-system' content='tesseract " TESSERACT_VERSION_STR
    "' />\n"
    "  <meta name='ocr-capabilities' content='ocr_page ocr_carea ocr_par"
    " ocr_line ocrx_word ocrp_wconf"
  );

  if (font_info_) {
    AppendString(" ocrp_lang ocrp_dir ocrp_font ocrp_fsize");
  }

  AppendString(
    "'/>\n"
    " </head>\n"
    " <body>\n"
  );

  return true;
}
bool TessHOcrRenderer::EndDocumentHandler() {
  AppendString(" </body>\n</html>\n");

  return true;
}

bool TessHOcrRenderer::AddImageHandler(TessBaseAPI *api) {
  const std::unique_ptr<const char[]> hocr(api->GetHOCRText(imagenum()));
  if (hocr == nullptr) {
    return false;
  }

  AppendString(hocr.get());

  return true;
}

} // namespace tesseract<|MERGE_RESOLUTION|>--- conflicted
+++ resolved
@@ -484,48 +484,34 @@
 bool TessHOcrRenderer::BeginDocumentHandler() {
   // This code ensures that Tesseract's hOCR output conforms to XHTML standards.
   // It includes text direction and baseline information to facilitate correct rendering in Chrome.
-  SetContentType("application/xhtml+xml");
+  //SetContentType("application/xhtml+xml");
 
   AppendString(
-<<<<<<< HEAD
       "<?xml version=\"1.0\" encoding=\"UTF-8\"?>\n"
       "<!DOCTYPE html PUBLIC \"-//W3C//DTD XHTML 1.0 Transitional//EN\"\n"
       "    \"http://www.w3.org/TR/xhtml1/DTD/xhtml1-transitional.dtd\">\n"
       "<html xmlns=\"http://www.w3.org/1999/xhtml\" xml:lang=\"en\" "
       "lang=\"en\">\n <head>\n	<meta charset =\"UTF-8\">\n  <title> ");
-=======
-    "<?xml version=\"1.0\" encoding=\"UTF-8\"?>\n"
-    "<!DOCTYPE html PUBLIC \"-//W3C//DTD XHTML 1.0 Transitional//EN\"\n"
-    "    \"http://www.w3.org/TR/xhtml1/DTD/xhtml1-transitional.dtd\">\n"
-    "<html xmlns=\"http://www.w3.org/1999/xhtml\" xml:lang=\"en\" "
-    "lang=\"en\">\n <head>\n  <title>"
-  );
-
->>>>>>> cdae2064
   AppendString(title());
-
   AppendString(
-    "</title>\n"
-    "  <meta http-equiv=\"Content-Type\" content=\"text/html;"
-    "charset=utf-8\"/>\n"
-    "  <meta name='ocr-system' content='tesseract " TESSERACT_VERSION_STR
-    "' />\n"
-    "  <meta name='ocr-capabilities' content='ocr_page ocr_carea ocr_par"
-    " ocr_line ocrx_word ocrp_wconf"
-  );
-
+      "</title>\n"
+      "  <meta http-equiv=\"Content-Type\" content=\"text/html;"
+      "charset=utf-8\"/>\n"
+      "  <meta name='ocr-system' content='tesseract " TESSERACT_VERSION_STR
+      "' />\n"
+      "  <meta name='ocr-capabilities' content='ocr_page ocr_carea ocr_par"
+      " ocr_line ocrx_word ocrp_wconf");
   if (font_info_) {
     AppendString(" ocrp_lang ocrp_dir ocrp_font ocrp_fsize");
   }
-
   AppendString(
-    "'/>\n"
-    " </head>\n"
-    " <body>\n"
-  );
+      "'/>\n"
+      " </head>\n"
+      " <body>\n");
 
   return true;
 }
+
 bool TessHOcrRenderer::EndDocumentHandler() {
   AppendString(" </body>\n</html>\n");
 
