--- conflicted
+++ resolved
@@ -224,18 +224,6 @@
   return FALSE;
 }
 
-<<<<<<< HEAD
-int TessBaseAPIInit4(TessBaseAPI *handle, const char *datapath, const char *language,
-                     TessOcrEngineMode mode, const char **configs_vec, size_t configs_size) {
-  std::vector<std::string> configs;
-  if (configs_vec != nullptr) {
-  for (size_t i = 0; i < configs_size; i++) {
-    configs.emplace_back(configs_vec[i]);
-  }
-  }
-
-  return handle->InitFull(datapath, language, mode, configs);
-=======
 int TessBaseAPIInit4(TessBaseAPI *handle, const char *datapath, 
                      const char **vars_vec,
                      const char **vars_values, size_t vars_vec_size) {
@@ -249,7 +237,6 @@
   }
 
   return handle->Init(datapath, varNames, varValues);
->>>>>>> 02edba15
 }
 
 int TessBaseAPIInit1(TessBaseAPI *handle, const char *datapath, const char *language,
@@ -260,11 +247,7 @@
     configs.emplace_back(configs_vec[i]);
   }
   }
-<<<<<<< HEAD
-  return handle->InitFull(datapath, language, oem, configs);
-=======
   return handle->Init(datapath, language, oem, configs);
->>>>>>> 02edba15
 }
 
 int TessBaseAPIInit2(TessBaseAPI *handle, const char *datapath, const char *language,
@@ -276,10 +259,6 @@
   return handle->Init(datapath, language);
 }
 
-<<<<<<< HEAD
-int TessBaseAPIInit5(TessBaseAPI *handle, const char *data, int data_size, const char *language,
-                     TessOcrEngineMode mode, const char **configs_vec, size_t configs_size) {
-=======
 int TessBaseAPIInit5(TessBaseAPI *handle, const char *data, int data_size,
                      const char **configs_vec, size_t configs_size, const char **vars_vec,
                      const char **vars_values, size_t vars_vec_size) {
@@ -291,7 +270,6 @@
       varValues.emplace_back(vars_values[i]);
     }
   }
->>>>>>> 02edba15
   std::vector<std::string> configs;
   if (configs_vec != nullptr) {
   for (size_t i = 0; i < configs_size; i++) {
@@ -299,11 +277,7 @@
   }
   }
 
-<<<<<<< HEAD
-  return handle->InitFromMemory(data, data_size, language, mode, configs);
-=======
   return handle->InitFromMemory(data, data_size, varNames, varValues, configs);
->>>>>>> 02edba15
 }
 
 const char *TessBaseAPIGetInitLanguagesAsString(const TessBaseAPI *handle) {
