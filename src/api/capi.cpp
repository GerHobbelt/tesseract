///////////////////////////////////////////////////////////////////////
// File:        capi.cpp
// Description: C-API TessBaseAPI
//
// (C) Copyright 2012, Google Inc.
// Licensed under the Apache License, Version 2.0 (the "License");
// you may not use this file except in compliance with the License.
// You may obtain a copy of the License at
// http://www.apache.org/licenses/LICENSE-2.0
// Unless required by applicable law or agreed to in writing, software
// distributed under the License is distributed on an "AS IS" BASIS,
// WITHOUT WARRANTIES OR CONDITIONS OF ANY KIND, either express or implied.
// See the License for the specific language governing permissions and
// limitations under the License.
//
///////////////////////////////////////////////////////////////////////

#include <tesseract/debugheap.h>
#include <tesseract/capi.h>


const char *TessVersion() {
  return TessBaseAPI::Version();
}

static char *MakeText(const std::string& srcText) {
  auto *text = new char[srcText.size() + 1];
  srcText.copy(text, srcText.size());
  text[srcText.size()] = 0;
  return text;
}

void TessDeleteText(const char *text) {
  delete[] text;
}

static char **MakeTextArray(const std::vector<std::string>& srcArr) {
  auto **arr = new char *[srcArr.size() + 1];
  for (size_t i = 0; i < srcArr.size(); ++i) {
    arr[i] = MakeText(srcArr[i]);
  }
  arr[srcArr.size()] = nullptr;
  return arr;
}

void TessDeleteTextArray(char **arr) {
  for (char **pos = arr; *pos != nullptr; ++pos) {
    delete[] * pos;
  }
  delete[] arr;
}

void TessDeleteIntArray(const int *arr) {
  delete[] arr;
}

TessResultRenderer *TessTextRendererCreate(const char *outputbase) {
  return new tesseract::TessTextRenderer(outputbase);
}

TessResultRenderer *TessHOcrRendererCreate(const char *outputbase) {
  return new tesseract::TessHOcrRenderer(outputbase);
}

TessResultRenderer *TessHOcrRendererCreate2(const char *outputbase, BOOL font_info) {
  return new tesseract::TessHOcrRenderer(outputbase, font_info != 0);
}

TessResultRenderer *TessAltoRendererCreate(const char *outputbase) {
  return new tesseract::TessAltoRenderer(outputbase);
}

TessResultRenderer *TessPAGERendererCreate(const char *outputbase) {
  return new tesseract::TessPAGERenderer(outputbase);
}

TessResultRenderer *TessTsvRendererCreate(const char *outputbase) {
  return new tesseract::TessTsvRenderer(outputbase);
}

TessResultRenderer *TessPDFRendererCreate(const char *outputbase, const char *datadir,
                                          BOOL textonly) {
  return new tesseract::TessPDFRenderer(outputbase, datadir, textonly != 0);
}

TessResultRenderer *TessUnlvRendererCreate(const char *outputbase) {
  return new tesseract::TessUnlvRenderer(outputbase);
}

TessResultRenderer *TessBoxTextRendererCreate(const char *outputbase) {
  return new tesseract::TessBoxTextRenderer(outputbase);
}

TessResultRenderer *TessWordStrBoxRendererCreate(const char *outputbase) {
  return new tesseract::TessWordStrBoxRenderer(outputbase);
}

TessResultRenderer *TessLSTMBoxRendererCreate(const char *outputbase) {
  return new tesseract::TessLSTMBoxRenderer(outputbase);
}

void TessDeleteResultRenderer(TessResultRenderer *renderer) {
  delete renderer;
}

void TessResultRendererInsert(TessResultRenderer *renderer, TessResultRenderer *next) {
  renderer->insert(next);
}

TessResultRenderer *TessResultRendererNext(TessResultRenderer *renderer) {
  return renderer->next();
}

BOOL TessResultRendererBeginDocument(TessResultRenderer *renderer, const char *title) {
  return static_cast<int>(renderer->BeginDocument(title));
}

BOOL TessResultRendererAddImage(TessResultRenderer *renderer, TessBaseAPI *api) {
  return static_cast<int>(renderer->AddImage(api));
}

BOOL TessResultRendererEndDocument(TessResultRenderer *renderer) {
  return static_cast<int>(renderer->EndDocument());
}

const char *TessResultRendererExtention(TessResultRenderer *renderer) {
  return renderer->file_extension();
}

const char *TessResultRendererTitle(TessResultRenderer *renderer) {
  return renderer->title();
}

int TessResultRendererImageNum(TessResultRenderer *renderer) {
  return renderer->imagenum();
}

TessBaseAPI *TessBaseAPICreate() {
  return new TessBaseAPI;
}

void TessBaseAPIDelete(TessBaseAPI *handle) {
  delete handle;
}

void TessBaseAPISetInputName(TessBaseAPI *handle, const char *name) {
  handle->SetInputName(name);
}

const char *TessBaseAPIGetInputName(TessBaseAPI *handle) {
  return handle->GetInputName();
}

void TessBaseAPISetInputImage(TessBaseAPI *handle, Pix *pix) {
  handle->SetInputImage(pix);
}

Pix *TessBaseAPIGetInputImage(TessBaseAPI *handle) {
  return handle->GetInputImage();
}

int TessBaseAPIGetSourceYResolution(TessBaseAPI *handle) {
  return handle->GetSourceYResolution();
}

const char *TessBaseAPIGetDatapath(TessBaseAPI *handle) {
  return handle->GetDatapath();
}

void TessBaseAPISetOutputName(TessBaseAPI *handle, const char *name) {
  handle->SetOutputName(name);
}

BOOL TessBaseAPISetVariable(TessBaseAPI *handle, const char *name, const char *value) {
  return static_cast<int>(handle->SetVariable(name, value));
}

BOOL TessBaseAPIGetIntVariable(const TessBaseAPI *handle, const char *name, int *value) {
  return static_cast<int>(handle->GetIntVariable(name, value));
}

BOOL TessBaseAPIGetBoolVariable(const TessBaseAPI *handle, const char *name, BOOL *value) {
  bool boolValue;
  bool result = handle->GetBoolVariable(name, &boolValue);
  if (result) {
    *value = static_cast<int>(boolValue);
  }
  return static_cast<int>(result);
}

BOOL TessBaseAPIGetDoubleVariable(const TessBaseAPI *handle, const char *name, double *value) {
  return static_cast<int>(handle->GetDoubleVariable(name, value));
}

const char *TessBaseAPIGetStringVariable(const TessBaseAPI *handle, const char *name) {
  return handle->GetStringVariable(name);
}

void TessBaseAPIPrintVariables(const TessBaseAPI *handle, FILE *fp) {
  handle->PrintVariables(fp);
}

BOOL TessBaseAPIPrintVariablesToFile(const TessBaseAPI *handle, const char *filename) {
  FILE *fp = fopen(filename, "w");
  if (fp != nullptr) {
    handle->PrintVariables(fp);
    fclose(fp);
    return TRUE;
  }
  return FALSE;
}

void TessBaseAPIDumpVariables(const TessBaseAPI *handle, FILE *fp) {
  handle->DumpVariables(fp);
}

BOOL TessBaseAPIDumpVariablesToFile(const TessBaseAPI *handle, const char *filename) {
  FILE *fp = fopen(filename, "w");
  if (fp != nullptr) {
    handle->DumpVariables(fp);
    fclose(fp);
    return TRUE;
  }
  return FALSE;
}

<<<<<<< HEAD
int TessBaseAPIInit4(TessBaseAPI *handle, const char *datapath, const char *language,
                     TessOcrEngineMode mode, const char **configs_vec, size_t configs_size, const char **vars_vec,
                     const char **vars_values, size_t vars_vec_size, BOOL set_only_non_debug_params) {
=======
int TessBaseAPIInit4(TessBaseAPI *handle, const char *datapath, 
                     const char **vars_vec,
                     const char **vars_values, size_t vars_vec_size) {
>>>>>>> d63aa73e
  std::vector<std::string> varNames;
  std::vector<std::string> varValues;
  if (vars_vec != nullptr && vars_values != nullptr) {
    for (size_t i = 0; i < vars_vec_size; i++) {
      varNames.emplace_back(vars_vec[i]);
      varValues.emplace_back(vars_values[i]);
    }
  }
  std::vector<std::string> configs;
<<<<<<< HEAD
  if (configs_vec != nullptr) {
  for (size_t i = 0; i < configs_size; i++) {
    configs.emplace_back(configs_vec[i]);
  }
  }

  return handle->InitFull(datapath, language, mode, configs, varNames, varValues,
                      set_only_non_debug_params != 0);
=======

  return handle->InitFull(datapath, varNames, varValues);
>>>>>>> d63aa73e
}

int TessBaseAPIInit1(TessBaseAPI *handle, const char *datapath, const char *language,
                     TessOcrEngineMode oem, const char **configs_vec, size_t configs_size) {
  std::vector<std::string> nil;
  std::vector<std::string> configs;
  if (configs_vec != nullptr) {
  for (size_t i = 0; i < configs_size; i++) {
    configs.emplace_back(configs_vec[i]);
  }
  }
<<<<<<< HEAD
  return handle->InitFull(datapath, language, oem, configs, nil, nil, false);
=======
  return handle->InitFull(datapath, language, oem, configs);
>>>>>>> d63aa73e
}

int TessBaseAPIInit2(TessBaseAPI *handle, const char *datapath, const char *language,
                     TessOcrEngineMode oem) {
  return handle->InitOem(datapath, language, oem);
}

int TessBaseAPIInit3(TessBaseAPI *handle, const char *datapath, const char *language) {
  return handle->InitSimple(datapath, language);
}

<<<<<<< HEAD
int TessBaseAPIInit5(TessBaseAPI *handle, const char *data, int data_size, const char *language,
                     TessOcrEngineMode mode, const char **configs_vec, size_t configs_size, const char **vars_vec,
                     const char **vars_values, size_t vars_vec_size, BOOL set_only_non_debug_params) {
=======
int TessBaseAPIInit5(TessBaseAPI *handle, const char *data, int data_size,
                     const char **configs_vec, size_t configs_size, const char **vars_vec,
                     const char **vars_values, size_t vars_vec_size) {
>>>>>>> d63aa73e
  std::vector<std::string> varNames;
  std::vector<std::string> varValues;
  if (vars_vec != nullptr && vars_values != nullptr) {
    for (size_t i = 0; i < vars_vec_size; i++) {
      varNames.emplace_back(vars_vec[i]);
      varValues.emplace_back(vars_values[i]);
    }
  }
  std::vector<std::string> configs;
  if (configs_vec != nullptr) {
  for (size_t i = 0; i < configs_size; i++) {
    configs.emplace_back(configs_vec[i]);
  }
  }

<<<<<<< HEAD
  return handle->InitFromMemory(data, data_size, language, mode, configs, varNames, varValues,
                      set_only_non_debug_params != 0);
=======
  return handle->InitFromMemory(data, data_size, varNames, varValues);
>>>>>>> d63aa73e
}

const char *TessBaseAPIGetInitLanguagesAsString(const TessBaseAPI *handle) {
  return handle->GetInitLanguagesAsString();
}

char **TessBaseAPIGetLoadedLanguagesAsVector(const TessBaseAPI *handle) {
  std::vector<std::string> languages;
  handle->GetLoadedLanguagesAsVector(&languages);
  return MakeTextArray(languages);
}

char **TessBaseAPIGetAvailableLanguagesAsVector(const TessBaseAPI *handle) {
  std::vector<std::string> languages;
  handle->GetAvailableLanguagesAsVector(&languages);
  return MakeTextArray(languages);
}

void TessBaseAPIInitForAnalysePage(TessBaseAPI *handle) {
  handle->InitForAnalysePage();
}

void TessBaseAPIReadConfigFile(TessBaseAPI *handle, const char *filename) {
  handle->ReadConfigFile(filename);
}

void TessBaseAPISetPageSegMode(TessBaseAPI *handle, TessPageSegMode mode) {
  handle->SetPageSegMode(mode);
}

TessPageSegMode TessBaseAPIGetPageSegMode(const TessBaseAPI *handle) {
  return handle->GetPageSegMode();
}

char *TessBaseAPIRect(TessBaseAPI *handle, const unsigned char *imagedata, int bytes_per_pixel,
                      int bytes_per_line, int left, int top, int width, int height) {
  return handle->TesseractRect(imagedata, bytes_per_pixel, bytes_per_line, left, top, width,
                               height);
}

#if !DISABLED_LEGACY_ENGINE
void TessBaseAPIClearAdaptiveClassifier(TessBaseAPI *handle) {
  handle->ClearAdaptiveClassifier();
}
#endif

void TessBaseAPISetImage(TessBaseAPI *handle, const unsigned char *imagedata, int width, int height,
                         int bytes_per_pixel, int bytes_per_line) {
  handle->SetImage(imagedata, width, height, bytes_per_pixel, bytes_per_line);
}

void TessBaseAPISetImage2(TessBaseAPI *handle, struct Pix *pix) {
  return handle->SetImage(pix);
}

void TessBaseAPISetSourceResolution(TessBaseAPI *handle, int ppi) {
  handle->SetSourceResolution(ppi);
}

void TessBaseAPISetRectangle(TessBaseAPI *handle, int left, int top, int width, int height) {
  handle->SetRectangle(left, top, width, height);
}

struct Pix *TessBaseAPIGetThresholdedImage(TessBaseAPI *handle) {
  return handle->GetThresholdedImage();
}

float TessBaseAPIGetGradient(TessBaseAPI *handle) {
  return handle->GetGradient();
}

void TessBaseAPIClearPersistentCache(TessBaseAPI * /*handle*/) {
  TessBaseAPI::ClearPersistentCache();
}

#if !DISABLED_LEGACY_ENGINE

BOOL TessBaseAPIDetectOrientationScript(TessBaseAPI *handle, int *orient_deg, float *orient_conf,
                                        const char **script_name, float *script_conf) {
  auto success = handle->DetectOrientationScript(orient_deg, orient_conf, script_name, script_conf);
  return static_cast<BOOL>(success);
}

#endif

struct Boxa *TessBaseAPIGetRegions(TessBaseAPI *handle, struct Pixa **pixa) {
  return handle->GetRegions(pixa);
}

struct Boxa *TessBaseAPIGetTextlines(TessBaseAPI *handle, struct Pixa **pixa, int **blockids) {
  return handle->GetTextlines(pixa, blockids);
}

struct Boxa *TessBaseAPIGetTextlines1(TessBaseAPI *handle, const BOOL raw_image,
                                      const int raw_padding, struct Pixa **pixa, int **blockids,
                                      int **paraids) {
  return handle->GetTextlines(raw_image != 0, raw_padding, pixa, blockids, paraids);
}

struct Boxa *TessBaseAPIGetStrips(TessBaseAPI *handle, struct Pixa **pixa, int **blockids) {
  return handle->GetStrips(pixa, blockids);
}

struct Boxa *TessBaseAPIGetWords(TessBaseAPI *handle, struct Pixa **pixa) {
  return handle->GetWords(pixa);
}

struct Boxa *TessBaseAPIGetConnectedComponents(TessBaseAPI *handle, struct Pixa **cc) {
  return handle->GetConnectedComponents(cc);
}

struct Boxa *TessBaseAPIGetComponentImages(TessBaseAPI *handle, TessPageIteratorLevel level,
                                           BOOL text_only, struct Pixa **pixa, int **blockids) {
  return handle->GetComponentImages(level, static_cast<bool>(text_only), pixa, blockids);
}

struct Boxa *TessBaseAPIGetComponentImages1(TessBaseAPI *handle, const TessPageIteratorLevel level,
                                            const BOOL text_only, const BOOL raw_image,
                                            const int raw_padding, struct Pixa **pixa,
                                            int **blockids, int **paraids) {
  return handle->GetComponentImages(level, static_cast<bool>(text_only), raw_image != 0,
                                    raw_padding, pixa, blockids, paraids);
}

int TessBaseAPIGetThresholdedImageScaleFactor(const TessBaseAPI *handle) {
  return handle->GetThresholdedImageScaleFactor();
}

TessPageIterator *TessBaseAPIAnalyseLayout(TessBaseAPI *handle) {
  return handle->AnalyseLayout();
}

int TessBaseAPIRecognize(TessBaseAPI *handle, ETEXT_DESC *monitor) {
  return handle->Recognize(monitor);
}

BOOL TessBaseAPIProcessPages(TessBaseAPI *handle, const char *filename, const char *retry_config,
                             int timeout_millisec, TessResultRenderer *renderer) {
  return static_cast<int>(handle->ProcessPages(filename, retry_config, timeout_millisec, renderer));
}

BOOL TessBaseAPIProcessPage(TessBaseAPI *handle, struct Pix *pix,
                            const char *filename, const char *retry_config, int timeout_millisec,
                            TessResultRenderer *renderer) {
  return static_cast<int>(
      handle->ProcessPage(pix, filename, retry_config, timeout_millisec, renderer));
}

TessResultIterator *TessBaseAPIGetIterator(TessBaseAPI *handle) {
  return handle->GetIterator();
}

TessMutableIterator *TessBaseAPIGetMutableIterator(TessBaseAPI *handle) {
  return handle->GetMutableIterator();
}

char *TessBaseAPIGetUTF8Text(TessBaseAPI *handle) {
  return handle->GetUTF8Text();
}

char *TessBaseAPIGetHOCRText(TessBaseAPI *handle, int page_number) {
  return handle->GetHOCRText(nullptr, page_number);
}

char *TessBaseAPIGetAltoText(TessBaseAPI *handle, int page_number) {
  return handle->GetAltoText(page_number);
}

char *TessBaseAPIGetPAGEText(TessBaseAPI *handle, int page_number) {
  return handle->GetPAGEText(page_number);
}

char *TessBaseAPIGetTsvText(TessBaseAPI *handle, int page_number) {
  return handle->GetTSVText(page_number);
}

char *TessBaseAPIGetBoxText(TessBaseAPI *handle, int page_number) {
  return handle->GetBoxText(page_number);
}

char *TessBaseAPIGetWordStrBoxText(TessBaseAPI *handle, int page_number) {
  return handle->GetWordStrBoxText(page_number);
}

char *TessBaseAPIGetLSTMBoxText(TessBaseAPI *handle, int page_number) {
  return handle->GetLSTMBoxText(page_number);
}

char *TessBaseAPIGetUNLVText(TessBaseAPI *handle) {
  return handle->GetUNLVText();
}

int TessBaseAPIMeanTextConf(TessBaseAPI *handle) {
  return handle->MeanTextConf();
}

int *TessBaseAPIAllWordConfidences(TessBaseAPI *handle) {
  return handle->AllWordConfidences();
}

#if !DISABLED_LEGACY_ENGINE
BOOL TessBaseAPIAdaptToWordStr(TessBaseAPI *handle, TessPageSegMode mode, const char *wordstr) {
  return static_cast<int>(handle->AdaptToWordStr(mode, wordstr));
}
#endif

void TessBaseAPIClear(TessBaseAPI *handle) {
  handle->Clear();
}

void TessBaseAPIEnd(TessBaseAPI *handle) {
  handle->End();
}

int TessBaseAPIIsValidWord(TessBaseAPI *handle, const char *word) {
  return handle->IsValidWord(word);
}

BOOL TessBaseAPIGetTextDirection(TessBaseAPI *handle, int *out_offset, float *out_slope) {
  return static_cast<int>(handle->GetTextDirection(out_offset, out_slope));
}

const char *TessBaseAPIGetUnichar(TessBaseAPI *handle, int unichar_id) {
  return handle->GetUnichar(unichar_id);
}

void TessBaseAPISetMinOrientationMargin(TessBaseAPI *handle, double margin) {
  handle->set_min_orientation_margin(margin);
}

int TessBaseAPINumDawgs(const TessBaseAPI *handle) {
  return handle->NumDawgs();
}

TessOcrEngineMode TessBaseAPIOem(const TessBaseAPI *handle) {
  return handle->oem();
}

void TessBaseGetBlockTextOrientations(TessBaseAPI *handle, int **block_orientation,
                                      bool **vertical_writing) {
  handle->GetBlockTextOrientations(block_orientation, vertical_writing);
}

void TessPageIteratorDelete(TessPageIterator *handle) {
  delete handle;
}

TessPageIterator *TessPageIteratorCopy(const TessPageIterator *handle) {
  return new TessPageIterator(*handle);
}

void TessPageIteratorBegin(TessPageIterator *handle) {
  handle->Begin();
}

BOOL TessPageIteratorNext(TessPageIterator *handle, TessPageIteratorLevel level) {
  return static_cast<int>(handle->Next(level));
}

BOOL TessPageIteratorIsAtBeginningOf(const TessPageIterator *handle, TessPageIteratorLevel level) {
  return static_cast<int>(handle->IsAtBeginningOf(level));
}

BOOL TessPageIteratorIsAtFinalElement(const TessPageIterator *handle, TessPageIteratorLevel level,
                                      TessPageIteratorLevel element) {
  return static_cast<int>(handle->IsAtFinalElement(level, element));
}

BOOL TessPageIteratorBoundingBox(const TessPageIterator *handle, TessPageIteratorLevel level,
                                 int *left, int *top, int *right, int *bottom) {
  return static_cast<int>(handle->BoundingBox(level, left, top, right, bottom));
}

TessPolyBlockType TessPageIteratorBlockType(const TessPageIterator *handle) {
  return handle->BlockType();
}

struct Pix *TessPageIteratorGetBinaryImage(const TessPageIterator *handle,
                                           TessPageIteratorLevel level) {
  return handle->GetBinaryImage(level);
}

struct Pix *TessPageIteratorGetImage(const TessPageIterator *handle, TessPageIteratorLevel level,
                                     int padding, struct Pix *original_image, int *left, int *top) {
  return handle->GetImage(level, padding, original_image, left, top);
}

BOOL TessPageIteratorBaseline(const TessPageIterator *handle, TessPageIteratorLevel level, int *x1,
                              int *y1, int *x2, int *y2) {
  return static_cast<int>(handle->Baseline(level, x1, y1, x2, y2));
}

void TessPageIteratorOrientation(TessPageIterator *handle, TessOrientation *orientation,
                                 TessWritingDirection *writing_direction,
                                 TessTextlineOrder *textline_order, float *deskew_angle) {
  handle->Orientation(orientation, writing_direction, textline_order, deskew_angle);
}

void TessPageIteratorParagraphInfo(TessPageIterator *handle,
                                   TessParagraphJustification *justification, BOOL *is_list_item,
                                   BOOL *is_crown, int *first_line_indent) {
  bool bool_is_list_item;
  bool bool_is_crown;
  handle->ParagraphInfo(justification, &bool_is_list_item, &bool_is_crown, first_line_indent);
  if (is_list_item != nullptr) {
    *is_list_item = static_cast<int>(bool_is_list_item);
  }
  if (is_crown != nullptr) {
    *is_crown = static_cast<int>(bool_is_crown);
  }
}

void TessResultIteratorDelete(TessResultIterator *handle) {
  delete handle;
}

TessResultIterator *TessResultIteratorCopy(const TessResultIterator *handle) {
  return new TessResultIterator(*handle);
}

TessPageIterator *TessResultIteratorGetPageIterator(TessResultIterator *handle) {
  return handle;
}

const TessPageIterator *TessResultIteratorGetPageIteratorConst(const TessResultIterator *handle) {
  return handle;
}

TessChoiceIterator *TessResultIteratorGetChoiceIterator(const TessResultIterator *handle) {
  return new TessChoiceIterator(*handle);
}

BOOL TessResultIteratorNext(TessResultIterator *handle, TessPageIteratorLevel level) {
  return static_cast<int>(handle->Next(level));
}

char *TessResultIteratorGetUTF8Text(const TessResultIterator *handle, TessPageIteratorLevel level) {
  return handle->GetUTF8Text(level);
}

float TessResultIteratorConfidence(const TessResultIterator *handle, TessPageIteratorLevel level) {
  return handle->Confidence(level);
}

const char *TessResultIteratorWordRecognitionLanguage(const TessResultIterator *handle) {
  return handle->WordRecognitionLanguage();
}

const char *TessResultIteratorWordFontAttributes(const TessResultIterator *handle, BOOL *is_bold,
                                                 BOOL *is_italic, BOOL *is_underlined,
                                                 BOOL *is_monospace, BOOL *is_serif,
                                                 BOOL *is_smallcaps, int *pointsize, int *font_id) {
  bool bool_is_bold;
  bool bool_is_italic;
  bool bool_is_underlined;
  bool bool_is_monospace;
  bool bool_is_serif;
  bool bool_is_smallcaps;
  const char *ret = handle->WordFontAttributes(&bool_is_bold, &bool_is_italic, &bool_is_underlined,
                                               &bool_is_monospace, &bool_is_serif,
                                               &bool_is_smallcaps, pointsize, font_id);
  if (is_bold != nullptr) {
    *is_bold = static_cast<int>(bool_is_bold);
  }
  if (is_italic != nullptr) {
    *is_italic = static_cast<int>(bool_is_italic);
  }
  if (is_underlined != nullptr) {
    *is_underlined = static_cast<int>(bool_is_underlined);
  }
  if (is_monospace != nullptr) {
    *is_monospace = static_cast<int>(bool_is_monospace);
  }
  if (is_serif != nullptr) {
    *is_serif = static_cast<int>(bool_is_serif);
  }
  if (is_smallcaps != nullptr) {
    *is_smallcaps = static_cast<int>(bool_is_smallcaps);
  }
  return ret;
}

BOOL TessResultIteratorWordIsFromDictionary(const TessResultIterator *handle) {
  return static_cast<int>(handle->WordIsFromDictionary());
}

BOOL TessResultIteratorWordIsNumeric(const TessResultIterator *handle) {
  return static_cast<int>(handle->WordIsNumeric());
}

BOOL TessResultIteratorSymbolIsSuperscript(const TessResultIterator *handle) {
  return static_cast<int>(handle->SymbolIsSuperscript());
}

BOOL TessResultIteratorSymbolIsSubscript(const TessResultIterator *handle) {
  return static_cast<int>(handle->SymbolIsSubscript());
}

BOOL TessResultIteratorSymbolIsDropcap(const TessResultIterator *handle) {
  return static_cast<int>(handle->SymbolIsDropcap());
}

void TessChoiceIteratorDelete(TessChoiceIterator *handle) {
  delete handle;
}

BOOL TessChoiceIteratorNext(TessChoiceIterator *handle) {
  return static_cast<int>(handle->Next());
}

const char *TessChoiceIteratorGetUTF8Text(const TessChoiceIterator *handle) {
  return handle->GetUTF8Text();
}

float TessChoiceIteratorConfidence(const TessChoiceIterator *handle) {
  return handle->Confidence();
}

ETEXT_DESC *TessMonitorCreate() {
  return new ETEXT_DESC();
}

void TessMonitorDelete(ETEXT_DESC *monitor) {
  delete monitor;
}

void TessMonitorSetCancelFunc(ETEXT_DESC *monitor, TessCancelFunc cancelFunc) {
  monitor->cancel = cancelFunc;
}

void TessMonitorSetCancelThis(ETEXT_DESC *monitor, void *cancelThis) {
  monitor->cancel_this = cancelThis;
}

void *TessMonitorGetCancelThis(ETEXT_DESC *monitor) {
  return monitor->cancel_this;
}

void TessMonitorSetProgressFunc(ETEXT_DESC *monitor, TessProgressFunc progressFunc) {
  monitor->progress_callback2 = progressFunc;
}

int TessMonitorGetProgress(ETEXT_DESC *monitor) {
  return monitor->progress;
}

void TessMonitorSetDeadlineMSecs(ETEXT_DESC *monitor, int deadline) {
  monitor->set_deadline_msecs(deadline);
}<|MERGE_RESOLUTION|>--- conflicted
+++ resolved
@@ -224,15 +224,9 @@
   return FALSE;
 }
 
-<<<<<<< HEAD
-int TessBaseAPIInit4(TessBaseAPI *handle, const char *datapath, const char *language,
-                     TessOcrEngineMode mode, const char **configs_vec, size_t configs_size, const char **vars_vec,
-                     const char **vars_values, size_t vars_vec_size, BOOL set_only_non_debug_params) {
-=======
 int TessBaseAPIInit4(TessBaseAPI *handle, const char *datapath, 
                      const char **vars_vec,
                      const char **vars_values, size_t vars_vec_size) {
->>>>>>> d63aa73e
   std::vector<std::string> varNames;
   std::vector<std::string> varValues;
   if (vars_vec != nullptr && vars_values != nullptr) {
@@ -242,19 +236,8 @@
     }
   }
   std::vector<std::string> configs;
-<<<<<<< HEAD
-  if (configs_vec != nullptr) {
-  for (size_t i = 0; i < configs_size; i++) {
-    configs.emplace_back(configs_vec[i]);
-  }
-  }
-
-  return handle->InitFull(datapath, language, mode, configs, varNames, varValues,
-                      set_only_non_debug_params != 0);
-=======
 
   return handle->InitFull(datapath, varNames, varValues);
->>>>>>> d63aa73e
 }
 
 int TessBaseAPIInit1(TessBaseAPI *handle, const char *datapath, const char *language,
@@ -266,11 +249,7 @@
     configs.emplace_back(configs_vec[i]);
   }
   }
-<<<<<<< HEAD
-  return handle->InitFull(datapath, language, oem, configs, nil, nil, false);
-=======
   return handle->InitFull(datapath, language, oem, configs);
->>>>>>> d63aa73e
 }
 
 int TessBaseAPIInit2(TessBaseAPI *handle, const char *datapath, const char *language,
@@ -282,15 +261,9 @@
   return handle->InitSimple(datapath, language);
 }
 
-<<<<<<< HEAD
-int TessBaseAPIInit5(TessBaseAPI *handle, const char *data, int data_size, const char *language,
-                     TessOcrEngineMode mode, const char **configs_vec, size_t configs_size, const char **vars_vec,
-                     const char **vars_values, size_t vars_vec_size, BOOL set_only_non_debug_params) {
-=======
 int TessBaseAPIInit5(TessBaseAPI *handle, const char *data, int data_size,
                      const char **configs_vec, size_t configs_size, const char **vars_vec,
                      const char **vars_values, size_t vars_vec_size) {
->>>>>>> d63aa73e
   std::vector<std::string> varNames;
   std::vector<std::string> varValues;
   if (vars_vec != nullptr && vars_values != nullptr) {
@@ -306,12 +279,7 @@
   }
   }
 
-<<<<<<< HEAD
-  return handle->InitFromMemory(data, data_size, language, mode, configs, varNames, varValues,
-                      set_only_non_debug_params != 0);
-=======
   return handle->InitFromMemory(data, data_size, varNames, varValues);
->>>>>>> d63aa73e
 }
 
 const char *TessBaseAPIGetInitLanguagesAsString(const TessBaseAPI *handle) {
