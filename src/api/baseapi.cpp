/**********************************************************************
 * File:        baseapi.cpp
 * Description: Simple API for calling tesseract.
 * Author:      Ray Smith
 *
 * (C) Copyright 2006, Google Inc.
 ** Licensed under the Apache License, Version 2.0 (the "License");
 ** you may not use this file except in compliance with the License.
 ** You may obtain a copy of the License at
 ** http://www.apache.org/licenses/LICENSE-2.0
 ** Unless required by applicable law or agreed to in writing, software
 ** distributed under the License is distributed on an "AS IS" BASIS,
 ** WITHOUT WARRANTIES OR CONDITIONS OF ANY KIND, either express or implied.
 ** See the License for the specific language governing permissions and
 ** limitations under the License.
 *
 **********************************************************************/

// Include automatically generated configuration file if running autoconf.
#include <tesseract/preparation.h> // compiler config, etc.

#include <tesseract/debugheap.h>
#include "boxword.h"    // for BoxWord
#include "coutln.h"     // for C_OUTLINE_IT, C_OUTLINE_LIST
#include "dawg_cache.h" // for DawgCache
#include "dict.h"       // for Dict
#include "elst.h"       // for ELIST_ITERATOR, ELISTIZE, ELISTIZEH
#include <leptonica/environ.h>    // for l_uint8
#include "equationdetect.h" // for EquationDetect, destructor of equ_detect_
#include "errcode.h" // for ASSERT_HOST
#include "helpers.h" // for IntCastRounded, chomp_string, copy_string
#include "host.h"    // for MAX_PATH
#include "imagedata.h" // for ImageData, DocumentData
#include <leptonica/imageio.h> // for IFF_TIFF_G4, IFF_TIFF, IFF_TIFF_G3, ...
#if !DISABLED_LEGACY_ENGINE
#  include "intfx.h" // for INT_FX_RESULT_STRUCT
#endif
#include "mutableiterator.h" // for MutableIterator
#include "normalis.h"        // for kBlnBaselineOffset, kBlnXHeight
#include "pageres.h"         // for PAGE_RES_IT, WERD_RES, PAGE_RES, CR_DE...
#include "paragraphs.h"      // for DetectParagraphs
#include "global_params.h"
#include "pdblock.h"         // for PDBLK
#include "points.h"          // for FCOORD
#include "polyblk.h"         // for POLY_BLOCK
#include "rect.h"            // for TBOX
#include "stepblob.h"        // for C_BLOB_IT, C_BLOB, C_BLOB_LIST
#include "tessdatamanager.h" // for TessdataManager
#include "tesseractclass.h"  // for Tesseract
#include <tesseract/tprintf.h>         // for tprintf
#include "werd.h"            // for WERD, WERD_IT, W_FUZZY_NON, W_FUZZY_SP
#include "tabletransfer.h"   // for detected tables from tablefind.h
#include "thresholder.h"     // for ImageThresholder
#include "pixProcessing.h" 
#include "winutils.h"
#include "colfind.h"         // for param globals
#include "oldbasel.h"        // for param globals
#include "tovars.h"          // for param globals
#include "makerow.h"         // for param globals
#include "topitch.h"         // for param globals
#include "polyaprx.h"        // for param globals
#include "edgblob.h"         // for param globals
#include "pathutils.h"       // for fs namespace

#include <tesseract/baseapi.h>
#include <tesseract/ocrclass.h>       // for ETEXT_DESC
#include <tesseract/osdetect.h>       // for OSResults, OSBestResult, OrientationId...
#include <tesseract/renderer.h>       // for TessResultRenderer
#include <tesseract/resultiterator.h> // for ResultIterator
#include <tesseract/params.h>    // for Param, ..., ParamVectorSet class definitions
#include <tesseract/assert.h>

#include <cmath>    // for round, M_PI
#include <cstdint>  // for int32_t
#include <cstring>  // for strcmp, strcpy
#include <filesystem> // for std::filesystem
#include <fstream>  // for size_t
#include <iostream> // for std::cin
#include <locale>   // for std::locale::classic
#include <memory>   // for std::unique_ptr
#include <set>      // for std::pair
#include <sstream>  // for std::stringstream
#include <vector>   // for std::vector
#include <cfloat>

#include <parameters/parameters.h>
#include <leptonica/allheaders.h> // for pixDestroy, boxCreate, boxaAddBox, box...
#ifdef HAVE_LIBCURL
#  include <curl/curl.h>
#endif

#ifdef __linux__
#  include <csignal> // for sigaction, SA_RESETHAND, SIGBUS, SIGFPE
#endif

#if defined(WIN32) || defined(_WIN32) || defined(_WIN64)
#  include <fcntl.h>
#  include <io.h>
#else
#  include <dirent.h> // for closedir, opendir, readdir, DIR, dirent
#  include <libgen.h>
#  include <sys/stat.h> // for stat, S_IFDIR
#  include <sys/types.h>
#  include <unistd.h>
#endif // _WIN32


using namespace ::parameters;

namespace tesseract {

FZ_HEAPDBG_TRACKER_SECTION_START_MARKER(_)

BOOL_VAR(stream_filelist, false, "Stream a filelist from stdin.");
BOOL_VAR(show_threshold_images, false, "Show grey/binary 'thresholded' (pre-processed) images.");
STRING_VAR(document_title, "", "Title of output document (used for hOCR and PDF output).");
#ifdef HAVE_LIBCURL
INT_VAR(curl_timeout, 0, "Timeout for curl in seconds.");
STRING_VAR(curl_cookiefile, "", "File with cookie data for curl");
#endif
INT_VAR(debug_all, 0, "Turn on all the debugging features. Set to '2' or higher for extreme verbose debug diagnostics output.");
BOOL_VAR(debug_misc, false, "Turn on miscellaneous debugging features.");
#if !GRAPHICS_DISABLED
BOOL_VAR(scrollview_support, false, "Turn ScrollView support on/off. When turned OFF, the OCR process executes a little faster but almost all graphical feedback/diagnostics features will have been disabled.");
#endif
BOOL_VAR(verbose_process, false, "Print descriptive messages reporting which steps are taken during the OCR process. This may help non-expert users to better grasp what is happening under the hood and which stages of the OCR process take up time.");
STRING_VAR(vars_report_file, "+", "Filename/path to write the 'Which -c variables were used' report. File may be 'stdout', '1' or '-' to be output to stdout. File may be 'stderr', '2' or '+' to be output to stderr. Empty means no report will be produced.");
BOOL_VAR(report_all_variables, true, "When reporting the variables used (via 'vars_report_file') also report all *unused* variables, hence the report will always list *all* available variables.");
DOUBLE_VAR(allowed_image_memory_capacity, ImageCostEstimate::get_max_system_allowance(), "Set maximum memory allowance for image data: this will be used as part of a sanity check for oversized input images.");
BOOL_VAR(two_pass, false, "Enable double analysis: this will analyse every image twice. Once with the given page segmentation mode (typically 3), and then once with a single block page segmentation mode. The second run runs on a modified image where any earlier blocks are turned black, causing Tesseract to skip them for the second analysis. Currently two pages are output for a single image, so this is clearly a hack, but it's not as computationally intensive as running two full runs. (In fact, it might add as little as ~10% overhead, depending on the input image)   WARNING: This will probably break weird non-filepath file input patterns like \"-\" for stdin, or things that resolve using libcurl.");


/** Minimum sensible image size to be worth running Tesseract. */
const int kMinRectSize = 10;
/** Character returned when Tesseract couldn't recognize anything. */
const char kTesseractReject = '~';
/** Character used by UNLV error counter as a reject. */
const char kUNLVReject = '~';
/** Character used by UNLV as a suspect marker. */
const char kUNLVSuspect = '^';
/**
 * Temp file used for storing current parameters before applying retry values.
 */
static const char *kOldVarsFile = "failed_vars.txt";

#if !DISABLED_LEGACY_ENGINE

static const char kUnknownFontName[] = "UnknownFont";

static STRING_VAR(classify_font_name, kUnknownFontName,
                  "Default font name to be used in training.");

// Finds the name of the training font and returns it in fontname, by cutting
// it out based on the expectation that the filename is of the form:
// /path/to/dir/[lang].[fontname].exp[num]
// The [lang], [fontname] and [num] fields should not have '.' characters.
// If the global parameter classify_font_name is set, its value is used instead.
static void ExtractFontName(const char* filename, std::string* fontname) {
  *fontname = classify_font_name;
  if (*fontname == kUnknownFontName) {
    // filename is expected to be of the form [lang].[fontname].exp[num]
    // The [lang], [fontname] and [num] fields should not have '.' characters.
    const char *basename = strrchr(filename, '/');
    const char *firstdot = strchr(basename ? basename : filename, '.');
    const char *lastdot  = strrchr(filename, '.');
    if (firstdot != lastdot && firstdot != nullptr && lastdot != nullptr) {
      ++firstdot;
      *fontname = firstdot;
      fontname->resize(lastdot - firstdot);
    }
  }
}
#endif

FZ_HEAPDBG_TRACKER_SECTION_END_MARKER(_)

/* Add all available languages recursively.
 */
static void addAvailableLanguages(const std::string &datadir,
                                  std::vector<std::string> *langs) {
  if (!std::filesystem::is_directory(datadir)) {
    tprintError("The directory '{}' does not exist.\n", datadir);
    return;
  }
  for (const auto& entry :
       std::filesystem::recursive_directory_iterator(datadir,
         std::filesystem::directory_options::follow_directory_symlink |
         std::filesystem::directory_options::skip_permission_denied)) {
    auto path = entry.path().lexically_relative(datadir).string();
    auto extPos = path.rfind(".traineddata");
    if (extPos != std::string::npos) {
      langs->push_back(path.substr(0, extPos));
    }
  }
}


TessBaseAPI::TessBaseAPI()
    : tesseract_(nullptr)
#if !DISABLED_LEGACY_ENGINE
      ,
      osd_tesseract_(nullptr),
      equ_detect_(nullptr)
#endif
      ,
      reader_(nullptr),
      // thresholder_ is initialized to nullptr here, but will be set before use
      // by: A constructor of a derived API or created
      // implicitly when used in InternalResetImage.
      thresholder_(nullptr),
      monitor_(&default_minimal_monitor_),
      paragraph_models_(nullptr),
      block_list_(nullptr),
      page_res_(nullptr),
      pix_visible_image_(nullptr),
      last_oem_requested_(OEM_DEFAULT),
      recognition_done_(false),
      rect_left_(0),
      rect_top_(0),
      rect_width_(0),
      rect_height_(0),
      image_width_(0),
      image_height_(0) {
}

TessBaseAPI::~TessBaseAPI() {
  End();
}

/**
 * Returns the version identifier as a static string. Do not delete.
 */
const char *TessBaseAPI::Version() {
  return TESSERACT_VERSION_STR;
}

Tesseract& TessBaseAPI::tesseract() const {
  if (tesseract_ == nullptr) {
    tesseract_ = new Tesseract();
  }
  return *tesseract_;
}

/**
 * Set the name of the input file. Needed only for training and
 * loading a UNLV zone file.
 */
void TessBaseAPI::SetInputName(const char *name) {
  Tesseract &tess = tesseract();
  tess.input_file_path_ = name;
}

/** Set the name of the visible image files. Needed only for PDF output. */
void TessBaseAPI::SetVisibleImageFilename(const char* name) {
  Tesseract &tess = tesseract();
  tess.visible_image_file_path_ = name;
}

/**
* Return a memory capacity cost estimate for the given image dimensions and
* some heuristics re tesseract behaviour, e.g. input images will be normalized/greyscaled,
* then thresholded, all of which will be kept in memory while the session runs.
*
* Also uses the Tesseract Variable `allowed_image_memory_capacity` to indicate
* whether the estimated cost is oversized --> `cost.is_too_large()`
*
* For user convenience, static functions are provided:
* the static functions MAY be used by userland code *before* the high cost of
* instantiating a Tesseract instance is incurred.
*/
ImageCostEstimate TessBaseAPI::EstimateImageMemoryCost(int image_width, int image_height, float allowance) {
  // The heuristics used:
  // 
  // we reckon with leptonica Pix storage at 4 bytes per pixel,
  // tesseract storing (worst case) 3 different images: original, greyscale, binary thresholded,
  // we DO NOT reckon with the extra image that may serve as background for PDF outputs, etc.
  // we DO NOT reckon with the memory cost for the OCR match tree, etc.
  // However, we attempt a VERY ROUGH estimate by calculating a 20% overdraft for internal operations'
  // storage costs.
  float cost = 4 * 3 * 1.20f;
  cost *= image_width;
  cost *= image_height;

  if (allowed_image_memory_capacity > 0.0) {
    // any ridiculous input values will be replaced by the Tesseract configuration value:
    if (allowance > allowed_image_memory_capacity || allowance <= 0.0)
      allowance = allowed_image_memory_capacity;
  }

  return ImageCostEstimate(cost, allowance);
}

ImageCostEstimate TessBaseAPI::EstimateImageMemoryCost(const Pix* pix, float allowance) {
  auto w = pixGetWidth(pix);
  auto h = pixGetHeight(pix);
  return EstimateImageMemoryCost(w, h, allowance);
}

/**
* Ditto, but this API may be invoked after SetInputImage() or equivalent has been called
* and reports the cost estimate for the current instance/image.
*/
ImageCostEstimate TessBaseAPI::EstimateImageMemoryCost() const {
  const Tesseract &tess = tesseract();
  return tess.EstimateImageMemoryCost();
}

/**
* Helper, which may be invoked after SetInputImage() or equivalent has been called:
* reports the cost estimate for the current instance/image via `tprintDebug()` and returns
* `true` when the cost is expected to be too high.
*
* You can use this as a fast pre-flight check. Many major tesseract APIs perform
* this same check as part of their startup routine.
*/
bool TessBaseAPI::CheckAndReportIfImageTooLarge(const Pix* pix) const {
  const Tesseract &tess = tesseract();
  return tess.CheckAndReportIfImageTooLarge(pix);
}

/** Set the name of the output files. Needed only for debugging. */
void TessBaseAPI::SetOutputName(const char *name) {
  tesseract().output_base_filename.set_value(name, PARAM_VALUE_IS_SET_BY_APPLICATION);
}

const std::string &TessBaseAPI::GetOutputName() {
  return tesseract().output_base_filename;
}

bool TessBaseAPI::SetVariable(const char *name, const char *value) {
<<<<<<< HEAD
  Tesseract &tess = tesseract();
  return ParamUtils::SetParam(name, value, tess.params_collective(), PARAM_VALUE_IS_SET_BY_APPLICATION);
=======
  return ParamUtils::SetParam(name, value, tesseract().params_collective(), PARAM_VALUE_IS_SET_BY_APPLICATION);
>>>>>>> b188f65d
}

bool TessBaseAPI::SetVariable(const char *name, int value) {
  return ParamUtils::SetParam(name, value, tesseract().params_collective(), PARAM_VALUE_IS_SET_BY_APPLICATION);
}

bool TessBaseAPI::SetVariable(const char *name, bool value) {
  return ParamUtils::SetParam(name, value, tesseract().params_collective(), PARAM_VALUE_IS_SET_BY_APPLICATION);
}

bool TessBaseAPI::SetVariable(const char *name, double value) {
  return ParamUtils::SetParam(name, value, tesseract().params_collective(), PARAM_VALUE_IS_SET_BY_APPLICATION);
}

bool TessBaseAPI::SetVariable(const char *name, const std::string &value) {
  return ParamUtils::SetParam(name, value, tesseract().params_collective(), PARAM_VALUE_IS_SET_BY_APPLICATION);
}

bool TessBaseAPI::GetIntVariable(const char *name, int *value) const {
<<<<<<< HEAD
  Tesseract &tess = const_cast<Tesseract &>(tesseract());
  IntParam *p = ParamUtils::FindParam<IntParam>(name, tess.params_collective());
=======
  IntParam *p = ParamUtils::FindParam<IntParam>(name, tesseract().params_collective());
>>>>>>> b188f65d
  if (!p) {
    return false;
  }
  *value = p->value();
  return true;
}

bool TessBaseAPI::GetBoolVariable(const char *name, bool *value) const {
<<<<<<< HEAD
  Tesseract &tess = const_cast<Tesseract &>(tesseract());
  BoolParam *p = ParamUtils::FindParam<BoolParam>(name, tess.params_collective());
=======
  BoolParam *p = ParamUtils::FindParam<BoolParam>(name, tesseract().params_collective());
>>>>>>> b188f65d
  if (!p) {
    return false;
  }
  *value = p->value();
  return true;
}

const char *TessBaseAPI::GetStringVariable(const char *name) const {
<<<<<<< HEAD
  Tesseract &tess = const_cast<Tesseract &>(tesseract());
  StringParam *p = ParamUtils::FindParam<StringParam>(name, tess.params_collective());
=======
  StringParam *p = ParamUtils::FindParam<StringParam>(name, tesseract().params_collective());
>>>>>>> b188f65d
  if (!p) {
    return nullptr;
  }
  return p->c_str();
}

bool TessBaseAPI::GetDoubleVariable(const char *name, double *value) const {
<<<<<<< HEAD
  Tesseract &tess = const_cast<Tesseract &>(tesseract());
  DoubleParam *p = ParamUtils::FindParam<DoubleParam>(name, tess.params_collective());
=======
  DoubleParam *p = ParamUtils::FindParam<DoubleParam>(name, tesseract().params_collective());
>>>>>>> b188f65d
  if (!p) {
    return false;
  }
  *value = p->value();
  return true;
}

/** Get value of named variable as a string, if it exists. */
bool TessBaseAPI::GetVariableAsString(const char *name, std::string *val) const {
<<<<<<< HEAD
  Tesseract &tess = const_cast<Tesseract &>(tesseract());
  Param *p = ParamUtils::FindParam(name, tess.params_collective());
=======
  Param *p = ParamUtils::FindParam(name, tesseract().params_collective());
>>>>>>> b188f65d
  if (p != nullptr) {
    if (val != nullptr) {
      *val = p->raw_value_str();
    }
    return true;
  }
  return false;
<<<<<<< HEAD
}

=======
}


bool TessBaseAPI::InitParameters(const std::vector<std::string> &vars_vec,
                                 const std::vector<std::string> &vars_values) {
  Tesseract &tess = tesseract();
  return tess.InitParameters(vars_vec, vars_values);
}

void TessBaseAPI::ReadyParametersForReinitialization() {
  Tesseract &tess = tesseract();
  tess.ReadyParametersForReinitialization();
}

void TessBaseAPI::ResetParametersToFactoryDefault() {
  Tesseract &tess = tesseract();
  tess.ResetParametersToFactoryDefault();
}

>>>>>>> b188f65d

#if !DISABLED_LEGACY_ENGINE

/** Print Tesseract fonts table to the given file. */
void TessBaseAPI::PrintFontsTable(FILE *fp) const {
  if (!fp)
    fp = stdout;
  bool print_info = (fp == stdout || fp == stderr);
  const Tesseract &tess = tesseract();
  const int fontinfo_size = tess.get_fontinfo_table().size();
  for (int font_index = 1; font_index < fontinfo_size; ++font_index) {
    FontInfo font = tess.get_fontinfo_table().at(font_index);
    if (print_info) {
      tprintInfo(
          "ID={}: {} is_italic={} is_bold={} is_fixed_pitch={} is_serif={} is_fraktur={}\n",
          font_index, font.name,
          font.is_italic(),
          font.is_bold(),
          font.is_fixed_pitch(),
          font.is_serif(),
          font.is_fraktur());
    } else {
      std::string msg = fmt::format(
          "ID={}: {} is_italic={} is_bold={} is_fixed_pitch={} is_serif={} is_fraktur={}\n",
          font_index, font.name,
          font.is_italic(),
          font.is_bold(),
          font.is_fixed_pitch(),
          font.is_serif(),
          font.is_fraktur());
      fputs(msg.c_str(), fp);
    }
  }
}

#endif

/** 
 * Print Tesseract parameters to the given file with descriptions of each option. 
 * Cannot be used as Tesseract configuration file due to descriptions 
 * (use DumpVariables instead to create config files).
 */
void TessBaseAPI::PrintVariables(FILE *fp) const {
  Tesseract &tess = const_cast<Tesseract &>(tesseract());
  ParamUtils::PrintParams(fp, tess.params_collective(), true);
<<<<<<< HEAD
=======
}

void TessBaseAPI::SaveParameters() {
  // Save current config variables before switching modes.
  FILE *fp = fopen(kOldVarsFile, "wb");
  PrintVariables(fp);
  fclose(fp);
}

void TessBaseAPI::RestoreParameters() {
  ReadConfigFile(kOldVarsFile);
>>>>>>> b188f65d
}

/** 
 * Print Tesseract parameters to the given file without descriptions. 
 * Can be used as Tesseract configuration file.
*/
void TessBaseAPI::DumpVariables(FILE *fp) const {
  Tesseract &tess = const_cast<Tesseract &>(tesseract());
  ParamUtils::PrintParams(fp, tess.params_collective(), false);
}

// Report parameters' usage statistics, i.e. report which params have been
// set, modified and read/checked until now during this run-time's lifetime.
//
// Use this method for run-time 'discovery' about which tesseract parameters
// are actually *used* during your particular usage of the library, ergo
// answering the question:
// "Which of all those parameters are actually *relevant* to my use case today?"
void TessBaseAPI::ReportParamsUsageStatistics() const {
  Tesseract &tess = const_cast<Tesseract &>(tesseract());
<<<<<<< HEAD
  const tesseract::ParamsVectorSet &vec = tess.params_collective();
=======
  tesseract::ParamsVectorSet &vec = tess.params_collective();
>>>>>>> b188f65d
    std::string fpath = tesseract::vars_report_file;
    FILE *f = ParamUtils::OpenReportFile(fpath.c_str());
    int section_level = tess.GetPixDebugSectionLevel();
    ParamUtils::ReportParamsUsageStatistics(f, vec, section_level, nullptr);
    if (f) {
      if (f != stdout && f != stderr) {
        fclose(f);
      } else {
        fflush(f);
      }
    }
}

/**
 * The datapath must be the name of the data directory or
 * some other file in which the data directory resides (for instance argv[0].)
 * The language is (usually) an ISO 639-3 string or nullptr will default to eng.
 * If numeric_mode is true, then only digits and Roman numerals will
 * be returned.
 * 
 * @return: 0 on success and -1 on initialization failure.
 */
int TessBaseAPI::Init(const char* datapath,
                      ParamsVectorSet& vars)
{
  std::vector<std::string> nil;
  //ParamsVectorSet vars;
  FileReader nada;
  Tesseract &tess = tesseract();
  //tess.tessedit_ocr_engine_mode = oem;
  //tess.languages_to_try = language;
  if (tess.datadir_base_path.is_set() && !strempty(datapath) && tess.datadir_base_path.value() != datapath) {
    // direct parameter overrides previous parameter set-up
    tess.datadir_base_path = datapath;
  }
  return Init_Internal(datapath, vars, nil, nada, nullptr, 0);
}

int TessBaseAPI::Init(const char *datapath,
         ParamsVectorSet &vars,
                      const std::vector<std::string> &configs)
{

}

int TessBaseAPI::Init(ParamsVectorSet& vars)
{

}

int TessBaseAPI::Init(ParamsVectorSet& vars,
                      const std::vector<std::string>& configs)
{

}

int TessBaseAPI::Init(const char* datapath,
         ParamsVectorSet& vars,
                      FileReader reader)
{

}

int TessBaseAPI::Init(const char* datapath,
         ParamsVectorSet& vars,
         const std::vector<std::string>& configs,
                      FileReader reader)
{

}

int TessBaseAPI::Init(const char* datapath,
         const std::vector<std::string>& vars_vec,
                      const std::vector<std::string>& vars_values)
{

}

int TessBaseAPI::Init(const char* datapath,
         const std::vector<std::string>& vars_vec,
         const std::vector<std::string>& vars_values,
                      const std::vector<std::string>& configs)
{

}

int TessBaseAPI::Init(const char* datapath, const char* language, OcrEngineMode oem)
{

}

int TessBaseAPI::Init(const char *datapath, const char *language, OcrEngineMode oem, const char **configs,
                          int configs_size, const std::vector<std::string> *vars_vec,
                          const std::vector<std::string> *vars_values, bool set_only_non_debug_params, FileReader reader) {
  return InitFullWithReader(datapath, 0, language, oem, configs, configs_size, vars_vec, vars_values,
                            set_only_non_debug_params, reader);
}

int TessBaseAPI::Init(const char* datapath, const char* language, OcrEngineMode oem,
                      const std::vector<std::string>& configs)
{

}

int TessBaseAPI::Init(const char *datapath, const char *language, OcrEngineMode oem, FileReader reader) {
  return InitFull(datapath, language, oem, nullptr, 0, nullptr, nullptr, false, reader);
}

int TessBaseAPI::Init(const char* datapath, const char* language)
{

}

int TessBaseAPI::Init(const char* datapath, const char* language,
                      const std::vector<std::string>& configs)
{

}

int TessBaseAPI::Init(const char *language, OcrEngineMode oem)
{

}

int TessBaseAPI::Init(const char *language, OcrEngineMode oem,
         const std::vector<std::string> &configs)
{

}

int TessBaseAPI::Init(const char* language)
{

}

int TessBaseAPI::Init(const char* language,
                      const std::vector<std::string>& configs)
{

}

// Reads the traineddata via a FileReader from path `datapath`.
int TessBaseAPI::Init(const char* datapath,
         const std::vector<std::string>& vars_vec,
         const std::vector<std::string>& vars_values,
                      FileReader reader)
{

}

int TessBaseAPI::Init(const char* datapath,
         const std::vector<std::string>& vars_vec,
         const std::vector<std::string>& vars_values,
         const std::vector<std::string>& configs,
                      FileReader reader)
{

}

// In-memory version reads the traineddata directly from the given
// data[data_size] array.
int TessBaseAPI::InitFromMemory(const char *data, size_t data_size,
                   const std::vector<std::string>& vars_vec,
                   const std::vector<std::string>& vars_values)
{

}

int TessBaseAPI::InitFromMemory(const char *data, size_t data_size,
                   const std::vector<std::string>& vars_vec,
                   const std::vector<std::string>& vars_values,
                   const std::vector<std::string>& configs)
{

}

int TessBaseAPI::Init_Internal(const char *path,
                               ParamsVectorSet &vars,
                               const std::vector<std::string> &configs,
                               FileReader reader,
                               const char *data, size_t data_size) {
  Tesseract &tess = tesseract();
#if 0
  if (tess.languages_to_try.empty()) {
    tess.languages_to_try = "";
  }
#endif
  if (data == nullptr) {
    data = "";
    data_size = 0; // as a precaution to prevent invalid user-set value to
  }
  std::string datapath;
  if (!strempty(path)) {
    datapath = path;
  } else if (!tess.datadir_base_path.empty()) {
    datapath = tess.datadir_base_path;
  } else {
    datapath = tess.languages_to_try;
  }

  // TODO: re-evaluate this next (old) code chunk which decides when to reset the tesseract instance.

  std::string buggered_languge = "XYZ";

  // If the datapath, OcrEngineMode or the language have changed - start again.
  // Note that the language_ field stores the last requested language that was
  // initialized successfully, while tess.lang stores the language
  // actually used. They differ only if the requested language was nullptr, in
  // which case tess.lang is set to the Tesseract default ("eng").
  if (tess.RequiresWipeBeforeIndependentReUse() &&
      (datapath_.empty() || language_.empty() || datapath_ != datapath ||
       last_oem_requested_ != oem || (language_ != language && tess.lang_ != language))) {
    // try not to throw away tesseract instances. Clean them out rigorously, instead.
    tess.WipeSqueakyCleanForReUse();
  }
  if (reader != nullptr) {
    reader_ = reader;
  }
  TessdataManager mgr(reader_);
  if (data_size != 0) {
      mgr.LoadMemBuffer(buggered_languge.c_str(), data, data_size);
  }

  (void)Monitor().set_progress(0.0).exec_progress_func();

    if (tess.init_tesseract(datapath, output_file_, &mgr) != 0) {
    return -1;
  }

  // Update datapath and language requested for the last valid initialization.
  datapath_ = std::move(datapath);
  if (datapath_.empty() && !tess.datadir_.empty()) {
    datapath_ = tess.datadir_;
  }

  language_ = buggered_languge;
  last_oem_requested_ = oem();

#if !DISABLED_LEGACY_ENGINE
  // For same language and datapath, just reset the adaptive classifier.
  // 
  // We are initializing: *always* reset the classifier here, because we
  // can come through here after a previous failed/aborted/successful
  // initialization and we still would need to set up the Tesseract
  // instance to a definitely known state here anyway.
  tess.ResetAdaptiveClassifier();
#endif // !DISABLED_LEGACY_ENGINE

  if (Monitor().kick_watchdog_and_check_for_cancel()) {
      tprintError("Timeout/cancel: abort the tesseract initialization stage.\n");
      return -1;
  }

  return 0;
}

void TessBaseAPI::RegisterMonitor(ETEXT_DESC *monitor) {
  if (monitor != nullptr)
    monitor_ = monitor;
  else
    monitor_ = &default_minimal_monitor_;
}

ETEXT_DESC& TessBaseAPI::Monitor() {
  return *monitor_;
}

const ETEXT_DESC &TessBaseAPI::Monitor() const {
  return *monitor_;
}


void TessBaseAPI::DebugAddCommandline(const std::vector<std::string>& argv) {
  Tesseract &tess = tesseract();
  tess.DebugAddCommandline(argv);
}


/**
 * Returns the languages string used in the last valid initialization.
 * If the last initialization specified "deu+hin" then that will be
 * returned. If hin loaded eng automatically as well, then that will
 * not be included in this list. To find the languages actually
 * loaded use GetLoadedLanguagesAsVector.
 * The returned string should NOT be deleted.
 */
const char *TessBaseAPI::GetInitLanguagesAsString() const {
  return language_.c_str();
}

/**
 * Returns the loaded languages in the vector of std::string.
 * Includes all languages loaded by the last Init, including those loaded
 * as dependencies of other loaded languages.
 */
void TessBaseAPI::GetLoadedLanguagesAsVector(std::vector<std::string> *langs) const {
  langs->clear();
  ASSERT_HOST(tesseract_ != nullptr);
  const Tesseract &tess = tesseract();
  langs->push_back(tess.lang_);
  int num_subs = tess.num_sub_langs();
  for (int i = 0; i < num_subs; ++i) {
    langs->push_back(tess.get_sub_lang(i)->lang_);
  }
}

/**
 * Returns the available languages in the sorted vector of std::string.
 */
void TessBaseAPI::GetAvailableLanguagesAsVector(std::vector<std::string> *langs) const {
  langs->clear();
  ASSERT_HOST(tesseract_ != nullptr);
  const Tesseract &tess = tesseract();
  addAvailableLanguages(tess.datadir_, langs);
  std::sort(langs->begin(), langs->end());
}

/**
 * Init only for page layout analysis. Use only for calls to SetImage and
 * AnalysePage. Calls that attempt recognition will generate an error.
 */
void TessBaseAPI::InitForAnalysePage() {
  ASSERT_HOST(tesseract_ != nullptr);
  Tesseract &tess = tesseract();
#if !DISABLED_LEGACY_ENGINE
    tess.InitAdaptiveClassifier(nullptr);
#endif
}

/**
 * Read a "config" file containing a set of parameter name, value pairs.
 * Searches the standard places: tessdata/configs, tessdata/tessconfigs
 * and also accepts a relative or absolute path name.
 */
void TessBaseAPI::ReadConfigFile(const char *filename) {
  Tesseract &tess = tesseract();
  tess.read_config_file(filename);
}

/**
 * Set the current page segmentation mode. Defaults to PSM_AUTO.
 * The mode is stored as an IntParam so it can also be modified by
 * ReadConfigFile or SetVariable("tessedit_pageseg_mode", mode as string).
 */
void TessBaseAPI::SetPageSegMode(PageSegMode mode) {
  Tesseract &tess = tesseract();
  tess.tessedit_pageseg_mode.set_value(mode);
}

/** Return the current page segmentation mode. */
PageSegMode TessBaseAPI::GetPageSegMode() const {
  if (tesseract_ == nullptr) {
    return PSM_SINGLE_BLOCK;
  }
  const Tesseract &tess = tesseract();
  return static_cast<PageSegMode>(tess.tessedit_pageseg_mode.value());
}

/**
 * Recognize a rectangle from an image and return the result as a string.
 * May be called many times for a single Init.
 * Currently has no error checking.
 * Greyscale of 8 and color of 24 or 32 bits per pixel may be given.
 * Palette color images will not work properly and must be converted to
 * 24 bit.
 * Binary images of 1 bit per pixel may also be given but they must be
 * byte packed with the MSB of the first byte being the first pixel, and a
 * one pixel is WHITE. For binary images set bytes_per_pixel=0.
 * The recognized text is returned as a char* which is coded
 * as UTF8 and must be freed with the delete [] operator.
 */
char *TessBaseAPI::TesseractRect(const unsigned char *imagedata, int bytes_per_pixel,
                                 int bytes_per_line, int left, int top, int width, int height) {
  ASSERT_HOST_MSG(tesseract_ != nullptr,
                  "{} was invoked without a live tesseract instance: please call Init before attempting this method.\n",
                  __func__);
  if (width < kMinRectSize || height < kMinRectSize) {
    return nullptr; // Nothing worth doing.
  }

  // Since this original api didn't give the exact size of the image,
  // we have to invent a reasonable value.
  int bits_per_pixel = bytes_per_pixel == 0 ? 1 : bytes_per_pixel * 8;
  SetImage(imagedata, bytes_per_line * 8 / bits_per_pixel, height + top, bytes_per_pixel,
           bytes_per_line);
  SetRectangle(left, top, width, height);

  return GetUTF8Text();
}

#if !DISABLED_LEGACY_ENGINE
/**
 * Call between pages or documents etc to free up memory and forget
 * adaptive data.
 */
void TessBaseAPI::ClearAdaptiveClassifier() {
  ASSERT_HOST(tesseract_ != nullptr);
  Tesseract& tess = tesseract();
  tess.ResetAdaptiveClassifier();
  tess.ResetDocumentDictionary();
}
#endif // !DISABLED_LEGACY_ENGINE

/**
 * Provide an image for Tesseract to recognize. Format is as
 * TesseractRect above. Copies the image buffer and converts to Pix.
 * SetImage clears all recognition results, and sets the rectangle to the
 * full image, so it may be followed immediately by a GetUTF8Text, and it
 * will automatically perform recognition.
 */
void TessBaseAPI::SetImage(const unsigned char *imagedata, int width, int height,
                           int bytes_per_pixel, int bytes_per_line, int exif, 
                           const float angle, bool upscale) {
  ASSERT_HOST_MSG(tesseract_ != nullptr,
                  "{} was invoked without a live tesseract instance: please call Init before attempting this method.\n",
                  __func__);
  if (InternalResetImage()) {
    thresholder_->SetImage(imagedata, width, height, bytes_per_pixel, bytes_per_line, exif, angle, upscale);
    SetInputImage(thresholder_->GetPixRect());
  }
}

void TessBaseAPI::SetSourceResolution(int ppi) {
  ASSERT_HOST_MSG(tesseract_ != nullptr,
                  "{} was invoked without a live tesseract instance: please call Init and/or SetImage before attempting this method.\n",
                  __func__);
  ASSERT_HOST_MSG(thresholder_ != nullptr,
                  "{} was invoked without a live tesseract thresholder instance: please call SetImage before attempting this method.\n",
                  __func__);
  thresholder_->SetSourceYResolution(ppi);
}

/**
 * Provide an image for Tesseract to recognize. As with SetImage above,
 * Tesseract takes its own copy of the image, so it need not persist until
 * after Recognize.
 * Pix vs raw, which to use?
 * Use Pix where possible. Tesseract uses Pix as its internal representation
 * and it is therefore more efficient to provide a Pix directly.
 */
void TessBaseAPI::SetImage(Pix *pix, int exif, const float angle, bool upscale) {
  ASSERT_HOST_MSG(tesseract_ != nullptr,
                  "{} was invoked without a live tesseract instance: please call Init before attempting this method.\n",
                  __func__);
  if (InternalResetImage()) {
    // as Image will take ownership and `pix` is not owned by us, we must clone it:
    Image img(false, pix);
    if (pixGetSpp(img) == 4) {
      // remove alpha channel from image; the background color is assumed to be PURE WHITE.
      Image p1 = pixAlphaBlendUniform(img, 0xFFFFFF00);
      //Image p1 = pixRemoveAlpha(img);
      pixSetSpp(p1, 3);
      img = p1;           // move semantics: img now owns p1
    }
    thresholder_->SetImage(img, exif, angle, upscale);
    SetInputImage(thresholder_->GetPixRect());
  }
}

int TessBaseAPI::SetImageFile(int exif, const float angle, bool upscale) {
    const char *filename1 = "/input";
    Pix *pix = pixRead(filename1);
    if (pix == nullptr) {
      tprintError("Image file {} cannot be read!\n", filename1);
      return 1;
    }
    if (pixGetSpp(pix) == 4 && pixGetInputFormat(pix) == IFF_PNG) {
      // remove alpha channel from png
      Pix *p1 = pixRemoveAlpha(pix);
      pixSetSpp(p1, 3);
      (void)pixCopy(pix, p1);
      pixDestroy(&p1);
    }
    thresholder_->SetImage(pix, exif, angle, upscale);
    SetInputImage(thresholder_->GetPixRect());
    pixDestroy(&pix);
    return 0;
}

/**
 * Restrict recognition to a sub-rectangle of the image. Call after SetImage.
 * Each SetRectangle clears the recognition results so multiple rectangles
 * can be recognized with the same image.
 */
void TessBaseAPI::SetRectangle(int left, int top, int width, int height) {
  ASSERT_HOST_MSG(tesseract_ != nullptr,
                  "{} was invoked without a live tesseract instance: please call Init and/or SetImage before attempting this method.\n",
                  __func__);
  ASSERT_HOST_MSG(thresholder_ != nullptr,
                  "{} was invoked without a live tesseract thresholder instance: please call SetImage before attempting this method.\n",
                  __func__);

  // TODO: this ClearResults prematurely nukes the page image and pushes for the diagnostics log to be written to output file,
  // while this SetRectangle() very well may be meant to OCR a *second* rectangle in the existing page image, which will fail
  // today as the page image will be lost, thanks to ClearResults.
  //
  // Hm, maybe have two Clear methods: ClearPageResults + ClearPageSource, so we can differentiate? And only push the diagnostics log
  // as late as possible, i.e. when the SourceImage is being discarded then in ClearPageSource().
  ClearResults();
  thresholder_->SetRectangle(left, top, width, height);
}

/**
 * ONLY available after SetImage if you have Leptonica installed.
 * Get a copy of the internal thresholded image from Tesseract.
 */
Pix *TessBaseAPI::GetThresholdedImage() {
  ASSERT_HOST_MSG(tesseract_ != nullptr,
                  "{} was invoked without a live tesseract instance: please call Init and/or SetImage before attempting this method.\n",
                  __func__);
  ASSERT_HOST_MSG(thresholder_ != nullptr,
                  "{} was invoked without a live tesseract thresholder instance: please call SetImage before attempting this method.\n",
                  __func__);


  Tesseract& tess = tesseract();
  if (tess.pix_binary() == nullptr) {
	if (verbose_process) {
      tprintInfo("PROCESS: the source image is not a binary image, hence we apply a thresholding algo/subprocess to obtain a binarized image.\n");
	}

    Image pix;
    if (!Threshold(pix.obtains())) {
      return nullptr;
    }
    tess.set_pix_binary(pix);     // candidate for move semantics

    if (tess.tessedit_dump_pageseg_images) {
      tess.AddPixDebugPage(tess.pix_binary(), "Thresholded Image result (because it wasn't thresholded yet)");
    }
  }

  // Image p1 = pixRotate(tess.pix_binary(), 0.15, L_ROTATE_SHEAR, L_BRING_IN_WHITE, 0, 0);

  // because we want to keep the public API as-is for now, instead of migrating it to using Image type directly,
  // we downgrade to `PIX *` at the exit point, hence the responsibility to CLONE is ours: 
  return tess.pix_binary().clone2pix();
}

/**
 * Get the result of page layout analysis as a leptonica-style
 * Boxa, Pixa pair, in reading order.
 * Can be called before or after Recognize.
 */
Boxa *TessBaseAPI::GetRegions(Pixa **pixa) {
  return GetComponentImages(RIL_BLOCK, false, pixa, nullptr);
}

/**
 * Get the textlines as a leptonica-style Boxa, Pixa pair, in reading order.
 * Can be called before or after Recognize.
 * If blockids is not nullptr, the block-id of each line is also returned as an
 * array of one element per line. delete [] after use.
 * If paraids is not nullptr, the paragraph-id of each line within its block is
 * also returned as an array of one element per line. delete [] after use.
 */
Boxa *TessBaseAPI::GetTextlines(const bool raw_image, const int raw_padding, Pixa **pixa,
                                int **blockids, int **paraids) {
  return GetComponentImages(RIL_TEXTLINE, true, raw_image, raw_padding, pixa, blockids, paraids);
}

/**
 * Get textlines and strips of image regions as a leptonica-style Boxa, Pixa
 * pair, in reading order. Enables downstream handling of non-rectangular
 * regions.
 * Can be called before or after Recognize.
 * If blockids is not nullptr, the block-id of each line is also returned as an
 * array of one element per line. delete [] after use.
 */
Boxa *TessBaseAPI::GetStrips(Pixa **pixa, int **blockids) {
  return GetComponentImages(RIL_TEXTLINE, false, pixa, blockids);
}

/**
 * Get the words as a leptonica-style
 * Boxa, Pixa pair, in reading order.
 * Can be called before or after Recognize.
 */
Boxa *TessBaseAPI::GetWords(Pixa **pixa) {
  return GetComponentImages(RIL_WORD, true, pixa, nullptr);
}

/**
 * Gets the individual connected (text) components (created
 * after pages segmentation step, but before recognition)
 * as a leptonica-style Boxa, Pixa pair, in reading order.
 * Can be called before or after Recognize.
 */
Boxa *TessBaseAPI::GetConnectedComponents(Pixa **pixa) {
  return GetComponentImages(RIL_SYMBOL, true, pixa, nullptr);
}

/**
 * Get the given level kind of components (block, textline, word etc.) as a
 * leptonica-style Boxa, Pixa pair, in reading order.
 * Can be called before or after Recognize.
 * If blockids is not nullptr, the block-id of each component is also returned
 * as an array of one element per component. delete [] after use.
 * If text_only is true, then only text components are returned.
 */
Boxa *TessBaseAPI::GetComponentImages(PageIteratorLevel level, bool text_only, bool raw_image,
                                      const int raw_padding, Pixa **pixa, int **blockids,
                                      int **paraids) {
  /*non-const*/ std::unique_ptr</*non-const*/ PageIterator> page_it(GetIterator());
  if (page_it == nullptr) {
    page_it.reset(AnalyseLayout());
  }
  if (page_it == nullptr) {
    return nullptr; // Failed.
  }

  // Count the components to get a size for the arrays.
  int component_count = 0;
  int left, top, right, bottom;

  if (raw_image) {
    // Get bounding box in original raw image with padding.
    do {
      if (page_it->BoundingBox(level, raw_padding, &left, &top, &right, &bottom) &&
          (!text_only || PTIsTextType(page_it->BlockType()))) {
        ++component_count;
      }
    } while (page_it->Next(level));
  } else {
    // Get bounding box from binarized imaged. Note that this could be
    // differently scaled from the original image.
    do {
      if (page_it->BoundingBoxInternal(level, &left, &top, &right, &bottom) &&
          (!text_only || PTIsTextType(page_it->BlockType()))) {
        ++component_count;
      }
    } while (page_it->Next(level));
  }

  Boxa *boxa = boxaCreate(component_count);
  if (pixa != nullptr) {
    *pixa = pixaCreate(component_count);
  }
  if (blockids != nullptr) {
    *blockids = new int[component_count];
  }
  if (paraids != nullptr) {
    *paraids = new int[component_count];
  }

  int blockid = 0;
  int paraid = 0;
  int component_index = 0;
  page_it->Begin();
  do {
    bool got_bounding_box;
    if (raw_image) {
      got_bounding_box = page_it->BoundingBox(level, raw_padding, &left, &top, &right, &bottom);
    } else {
      got_bounding_box = page_it->BoundingBoxInternal(level, &left, &top, &right, &bottom);
    }
    if (got_bounding_box && (!text_only || PTIsTextType(page_it->BlockType()))) {
      Box *lbox = boxCreate(left, top, right - left, bottom - top);
      boxaAddBox(boxa, lbox, L_INSERT);
      if (pixa != nullptr) {
        Image pix;
        if (raw_image) {
          pix = page_it->GetImage(level, raw_padding, GetInputImage(), &left, &top);
        } else {
          pix = page_it->GetBinaryImage(level);
        }
        pixaAddPix(*pixa, pix, L_CLONE);
        pixaAddBox(*pixa, lbox, L_CLONE);
      }
      if (paraids != nullptr) {
        (*paraids)[component_index] = paraid;
        if (page_it->IsAtFinalElement(RIL_PARA, level)) {
          ++paraid;
        }
      }
      if (blockids != nullptr) {
        (*blockids)[component_index] = blockid;
        if (page_it->IsAtFinalElement(RIL_BLOCK, level)) {
          ++blockid;
          paraid = 0;
        }
      }
      ++component_index;
    }
  } while (page_it->Next(level));
  return boxa;
}

/**
 * Stores lstmf based on in-memory data for one line with pix and text
 * This function is (atm) not used in the current processing,
 * but can be used via CAPI e.g. tesserocr
 */
bool TessBaseAPI::WriteLSTMFLineData(const char *name, const char *path,
                                     Pix *pix, const char *truth_text,
                                     bool vertical) {
  // Check if path exists
  std::ifstream test(path);
  if (!test) {
    tprintError("The path {} doesn't exist.\n", path);
    return false;
  }
  // Check if truth_text exists
  // V522 There might be dereferencing of a potential null pointer 'truth_text'. baseapi.cpp 1039
  if ((truth_text == NULL) || (truth_text[0] == '\0') ||
      (truth_text[0] == '\n')) {
    tprintError("Ground truth text is empty or starts with newline.\n");
    return false;
  }
  // Check if pix exists
  if (!pix) {
    tprintError("No image provided.\n");
    return false;
  }
  // Variables for ImageData for just one line
  std::vector<TBOX> boxes;
  std::vector<std::string> line_texts;
  std::string current_char, last_char, textline_str;
  unsigned text_index = 0;
  std::string truth_text_str = std::string(truth_text);
  TBOX bounding_box = TBOX(0, 0, pixGetWidth(pix), pixGetHeight(pix));
  // Take only the first line from the truth_text, replace tabs with whitespaces
  // and reduce multiple whitespaces to just one
  while (text_index < truth_text_str.size() &&
         truth_text_str[text_index] != '\n') {
    current_char = truth_text_str[text_index];
    if (current_char == "\t") {
      current_char = " ";
    }
    if (last_char != " " || current_char != " ") {
      textline_str.append(current_char);
      last_char = current_char;
    }
    text_index++;
  }
  if (textline_str.empty() || textline_str != " ") {
    tprintError("There is no first line information.\n");
    return false;
  } else {
    boxes.push_back(bounding_box);
    line_texts.push_back(textline_str);
  }

  std::vector<int> page_numbers(boxes.size(), 1);

  // Init ImageData
  auto *image_data = new ImageData(vertical, Image(false, pix));    // must clone as pix is not ours/ImageData's to own
  image_data->set_page_number(1);
  image_data->AddBoxes(boxes, line_texts, page_numbers);

  // Write it to a lstmf-file
  std::filesystem::path filename = path;
  filename /= std::string(name) + std::string(".lstmf");
  DocumentData doc_data(filename.string());
  doc_data.AddPageToDocument(image_data);
  if (!doc_data.SaveDocument(filename.string().c_str(), nullptr)) {
    tprintError("Failed to write training data to {}!\n", filename.string());
    return false;
  }
  return true;
}

int TessBaseAPI::GetThresholdedImageScaleFactor() const {
  if (thresholder_ == nullptr) {
    return 0;
  }
  return thresholder_->GetScaleFactor();
}

/**
 * Runs page layout analysis in the mode set by SetPageSegMode.
 * May optionally be called prior to Recognize to get access to just
 * the page layout results. Returns an iterator to the results.
 * If merge_similar_words is true, words are combined where suitable for use
 * with a line recognizer. Use if you want to use AnalyseLayout to find the
 * textlines, and then want to process textline fragments with an external
 * line recognizer.
 * Returns nullptr on error or an empty page.
 * The returned iterator must be deleted after use.
 * WARNING! This class points to data held within the TessBaseAPI class, and
 * therefore can only be used while the TessBaseAPI class still exists and
 * has not been subjected to a call of Init, SetImage, Recognize, Clear, End
 * DetectOS, or anything else that changes the internal PAGE_RES.
 */
PageIterator *TessBaseAPI::AnalyseLayout(bool merge_similar_words) {
  if (FindLines() == 0) {
    Tesseract& tess = tesseract();
    AutoPopDebugSectionLevel section_handle(tess, tess.PushSubordinatePixDebugSection("Analyse Layout"));

    if (block_list_->empty()) {
      return nullptr; // The page was empty.
    }
    page_res_ = new PAGE_RES(merge_similar_words, block_list_, nullptr);
    DetectParagraphs(false);
    return new PageIterator(page_res_, &tess, thresholder_->GetScaleFactor(),
                            thresholder_->GetScaledYResolution(), rect_left_, rect_top_,
                            rect_width_, rect_height_);
  }
  return nullptr;
}

/**
 * Recognize the tesseract global image and return the result as Tesseract
 * internal structures.
 */
int TessBaseAPI::Recognize() {
  ASSERT_HOST_MSG(tesseract_ != nullptr,
                  "{} was invoked without a live tesseract instance: please call Init and/or SetImage before attempting this method.\n",
                  __func__);

  Tesseract& tess = tesseract();

  if (FindLines() != 0) {
    return -1;
  }

  AutoPopDebugSectionLevel section_handle(tess, tess.PushSubordinatePixDebugSection("Recognize (OCR)"));

  delete page_res_;
  if (block_list_->empty()) {
    page_res_ = new PAGE_RES(false, block_list_, &tess.prev_word_best_choice_);
    return 0; // Empty page.
  }

  tess.SetBlackAndWhitelist();
  recognition_done_ = true;
#if !DISABLED_LEGACY_ENGINE
  if (tess.tessedit_resegment_from_line_boxes) {
    if (verbose_process)
      tprintInfo("PROCESS: Re-segment from line boxes.\n");
    page_res_ = tess.ApplyBoxes(tess.input_file_path_.c_str(), true, block_list_);
  } else if (tess.tessedit_resegment_from_boxes) {
    if (verbose_process)
      tprintInfo("PROCESS: Re-segment from page boxes.\n");
    page_res_ = tess.ApplyBoxes(tess.input_file_path_.c_str(), false, block_list_);
  } else
#endif // !DISABLED_LEGACY_ENGINE
  {
    if (verbose_process)
      tprintInfo("PROCESS: Re-segment from LSTM / previous word best choice.\n");
    page_res_ = new PAGE_RES(tess.AnyLSTMLang(), block_list_, &tess.prev_word_best_choice_);
  }

  if (page_res_ == nullptr) {
    return -1;
  }

  if (tess.tessedit_train_line_recognizer) {
    AutoPopDebugSectionLevel subsection_handle(tess, tess.PushSubordinatePixDebugSection("Train Line Recognizer: Correct Classify Words"));
    if (!tess.TrainLineRecognizer(tess.input_file_path_.c_str(), output_file_, block_list_)) {
      return -1;
    }
    tess.CorrectClassifyWords(page_res_);
    return 0;
  }
#if !DISABLED_LEGACY_ENGINE
  if (tess.tessedit_make_boxes_from_boxes) {
    AutoPopDebugSectionLevel subsection_handle(tess, tess.PushSubordinatePixDebugSection("Make Boxes From Boxes: Correct Classify Words"));
    tess.CorrectClassifyWords(page_res_);
    return 0;
  }
#endif // !DISABLED_LEGACY_ENGINE

  int result = 0;
  if (tess.SupportsInteractiveScrollView()) {
    AutoPopDebugSectionLevel subsection_handle(tess, tess.PushSubordinatePixDebugSection("PGEditor: Interactive Session"));
#if !GRAPHICS_DISABLED
    AutoPopDebugSectionLevel subsection_handle(&tess, tess.PushSubordinatePixDebugSection("PGEditor: Interactive Session"));
    tess.pgeditor_main(rect_width_, rect_height_, page_res_);

    // The page_res is invalid after an interactive session, so cleanup
    // in a way that lets us continue to the next page without crashing.
    delete page_res_;
    page_res_ = nullptr;
    return -1;
#else
    ASSERT0(!"Should never get here!");
#endif
#if !DISABLED_LEGACY_ENGINE
  } else if (tess.tessedit_train_from_boxes) {
    AutoPopDebugSectionLevel subsection_handle(tess, tess.PushSubordinatePixDebugSection("Train From Boxes"));
    std::string fontname;
    ExtractFontName(output_file_.c_str(), &fontname);
    tess.ApplyBoxTraining(fontname, page_res_);
  } else if (tess.tessedit_ambigs_training) {
    AutoPopDebugSectionLevel subsection_handle(tess, tess.PushSubordinatePixDebugSection("Train Ambigs"));
    FILE *training_output_file = tess.init_recog_training(tess.input_file_path_.c_str());
    // OCR the page segmented into words by tesseract.
    tess.recog_training_segmented(tess.input_file_path_.c_str(), page_res_, training_output_file);
    fclose(training_output_file);
#endif // !DISABLED_LEGACY_ENGINE
  } else {
    AutoPopDebugSectionLevel subsection_handle(tess, tess.PushSubordinatePixDebugSection("The Main Recognition Phase"));

#if !GRAPHICS_DISABLED
    if (scrollview_support) {
      tess.pgeditor_main(rect_width_, rect_height_, page_res_);
    }
#endif

    // Now run the main recognition.
    if (!tess.paragraph_text_based) {
      AutoPopDebugSectionLevel subsection_handle(tess, tess.PushSubordinatePixDebugSection("Detect Paragraphs (Before Recognition)"));
      DetectParagraphs(false);
#if !GRAPHICS_DISABLED
      if (scrollview_support) {
        tess.pgeditor_main(rect_width_, rect_height_, page_res_);
      }
#endif
    }

    AutoPopDebugSectionLevel subsection_handle2(tess, tess.PushSubordinatePixDebugSection("Recognize All Words"));
    if (tess.recog_all_words(page_res_, monitor, nullptr, nullptr, 0)) {
#if !GRAPHICS_DISABLED
      if (scrollview_support) {
        tess.pgeditor_main(rect_width_, rect_height_, page_res_);
      }
#endif
      subsection_handle2.pop();
      if (tess.paragraph_text_based) {
        AutoPopDebugSectionLevel subsection_handle(tess, tess.PushSubordinatePixDebugSection("Detect Paragraphs (After Recognition)"));
        DetectParagraphs(true);
#if !GRAPHICS_DISABLED
        if (scrollview_support) {
          tess.pgeditor_main(rect_width_, rect_height_, page_res_);
        }
#endif
      }
    } else {
      result = -1;
    }
  }
  return result;
}

// DOES NOT takes ownership of the input pix, but clones it instead.
void TessBaseAPI::SetInputImage(Pix *pix) {
  Image img(false, pix);
  img = img.copy();
  Tesseract &tess = tesseract();
  tess.set_pix_original(img);
}

// Takes ownership of the input pix.
void TessBaseAPI::SetInputImage(Image &&pix) {
  Tesseract &tess = tesseract();
  tess.set_pix_original(pix);
}
void TessBaseAPI::SetInputImage(const Image &pix) {
  Tesseract &tess = tesseract();
  tess.set_pix_original(pix);
}

void TessBaseAPI::SetVisibleImage(Pix *pix) {
    pix_visible_image_ = pixCopy(NULL, pix);
    // tess.set_pix_visible_image(pix);
}

void TessBaseAPI::SetVisibleImage(Image &&pix) {
  pix_visible_image_ = pix;
  // tess.set_pix_visible_image(pix);
}

void TessBaseAPI::SetVisibleImage(const Image &pix) {
  pix_visible_image_ = pix;   //.clone();
  //tess.set_pix_visible_image(pix);
}

Pix *TessBaseAPI::GetInputImage() const {
  const Tesseract &tess = tesseract();
  return tess.pix_original().clone2pix();
}

static const char* NormalizationProcessModeName(int mode) {
  switch(mode) {
    case -1:
      return "No normalization";
    case 0:
      return "NlBin2 (Thomas Breuel)";
    case 1:
      return "NlBin1";
    case 2:
      return "OKLab::Value";
    default:
      ASSERT0(!"Unknown Normalization Mode");
      return "Unknown Normalization Mode";
  }
}

static const char *NormalizationTargetModeName(int mode) {
  switch (mode) {
    case 0:
      return "No Target";
    case 1:
      return "Thresholding + Recognition";
    case 2:
      return "Thresholding";
    case 3:
      return "Recognition";
    default:
      ASSERT0(!"Unknown Normalization Mode");
      return "Unknown Normalization Mode";
  }
}

// Grayscale normalization (preprocessing)
bool TessBaseAPI::NormalizeImage(int mode) {
  Tesseract& tess = tesseract();
  AutoPopDebugSectionLevel section_handle(tess, tess.PushSubordinatePixDebugSection("Normalize Image"));

  // Get a clone/copy of the source image rectangle, reduced to normalized greyscale,
  // and at the same resolution as the output binary.
  Image pix = GetInputImage();
  if (!pix) {
    tprintError("Please use SetImage before applying the image pre-processing steps.\n");
    return false;
  }

  Image result_pix = nullptr;

  // Apply one of the various ways we can greyscale + normalize from source to greyscale.
  int process = (mode >> 2);
  if (mode == 0)
    process = -1;

  // ... and feed the result into the designated target(s): thresholder and/or tesseract source image (which is used as LSTM v4/v5 engine input).
  int targets = (mode & 0x03);
  bool debug = (tess.debug_image_normalization || tess.tessedit_write_images);

  if (false && debug) {
    tess.AddPixDebugPage(pix, fmt::format("Grayscale normalization mode = {} ({} ({}) + {} ({}))", mode, NormalizationProcessModeName(process), process, NormalizationTargetModeName(targets), targets));
  }

  switch (process) {
    case -1:
      // no normalization!
      if (debug) {
        tprintDebug("No greyscale image normalization performed: greyscale image will be processed as-is; graynorm_mode = {}.\n", mode);
      }
      result_pix = pix;   // clone
      break;

    case 0:
      result_pix = pixNLNorm2(pix, nullptr);
      break;

    case 1: {
      int threshold, fgval, bgval;
      result_pix = pixNLNorm1(pix, &threshold, &fgval, &bgval);
    } break;

    default:
      tprintError("Unsupported normalization mode {} -> {}; not performing any normalization.\n", mode, process);
      return false;
  }

  if (debug) {
    tess.AddPixDebugPage(result_pix, fmt::format("Grayscale normalization mode = {} ({} ({}) + {} ({}))", mode, NormalizationProcessModeName(process), process, NormalizationTargetModeName(targets), targets));
  }

  switch (targets) {
    case 0:
      // no target??? only okay when we don't do any normalization at all.
      if (process == -1) {
        thresholder_->SetImage(pix);
        break;
      } else {
        tprintWarn("The normalization mode {} does not designate a target; we will assume you intended {}, which is properly addressed by normalization mode {}.\n", mode, NormalizationTargetModeName(1), mode | 1);
      }
      //[[fallthrough]]
    case 1:
      SetInputImage(result_pix);
      thresholder_->SetImage(result_pix);
      break;

    case 2:
      thresholder_->SetImage(result_pix);
      break;

    case 3:
      SetInputImage(result_pix);
      thresholder_->SetImage(pix);
      break;
  }

  return true;
}

Pix* TessBaseAPI::GetVisibleImage() {
  return pix_visible_image_;
}

const char *TessBaseAPI::GetInputName() {
  ASSERT_HOST_MSG(tesseract_ != nullptr,
                  "{} was invoked without a live tesseract instance: please call Init before attempting this method.\n",
                  __func__);

  Tesseract &tess = tesseract();
  if (!tess.input_file_path_.empty()) {
    return tess.input_file_path_.c_str();
  }
  return nullptr;
}

const char * TessBaseAPI::GetVisibleImageFilename() {
  if (tesseract_ != nullptr && !tesseract_->visible_image_file_path_.empty()) {
    return tesseract_->visible_image_file_path_.c_str();
  }
  return nullptr;
}

const char *TessBaseAPI::GetDatapath() {
  Tesseract &tess = tesseract();
  return tess.datadir_.string().c_str();
}

int TessBaseAPI::GetSourceYResolution() {
  if (thresholder_ == nullptr)
    return -1;
  return thresholder_->GetSourceYResolution();
}

// If `flist` exists, get data from there. Otherwise get data from `buf`.
// Seems convoluted, but is the easiest way I know of to meet multiple
// goals. Support streaming from stdin, and also work on platforms
// lacking fmemopen.
// 
// TODO: check different logic for flist/buf and simplify.
//
// If `tessedit_page_number` is non-negative, will only process that
// single page. Works for multi-page tiff file as well as or filelist.
bool TessBaseAPI::ProcessPagesFileList(FILE *flist, std::string *buf, 
                                       TessResultRenderer *renderer) {
  if (!flist && !buf) {
    return false;
  }
  Tesseract& tess = tesseract();
  int page_number = (tess.tessedit_page_number >= 0) ? tess.tessedit_page_number : 0;
  char pagename[MAX_PATH];

  std::vector<std::string> lines;
  if (!flist) {
    std::string line;
    for (const auto ch : *buf) {
      if (ch == '\n') {
        lines.push_back(line);
        line.clear();
      } else {
        line.push_back(ch);
      }
    }
    if (!line.empty()) {
      // Add last line without terminating LF.
      lines.push_back(line);
    }
    if (lines.empty()) {
      return false;
    }
  }

  // Begin producing output
  if (renderer && !renderer->BeginDocument(document_title.c_str())) {
    return false;
  }

  // Loop over all pages - or just the requested one
  for (int i = 0; ; i++) {
    if (flist) {
      if (fgets(pagename, sizeof(pagename), flist) == nullptr) {
        break;
      }
    } else {
      // Skip to the requested page number.
      if (i < page_number)
        continue;
      else if (page_number >= lines.size()) {
        break;
      }
      snprintf(pagename, sizeof(pagename), "%s", lines[i].c_str());
    }
    chomp_string(pagename);
    Image pix = pixRead(pagename);
    if (pix == nullptr) {
      tprintError("Image file {} cannot be read!\n", pagename);
      return false;
    }
    tprintInfo("Processing page #{} : {}\n", page_number + 1, pagename);
    tess.applybox_page.set_value(page_number, PARAM_VALUE_IS_SET_BY_CORE_RUN);
	bool r = ProcessPage(pix, pagename, renderer);

    if (two_pass || 1) {
      Boxa *default_boxes = GetComponentImages(tesseract::RIL_BLOCK, true, nullptr, nullptr);

      // pixWrite("/tmp/out.png", pix, IFF_PNG);
      // Image newpix = pixPaintBoxa(pix, default_boxes, 0);
      Image newpix = pixSetBlackOrWhiteBoxa(pix.ptr(), default_boxes, L_SET_WHITE);
      // pixWrite("/tmp/out_boxes.png", newpix, IFF_PNG);

      SetPageSegMode(PSM_SINGLE_BLOCK);
      // Set thresholding method to 0 for second pass regardless
      tess.thresholding_method = (int)ThresholdMethod::Otsu;
      // SetPageSegMode(PSM_SPARSE_TEXT);

      SetImage(newpix);

      r = r && !Recognize();
      // V522 There might be dereferencing of a potential null pointer 'renderer'. baseapi.cpp 1530
      // V595 The 'renderer' pointer was utilized before it was verified against nullptr. Check lines: 1530, 1545. baseapi.cpp 1530
      if (renderer) {
        renderer->AddImage(this);
      }

      boxaDestroy(&default_boxes);
    }

    if (!r) {
      return false;
    }
    if (tess.tessedit_page_number >= 0) {
      break;
    }
    ++page_number;
  }

  // Finish producing output
  if (renderer && !renderer->EndDocument()) {
    return false;
  }
  return true;
}

// If `tessedit_page_number` is non-negative, will only process that
// single page in the multi-page tiff file.
bool TessBaseAPI::ProcessPagesMultipageTiff(const l_uint8 *data, size_t size, const char *filename,
                                            TessResultRenderer *renderer) {
  Image pix;
  Tesseract& tess = tesseract();
  int page_number = (tess.tessedit_page_number >= 0) ? tess.tessedit_page_number : 0;
  size_t offset = 0;
  for (int pgn = 1; ; ++pgn) {
    // pix = (data) ? pixReadMemTiff(data, size, page_number) : pixReadTiff(filename, page_number);
    pix = (data) ? pixReadMemFromMultipageTiff(data, size, &offset)
                 : pixReadFromMultipageTiff(filename, &offset);
    if (pix == nullptr) {
      break;
    }
  if (tess.tessedit_page_number > 0 && pgn != tess.tessedit_page_number) {
    continue;
  }
  
    tprintInfo("Processing page #{} of multipage TIFF {}\n", pgn, filename ? filename : "(from internal storage)");
    tess.applybox_page.set_value(pgn, PARAM_VALUE_IS_SET_BY_CORE_RUN);
    bool r = ProcessPage(pix, filename, renderer);
    if (!r) {
      return false;
    }
    if (tess.tessedit_page_number >= 0) {
      break;
    }
    if (!offset) {
      break;
    }
  }
  return true;
}

// Master ProcessPages calls ProcessPagesInternal and then does any post-
// processing required due to being in a training mode.
bool TessBaseAPI::ProcessPages(const char *filename, 
                               TessResultRenderer *renderer) {
  Tesseract& tess = tesseract();
  AutoPopDebugSectionLevel section_handle(tess, tess.PushSubordinatePixDebugSection("Process pages"));
  
  bool result = ProcessPagesInternal(filename, renderer);
#if !DISABLED_LEGACY_ENGINE
  if (result) {
    if (tess.tessedit_train_from_boxes && !tess.WriteTRFile(output_file_.c_str())) {
      tprintError("Write of TR file failed: {}\n", output_file_.c_str());
      return false;
    }
  }
#endif // !DISABLED_LEGACY_ENGINE
  return result;
}

#ifdef HAVE_LIBCURL
static size_t WriteMemoryCallback(void *contents, size_t size, size_t nmemb, void *userp) {
  size = size * nmemb;
  auto *buf = reinterpret_cast<std::string *>(userp);
  buf->append(reinterpret_cast<const char *>(contents), size);
  return size;
}
#endif

// In the ideal scenario, Tesseract will start working on data as soon
// as it can. For example, if you stream a filelist through stdin, we
// should start the OCR process as soon as the first filename is
// available. This is particularly useful when hooking Tesseract up to
// slow hardware such as a book scanning machine.
//
// Unfortunately there are trade-offs. You can't seek on stdin. That
// makes automatic detection of datatype (TIFF? filelist? PNG?)
// impractical.  So we support a command line flag to explicitly
// identify the scenario that really matters: filelists on
// stdin. We'll still do our best if the user likes pipes.
bool TessBaseAPI::ProcessPagesInternal(const char *filename, 
                                       TessResultRenderer *renderer) {
  Tesseract &tess = tesseract();
  bool stdInput = !strcmp(filename, "stdin") || !strcmp(filename, "/dev/stdin") || !strcmp(filename, "-");
  if (stdInput) {
#if defined(WIN32) || defined(_WIN32) || defined(_WIN64)
    if (_setmode(_fileno(stdin), _O_BINARY) == -1)
      tprintError("Cannot set STDIN to binary: {}", strerror(errno));
#endif // WIN32
  }

  if (stream_filelist) {
    return ProcessPagesFileList(stdin, nullptr, renderer);
  }

  // At this point we are officially in auto-detection territory.
  // That means any data in stdin must be buffered, to make it
  // seekable.
  std::string buf;
  const l_uint8 *data = nullptr;
  if (stdInput) {
    buf.assign((std::istreambuf_iterator<char>(std::cin)), (std::istreambuf_iterator<char>()));
    data = reinterpret_cast<const l_uint8 *>(buf.data());
  } else if (strstr(filename, "://") != nullptr) {
    // Get image or image list by URL.
#ifdef HAVE_LIBCURL
    CURL *curl = curl_easy_init();
    if (curl == nullptr) {
      fprintf(stderr, "Error, curl_easy_init failed\n");
      return false;
    } else {
      CURLcode curlcode;
      auto error = [curl, &curlcode](const char *function) {
        tprintError("{} failed with error {}\n", function, curl_easy_strerror(curlcode));
        curl_easy_cleanup(curl);
        return false;
      };
      curlcode = curl_easy_setopt(curl, CURLOPT_URL, filename);
      if (curlcode != CURLE_OK) {
        return error("curl_easy_setopt");
      }
      curlcode = curl_easy_setopt(curl, CURLOPT_FAILONERROR, 1L);
      if (curlcode != CURLE_OK) {
        return error("curl_easy_setopt");
      }
      // Follow HTTP, HTTPS, FTP and FTPS redirects.
      curlcode = curl_easy_setopt(curl, CURLOPT_FOLLOWLOCATION, 1);
      if (curlcode != CURLE_OK) {
        return error("curl_easy_setopt");
      }
      // Allow no more than 8 redirections to prevent endless loops.
      curlcode = curl_easy_setopt(curl, CURLOPT_MAXREDIRS, 8);
      if (curlcode != CURLE_OK) {
        return error("curl_easy_setopt");
      }
      int timeout = curl_timeout;
      if (timeout > 0) {
        curlcode = curl_easy_setopt(curl, CURLOPT_NOSIGNAL, 1L);
        if (curlcode != CURLE_OK) {
          return error("curl_easy_setopt");
        }
        curlcode = curl_easy_setopt(curl, CURLOPT_TIMEOUT, timeout);
        if (curlcode != CURLE_OK) {
          return error("curl_easy_setopt");
        }
      }
      std::string cookiefile = curl_cookiefile;
      if (!cookiefile.empty()) {
        curlcode = curl_easy_setopt(curl, CURLOPT_COOKIEFILE, cookiefile.c_str());
        if (curlcode != CURLE_OK) {
          return error("curl_easy_setopt");
        }
      }
      curlcode = curl_easy_setopt(curl, CURLOPT_WRITEFUNCTION, WriteMemoryCallback);
      if (curlcode != CURLE_OK) {
        return error("curl_easy_setopt");
      }
      curlcode = curl_easy_setopt(curl, CURLOPT_WRITEDATA, &buf);
      if (curlcode != CURLE_OK) {
        return error("curl_easy_setopt");
      }
      curlcode = curl_easy_setopt(curl, CURLOPT_USERAGENT, "Tesseract OCR");
      if (curlcode != CURLE_OK) {
        return error("curl_easy_setopt");
      }
      curlcode = curl_easy_perform(curl);
      if (curlcode != CURLE_OK) {
        return error("curl_easy_perform");
      }
      curl_easy_cleanup(curl);
      data = reinterpret_cast<const l_uint8 *>(buf.data());
    }
#else
    fprintf(stderr, "Error, this tesseract has no URL support\n");
    return false;
#endif
  } else {
    // Check whether the input file can be read.
    if (FILE *file = fopen(filename, "rb")) {
      fclose(file);
    } else {
      tprintError("cannot read input file {}: {}\n", filename, strerror(errno));
      return false;
    }
  }

  // Here is our autodetection
  int format;
  int r = (data != nullptr) ? findFileFormatBuffer(data, &format) : findFileFormat(filename, &format);

  // Maybe we have a filelist
  if (r != 0 || format == IFF_UNKNOWN) {
    std::string s;
    if (data != nullptr) {
      s = buf.c_str();
    } else {
      std::ifstream t(filename);
      std::string u((std::istreambuf_iterator<char>(t)), std::istreambuf_iterator<char>());
      s = u.c_str();
    }
    return ProcessPagesFileList(nullptr, &s, renderer);
  }

  // Maybe we have a TIFF which is potentially multipage
  bool tiff = (format == IFF_TIFF || format == IFF_TIFF_PACKBITS || format == IFF_TIFF_RLE ||
               format == IFF_TIFF_G3 || format == IFF_TIFF_G4 || format == IFF_TIFF_LZW ||
#if LIBLEPT_MAJOR_VERSION > 1 || LIBLEPT_MINOR_VERSION > 76
               format == IFF_TIFF_JPEG ||
#endif
               format == IFF_TIFF_ZIP);

  // Fail early if we can, before producing any output
  Image pix = nullptr;
  if (!tiff) {
    pix = (data != nullptr ? pixReadMem(data, buf.size()) : pixRead(filename));
    if (pix == nullptr) {
      return false;
    }
  }

  // Begin the output
  if (renderer && !renderer->BeginDocument(document_title.c_str())) {
    return false;
  }

  // Produce output
  if (tiff) {
    r = ProcessPagesMultipageTiff(data, buf.size(), filename, renderer);
  }
  else {
    tesseract().applybox_page.set_value(-1 /* all pages */, PARAM_VALUE_IS_SET_BY_CORE_RUN);
	  r = ProcessPage(pix, filename, renderer);
  }

  Monitor().bump_progress().exec_progress_func();

  // End the output
  if (!r || (renderer && !renderer->EndDocument())) {
    return false;
  }
  return true;
}

bool TessBaseAPI::ProcessPage(Pix *pix, const char *filename,
                              TessResultRenderer *renderer) {
  Tesseract& tess = tesseract();
  AutoPopDebugSectionLevel page_level_handle(tess, tess.PushSubordinatePixDebugSection(fmt::format("Process a single page: page #{}", 1 + tess.tessedit_page_number)));
  //page_level_handle.SetAsRootLevelForParamUsageReporting();

  SetInputName(filename);

  SetImage(pix);

  // Before we start to do *real* work, do a preliminary sanity check re expected memory pressure.
  // The check MAY recur in some (semi)public APIs that MAY be called later, but this is the big one
  // and it's a simple check at negligible cost, saving us some headaches when we start feeding large
  // material to the Tesseract animal.
  //
  // TODO: rescale overlarge input images? Or is that left to userland code? (as it'll be pretty fringe anyway)
  {
    auto cost = TessBaseAPI::EstimateImageMemoryCost(pix);
    std::string cost_report = cost;
    tprintInfo("Estimated memory pressure: {} for input image size {} x {} px\n", cost_report, pixGetWidth(pix), pixGetHeight(pix));

    if (CheckAndReportIfImageTooLarge(pix)) {
      return false; // fail early
    }
  }

  // Image preprocessing on image

  // Grayscale normalization
  int graynorm_mode = tess.preprocess_graynorm_mode;
  {
    bool rc = NormalizeImage(graynorm_mode);
    if (!rc)
      return false;
  }

  // Recognition
  
  bool failed = false;

  if (tess.tessedit_pageseg_mode == PSM_AUTO_ONLY) {
    // Disabled character recognition
    if (! std::unique_ptr<const PageIterator>(AnalyseLayout())) {
      failed = true;
    }
  } else if (tess.tessedit_pageseg_mode == PSM_OSD_ONLY) {
    failed = (FindLines() != 0);
  } else {
    // Normal layout and character recognition.
    failed = (Recognize() < 0);
  }

  if (tess.tessedit_write_images) {
    Image page_pix = GetThresholdedImage();
    tess.AddPixDebugPage(page_pix, fmt::format("processed page #{} : text recog done", 1 + tess.tessedit_page_number));
  }

  if (renderer && !failed) {
    failed = !renderer->AddImage(this);
  }
  //pixDestroy(&pixs);
  return !failed;
}

/**
 * Get a left-to-right iterator to the results of LayoutAnalysis and/or
 * Recognize. The returned iterator must be deleted after use.
 */
LTRResultIterator *TessBaseAPI::GetLTRIterator() {
  ASSERT_HOST_MSG(tesseract_ != nullptr,
                  "{} was invoked without a live tesseract instance: please call Init before attempting this method.\n",
                  __func__);

  if (page_res_ == nullptr) {
    return nullptr;
  }
  return new LTRResultIterator(page_res_, tesseract_, thresholder_->GetScaleFactor(),
                               thresholder_->GetScaledYResolution(), rect_left_, rect_top_,
                               rect_width_, rect_height_);
}

/**
 * Get a reading-order iterator to the results of LayoutAnalysis and/or
 * Recognize. The returned iterator must be deleted after use.
 * WARNING! This class points to data held within the TessBaseAPI class, and
 * therefore can only be used while the TessBaseAPI class still exists and
 * has not been subjected to a call of Init, SetImage, Recognize, Clear, End
 * DetectOS, or anything else that changes the internal PAGE_RES.
 */
ResultIterator *TessBaseAPI::GetIterator() {
  ASSERT_HOST_MSG(tesseract_ != nullptr,
                  "{} was invoked without a live tesseract instance: please call Init before attempting this method.\n",
                  __func__);
  if (page_res_ == nullptr) {
    return nullptr;
  }
  return ResultIterator::StartOfParagraph(LTRResultIterator(
      page_res_, tesseract_, thresholder_->GetScaleFactor(), thresholder_->GetScaledYResolution(),
      rect_left_, rect_top_, rect_width_, rect_height_));
}

/**
 * Get a mutable iterator to the results of LayoutAnalysis and/or Recognize.
 * The returned iterator must be deleted after use.
 * WARNING! This class points to data held within the TessBaseAPI class, and
 * therefore can only be used while the TessBaseAPI class still exists and
 * has not been subjected to a call of Init, SetImage, Recognize, Clear, End
 * DetectOS, or anything else that changes the internal PAGE_RES.
 */
MutableIterator *TessBaseAPI::GetMutableIterator() {
  ASSERT_HOST_MSG(tesseract_ != nullptr,
                  "{} was invoked without a live tesseract instance: please call Init before attempting this method.\n",
                  __func__);
  if (page_res_ == nullptr) {
    return nullptr;
  }
  return new MutableIterator(page_res_, tesseract_, thresholder_->GetScaleFactor(),
                             thresholder_->GetScaledYResolution(), rect_left_, rect_top_,
                             rect_width_, rect_height_);
}

/** Make a text string from the internal data structures. */
char *TessBaseAPI::GetUTF8Text() {
  ASSERT_HOST_MSG(tesseract_ != nullptr,
                  "{} was invoked without a live tesseract instance: please call Init before attempting this method.\n",
                  __func__);

  if (!recognition_done_ && Recognize() < 0) {
    return nullptr;
  }
  std::string text("");
  const std::unique_ptr</*non-const*/ ResultIterator> it(GetIterator());
  do {
    if (it->Empty(RIL_PARA)) {
      continue;
    }
    auto block_type = it->BlockType();
    switch (block_type) {
      case PT_FLOWING_IMAGE:
      case PT_HEADING_IMAGE:
      case PT_PULLOUT_IMAGE:
      case PT_HORZ_LINE:
      case PT_VERT_LINE:
        // Ignore images and lines for text output.
        continue;
      case PT_NOISE:
        ASSERT_HOST_MSG(false, "TODO: Please report image which triggers the noise case.\n");
		break;
      default:
        break;
    }

    const std::unique_ptr<const char[]> para_text(it->GetUTF8Text(RIL_PARA));
    text += para_text.get();
  } while (it->Next(RIL_PARA));
  return copy_string(text);
}

size_t TessBaseAPI::GetNumberOfTables() const
{
  return constUniqueInstance<std::vector<TessTable>>().size();
}

std::tuple<int,int,int,int> TessBaseAPI::GetTableBoundingBox(unsigned i)
{
  const auto &t = constUniqueInstance<std::vector<TessTable>>();

  if (i >= t.size()) {
    return std::tuple<int, int, int, int>(0, 0, 0, 0);
  }

  Tesseract &tess = tesseract();
  const int height = tess.ImageHeight();

  return std::make_tuple<int,int,int,int>(
    t[i].box.left(), height - t[i].box.top(),
    t[i].box.right(), height - t[i].box.bottom());
}

std::vector<std::tuple<int,int,int,int>> TessBaseAPI::GetTableRows(unsigned i)
{
  const auto &t = constUniqueInstance<std::vector<TessTable>>();

  if (i >= t.size()) {
    return std::vector<std::tuple<int, int, int, int>>();
  }

  Tesseract &tess = tesseract();
  std::vector<std::tuple<int, int, int, int>> rows(t[i].rows.size());
  const int height = tess.ImageHeight();

  for (unsigned j = 0; j < t[i].rows.size(); ++j) {
    rows[j] =
        std::make_tuple<int, int, int, int>(t[i].rows[j].left(), height - t[i].rows[j].top(),
                                            t[i].rows[j].right(), height - t[i].rows[j].bottom());
  }

  return rows;
}

std::vector<std::tuple<int,int,int,int>> TessBaseAPI::GetTableCols(unsigned i)
{
  const auto &t = constUniqueInstance<std::vector<TessTable>>();

  if (i >= t.size()) {
    return std::vector<std::tuple<int, int, int, int>>();
  }

  Tesseract &tess = tesseract();
  std::vector<std::tuple<int, int, int, int>> cols(t[i].cols.size());
  const int height = tess.ImageHeight();

  for (unsigned j = 0; j < t[i].cols.size(); ++j) {
    cols[j] =
        std::make_tuple<int, int, int, int>(t[i].cols[j].left(), height - t[i].cols[j].top(),
                                            t[i].cols[j].right(), height - t[i].cols[j].bottom());
  }

  return cols;
}

static void AddBoxToTSV(const PageIterator *it, PageIteratorLevel level, std::string &text) {
  int left, top, right, bottom;
  it->BoundingBox(level, &left, &top, &right, &bottom);
  text += "\t" + std::to_string(left);
  text += "\t" + std::to_string(top);
  text += "\t" + std::to_string(right - left);
  text += "\t" + std::to_string(bottom - top);
}

/**
 * Make a TSV-formatted string from the internal data structures.
 * Allows additional column with detected language.
 * page_number is 0-based but will appear in the output as 1-based.
 *
 * Returned string must be freed with the delete [] operator.
 */
char *TessBaseAPI::GetTSVText(int page_number, bool lang_info) {
  ASSERT_HOST_MSG(tesseract_ != nullptr,
                  "{} was invoked without a live tesseract instance: please call Init before attempting this method.\n",
                  __func__);

  if (page_res_ == nullptr && Recognize() < 0) {
    return nullptr;
  }

  int page_id = page_number + 1; // we use 1-based page numbers.

  int page_num = page_id;
  int block_num = 0;
  int par_num = 0;
  int line_num = 0;
  int word_num = 0;
  int symbol_num = 0;
  std::string lang;

  std::string tsv_str;
  tsv_str += "1\t" + std::to_string(page_num); // level 1 - page
  tsv_str += "\t" + std::to_string(block_num);
  tsv_str += "\t" + std::to_string(par_num);
  tsv_str += "\t" + std::to_string(line_num);
  tsv_str += "\t" + std::to_string(word_num);
  tsv_str += "\t" + std::to_string(symbol_num);
  tsv_str += "\t" + std::to_string(rect_left_);
  tsv_str += "\t" + std::to_string(rect_top_);
  tsv_str += "\t" + std::to_string(rect_width_);
  tsv_str += "\t" + std::to_string(rect_height_);
  tsv_str += "\t-1";
  if (lang_info) {
    tsv_str += "\t" + lang;
  }
  tsv_str += "\t\n";

  const std::unique_ptr</*non-const*/ ResultIterator> res_it(GetIterator());
  while (!res_it->Empty(RIL_BLOCK)) {
    if (res_it->Empty(RIL_WORD)) {
      res_it->Next(RIL_WORD);
      continue;
    }

    // Add rows for any new block/paragraph/textline.
    if (res_it->IsAtBeginningOf(RIL_BLOCK)) {
      block_num++;
      par_num = 0;
      line_num = 0;
      word_num = 0;
      symbol_num = 0;
      tsv_str += "2\t" + std::to_string(page_num); // level 2 - block
      tsv_str += "\t" + std::to_string(block_num);
      tsv_str += "\t" + std::to_string(par_num);
      tsv_str += "\t" + std::to_string(line_num);
      tsv_str += "\t" + std::to_string(word_num);
      tsv_str += "\t" + std::to_string(symbol_num);
      AddBoxToTSV(res_it.get(), RIL_BLOCK, tsv_str);
      tsv_str += "\t" + std::to_string(res_it->Confidence(RIL_BLOCK)); // end of row for block
      if (lang_info) {
        tsv_str += "\t";
      }
      tsv_str += "\t\n"; // end of row for block
    }
    if (res_it->IsAtBeginningOf(RIL_PARA)) {
      if (lang_info) {
        lang = res_it->WordRecognitionLanguage();
      }
      par_num++;
      line_num = 0;
      word_num = 0;
      symbol_num = 0;
      tsv_str += "3\t" + std::to_string(page_num); // level 3 - paragraph
      tsv_str += "\t" + std::to_string(block_num);
      tsv_str += "\t" + std::to_string(par_num);
      tsv_str += "\t" + std::to_string(line_num);
      tsv_str += "\t" + std::to_string(word_num);
      tsv_str += "\t" + std::to_string(symbol_num);
      AddBoxToTSV(res_it.get(), RIL_PARA, tsv_str);
      tsv_str += "\t" + std::to_string(res_it->Confidence(RIL_PARA)); // end of row for block
      if (lang_info) {
        tsv_str += "\t" + lang;
      }
      tsv_str += "\t\n"; // end of row for para
    }
    if (res_it->IsAtBeginningOf(RIL_TEXTLINE)) {
      line_num++;
      word_num = 0;
      symbol_num = 0;
      tsv_str += "4\t" + std::to_string(page_num); // level 4 - line
      tsv_str += "\t" + std::to_string(block_num);
      tsv_str += "\t" + std::to_string(par_num);
      tsv_str += "\t" + std::to_string(line_num);
      tsv_str += "\t" + std::to_string(word_num);
      tsv_str += "\t" + std::to_string(symbol_num);
      AddBoxToTSV(res_it.get(), RIL_TEXTLINE, tsv_str);
      tsv_str += "\t" + std::to_string(res_it->Confidence(RIL_TEXTLINE)); // end of row for block
      if (lang_info) {
        tsv_str += "\t";
      }
      tsv_str += "\t\n"; // end of row for line
    }

    // Now, process the word...
    int left, top, right, bottom;
    res_it->BoundingBox(RIL_WORD, &left, &top, &right, &bottom);
    word_num++;
    symbol_num = 0;
    tsv_str += "5\t" + std::to_string(page_num); // level 5 - word
    tsv_str += "\t" + std::to_string(block_num);
    tsv_str += "\t" + std::to_string(par_num);
    tsv_str += "\t" + std::to_string(line_num);
    tsv_str += "\t" + std::to_string(word_num);
    tsv_str += "\t" + std::to_string(symbol_num);
    tsv_str += "\t" + std::to_string(left);
    tsv_str += "\t" + std::to_string(top);
    tsv_str += "\t" + std::to_string(right - left);
    tsv_str += "\t" + std::to_string(bottom - top);
    tsv_str += "\t" + std::to_string(res_it->Confidence(RIL_WORD));

    if (lang_info) {
      const char *word_lang = res_it->WordRecognitionLanguage();
      tsv_str += "\t";
      if (word_lang) {
        tsv_str += word_lang;
      }
    }

    tsv_str += "\t";

    std::string tsv_symbol_lines;

    do {
      tsv_str += std::unique_ptr<const char[]>(res_it->GetUTF8Text(RIL_SYMBOL)).get();

      res_it->BoundingBox(RIL_SYMBOL, &left, &top, &right, &bottom);
      symbol_num++;
      tsv_symbol_lines += "6\t" + std::to_string(page_num); // level 6 - symbol
      tsv_symbol_lines += "\t" + std::to_string(block_num);
      tsv_symbol_lines += "\t" + std::to_string(par_num);
      tsv_symbol_lines += "\t" + std::to_string(line_num);
      tsv_symbol_lines += "\t" + std::to_string(word_num);
      tsv_symbol_lines += "\t" + std::to_string(symbol_num);
      tsv_symbol_lines += "\t" + std::to_string(left);
      tsv_symbol_lines += "\t" + std::to_string(top);
      tsv_symbol_lines += "\t" + std::to_string(right - left);
      tsv_symbol_lines += "\t" + std::to_string(bottom - top);
      tsv_symbol_lines += "\t" + std::to_string(res_it->Confidence(RIL_SYMBOL));
      tsv_symbol_lines += "\t";
      tsv_symbol_lines += std::unique_ptr<const char[]>(res_it->GetUTF8Text(RIL_SYMBOL)).get();
      tsv_symbol_lines += "\n";

      res_it->Next(RIL_SYMBOL);
    } while (!res_it->Empty(RIL_BLOCK) && !res_it->IsAtBeginningOf(RIL_WORD));
    tsv_str += "\n"; // end of row

    tsv_str += tsv_symbol_lines; // add the individual symbol rows right after the word row they are considered to a part of.
  }

  return copy_string(tsv_str);
}

/** The 5 numbers output for each box (the usual 4 and a page number.) */
const int kNumbersPerBlob = 5;
/**
 * The number of bytes taken by each number. Since we use int16_t for ICOORD,
 * assume only 5 digits max.
 */
const int kBytesPerNumber = 5;
/**
 * Multiplier for max expected textlength assumes (kBytesPerNumber + space)
 * * kNumbersPerBlob plus the newline. Add to this the
 * original UTF8 characters, and one kMaxBytesPerLine for safety.
 */
const int kBytesPerBoxFileLine = (kBytesPerNumber + 1) * kNumbersPerBlob + 1;
/** Max bytes in the decimal representation of int64_t. */
const int kBytesPer64BitNumber = 20;
/**
 * A maximal single box could occupy kNumbersPerBlob numbers at
 * kBytesPer64BitNumber digits (if someone sneaks in a 64 bit value) and a
 * space plus the newline and the maximum length of a UNICHAR.
 * Test against this on each iteration for safety.
 */
const int kMaxBytesPerLine = kNumbersPerBlob * (kBytesPer64BitNumber + 1) + 1 + UNICHAR_LEN;

/**
 * The recognized text is returned as a char* which is coded
 * as a UTF8 box file.
 * page_number is a 0-base page index that will appear in the box file.
 * Returned string must be freed with the delete [] operator.
 */
char *TessBaseAPI::GetBoxText(int page_number) {
  ASSERT_HOST_MSG(tesseract_ != nullptr,
                  "{} was invoked without a live tesseract instance: please call Init before attempting this method.\n",
                  __func__);

  if (!recognition_done_ && Recognize() < 0) {
    return nullptr;
  }
  int blob_count;
  int utf8_length = TextLength(&blob_count);
  int total_length = blob_count * kBytesPerBoxFileLine + utf8_length + kMaxBytesPerLine;
  char *result = new char[total_length];
  result[0] = '\0';
  int output_length = 0;
  LTRResultIterator *it = GetLTRIterator();
  // V522 There might be dereferencing of a potential null pointer 'it'. baseapi.cpp 2233
  if (it != nullptr) {
    do {
      int left, top, right, bottom;
      if (it->BoundingBox(RIL_SYMBOL, &left, &top, &right, &bottom)) {
        const std::unique_ptr</*non-const*/ char[]> text(it->GetUTF8Text(RIL_SYMBOL));
        // Tesseract uses space for recognition failure. Fix to a reject
        // character, kTesseractReject so we don't create illegal box files.
        for (int i = 0; text[i] != '\0'; ++i) {
          if (text[i] == ' ') {
            text[i] = kTesseractReject;
          }
        }
        snprintf(result + output_length, total_length - output_length, "%s %d %d %d %d %d\n",
                 text.get(), left, image_height_ - bottom, right, image_height_ - top, page_number);
        output_length += strlen(result + output_length);
        // Just in case...
        if (output_length + kMaxBytesPerLine > total_length) {
          break;
        }
      }
    } while (it->Next(RIL_SYMBOL));
    delete it;
  }
  return result;
}

/**
 * Conversion table for non-latin characters.
 * Maps characters out of the latin set into the latin set.
 * TODO(rays) incorporate this translation into unicharset.
 */
const int kUniChs[] = {0x20ac, 0x201c, 0x201d, 0x2018, 0x2019, 0x2022, 0x2014, 0};
/** Latin chars corresponding to the unicode chars above. */
const int kLatinChs[] = {0x00a2, 0x0022, 0x0022, 0x0027, 0x0027, 0x00b7, 0x002d, 0};

/**
 * The recognized text is returned as a char* which is coded
 * as UNLV format Latin-1 with specific reject and suspect codes.
 * Returned string must be freed with the delete [] operator.
 */
char *TessBaseAPI::GetUNLVText() {
  ASSERT_HOST_MSG(tesseract_ != nullptr,
                  "{} was invoked without a live tesseract instance: please call Init before attempting this method.\n",
                  __func__);

  if (!recognition_done_ && Recognize() < 0) {
    return nullptr;
  }
  Tesseract &tess = tesseract();

  bool tilde_crunch_written = false;
  bool last_char_was_newline = true;
  bool last_char_was_tilde = false;

  int total_length = TextLength(nullptr);
  PAGE_RES_IT page_res_it(page_res_);
  char *result = new char[total_length];
  char *ptr = result;
  for (page_res_it.restart_page(); page_res_it.word() != nullptr; page_res_it.forward()) {
    WERD_RES *word = page_res_it.word();
    // Process the current word.
    if (word->unlv_crunch_mode != CR_NONE) {
      if (word->unlv_crunch_mode != CR_DELETE &&
          (!tilde_crunch_written ||
           (word->unlv_crunch_mode == CR_KEEP_SPACE && word->word->space() > 0 &&
            !word->word->flag(W_FUZZY_NON) && !word->word->flag(W_FUZZY_SP)))) {
        if (!word->word->flag(W_BOL) && word->word->space() > 0 && !word->word->flag(W_FUZZY_NON) &&
            !word->word->flag(W_FUZZY_SP)) {
          /* Write a space to separate from preceding good text */
          *ptr++ = ' ';
          last_char_was_tilde = false;
        }
        if (!last_char_was_tilde) {
          // Write a reject char.
          last_char_was_tilde = true;
          *ptr++ = kUNLVReject;
          tilde_crunch_written = true;
          last_char_was_newline = false;
        }
      }
    } else {
      // NORMAL PROCESSING of non tilde crunched words.
      tilde_crunch_written = false;
      tess.set_unlv_suspects(word);
      const char *wordstr = word->best_choice->unichar_string().c_str();
      const auto &lengths = word->best_choice->unichar_lengths();
      int length = lengths.length();
      int i = 0;
      int offset = 0;

      if (last_char_was_tilde && word->word->space() == 0 && wordstr[offset] == ' ') {
        // Prevent adjacent tilde across words - we know that adjacent tildes
        // within words have been removed.
        // Skip the first character.
        offset = lengths[i++];
      }
      if (i < length && wordstr[offset] != 0) {
        if (!last_char_was_newline) {
          *ptr++ = ' ';
        } else {
          last_char_was_newline = false;
        }
        for (; i < length; offset += lengths[i++]) {
          if (wordstr[offset] == ' ' || wordstr[offset] == kTesseractReject) {
            *ptr++ = kUNLVReject;
            last_char_was_tilde = true;
          } else {
            if (word->reject_map[i].rejected()) {
              *ptr++ = kUNLVSuspect;
            }
            UNICHAR ch(wordstr + offset, lengths[i]);
            int uni_ch = ch.first_uni();
            for (int j = 0; kUniChs[j] != 0; ++j) {
              if (kUniChs[j] == uni_ch) {
                uni_ch = kLatinChs[j];
                break;
              }
            }
            if (uni_ch <= 0xff) {
              *ptr++ = static_cast<char>(uni_ch);
              last_char_was_tilde = false;
            } else {
              *ptr++ = kUNLVReject;
              last_char_was_tilde = true;
            }
          }
        }
      }
    }
    if (word->word->flag(W_EOL) && !last_char_was_newline) {
      /* Add a new line output */
      *ptr++ = '\n';
      tilde_crunch_written = false;
      last_char_was_newline = true;
      last_char_was_tilde = false;
    }
  }
  *ptr++ = '\n';
  *ptr = '\0';
  return result;
}

#if !DISABLED_LEGACY_ENGINE

/**
 * Detect the orientation of the input image and apparent script (alphabet).
 * orient_deg is the detected clockwise rotation of the input image in degrees
 * (0, 90, 180, 270)
 * orient_conf is the confidence (15.0 is reasonably confident)
 * script_name is an ASCII string, the name of the script, e.g. "Latin"
 * script_conf is confidence level in the script
 * Returns true on success and writes values to each parameter as an output
 */
bool TessBaseAPI::DetectOrientationScript(int *orient_deg, float *orient_conf,
                                          const char **script_name, float *script_conf) {
  OSResults osr;

  bool osd = DetectOS(&osr);
  if (!osd) {
    return false;
  }

  int orient_id = osr.best_result.orientation_id;
  int script_id = osr.get_best_script(orient_id);
  if (orient_conf) {
    *orient_conf = osr.best_result.oconfidence;
  }
  if (orient_deg) {
    *orient_deg = orient_id * 90; // convert quadrant to degrees
  }

  if (script_name) {
    const char *script = osr.unicharset->get_script_from_script_id(script_id);

    *script_name = script;
  }

  if (script_conf) {
    *script_conf = osr.best_result.sconfidence;
  }

  return true;
}

/**
 * The recognized text is returned as a char* which is coded
 * as UTF8 and must be freed with the delete [] operator.
 * page_number is a 0-based page index that will appear in the osd file.
 */
char *TessBaseAPI::GetOsdText(int page_number) {
  int orient_deg;
  float orient_conf;
  const char *script_name;
  float script_conf;

  if (!DetectOrientationScript(&orient_deg, &orient_conf, &script_name, &script_conf)) {
    return nullptr;
  }

  // clockwise rotation needed to make the page upright
  int rotate = OrientationIdToValue(orient_deg / 90);

  std::stringstream stream;
  // Use "C" locale (needed for float values orient_conf and script_conf).
  stream.imbue(std::locale::classic());
  // Use fixed notation with 2 digits after the decimal point for float values.
  stream.precision(2);
  stream << std::fixed << "Page number: " << page_number << "\n"
         << "Orientation in degrees: " << orient_deg << "\n"
         << "Rotate: " << rotate << "\n"
         << "Orientation confidence: " << orient_conf << "\n"
         << "Script: " << script_name << "\n"
         << "Script confidence: " << script_conf << "\n";
  return copy_string(stream.str());
}

#endif // !DISABLED_LEGACY_ENGINE

/** Returns the average word confidence for Tesseract page result. */
int TessBaseAPI::MeanTextConf() {
  int *conf = AllWordConfidences();
  if (!conf) {
    return 0;
  }
  int sum = 0;
  int *pt = conf;
  while (*pt >= 0) {
    sum += *pt++;
  }
  if (pt != conf) {
    sum /= pt - conf;
  }
  delete[] conf;
  return sum;
}

/** Returns an array of all word confidences, terminated by -1. */
int *TessBaseAPI::AllWordConfidences() {
  ASSERT_HOST_MSG(tesseract_ != nullptr,
                  "{} was invoked without a live tesseract instance: please call Init before attempting this method.\n",
                  __func__);

  if (!recognition_done_ && Recognize() < 0) {
    return nullptr;
  }
  int n_word = 0;
  PAGE_RES_IT res_it(page_res_);
  for (res_it.restart_page(); res_it.word() != nullptr; res_it.forward()) {
    n_word++;
  }

  int *conf = new int[n_word + 1];
  n_word = 0;
  for (res_it.restart_page(); res_it.word() != nullptr; res_it.forward()) {
    WERD_RES *word = res_it.word();
    WERD_CHOICE *choice = word->best_choice;
    int w_conf = static_cast<int>(100 + 5 * choice->certainty());
    // This is the eq for converting Tesseract confidence to 1..100
    if (w_conf < 0) {
      w_conf = 0;
    }
    if (w_conf > 100) {
      w_conf = 100;
    }
    conf[n_word++] = w_conf;
  }
  conf[n_word] = -1;
  return conf;
}

#if !DISABLED_LEGACY_ENGINE
/**
 * Applies the given word to the adaptive classifier if possible.
 * The word must be SPACE-DELIMITED UTF-8 - l i k e t h i s , so it can
 * tell the boundaries of the graphemes.
 * Assumes that SetImage/SetRectangle have been used to set the image
 * to the given word. The mode arg should be PSM_SINGLE_WORD or
 * PSM_CIRCLE_WORD, as that will be used to control layout analysis.
 * The currently set PageSegMode is preserved.
 * Returns false if adaption was not possible for some reason.
 */
bool TessBaseAPI::AdaptToWordStr(PageSegMode mode, const char *wordstr) {
  bool success = true;
  Tesseract& tess = tesseract();
  PageSegMode current_psm = GetPageSegMode();
  SetPageSegMode(mode);

  tess.classify_enable_learning = false;

  const std::unique_ptr<const char[]> text(GetUTF8Text());
  if (tess.applybox_debug) {
    tprintDebug("Trying to adapt \"{}\" to \"{}\"\n", text.get(), wordstr);
  }
  if (text != nullptr) {
    PAGE_RES_IT it(page_res_);
    WERD_RES *word_res = it.word();
    if (word_res != nullptr) {
      word_res->word->set_text(wordstr);
      // Check to see if text matches wordstr.
      int w = 0;
      int t;
      for (t = 0; text[t] != '\0'; ++t) {
        if (text[t] == '\n' || text[t] == ' ') {
          continue;
        }
        while (wordstr[w] == ' ') {
          ++w;
        }
        if (text[t] != wordstr[w]) {
          break;
        }
        ++w;
      }
      if (text[t] != '\0' || wordstr[w] != '\0') {
        // No match.
        delete page_res_;
        std::vector<TBOX> boxes;
        page_res_ = tess.SetupApplyBoxes(boxes, block_list_);
        tess.ReSegmentByClassification(page_res_);
        tess.TidyUp(page_res_);
        PAGE_RES_IT pr_it(page_res_);
        if (pr_it.word() == nullptr) {
          success = false;
        } else {
          word_res = pr_it.word();
        }
      } else {
        word_res->BestChoiceToCorrectText();
      }
      if (success) {
        tess.EnableLearning = true;
        tess.LearnWord(nullptr, word_res);
      }
    } else {
      success = false;
    }
  } else {
    success = false;
  }
  SetPageSegMode(current_psm);
  return success;
}
#endif // !DISABLED_LEGACY_ENGINE

/**
 * Free up recognition results and any stored image data, without actually
 * freeing any recognition data that would be time-consuming to reload.
 * Afterwards, you must call SetImage or TesseractRect before doing
 * any Recognize or Get* operation.
 */
void TessBaseAPI::Clear() {
  // write/flush diagnostics log output via ReportDebugInfo() is done inside ClearResults() before we clear the instance.
  ClearResults();
  if (thresholder_ != nullptr) {
    thresholder_->Clear();
  }
  if (tesseract_ != nullptr) {
    SetInputImage(nullptr);
  }
}

/**
 * Close down tesseract and free up (almost) all memory.
 * WipeSqueakyCleanForReUse() is near equivalent to destructing and
 * reconstructing your TessBaseAPI or calling End(), with two important
 * distinctions:
 *
 * - WipeSqueakyCleanForReUse() will *not* destroy the internal Tesseract
 *   class instance, but wipe it clean so it'll behave as if destructed and
 *   then reconstructed afresh, with one caveat:
 * - WipeSqueakyCleanForReUse() will not destroy any diagnostics/trace data
 *   cached in the running instance: the goal is to thus be able to produce
 *   diagnostics reports which span multiple rounds of OCR activity, executed
 *   in the single lifespan of the TesseractAPI instance.
 *
 * Once WipeSqueakyCleanForReUse() has been used, none of the other API
 * functions may be used other than Init and anything declared above it in the
 * class definition: as with after calling End(), the internal state is
 * equivalent to being freshly constructed.
 */
void TessBaseAPI::WipeSqueakyCleanForReUse() {
  ReportDebugInfo();

  Clear();
  delete thresholder_;
  thresholder_ = nullptr;
  delete page_res_;
  page_res_ = nullptr;
  delete block_list_;
  block_list_ = nullptr;
  if (paragraph_models_ != nullptr) {
    for (auto model : *paragraph_models_) {
      delete model;
    }
    delete paragraph_models_;
    paragraph_models_ = nullptr;
  }
#if !DISABLED_LEGACY_ENGINE
  if (osd_tesseract_ == tesseract_) {
    osd_tesseract_ = nullptr;
  }
  // TODO: should we pick up diagnostics from this one?
  delete osd_tesseract_;
  osd_tesseract_ = nullptr;
  delete equ_detect_;
  equ_detect_ = nullptr;
#endif // !DISABLED_LEGACY_ENGINE

  if (tesseract_ != nullptr) {
    tesseract_->WipeSqueakyCleanForReUse();
  }

  //pixDestroy(&pix_visible_image_);
  pix_visible_image_ = nullptr;
  visible_image_file_.clear();
  output_file_.clear();
  datapath_.clear();
  language_.clear();
}

/**
 * Close down tesseract and free up all memory. End() is equivalent to
 * destructing and reconstructing your TessBaseAPI.
 * Once End() has been used, none of the other API functions may be used
 * other than Init and anything declared above it in the class definition.
 *
 * All `Tesseract&` references produced by the tesseract() API are invalid
 * after this call. If you don't want that, i.e. wish to use tesseract
 * some more, than consider using the new WipeSqueakyCleanForReUse() API
 * instead: that one DOES NOT invalidate the active Tesseract instance
 * nor the references to it obtained previously.
 */
void TessBaseAPI::End() {
  WipeSqueakyCleanForReUse();

  delete tesseract_;
  tesseract_ = nullptr;

  // keep the monitor intact, though!
#if 0
  monitor_ = &default_minimal_monitor_;
#endif
}

// Clear any library-level memory caches.
// There are a variety of expensive-to-load constant data structures (mostly
// language dictionaries) that are cached globally -- surviving the Init()
// and End() of individual TessBaseAPI's.  This function allows the clearing
// of these caches.
void TessBaseAPI::ClearPersistentCache() {
#if 0
  Dict::GlobalDawgCache()->DeleteUnusedDawgs();
#else
  Dict::CleanGlobalDawgCache();
#endif
}

/**
 * Check whether a word is valid according to Tesseract's language model
 * returns 0 if the word is invalid, non-zero if valid
 */
int TessBaseAPI::IsValidWord(const char *word) const {
  Tesseract &tess = const_cast<Tesseract &>(tesseract());
  return tess.getDict().valid_word(word);
}
// Returns true if utf8_character is defined in the UniCharset.
bool TessBaseAPI::IsValidCharacter(const char *utf8_character) const {
  const Tesseract &tess = tesseract();
  return tess.unicharset_.contains_unichar(utf8_character);
}

// TODO(rays) Obsolete this function and replace with a more aptly named
// function that returns image coordinates rather than tesseract coordinates.
bool TessBaseAPI::GetTextDirection(int *out_offset, float *out_slope) {
  const std::unique_ptr<const PageIterator> it(AnalyseLayout());
  if (it == nullptr) {
    return false;
  }
  int x1, x2, y1, y2;
  it->Baseline(RIL_TEXTLINE, &x1, &y1, &x2, &y2);
  // Calculate offset and slope (NOTE: Kind of ugly)
  if (x2 <= x1) {
    x2 = x1 + 1;
  }
  // Convert the point pair to slope/offset of the baseline (in image coords.)
  *out_slope = static_cast<float>(y2 - y1) / (x2 - x1);
  *out_offset = static_cast<int>(y1 - *out_slope * x1);
  // Get the y-coord of the baseline at the left and right edges of the
  // textline's bounding box.
  int left, top, right, bottom;
  if (!it->BoundingBox(RIL_TEXTLINE, &left, &top, &right, &bottom)) {
    return false;
  }
  int left_y = IntCastRounded(*out_slope * left + *out_offset);
  int right_y = IntCastRounded(*out_slope * right + *out_offset);
  // Shift the baseline down so it passes through the nearest bottom-corner
  // of the textline's bounding box. This is the difference between the y
  // at the lowest (max) edge of the box and the actual box bottom.
  *out_offset += bottom - std::max(left_y, right_y);
  // Switch back to bottom-up tesseract coordinates. Requires negation of
  // the slope and height - offset for the offset.
  *out_slope = -*out_slope;
  *out_offset = rect_height_ - *out_offset;

  return true;
}

/** Sets Dict::letter_is_okay_ function to point to the given function. */
void TessBaseAPI::SetDictFunc(DictFunc f) {
  if (tesseract_ != nullptr) {
    Tesseract &tess = tesseract();
    tess.getDict().letter_is_okay_ = f;
  }
}

/**
 * Sets Dict::probability_in_context_ function to point to the given
 * function.
 *
 * @param f A single function that returns the probability of the current
 * "character" (in general a utf-8 string), given the context of a previous
 * utf-8 string.
 */
void TessBaseAPI::SetProbabilityInContextFunc(ProbabilityInContextFunc f) {
  ASSERT_HOST_MSG(tesseract_ != nullptr,
                  "{} was invoked without a live tesseract instance: please call Init before attempting this method.\n",
                  __func__);

    Tesseract& tess = tesseract();
    tess.getDict().probability_in_context_ = f;
    // Set it for the sublangs too.
    int num_subs = tess.num_sub_langs();
    for (int i = 0; i < num_subs; ++i) {
      tess.get_sub_lang(i)->getDict().probability_in_context_ = f;
    }
}

/** Common code for setting the image. */
bool TessBaseAPI::InternalResetImage() {
  ASSERT_HOST_MSG(tesseract_ != nullptr,
                  "{} was invoked without a live tesseract instance: please call Init before attempting this method.\n",
                  __func__);

  if (thresholder_ != nullptr) {
    thresholder_->Clear();
  } else {
    thresholder_ = new ImageThresholder(tesseract());
  }
  ClearResults();
  return true;
}

/**
 * Run the thresholder to make the thresholded image, returned in pix,
 * which must not be nullptr. *pix must be initialized to nullptr, or point
 * to an existing pixDestroyable Pix.
 * 
 * The usual argument to Threshold is Tesseract::mutable_pix_binary().
 */
bool TessBaseAPI::Threshold(Pix **pix) {
  Tesseract& tess = tesseract();
  ASSERT_HOST(pix != nullptr);
  if (*pix != nullptr) {    
    pixDestroy(pix);
  }
  // Zero resolution messes up the algorithms, so make sure it is credible.
  int user_dpi = tess.user_defined_dpi;
  int y_res = thresholder_->GetScaledYResolution();
  if (user_dpi && (user_dpi < kMinCredibleResolution || user_dpi > kMaxCredibleResolution)) {
    tprintWarn(
        "User defined image dpi is outside of expected range "
        "({} - {})!\n",
        kMinCredibleResolution, kMaxCredibleResolution);
  }
  // Always use user defined dpi
  if (user_dpi) {
    thresholder_->SetSourceYResolution(user_dpi);
  } else if (y_res < kMinCredibleResolution || y_res > kMaxCredibleResolution) {
    if (y_res != 0) {
      // Show warning only if a resolution was given.
      tprintWarn("Invalid resolution {} dpi. Using {} instead.\n",
                 y_res, kMinCredibleResolution);
    }
    thresholder_->SetSourceYResolution(kMinCredibleResolution);
  }

  if (Monitor().bump_progress().exec_progress_func().kick_watchdog_and_check_for_cancel()) {
    tprintError("Timeout/cancel: abort the image threshold preprocessing stage.\n");
    return false;
  }

  auto selected_thresholding_method = static_cast<ThresholdMethod>(static_cast<int>(tess.thresholding_method));
  Image pix_binary;

  std::string caption = ThresholdMethodName(selected_thresholding_method);
  AutoPopDebugSectionLevel subsec_handle(tess, tess.PushSubordinatePixDebugSection(fmt::format("Applying the threshold method chosen for this run: {}: {}", selected_thresholding_method, caption)));

  if (selected_thresholding_method == ThresholdMethod::Otsu) {
    pix_binary = pix;
    if (!thresholder_->ThresholdToPix(&pix_binary)) {
      return false;
    }

    *pix = pix_binary.clone2pix();

    if (!thresholder_->IsBinary()) {
      tess.set_pix_thresholds(thresholder_->GetPixRectThresholds());
      tess.set_pix_grey(thresholder_->GetPixRectGrey());
    } else {
      tess.set_pix_thresholds(nullptr);
      tess.set_pix_grey(nullptr);
    }
  } else {
    auto [ok, pix_grey, pix_binary2, pix_thresholds] = thresholder_->Threshold(selected_thresholding_method);

    if (!ok) {
      return false;
    }

    pix_binary = pix_binary2;
    *pix = pix_binary.clone2pix();

    tess.set_pix_thresholds(pix_thresholds);    // candidates for move semantics
    tess.set_pix_grey(pix_grey);
    // pix_thresholds.destroy();
    // pix_grey.destroy();
  }

  if (tess.tessedit_dump_pageseg_images) {
    tess.AddPixDebugPage(tess.pix_grey(), fmt::format("{} : Grey = pre-image", caption));
    tess.AddPixDebugPage(tess.pix_thresholds(), fmt::format("{} : Thresholds", caption));
    if (verbose_process) {
      tprintInfo("PROCESS: The 'Thresholds' image displays the per-pixel grey level which will be used to decide which pixels are *foreground* (text, probably) and which pixels are *background* (i.e. the *paper* the text was printed on); you'll note that each pixel in the original (greyscale!) image which is darker than its corresponding threshold level is *binarized* to black (foreground in tesseract) while any lighter pixel is *binarized* to white (background in tesseract).\n");
    }
    tess.AddPixDebugPage(pix_binary, fmt::format("{} : Binary = post-image", caption));
  }

  // demo a bit of pre-postprocessing
  {
    const char *sequence = "c1.1 + d3.3";
    const int dispsep = 0;
    Image pix_post = pixMorphSequence(pix_binary, sequence, dispsep);
    tess.AddPixCompedOverOrigDebugPage(pix_post, fmt::format("{} : post-processed: {} -- just an example to showcase what leptonica can do for us!", caption, sequence));

    l_int32 w, h, d;
    Image composite = tess.pix_grey().copy();
    pixGetDimensions(composite, &w, &h, &d);
    Image mask = pixConvert1To8(nullptr, pix_post, 255, 0);
    pixRasterop(composite, 0, 0, w, h, PIX_PAINT, mask, 0, 0);
    tess.AddPixCompedOverOrigDebugPage(composite, fmt::format("{} : post-processed & masked with: {} -- this should remove all image noise that's not very close to the text, i.e. is considered *not part of the text to OCR*.", caption, sequence));

    Image noise1 = pixEmphasizeImageNoise(tess.pix_original().ptr());
    Image noise2 = pixEmphasizeImageNoise(tess.pix_grey().ptr());
    Image noise3 = pixEmphasizeImageNoise(composite.ptr());
    Image noise4 = pixEmphasizeImageNoise(pix_post.ptr());
    tess.AddPixCompedOverOrigDebugPage(noise1, fmt::format("{} : post-processed :: noise emphasis A: emphasized the noise inherent in the source image. Every non-black/white pixel is colored to make them more apparent for the human inspector.", caption));
    tess.AddPixCompedOverOrigDebugPage(noise2, fmt::format("{} : post-processed :: noise emphasis B: emphasized the noise inherent in the greyscaled / normalized source image. Every non-black/white pixel is colored to make them more apparent for the human inspector.", caption));
    tess.AddPixCompedOverOrigDebugPage(noise3, fmt::format("{} : post-processed :: noise emphasis C: emphasized the noise inherent in the composited image. Every non-black/white pixel is colored to make them more apparent for the human inspector.", caption));
    tess.AddPixCompedOverOrigDebugPage(noise4, fmt::format("{} : post-processed :: noise emphasis D: emphasized the noise inherent in the closed & binarized / thresholded source image. Every non-black/white pixel is colored to make them more apparent for the human inspector.", caption));

    noise1 = pixEmphasizeImageNoise2(tess.pix_original().ptr());
    noise2 = pixEmphasizeImageNoise2(tess.pix_grey().ptr());
    noise3 = pixEmphasizeImageNoise2(composite.ptr());
    noise4 = pixEmphasizeImageNoise2(pix_post.ptr());
    tess.AddPixCompedOverOrigDebugPage(noise1, fmt::format("{} : post-processed :: noise emphasis E: emphasized the noise inherent in the source image. Every non-black/white pixel is colored to make them more apparent for the human inspector.", caption));
    tess.AddPixCompedOverOrigDebugPage(noise2, fmt::format("{} : post-processed :: noise emphasis F: emphasized the noise inherent in the greyscaled / normalized source image. Every non-black/white pixel is colored to make them more apparent for the human inspector.", caption));
    tess.AddPixCompedOverOrigDebugPage(noise3, fmt::format("{} : post-processed :: noise emphasis G: emphasized the noise inherent in the composited image. Every non-black/white pixel is colored to make them more apparent for the human inspector.", caption));
    tess.AddPixCompedOverOrigDebugPage(noise4, fmt::format("{} : post-processed :: noise emphasis H: emphasized the noise inherent in the closed & binarized / thresholded source image. Every non-black/white pixel is colored to make them more apparent for the human inspector.", caption));

    if (false) {
      // NOTE/WARNING: if you want to pick up one of these processed images as the replacement `*pix` then you MUST
      // blow away the previously set *pix or refcounting with that PIX** will leak:
      if (*pix != nullptr) {
        pixDestroy(pix); // releasing the previous clone
      }
      *pix = composite.clone2pix();
    }

    //noise1.destroy();
    //noise2.destroy();
    //noise3.destroy();
    //noise4.destroy();
    //mask.destroy();
    //composite.destroy();
    //pix_post.destroy();
  }

  if (verbose_process) {
    tprintInfo(
        "PROCESS: For overall very dark images you may sometimes observe that tesseract *inverts* the image in an attempt to extract the foreground 'text' pixels: tesseract naively assumes that number of black text pixels (*foreground*) should be significantly *lower* than the number of white *background* pixels in a page.\n\n"
        "With very dark pages that ratio of many background vs. few foreground pixels is the opposite of tesseract's assumption regarding black and white pixels so it will decide to *invert* the image, thus attempting to get back to a *black text over white background input image*. tesseract does this in its effort to feed the inner OCR engine image material that is as close as possible to what it has always been trained with and designed for: basic scanned books and academic publications: those all have: (dark) black text on (light) white plain background.\n\n"
        "Also note that tesseract is not geared towards recognizing and dealing nicely with other (a.k.a. *non-text*) page elements, such as in-page images, charts, illustrations and/or scanner equipment background surrounding your page at the time it was photographed: it benefits all if you can remove and/or clean up such image elements before feeding the image to tesseract.\n");
    tprintInfo(
        "PROCESS: Removing all non-text image elements in the page image *before you feed it to tesseract* also will have a notable effect on the thresholding (a.k.a. binarization) algorithm's behaviour as the *pixel greyscale levels histogram* will then have a different shape; tesseract thresholding works best when fed clean page images with high contrast between the (very) light background and (very) dark foreground pixels.\n\n"
        "Remember: only *foreground* pixels that turn up as *black* in the binarized/thresholded image result above will potentially be sent to the OCR AI engine for decoding into text; anything that doesn't show clearly in the above thresholded image will not be processed by tesseract, so your page image preprocessing process should strive towards making tesseract produce a clear black&white page image above for optimal OCR text extraction results!\n");
  }

  thresholder_->GetImageSizes(&rect_left_, &rect_top_, &rect_width_, &rect_height_, &image_width_,
                              &image_height_);

  // Set the internal resolution that is used for layout parameters from the
  // estimated resolution, rather than the image resolution, which may be
  // fabricated, but we will use the image resolution, if there is one, to
  // report output point sizes.
  int estimated_res = ClipToRange(thresholder_->GetScaledEstimatedResolution(),
                                  kMinCredibleResolution, kMaxCredibleResolution);
  if (estimated_res != thresholder_->GetScaledEstimatedResolution()) {
    tprintWarn(
        "Estimated internal resolution {} out of range! "
        "Corrected to {}.\n",
        thresholder_->GetScaledEstimatedResolution(), estimated_res);
  }
  tess.set_source_resolution(estimated_res);

  (void)Monitor().bump_progress().exec_progress_func();

  return true;
}

/** Find lines from the image making the BLOCK_LIST. */
int TessBaseAPI::FindLines() {
  ASSERT_HOST_MSG(tesseract_ != nullptr,
                  "{} was invoked without a live tesseract instance: please call Init and/or SetImage before attempting this method.\n",
                  __func__);
  ASSERT_HOST_MSG(thresholder_ != nullptr,
                    "{} was invoked without a live tesseract thresholder instance: please call SetImage before attempting this method.\n",
                    __func__);
  if (thresholder_->IsEmpty()) {
    tprintError("Please call SetImage before attempting recognition.\n");
    return -1;
  }
  if (recognition_done_) {
    ClearResults();
  }
  if (!block_list_->empty()) {
    return 0;
  }
  ASSERT0(tesseract_ != nullptr);
  Tesseract& tess = tesseract();
#if 0  
#if !DISABLED_LEGACY_ENGINE
  tess.InitAdaptiveClassifier(nullptr);
#endif
#endif
  if (tess.pix_binary() == nullptr) {
    if (verbose_process) {
      tprintInfo("PROCESS: the source image is not a binary image, hence we apply a thresholding algo/subprocess to obtain a binarized image.\n");
    }

	Image pix;
	if (!Threshold(pix.obtains())) {
      return -1;
    }
    tess.set_pix_binary(pix);
  }

  if (tess.tessedit_dump_pageseg_images) {
    tess.AddPixDebugPage(tess.pix_binary(), "FindLines :: Thresholded Image -- this image is now set as the page Master Source Image for this activity");
  }

  if (verbose_process) {
    tprintInfo("PROCESS: prepare the image for page segmentation, i.e. discovery of all text areas + bounding boxes & image/text orientation and script{} detection.\n",
#if !DISABLED_LEGACY_ENGINE
               (tess.textord_equation_detect ? " + equations" : "")
#else
               ""
#endif
    );
  }

  AutoPopDebugSectionLevel section_handle(tess, tess.PushSubordinatePixDebugSection("Prepare for Page Segmentation"));

  tess.PrepareForPageseg();

#if !DISABLED_LEGACY_ENGINE
  if (tess.textord_equation_detect) {
    if (equ_detect_ == nullptr && !datapath_.empty()) {
      equ_detect_ = new EquationDetect(*this, datapath_.c_str());
    }
    if (equ_detect_ == nullptr) {
      tprintWarn("Could not set equation detector\n");
    } else {
      tess.SetEquationDetect(equ_detect_);
    }
  }
#endif // !DISABLED_LEGACY_ENGINE

#if !DISABLED_LEGACY_ENGINE
  Tesseract *osd_tess = osd_tesseract_;
#else
  Tesseract *osd_tess = nullptr;
#endif
  OSResults osr;
#if !DISABLED_LEGACY_ENGINE
  if (PSM_OSD_ENABLED(tess.tessedit_pageseg_mode) && osd_tess == nullptr) {
    if (strcmp(language_.c_str(), "osd") == 0) {
      osd_tess = tesseract_;
    } else {
      osd_tesseract_ = new Tesseract(*this, tesseract_);
      TessdataManager mgr(reader_);
      std::vector<std::string> nil;
      if (datapath_.empty()) {
        tprintWarn("Auto orientation and script detection requested,"
            " but data path is undefined\n");
        delete osd_tesseract_;
        osd_tesseract_ = nullptr;
        // V522 Dereferencing of the null pointer 'osd_tess' might take place. baseapi.cpp 3017
      } else if (osd_tesseract_ != nullptr && osd_tesseract_->init_tesseract(datapath_, "", "osd", OEM_TESSERACT_ONLY, &mgr) == 0) {
        osd_tess = osd_tesseract_;
        ASSERT0(osd_tess != nullptr);
        ASSERT0(thresholder_ != nullptr);
        osd_tess->set_source_resolution(thresholder_->GetSourceYResolution());
      } else {
        tprintWarn("Auto orientation and script detection requested,"
            " but osd language failed to load\n");
        delete osd_tesseract_;
        osd_tesseract_ = nullptr;
      }
    }
  }
#endif // !DISABLED_LEGACY_ENGINE

  if (tess.SegmentPage(tess.input_file_path_.c_str(), block_list_, osd_tess, &osr) < 0) {
    return -1;
  }

  // If Devanagari is being recognized, we use different images for page seg
  // and for OCR.
  tess.PrepareForTessOCR(block_list_, &osr);

  return 0;
}

/**
 * Return average gradient of lines on page.
 */
float TessBaseAPI::GetGradient() {
  Tesseract &tess = tesseract();
  return tess.gradient();
}

/** Delete the pageres and clear the block list ready for a new page. */
void TessBaseAPI::ClearResults() {
  if (tesseract_ != nullptr) {
    tesseract_->Clear();
  }
  if (osd_tesseract_ != tesseract_ && osd_tesseract_ != nullptr) {
    osd_tesseract_->Clear();
  }
  delete page_res_;
  page_res_ = nullptr;
  recognition_done_ = false;
  if (block_list_ == nullptr) {
    block_list_ = new BLOCK_LIST;
  } else {
    block_list_->clear();
  }
  if (paragraph_models_ != nullptr) {
    for (auto model : *paragraph_models_) {
      delete model;
    }
    delete paragraph_models_;
    paragraph_models_ = nullptr;
  }

  uniqueInstance<std::vector<TessTable>>().clear();
}

/**
 * Return the length of the output text string, as UTF8, assuming
 * liberally two spacing marks after each word (as paragraphs end with two
 * newlines), and assuming a single character reject marker for each rejected
 * character.
 * Also return the number of recognized blobs in blob_count.
 */
int TessBaseAPI::TextLength(int *blob_count) const {
  ASSERT_HOST_MSG(tesseract_ != nullptr,
                  "{} was invoked without a live tesseract instance: please call Init before attempting this method.\n",
                  __func__);
  if (page_res_ == nullptr) {
    return 0;
  }

  PAGE_RES_IT page_res_it(page_res_);
  int total_length = 2;
  int total_blobs = 0;
  // Iterate over the data structures to extract the recognition result.
  for (page_res_it.restart_page(); page_res_it.word() != nullptr; page_res_it.forward()) {
    WERD_RES *word = page_res_it.word();
    WERD_CHOICE *choice = word->best_choice;
    if (choice != nullptr) {
      total_blobs += choice->length() + 2;
      total_length += choice->unichar_string().length() + 2;
      for (int i = 0; i < word->reject_map.length(); ++i) {
        if (word->reject_map[i].rejected()) {
          ++total_length;
        }
      }
    }
  }
  if (blob_count != nullptr) {
    *blob_count = total_blobs;
  }
  return total_length;
}

#if !DISABLED_LEGACY_ENGINE
/**
 * Estimates the Orientation And Script of the image.
 * Returns true if the image was processed successfully.
 */
bool TessBaseAPI::DetectOS(OSResults *osr) {
  ASSERT_HOST_MSG(tesseract_ != nullptr,
                  "{} was invoked without a live tesseract instance: please call Init before attempting this method.\n",
                  __func__);
  ClearResults();
  Tesseract& tess = tesseract();
  if (tess.pix_binary() == nullptr) {
	  Image pix;
	  if (!Threshold(pix.obtains())) {
		  return false;
	  }
	  tess.set_pix_binary(pix);           // candidate for move semantics

    if (tess.tessedit_write_images)
	    tess.AddPixDebugPage(tess.pix_binary(), "DetectOS (Orientation And Script) : Thresholded Image");
  }

  return tess.orientation_and_script_detection(tess.input_file_path_.c_str(), osr) > 0;
}
#endif // !DISABLED_LEGACY_ENGINE

void TessBaseAPI::set_min_orientation_margin(double margin) {
  Tesseract &tess = tesseract();
  tess.min_orientation_margin.set_value(margin);
}

/**
 * Return text orientation of each block as determined in an earlier page layout
 * analysis operation. Orientation is returned as the number of ccw 90-degree
 * rotations (in [0..3]) required to make the text in the block upright
 * (readable). Note that this may not necessary be the block orientation
 * preferred for recognition (such as the case of vertical CJK text).
 *
 * Also returns whether the text in the block is believed to have vertical
 * writing direction (when in an upright page orientation).
 *
 * The returned array is of length equal to the number of text blocks, which may
 * be less than the total number of blocks. The ordering is intended to be
 * consistent with GetTextLines().
 */
void TessBaseAPI::GetBlockTextOrientations(int **block_orientation, bool **vertical_writing) {
  delete[] * block_orientation;
  *block_orientation = nullptr;
  delete[] * vertical_writing;
  *vertical_writing = nullptr;
  BLOCK_IT block_it(block_list_);

  block_it.move_to_first();
  int num_blocks = 0;
  for (block_it.mark_cycle_pt(); !block_it.cycled_list(); block_it.forward()) {
    if (!block_it.data()->pdblk.poly_block()->IsText()) {
      continue;
    }
    ++num_blocks;
  }
  if (!num_blocks) {
    tprintWarn("Found no blocks\n");
    return;
  }
  *block_orientation = new int[num_blocks];
  *vertical_writing = new bool[num_blocks];
  block_it.move_to_first();
  int i = 0;
  for (block_it.mark_cycle_pt(); !block_it.cycled_list(); block_it.forward()) {
    if (!block_it.data()->pdblk.poly_block()->IsText()) {
      continue;
    }
    FCOORD re_rotation = block_it.data()->re_rotation();
    float re_theta = re_rotation.angle();
    FCOORD classify_rotation = block_it.data()->classify_rotation();
    float classify_theta = classify_rotation.angle();
    double rot_theta = -(re_theta - classify_theta) * 2.0 / M_PI;
    if (rot_theta < 0) {
      rot_theta += 4;
    }
    int num_rotations = static_cast<int>(rot_theta + 0.5);
    (*block_orientation)[i] = num_rotations;
    // The classify_rotation is non-zero only if the text has vertical
    // writing direction.
    // V550 An odd precise comparison: classify_rotation.y() != 0.0f. It's probably better to use a comparison with defined precision: fabs(A - B) > Epsilon. baseapi.cpp 3198
    (*vertical_writing)[i] = (fabs(classify_rotation.y()) > FLT_EPSILON);
    ++i;
  }
}

void TessBaseAPI::DetectParagraphs(bool after_text_recognition) {
  Tesseract& tess = tesseract();
  if (paragraph_models_ == nullptr) {
    paragraph_models_ = new std::vector<ParagraphModel*>;
  }
  MutableIterator *result_it = GetMutableIterator();
  do { // Detect paragraphs for this block
    std::vector<ParagraphModel *> models;
    tess.DetectParagraphs(after_text_recognition, result_it, &models);
    paragraph_models_->insert(paragraph_models_->end(), models.begin(), models.end());
  } while (result_it->Next(RIL_BLOCK));
  delete result_it;
}

/** This method returns the string form of the specified unichar. */
const char *TessBaseAPI::GetUnichar(int unichar_id) const {
  const Tesseract &tess = tesseract();
  return tess.unicharset_.id_to_unichar(unichar_id);
}

/** Return the pointer to the i-th dawg loaded into tesseract_ object. */
const Dawg *TessBaseAPI::GetDawg(int i) const {
  ASSERT_HOST_MSG(tesseract_ != nullptr,
                  "{} was invoked without a live tesseract instance: please call Init and/or SetImage before attempting this method.\n",
                  __func__);

  if (i >= NumDawgs()) {
    return nullptr;
  }
  Tesseract &tess = const_cast<Tesseract &>(tesseract());
  return tess.getDict().GetDawg(i);
}

/** Return the number of dawgs loaded into tesseract_ object. */
int TessBaseAPI::NumDawgs() const {
  ASSERT_HOST_MSG(tesseract_ != nullptr,
                  "{} was invoked without a live tesseract instance: please call Init before attempting this method.\n",
                  __func__);
  Tesseract &tess = const_cast<Tesseract &>(tesseract());
  return tess.getDict().NumDawgs();
}


void TessBaseAPI::ReportDebugInfo() {
    ASSERT_HOST_MSG(tesseract_ != nullptr,
                    "{} was invoked without a "
                    "live tesseract instance: you may have a bug that looses a "
                    "lot of tesseract diagnostics info + reporting for you.\n",
                    __func__);
  Tesseract &tess = tesseract();
  tess.ReportDebugInfo();
}



// sanity check for the imagelist expander below: any CONTROL characters in here signal binary data and thus NOT AN IMAGELIST format.
static inline bool is_sane_imagelist_line(const char *p) {
  while (*p) {
    uint8_t c = *p++;
    if (c < ' ' && c != '\t')
      return false;
  }
  return true;
}

#if defined(_MSC_VER) && !defined(strtok_r)
static inline char *strtok_r(char * s, const char * sep, char ** state) {
  return strtok_s(s, sep, state);
}
#endif

static void destroy_il_buffer(char *buf) {
  free(buf);
}

std::vector<ImagePageFileSpec> TessBaseAPI::ExpandImagelistFilesInSet(const std::vector<std::string>& paths) {
  std::vector<ImagePageFileSpec> rv;
  std::ostringstream errmsg;

  for (auto spec : paths) {
    // each item in the list must exist?
    if (!fs::exists(spec)) {
      errmsg << "Specified file does not exist. Path: " << spec << "\n";
      goto continue_on_error;
      //continue;
    }

    {
      const size_t SAMPLESIZE = 8192;

      // load the first ~8K and see if that chunk contains a decent set of file paths: is so, the heuristic says it's an imagelist, rather than an image file.
      char scratch[SAMPLESIZE + 2];
      ConfigFile f(spec); // not a problem that this one opens the file in "r" (CRLF conversion) mode: we're after text files and the others will quickly be discovered below.
      if (!f) {
        errmsg << "Cannot open/access specified file";
        int ecode = errno;
        if (ecode != E_OK) {
          errmsg << " due to error: " << strerror(errno);
        }
        errmsg << ". Path: " << spec << "\n";
        goto continue_on_error;
        // continue;
      }
      auto l = fread(scratch, 1, SAMPLESIZE, f());
      // when it's an imagelist, it MAY be smaller than our scratch buffer!
      if (l == 0 || ferror(f())) {
        errmsg << "Failed to read a first chunk of the specified file";
        int ecode = errno;
        if (ecode != E_OK) {
          errmsg << " due to error: " << strerror(errno);
        }
        errmsg << ". Tried to read " << SAMPLESIZE << " bytes, received " << l << " bytes.  Path: " << spec << "\n";
        goto continue_on_error;
        // continue;
      }
      // make sure the sampled chunk is terminated before we go and parse it as a imagelist file (which may be damaged at the end as we sampled only the start of it!)
      scratch[l] = 0;
      scratch[l + 1] = 0;

      bool is_imagelist = true;
      std::vector<char *> lines;
      char *state = nullptr;
      char *s = strtok_r(scratch, "\r\n", &state);
      while (s) {
        char *p = s + strspn(s, " \t");

        // sanity check: any CONTROL characters in here signal binary data and thus NOT AN IMAGELIST format.
        if (!is_sane_imagelist_line(p)) {
          is_imagelist = false;
          break;
        }

        // skip comment lines and empty lines:
        if (!strchr("#;", *p)) {
          lines.push_back(s);
        }

        s = strtok_r(nullptr, "\r\n", &state);
      }
      // do we have a potentially sane imagelist? Do we need to truncate the damaged end, if it is?
      if (l == SAMPLESIZE && is_imagelist && lines.size() >= 1) {
        // the last line will be damaged due to our sampling, so we better discard that one:
        (void)lines.pop_back();
      }

      if (is_imagelist) {
        int error_count = 0;
        int sample_count = 0;
        // validate the lines in the sample:
        for (auto spec : lines) {
          // parse and chop into 1..3 file paths: image;mask;overlay
          state = nullptr;
          int count = 0;
          char *s = strtok_r(spec, ";", &state);
          while (s) {
            count++;
            char *p = s + strspn(s, " \t");

            // trim whitespace at the end...
            char *e = p + strlen(p);
            while (e > p) {
              if (isspace(p[-1])) {
                *p-- = 0;
                continue;
              }
              break;
            }

            sample_count++;
            if (!fs::exists(p)) {
              error_count++;
            }

            s = strtok_r(nullptr, ";", &state);
          }
          if (count < 1 || count > 3) {
            error_count++;
          }
        }

        // we tolerate about 1-in-10 file errors here...
        float err_ratio = error_count * 100.0f / sample_count;
        is_imagelist = (err_ratio < 10.0 /* percent */);
      }

      if (is_imagelist) {
        // now that we know the sample is a sensible imagelist, grab the entire thing and parse it entirely...
        const size_t listfilesize = fs::file_size(spec);

        std::unique_ptr<char, void (*)(char *)> buffer((char *)malloc(listfilesize + 2), destroy_il_buffer);
        if (!buffer) {
          // TODO
          continue;
        }

        // rewind file
        fseek(f(), 0, SEEK_SET);
        l = fread(buffer.get(), 1, listfilesize, f());
        if (l != listfilesize || ferror(f())) {
          // TODO
          continue;
        }
        // make sure the sampled chunk is terminated before we go and parse it as a imagelist file (which may be damaged at the end as we sampled only the start of it!)
        char *b = buffer.get();
        b[l] = 0;
        b[l + 1] = 0;

        std::vector<char *> lines;
        char *state = nullptr;
        char *s = strtok_r(buffer.get(), "\r\n", &state);
        while (s) {
          char *p = s + strspn(s, " \t");

          // sanity check: any CONTROL characters in here signal binary data and thus NOT AN IMAGELIST format.
          if (!is_sane_imagelist_line(p)) {
            is_imagelist = false;
            break;
          }

          // skip comment lines and empty lines:
          if (!strchr("#;", *p)) {
            lines.push_back(s);
          }

          s = strtok_r(nullptr, "\r\n", &state);
        }

        // do we have a potentially sane imagelist? Do we need to truncate the damaged end, if it is?
        if (l == SAMPLESIZE && is_imagelist && lines.size() >= 1) {
          // the last line will be damaged due to our sampling, so we better discard that one:
          (void)lines.pop_back();
        }

        int error_count = 0;
        int sample_count = 0;
        // parse & validate the lines:
        for (auto spec : lines) {
          // parse and chop into 1..3 file paths: image;mask;overlay
          state = nullptr;
          std::vector<std::string> fspecs;
          char *s = strtok_r(spec, ";", &state);
          while (s) {
            char *p = s + strspn(s, " \t");

            // trim whitespace at the end...
            char *e = p + strlen(p);
            while (e > p) {
              if (isspace(p[-1])) {
                *p-- = 0;
                continue;
              }
              break;
            }

            sample_count++;
            if (!fs::exists(p)) {
              error_count++;
            }

            fspecs.push_back(p);

            s = strtok_r(nullptr, ";", &state);
          }
          if (fspecs.size() < 1 || fspecs.size() > 3) {
            error_count++;
          } else {
            ImagePageFileSpec sp = {fspecs[0]};
            if (fspecs.size() > 1) {
              sp.segment_mask_image_path = fspecs[1];
            }
            if (fspecs.size() > 2) {
              sp.visible_page_image_path = fspecs[2];
            }
            rv.push_back(sp);
          }
        }
      } else {
        // not an image list: pick this one up as a sole image file spec:
        goto continue_on_error;
      }
    }

    if (false) {
continue_on_error:
      // treat situation as simple as possible: `spec` is not an image list; pick this one up as a sole image file spec:
      ImagePageFileSpec sp = {spec};
      rv.push_back(sp);
    }
  }
  return rv;
}

void TessBaseAPI::FinalizeAndWriteDiagnosticsReport() {
    ASSERT_HOST_MSG(tesseract_ != nullptr,
                    "{} was invoked without a "
                    "live tesseract instance: you may have a bug that looses a "
                    "lot of tesseract diagnostics info + reporting for you.\n",
                    __func__);
  Tesseract &tess = tesseract();
  tess.ReportDebugInfo();
}

/** Escape a char string - replace <>&"' with HTML codes. */
std::string HOcrEscape(const char *text) {
  std::string ret;
  const char *ptr;
  for (ptr = text; *ptr; ptr++) {
    switch (*ptr) {
      case '<':
        ret += "&lt;";
        break;
      case '>':
        ret += "&gt;";
        break;
      case '&':
        ret += "&amp;";
        break;
      case '"':
        ret += "&quot;";
        break;
      case '\'':
        ret += "&#39;";
        break;
      default:
        ret += *ptr;
    }
  }
  return ret;
}

const Tesseract &TessBaseAPI::tesseract() const {
  if (tesseract_ == nullptr) {
    TessBaseAPI &owner = const_cast<TessBaseAPI &>(*this);
    tesseract_ = new tesseract::Tesseract(owner, nullptr);
  }
  return *tesseract_;
}

Tesseract &TessBaseAPI::tesseract() {
  if (tesseract_ == nullptr) {
    TessBaseAPI &owner = *this;
    tesseract_ = new tesseract::Tesseract(owner, nullptr);
  }
  return *tesseract_;
}

std::string mkUniqueOutputFilePath(const char *basepath, int page_number, const char *label, const char *filename_extension) {
  size_t pos = strcspn(basepath, ":\\/");
  const char* filename = basepath;
  const char* p = basepath + pos;
  while (*p)
  {
    filename = p + 1;
    pos = strcspn(filename, ":\\/");
    p = filename + pos;
  }
  size_t pathlen = filename - basepath;
  if (!*filename)
    filename = "tesseract";

  char ns[40] = { 0 };
  if (page_number != 0)
  {
    snprintf(ns, sizeof(ns), ".p%04d", page_number);
  }

  static int unique_seq_counter = 0;
  unique_seq_counter++;

  char nq[40] = { 0 };
  snprintf(nq, sizeof(nq), ".n%04d", unique_seq_counter);

  std::string f(basepath);
  f = f.substr(0, pathlen);
  f += filename;
  f += nq;
  if (label && *label)
  {
    f += ".";
    f += label;
  }
  if (*ns)
  {
    f += ns;
  }
  f += ".";
  f += filename_extension;

  // sanitize generated filename part:
  char* str = f.data();
  int slen = f.length();
  int dpos = pathlen;
  bool marker = false;
  for (int spos = pathlen; spos < slen; spos++)
  {
    int c = str[spos];
    switch (c)
    {
    case '.':
    case '-':
    case '_':
    case ' ':
      if (!marker)
      {
        marker = true;
        str[dpos++] = c;
      }
      // otherwise skip additional 'marker' characters in the filename
      break;

    default:
      marker = false;
      str[dpos++] = c;
      break;
    }
  }
  // no marker tolerated at end of filename:
  if (marker)
    dpos--;
  // fringe case: filename is *only markers*:
  if (dpos == pathlen)
    str[dpos++] = '_';

  f.resize(dpos);

  return std::move(f);
}

} // namespace tesseract<|MERGE_RESOLUTION|>--- conflicted
+++ resolved
@@ -328,12 +328,7 @@
 }
 
 bool TessBaseAPI::SetVariable(const char *name, const char *value) {
-<<<<<<< HEAD
-  Tesseract &tess = tesseract();
-  return ParamUtils::SetParam(name, value, tess.params_collective(), PARAM_VALUE_IS_SET_BY_APPLICATION);
-=======
   return ParamUtils::SetParam(name, value, tesseract().params_collective(), PARAM_VALUE_IS_SET_BY_APPLICATION);
->>>>>>> b188f65d
 }
 
 bool TessBaseAPI::SetVariable(const char *name, int value) {
@@ -353,12 +348,7 @@
 }
 
 bool TessBaseAPI::GetIntVariable(const char *name, int *value) const {
-<<<<<<< HEAD
-  Tesseract &tess = const_cast<Tesseract &>(tesseract());
-  IntParam *p = ParamUtils::FindParam<IntParam>(name, tess.params_collective());
-=======
   IntParam *p = ParamUtils::FindParam<IntParam>(name, tesseract().params_collective());
->>>>>>> b188f65d
   if (!p) {
     return false;
   }
@@ -367,12 +357,7 @@
 }
 
 bool TessBaseAPI::GetBoolVariable(const char *name, bool *value) const {
-<<<<<<< HEAD
-  Tesseract &tess = const_cast<Tesseract &>(tesseract());
-  BoolParam *p = ParamUtils::FindParam<BoolParam>(name, tess.params_collective());
-=======
   BoolParam *p = ParamUtils::FindParam<BoolParam>(name, tesseract().params_collective());
->>>>>>> b188f65d
   if (!p) {
     return false;
   }
@@ -381,12 +366,7 @@
 }
 
 const char *TessBaseAPI::GetStringVariable(const char *name) const {
-<<<<<<< HEAD
-  Tesseract &tess = const_cast<Tesseract &>(tesseract());
-  StringParam *p = ParamUtils::FindParam<StringParam>(name, tess.params_collective());
-=======
   StringParam *p = ParamUtils::FindParam<StringParam>(name, tesseract().params_collective());
->>>>>>> b188f65d
   if (!p) {
     return nullptr;
   }
@@ -394,12 +374,7 @@
 }
 
 bool TessBaseAPI::GetDoubleVariable(const char *name, double *value) const {
-<<<<<<< HEAD
-  Tesseract &tess = const_cast<Tesseract &>(tesseract());
-  DoubleParam *p = ParamUtils::FindParam<DoubleParam>(name, tess.params_collective());
-=======
   DoubleParam *p = ParamUtils::FindParam<DoubleParam>(name, tesseract().params_collective());
->>>>>>> b188f65d
   if (!p) {
     return false;
   }
@@ -409,12 +384,7 @@
 
 /** Get value of named variable as a string, if it exists. */
 bool TessBaseAPI::GetVariableAsString(const char *name, std::string *val) const {
-<<<<<<< HEAD
-  Tesseract &tess = const_cast<Tesseract &>(tesseract());
-  Param *p = ParamUtils::FindParam(name, tess.params_collective());
-=======
   Param *p = ParamUtils::FindParam(name, tesseract().params_collective());
->>>>>>> b188f65d
   if (p != nullptr) {
     if (val != nullptr) {
       *val = p->raw_value_str();
@@ -422,10 +392,6 @@
     return true;
   }
   return false;
-<<<<<<< HEAD
-}
-
-=======
 }
 
 
@@ -445,7 +411,6 @@
   tess.ResetParametersToFactoryDefault();
 }
 
->>>>>>> b188f65d
 
 #if !DISABLED_LEGACY_ENGINE
 
@@ -491,8 +456,6 @@
 void TessBaseAPI::PrintVariables(FILE *fp) const {
   Tesseract &tess = const_cast<Tesseract &>(tesseract());
   ParamUtils::PrintParams(fp, tess.params_collective(), true);
-<<<<<<< HEAD
-=======
 }
 
 void TessBaseAPI::SaveParameters() {
@@ -504,7 +467,6 @@
 
 void TessBaseAPI::RestoreParameters() {
   ReadConfigFile(kOldVarsFile);
->>>>>>> b188f65d
 }
 
 /** 
@@ -525,11 +487,7 @@
 // "Which of all those parameters are actually *relevant* to my use case today?"
 void TessBaseAPI::ReportParamsUsageStatistics() const {
   Tesseract &tess = const_cast<Tesseract &>(tesseract());
-<<<<<<< HEAD
-  const tesseract::ParamsVectorSet &vec = tess.params_collective();
-=======
   tesseract::ParamsVectorSet &vec = tess.params_collective();
->>>>>>> b188f65d
     std::string fpath = tesseract::vars_report_file;
     FILE *f = ParamUtils::OpenReportFile(fpath.c_str());
     int section_level = tess.GetPixDebugSectionLevel();
