/**********************************************************************
 * File:        baseapi.cpp
 * Description: Simple API for calling tesseract.
 * Author:      Ray Smith
 *
 * (C) Copyright 2006, Google Inc.
 ** Licensed under the Apache License, Version 2.0 (the "License");
 ** you may not use this file except in compliance with the License.
 ** You may obtain a copy of the License at
 ** http://www.apache.org/licenses/LICENSE-2.0
 ** Unless required by applicable law or agreed to in writing, software
 ** distributed under the License is distributed on an "AS IS" BASIS,
 ** WITHOUT WARRANTIES OR CONDITIONS OF ANY KIND, either express or implied.
 ** See the License for the specific language governing permissions and
 ** limitations under the License.
 *
 **********************************************************************/

// Include automatically generated configuration file if running autoconf.
#include <tesseract/preparation.h> // compiler config, etc.

#include <tesseract/debugheap.h>
#include "boxword.h"    // for BoxWord
#include "coutln.h"     // for C_OUTLINE_IT, C_OUTLINE_LIST
#include "dawg_cache.h" // for DawgCache
#include "dict.h"       // for Dict
#include "elst.h"       // for ELIST_ITERATOR, ELISTIZE, ELISTIZEH
#include <leptonica/environ.h>    // for l_uint8
#include "equationdetect.h" // for EquationDetect, destructor of equ_detect_
#include "errcode.h" // for ASSERT_HOST
#include "helpers.h" // for IntCastRounded, chomp_string, copy_string
#include "host.h"    // for MAX_PATH
#include "imagedata.h" // for ImageData, DocumentData
#include <leptonica/imageio.h> // for IFF_TIFF_G4, IFF_TIFF, IFF_TIFF_G3, ...
#if !DISABLED_LEGACY_ENGINE
#  include "intfx.h" // for INT_FX_RESULT_STRUCT
#endif
#include "mutableiterator.h" // for MutableIterator
#include "normalis.h"        // for kBlnBaselineOffset, kBlnXHeight
#include "pageres.h"         // for PAGE_RES_IT, WERD_RES, PAGE_RES, CR_DE...
#include "paragraphs.h"      // for DetectParagraphs
#include "global_params.h"
#include "pdblock.h"         // for PDBLK
#include "points.h"          // for FCOORD
#include "polyblk.h"         // for POLY_BLOCK
#include "rect.h"            // for TBOX
#include "stepblob.h"        // for C_BLOB_IT, C_BLOB, C_BLOB_LIST
#include "tessdatamanager.h" // for TessdataManager, kTrainedDataSuffix
#include "tesseractclass.h"  // for Tesseract
#include <tesseract/tprintf.h>         // for tprintf
#include "werd.h"            // for WERD, WERD_IT, W_FUZZY_NON, W_FUZZY_SP
#include "tabletransfer.h"   // for detected tables from tablefind.h
#include "thresholder.h"     // for ImageThresholder
#include "winutils.h"
#include "colfind.h"         // for param globals
#include "oldbasel.h"        // for param globals
#include "tovars.h"          // for param globals
#include "makerow.h"         // for param globals
#include "topitch.h"         // for param globals
#include "polyaprx.h"        // for param globals
#include "edgblob.h"         // for param globals
#include "pathutils.h"       // for fs namespace

#include <tesseract/baseapi.h>
#include <tesseract/ocrclass.h>       // for ETEXT_DESC
#include <tesseract/osdetect.h>       // for OSResults, OSBestResult, OrientationId...
#include <tesseract/renderer.h>       // for TessResultRenderer
#include <tesseract/resultiterator.h> // for ResultIterator
#include <tesseract/params.h>    // for Param, ..., ParamVectorSet class definitions
#include <tesseract/assert.h>

#include <cmath>    // for round, M_PI
#include <cstdint>  // for int32_t
#include <cstring>  // for strcmp, strcpy
#include <filesystem> // for path
#include <fstream>  // for size_t
#include <iostream> // for std::cin
#include <locale>   // for std::locale::classic
#include <memory>   // for std::unique_ptr
#include <set>      // for std::pair
#include <sstream>  // for std::stringstream
#include <vector>   // for std::vector
#include <cfloat>

#include <parameters/parameters.h>
#include <leptonica/allheaders.h> // for pixDestroy, boxCreate, boxaAddBox, box...
#ifdef HAVE_LIBCURL
#  include <curl/curl.h>
#endif

#ifdef __linux__
#  include <csignal> // for sigaction, SA_RESETHAND, SIGBUS, SIGFPE
#endif

#if defined(WIN32) || defined(_WIN32) || defined(_WIN64)
#  include <fcntl.h>
#  include <io.h>
#else
#  include <dirent.h> // for closedir, opendir, readdir, DIR, dirent
#  include <libgen.h>
#  include <sys/stat.h> // for stat, S_IFDIR
#  include <sys/types.h>
#  include <unistd.h>
#endif // _WIN32


using namespace ::parameters;

namespace tesseract {

FZ_HEAPDBG_TRACKER_SECTION_START_MARKER(_)

BOOL_VAR(stream_filelist, false, "Stream a filelist from stdin.");
BOOL_VAR(show_threshold_images, false, "Show grey/binary 'thresholded' (pre-processed) images.");
STRING_VAR(document_title, "", "Title of output document (used for hOCR and PDF output).");
#ifdef HAVE_LIBCURL
INT_VAR(curl_timeout, 0, "Timeout for curl in seconds.");
STRING_VAR(curl_cookiefile, "", "File with cookie data for curl");
#endif
INT_VAR(debug_all, 0, "Turn on all the debugging features. Set to '2' or higher for extreme verbose debug diagnostics output.");
BOOL_VAR(debug_misc, false, "Turn on miscellaneous debugging features.");
#if !GRAPHICS_DISABLED
BOOL_VAR(scrollview_support, false, "Turn ScrollView support on/off. When turned OFF, the OCR process executes a little faster but almost all graphical feedback/diagnostics features will have been disabled.");
#endif
BOOL_VAR(verbose_process, false, "Print descriptive messages reporting which steps are taken during the OCR process. This may help non-expert users to better grasp what is happening under the hood and which stages of the OCR process take up time.");
STRING_VAR(vars_report_file, "+", "Filename/path to write the 'Which -c variables were used' report. File may be 'stdout', '1' or '-' to be output to stdout. File may be 'stderr', '2' or '+' to be output to stderr. Empty means no report will be produced.");
BOOL_VAR(report_all_variables, true, "When reporting the variables used (via 'vars_report_file') also report all *unused* variables, hence the report will always list *all* available variables.");
DOUBLE_VAR(allowed_image_memory_capacity, ImageCostEstimate::get_max_system_allowance(), "Set maximum memory allowance for image data: this will be used as part of a sanity check for oversized input images.");
BOOL_VAR(two_pass, false, "Enable double analysis: this will analyse every image twice. Once with the given page segmentation mode (typically 3), and then once with a single block page segmentation mode. The second run runs on a modified image where any earlier blocks are turned black, causing Tesseract to skip them for the second analysis. Currently two pages are output for a single image, so this is clearly a hack, but it's not as computationally intensive as running two full runs. (In fact, it might add as little as ~10% overhead, depending on the input image)   WARNING: This will probably break weird non-filepath file input patterns like \"-\" for stdin, or things that resolve using libcurl.");


/** Minimum sensible image size to be worth running Tesseract. */
const int kMinRectSize = 10;
/** Character returned when Tesseract couldn't recognize anything. */
const char kTesseractReject = '~';
/** Character used by UNLV error counter as a reject. */
const char kUNLVReject = '~';
/** Character used by UNLV as a suspect marker. */
const char kUNLVSuspect = '^';
/**
 * Temp file used for storing current parameters before applying retry values.
 */
static const char *kOldVarsFile = "failed_vars.txt";

#if !DISABLED_LEGACY_ENGINE

static const char kUnknownFontName[] = "UnknownFont";

static STRING_VAR(classify_font_name, kUnknownFontName,
                  "Default font name to be used in training.");

// Finds the name of the training font and returns it in fontname, by cutting
// it out based on the expectation that the filename is of the form:
// /path/to/dir/[lang].[fontname].exp[num]
// The [lang], [fontname] and [num] fields should not have '.' characters.
// If the global parameter classify_font_name is set, its value is used instead.
static void ExtractFontName(const char* filename, std::string* fontname) {
  *fontname = classify_font_name;
  if (*fontname == kUnknownFontName) {
    // filename is expected to be of the form [lang].[fontname].exp[num]
    // The [lang], [fontname] and [num] fields should not have '.' characters.
    const char *basename = strrchr(filename, '/');
    const char *firstdot = strchr(basename ? basename : filename, '.');
    const char *lastdot  = strrchr(filename, '.');
    if (firstdot != lastdot && firstdot != nullptr && lastdot != nullptr) {
      ++firstdot;
      *fontname = firstdot;
      fontname->resize(lastdot - firstdot);
    }
  }
}
#endif

FZ_HEAPDBG_TRACKER_SECTION_END_MARKER(_)

/* Add all available languages recursively.
 */
static void addAvailableLanguages(const std::string &datadir, const std::string &base,
                                  std::vector<std::string> *langs) {
  auto base2 = base;
  if (!base2.empty()) {
    base2 += "/";
  }
  const size_t extlen = sizeof(kTrainedDataSuffix);
#if defined(WIN32) || defined(_WIN32) || defined(_WIN64)
  const auto kTrainedDataSuffixUtf16 = winutils::Utf8ToUtf16(kTrainedDataSuffix);

  WIN32_FIND_DATAW data;
  HANDLE handle = FindFirstFileW(winutils::Utf8ToUtf16((datadir + base2 + "*").c_str()).c_str(), &data);
  if (handle != INVALID_HANDLE_VALUE) {
    BOOL result = TRUE;
    for (; result;) {
      wchar_t *name = data.cFileName;
      // Skip '.', '..', and hidden files
      if (name[0] != '.') {
        if ((data.dwFileAttributes & FILE_ATTRIBUTE_DIRECTORY) == FILE_ATTRIBUTE_DIRECTORY) {
          addAvailableLanguages(datadir, base2 + winutils::Utf16ToUtf8(name), langs);
        } else {
          size_t len = wcslen(name);
          if (len > extlen && name[len - extlen] == '.' &&
              wcscmp(&name[len - extlen + 1], kTrainedDataSuffixUtf16.c_str()) == 0) {
            name[len - extlen] = '\0';
            langs->push_back(base2 + winutils::Utf16ToUtf8(name));
          }
        }
      }
      result = FindNextFileW(handle, &data);
    }
    FindClose(handle);
  }
#else // _WIN32
  DIR *dir = opendir((datadir + base).c_str());
  if (dir != nullptr) {
    dirent *de;
    while ((de = readdir(dir))) {
      char *name = de->d_name;
      // Skip '.', '..', and hidden files
      if (name[0] != '.') {
        struct stat st;
        if (stat((datadir + base2 + name).c_str(), &st) == 0 && (st.st_mode & S_IFDIR) == S_IFDIR) {
          addAvailableLanguages(datadir, base2 + name, langs);
        } else {
          size_t len = strlen(name);
          if (len > extlen && name[len - extlen] == '.' &&
              strcmp(&name[len - extlen + 1], kTrainedDataSuffix) == 0) {
            name[len - extlen] = '\0';
            langs->push_back(base2 + name);
          }
        }
      }
    }
    closedir(dir);
  }
#endif
}


TessBaseAPI::TessBaseAPI()
    : tesseract_(nullptr)
#if !DISABLED_LEGACY_ENGINE
      ,
      osd_tesseract_(nullptr),
      equ_detect_(nullptr)
#endif
      ,
      reader_(nullptr),
      // thresholder_ is initialized to nullptr here, but will be set before use
      // by: A constructor of a derived API or created
      // implicitly when used in InternalResetImage.
      thresholder_(nullptr),
      monitor_(&default_minimal_monitor_),
      paragraph_models_(nullptr),
      block_list_(nullptr),
      page_res_(nullptr),
      pix_visible_image_(nullptr),
      last_oem_requested_(OEM_DEFAULT),
      recognition_done_(false),
      rect_left_(0),
      rect_top_(0),
      rect_width_(0),
      rect_height_(0),
      image_width_(0),
      image_height_(0) {
}

TessBaseAPI::~TessBaseAPI() {
  End();
}

/**
 * Returns the version identifier as a static string. Do not delete.
 */
const char *TessBaseAPI::Version() {
  return TESSERACT_VERSION_STR;
}

Tesseract& TessBaseAPI::tesseract() const {
  if (tesseract_ == nullptr) {
    tesseract_ = new Tesseract();
  }
  return *tesseract_;
}

/**
 * Set the name of the input file. Needed only for training and
 * loading a UNLV zone file.
 */
void TessBaseAPI::SetInputName(const char *name) {
  Tesseract &tess = tesseract();
  tess.input_file_path_ = name;
}

/** Set the name of the visible image files. Needed only for PDF output. */
void TessBaseAPI::SetVisibleImageFilename(const char* name) {
  Tesseract &tess = tesseract();
  tess.visible_image_file_path_ = name;
}

/**
* Return a memory capacity cost estimate for the given image dimensions and
* some heuristics re tesseract behaviour, e.g. input images will be normalized/greyscaled,
* then thresholded, all of which will be kept in memory while the session runs.
*
* Also uses the Tesseract Variable `allowed_image_memory_capacity` to indicate
* whether the estimated cost is oversized --> `cost.is_too_large()`
*
* For user convenience, static functions are provided:
* the static functions MAY be used by userland code *before* the high cost of
* instantiating a Tesseract instance is incurred.
*/
ImageCostEstimate TessBaseAPI::EstimateImageMemoryCost(int image_width, int image_height, float allowance) {
  // The heuristics used:
  // 
  // we reckon with leptonica Pix storage at 4 bytes per pixel,
  // tesseract storing (worst case) 3 different images: original, greyscale, binary thresholded,
  // we DO NOT reckon with the extra image that may serve as background for PDF outputs, etc.
  // we DO NOT reckon with the memory cost for the OCR match tree, etc.
  // However, we attempt a VERY ROUGH estimate by calculating a 20% overdraft for internal operations'
  // storage costs.
  float cost = 4 * 3 * 1.20f;
  cost *= image_width;
  cost *= image_height;

  if (allowed_image_memory_capacity > 0.0) {
    // any rediculous input values will be replaced by the Tesseract configuration value:
    if (allowance > allowed_image_memory_capacity || allowance <= 0.0)
      allowance = allowed_image_memory_capacity;
  }

  return ImageCostEstimate(cost, allowance);
}

ImageCostEstimate TessBaseAPI::EstimateImageMemoryCost(const Pix* pix, float allowance) {
  auto w = pixGetWidth(pix);
  auto h = pixGetHeight(pix);
  return EstimateImageMemoryCost(w, h, allowance);
}

/**
* Ditto, but this API may be invoked after SetInputImage() or equivalent has been called
* and reports the cost estimate for the current instance/image.
*/
ImageCostEstimate TessBaseAPI::EstimateImageMemoryCost() const {
  return tesseract().EstimateImageMemoryCost();
}

/**
* Helper, which may be invoked after SetInputImage() or equivalent has been called:
* reports the cost estimate for the current instance/image via `tprintDebug()` and returns
* `true` when the cost is expected to be too high.
*
* You can use this as a fast pre-flight check. Many major tesseract APIs perform
* this same check as part of their startup routine.
*/
bool TessBaseAPI::CheckAndReportIfImageTooLarge(const Pix* pix) const {
  return tesseract().CheckAndReportIfImageTooLarge(pix);
}

/** Set the name of the output files. Needed only for debugging. */
void TessBaseAPI::SetOutputName(const char *name) {
  tesseract().output_base_filename.set_value(name, PARAM_VALUE_IS_SET_BY_APPLICATION);
}

const std::string &TessBaseAPI::GetOutputName() {
  return tesseract().output_base_filename;
}

bool TessBaseAPI::SetVariable(const char *name, const char *value) {
  return ParamUtils::SetParam(name, value, tesseract().params_collective(), PARAM_VALUE_IS_SET_BY_APPLICATION);
}

bool TessBaseAPI::SetVariable(const char *name, int value) {
  return ParamUtils::SetParam(name, value, tesseract().params_collective(), PARAM_VALUE_IS_SET_BY_APPLICATION);
}

bool TessBaseAPI::SetVariable(const char *name, bool value) {
  return ParamUtils::SetParam(name, value, tesseract().params_collective(), PARAM_VALUE_IS_SET_BY_APPLICATION);
}

bool TessBaseAPI::SetVariable(const char *name, double value) {
  return ParamUtils::SetParam(name, value, tesseract().params_collective(), PARAM_VALUE_IS_SET_BY_APPLICATION);
}

bool TessBaseAPI::SetVariable(const char *name, const std::string &value) {
  return ParamUtils::SetParam(name, value, tesseract().params_collective(), PARAM_VALUE_IS_SET_BY_APPLICATION);
}

bool TessBaseAPI::GetIntVariable(const char *name, int *value) const {
  IntParam *p = ParamUtils::FindParam<IntParam>(name, tesseract().params_collective());
  if (!p) {
    return false;
  }
  *value = p->value();
  return true;
}

bool TessBaseAPI::GetBoolVariable(const char *name, bool *value) const {
  BoolParam *p = ParamUtils::FindParam<BoolParam>(name, tesseract().params_collective());
  if (!p) {
    return false;
  }
  *value = p->value();
  return true;
}

const char *TessBaseAPI::GetStringVariable(const char *name) const {
  StringParam *p = ParamUtils::FindParam<StringParam>(name, tesseract().params_collective());
  if (!p) {
    return nullptr;
  }
  return p->c_str();
}

bool TessBaseAPI::GetDoubleVariable(const char *name, double *value) const {
  DoubleParam *p = ParamUtils::FindParam<DoubleParam>(name, tesseract().params_collective());
  if (!p) {
    return false;
  }
  *value = p->value();
  return true;
}

/** Get value of named variable as a string, if it exists. */
bool TessBaseAPI::GetVariableAsString(const char *name, std::string *val) const {
  Param *p = ParamUtils::FindParam(name, tesseract().params_collective());
  if (p != nullptr) {
    if (val != nullptr) {
      *val = p->raw_value_str();
    }
    return true;
  }
  return false;
}


bool TessBaseAPI::InitParameters(const std::vector<std::string> &vars_vec,
                                 const std::vector<std::string> &vars_values) {
  Tesseract &tess = tesseract();
  return tess.InitParameters(vars_vec, vars_values);
}

void TessBaseAPI::ReadyParametersForReinitialization() {
  Tesseract &tess = tesseract();
  tess.ReadyParametersForReinitialization();
}

void TessBaseAPI::ResetParametersToFactoryDefault() {
  Tesseract &tess = tesseract();
  tess.ResetParametersToFactoryDefault();
}


#if !DISABLED_LEGACY_ENGINE

/** Print Tesseract fonts table to the given file. */
void TessBaseAPI::PrintFontsTable(FILE *fp) const {
  if (!fp)
    fp = stdout;
  bool print_info = (fp == stdout || fp == stderr);
  Tesseract& tess = tesseract();
  const int fontinfo_size = tess.get_fontinfo_table().size();
  for (int font_index = 1; font_index < fontinfo_size; ++font_index) {
    FontInfo font = tess.get_fontinfo_table().at(font_index);
    if (print_info) {
      tprintInfo(
          "ID={}: {} is_italic={} is_bold={} is_fixed_pitch={} is_serif={} is_fraktur={}\n",
          font_index, font.name,
          font.is_italic(),
          font.is_bold(),
          font.is_fixed_pitch(),
          font.is_serif(),
          font.is_fraktur());
    } else {
      std::string msg = fmt::format(
          "ID={}: {} is_italic={} is_bold={} is_fixed_pitch={} is_serif={} is_fraktur={}\n",
          font_index, font.name,
          font.is_italic(),
          font.is_bold(),
          font.is_fixed_pitch(),
          font.is_serif(),
          font.is_fraktur());
      fputs(msg.c_str(), fp);
    }
  }
}

#endif

/** 
 * Print Tesseract parameters to the given file with descriptions of each option. 
 * Cannot be used as Tesseract configuration file due to descriptions 
 * (use DumpVariables instead to create config files).
 */
void TessBaseAPI::PrintVariables(FILE *fp) const {
  ParamUtils::PrintParams(fp, tesseract().params_collective(), true);
}

void TessBaseAPI::SaveParameters() {
  // Save current config variables before switching modes.
  FILE *fp = fopen(kOldVarsFile, "wb");
  PrintVariables(fp);
  fclose(fp);
}

void TessBaseAPI::RestoreParameters() {
  ReadConfigFile(kOldVarsFile);
}

/** 
 * Print Tesseract parameters to the given file without descriptions. 
 * Can be used as Tesseract configuration file.
*/
void TessBaseAPI::DumpVariables(FILE *fp) const {
  ParamUtils::PrintParams(fp, tesseract().params_collective(), false);
}

// Report parameters' usage statistics, i.e. report which params have been
// set, modified and read/checked until now during this run-time's lifetime.
//
// Use this method for run-time 'discovery' about which tesseract parameters
// are actually *used* during your particular usage of the library, ergo
// answering the question:
// "Which of all those parameters are actually *relevant* to my use case today?"
void TessBaseAPI::ReportParamsUsageStatistics() const {
  tesseract::ParamsVectorSet &vec = tesseract().params_collective();
  std::string fpath = tesseract::vars_report_file;
  ReportFile f(fpath);
    int section_level = tesseract_->GetPixDebugSectionLevel();
    ParamUtils::ReportParamsUsageStatistics(f, vec, section_level);
}

/**
 * The datapath must be the name of the data directory or
 * some other file in which the data directory resides (for instance argv[0].)
 * The language is (usually) an ISO 639-3 string or nullptr will default to eng.
 * If numeric_mode is true, then only digits and Roman numerals will
 * be returned.
 * 
 * @return: 0 on success and -1 on initialization failure.
 */
int TessBaseAPI::Init(const char* datapath,
                      ParamsVectorSet& vars)
{
  std::vector<std::string> nil;
  //ParamsVectorSet vars;
  FileReader nada;
  Tesseract &tess = tesseract();
  //tess.tessedit_ocr_engine_mode = oem;
  //tess.languages_to_try = language;
  if (tess.datadir_base_path.is_set() && !strempty(datapath) && tess.datadir_base_path.value() != datapath) {
    // direct parameter overrides previous parameter set-up
    tess.datadir_base_path = datapath;
  }
  return Init_Internal(datapath, vars, nil, nada, nullptr, 0);
}

int TessBaseAPI::Init(const char *datapath,
         ParamsVectorSet &vars,
                      const std::vector<std::string> &configs)
{

}

int TessBaseAPI::Init(ParamsVectorSet& vars)
{

}

int TessBaseAPI::Init(ParamsVectorSet& vars,
                      const std::vector<std::string>& configs)
{

}

int TessBaseAPI::Init(const char* datapath,
         ParamsVectorSet& vars,
                      FileReader reader)
{

}

int TessBaseAPI::Init(const char* datapath,
         ParamsVectorSet& vars,
         const std::vector<std::string>& configs,
                      FileReader reader)
{

}

int TessBaseAPI::Init(const char* datapath,
         const std::vector<std::string>& vars_vec,
                      const std::vector<std::string>& vars_values)
{

}

int TessBaseAPI::Init(const char* datapath,
         const std::vector<std::string>& vars_vec,
         const std::vector<std::string>& vars_values,
                      const std::vector<std::string>& configs)
{

}

int TessBaseAPI::Init(const char* datapath, const char* language, OcrEngineMode oem)
{

}

int TessBaseAPI::Init(const char *datapath, const char *language, OcrEngineMode oem, const char **configs,
                          int configs_size, const std::vector<std::string> *vars_vec,
                          const std::vector<std::string> *vars_values, bool set_only_non_debug_params, FileReader reader) {
  return InitFullWithReader(datapath, 0, language, oem, configs, configs_size, vars_vec, vars_values,
                            set_only_non_debug_params, reader);
}

int TessBaseAPI::Init(const char* datapath, const char* language, OcrEngineMode oem,
                      const std::vector<std::string>& configs)
{

}

int TessBaseAPI::Init(const char *datapath, const char *language, OcrEngineMode oem, FileReader reader) {
  return InitFull(datapath, language, oem, nullptr, 0, nullptr, nullptr, false, reader);
}

int TessBaseAPI::Init(const char* datapath, const char* language)
{

}

int TessBaseAPI::Init(const char* datapath, const char* language,
                      const std::vector<std::string>& configs)
{

}

int TessBaseAPI::Init(const char *language, OcrEngineMode oem)
{

}

int TessBaseAPI::Init(const char *language, OcrEngineMode oem,
         const std::vector<std::string> &configs)
{

}

int TessBaseAPI::Init(const char* language)
{

}

int TessBaseAPI::Init(const char* language,
                      const std::vector<std::string>& configs)
{

}

// Reads the traineddata via a FileReader from path `datapath`.
int TessBaseAPI::Init(const char* datapath,
         const std::vector<std::string>& vars_vec,
         const std::vector<std::string>& vars_values,
                      FileReader reader)
{

}

int TessBaseAPI::Init(const char* datapath,
         const std::vector<std::string>& vars_vec,
         const std::vector<std::string>& vars_values,
         const std::vector<std::string>& configs,
                      FileReader reader)
{

}

// In-memory version reads the traineddata directly from the given
// data[data_size] array.
int TessBaseAPI::InitFromMemory(const char *data, size_t data_size,
                   const std::vector<std::string>& vars_vec,
                   const std::vector<std::string>& vars_values)
{

}

int TessBaseAPI::InitFromMemory(const char *data, size_t data_size,
                   const std::vector<std::string>& vars_vec,
                   const std::vector<std::string>& vars_values,
                   const std::vector<std::string>& configs)
{

}

int TessBaseAPI::Init_Internal(const char *path,
                               ParamsVectorSet &vars,
                               const std::vector<std::string> &configs,
                               FileReader reader,
                               const char *data, size_t data_size) {
  Tesseract &tess = tesseract();
#if 0
  if (tess.languages_to_try.empty()) {
    tess.languages_to_try = "";
  }
#endif
  if (data == nullptr) {
    data = "";
    data_size = 0; // as a precaution to prevent invalid user-set value to
  }
  std::string datapath;
  if (!strempty(path)) {
    datapath = path;
  } else if (!tess.datadir_base_path.empty()) {
    datapath = tess.datadir_base_path;
  } else {
    datapath = tess.languages_to_try;
  }

  // TODO: re-evaluate this next (old) code chunk which decides when to reset the tesseract instance.

  std::string buggered_languge = "XYZ";

  // If the datapath, OcrEngineMode or the language have changed - start again.
  // Note that the language_ field stores the last requested language that was
  // initialized successfully, while tesseract().lang stores the language
  // actually used. They differ only if the requested language was nullptr, in
  // which case tesseract().lang is set to the Tesseract default ("eng").
  if (
      tesseract_->RequiresWipeBeforeIndependentReUse() &&
      (datapath_.empty() || language_.empty() || datapath_ != datapath ||
       last_oem_requested_ != oem() || (language_ != buggered_languge && tesseract_->lang_ != buggered_languge))) {
#if 0
    assert(0);
    delete tesseract_;
    tesseract_ = nullptr;
#else
    // try not to throw away tesseract instances. Clean them out rigorously, instead.
    tesseract_->WipeSqueakyCleanForReUse();
#endif
  }
  if (tesseract_ == nullptr) {
    tesseract_ = new Tesseract(*this);
  }
  if (reader != nullptr) {
    reader_ = reader;
  }
  TessdataManager mgr(reader_);
  if (data_size != 0) {
      mgr.LoadMemBuffer(buggered_languge.c_str(), data, data_size);
  }

  (void)Monitor().set_progress(0.0).exec_progress_func();

    if (tess.init_tesseract(datapath, output_file_, &mgr) != 0) {
    return -1;
  }

  // Update datapath and language requested for the last valid initialization.
  datapath_ = std::move(datapath);
  if (datapath_.empty() && !tess.datadir_.empty()) {
    datapath_ = tess.datadir_;
  }

  language_ = buggered_languge;
  last_oem_requested_ = oem();

#if !DISABLED_LEGACY_ENGINE
  // For same language and datapath, just reset the adaptive classifier.
  // 
  // We are initializing: *always* reset the classifier here, because we
  // can come through here after a previous failed/aborted/successful
  // initialization and we still would need to set up the Tesseract
  // instance to a definitely known state here anyway.
    tess.ResetAdaptiveClassifier();
#endif // !DISABLED_LEGACY_ENGINE

  if (Monitor().kick_watchdog_and_check_for_cancel()) {
      tprintWarn("Timeout/cancel: abort the tesseract initialization stage.\n");
      return -1;
  }

  return 0;
}

void TessBaseAPI::RegisterMonitor(ETEXT_DESC *monitor) {
  if (monitor != nullptr)
    monitor_ = monitor;
  else
    monitor_ = &default_minimal_monitor_;
}

ETEXT_DESC& TessBaseAPI::Monitor() {
  return *monitor_;
}

const ETEXT_DESC &TessBaseAPI::Monitor() const {
  return *monitor_;
}


void TessBaseAPI::DebugAddCommandline(const std::vector<std::string>& argv) {
  if (tesseract_ == nullptr) {
    tesseract_ = new Tesseract(*this, nullptr);
  }
  tesseract_->DebugAddCommandline(argv);
}


/**
 * Returns the languages string used in the last valid initialization.
 * If the last initialization specified "deu+hin" then that will be
 * returned. If hin loaded eng automatically as well, then that will
 * not be included in this list. To find the languages actually
 * loaded use GetLoadedLanguagesAsVector.
 * The returned string should NOT be deleted.
 */
const char *TessBaseAPI::GetInitLanguagesAsString() const {
  return language_.c_str();
}

/**
 * Returns the loaded languages in the vector of std::string.
 * Includes all languages loaded by the last Init, including those loaded
 * as dependencies of other loaded languages.
 */
void TessBaseAPI::GetLoadedLanguagesAsVector(std::vector<std::string> *langs) const {
  langs->clear();
  Tesseract &tess = tesseract();
  langs->push_back(tess.lang_);
  int num_subs = tess.num_sub_langs();
  for (int i = 0; i < num_subs; ++i) {
    langs->push_back(tess.get_sub_lang(i)->lang_);
  }
}

/**
 * Returns the available languages in the sorted vector of std::string.
 */
void TessBaseAPI::GetAvailableLanguagesAsVector(std::vector<std::string> *langs) const {
  langs->clear();
  Tesseract &tess = tesseract();
  addAvailableLanguages(tess.datadir_, "", langs);
  std::sort(langs->begin(), langs->end());
}

/**
 * Init only for page layout analysis. Use only for calls to SetImage and
 * AnalysePage. Calls that attempt recognition will generate an error.
 */
void TessBaseAPI::InitForAnalysePage() {
  tesseract().InitAdaptiveClassifier(nullptr);
}

/**
 * Read a "config" file containing a set of parameter name, value pairs.
 * Searches the standard places: tessdata/configs, tessdata/tessconfigs
 * and also accepts a relative or absolute path name.
 */
void TessBaseAPI::ReadConfigFile(const char *filename) {
  tesseract().read_config_file(filename);
}

/**
 * Set the current page segmentation mode. Defaults to PSM_AUTO.
 * The mode is stored as an IntParam so it can also be modified by
 * ReadConfigFile or SetVariable("tessedit_pageseg_mode", mode as string).
 */
void TessBaseAPI::SetPageSegMode(PageSegMode mode) {
  tesseract().tessedit_pageseg_mode.set_value(mode, PARAM_VALUE_IS_SET_BY_APPLICATION);
}

/** Return the current page segmentation mode. */
PageSegMode TessBaseAPI::GetPageSegMode() const {
  if (tesseract_ == nullptr) {
    return PSM_SINGLE_BLOCK;
  }
  return static_cast<PageSegMode>(tesseract_->tessedit_pageseg_mode.value());
}

/**
 * Recognize a rectangle from an image and return the result as a string.
 * May be called many times for a single Init.
 * Currently has no error checking.
 * Greyscale of 8 and color of 24 or 32 bits per pixel may be given.
 * Palette color images will not work properly and must be converted to
 * 24 bit.
 * Binary images of 1 bit per pixel may also be given but they must be
 * byte packed with the MSB of the first byte being the first pixel, and a
 * one pixel is WHITE. For binary images set bytes_per_pixel=0.
 * The recognized text is returned as a char* which is coded
 * as UTF8 and must be freed with the delete [] operator.
 */
char *TessBaseAPI::TesseractRect(const unsigned char *imagedata, int bytes_per_pixel,
                                 int bytes_per_line, int left, int top, int width, int height) {
  if (tesseract_ == nullptr || width < kMinRectSize || height < kMinRectSize) {
    return nullptr; // Nothing worth doing.
  }

  // Since this original api didn't give the exact size of the image,
  // we have to invent a reasonable value.
  int bits_per_pixel = bytes_per_pixel == 0 ? 1 : bytes_per_pixel * 8;
  SetImage(imagedata, bytes_per_line * 8 / bits_per_pixel, height + top, bytes_per_pixel,
           bytes_per_line);
  SetRectangle(left, top, width, height);

  return GetUTF8Text();
}

#if !DISABLED_LEGACY_ENGINE
/**
 * Call between pages or documents etc to free up memory and forget
 * adaptive data.
 */
void TessBaseAPI::ClearAdaptiveClassifier() {
  Tesseract& tess = tesseract();
  tess.ResetAdaptiveClassifier();
  tess.ResetDocumentDictionary();
}
#endif // !DISABLED_LEGACY_ENGINE

/**
 * Provide an image for Tesseract to recognize. Format is as
 * TesseractRect above. Copies the image buffer and converts to Pix.
 * SetImage clears all recognition results, and sets the rectangle to the
 * full image, so it may be followed immediately by a GetUTF8Text, and it
 * will automatically perform recognition.
 */
void TessBaseAPI::SetImage(const unsigned char *imagedata, int width, int height,
                           int bytes_per_pixel, int bytes_per_line, int exif, 
                           const float angle, bool upscale) {
  if (InternalResetImage()) {
    thresholder_->SetImage(imagedata, width, height, bytes_per_pixel, bytes_per_line, exif, angle, upscale);
    SetInputImage(thresholder_->GetPixRect());
  }
}

void TessBaseAPI::SetSourceResolution(int ppi) {
  if (thresholder_) {
    thresholder_->SetSourceYResolution(ppi);
  } else {
    tprintError("Please call SetImage before SetSourceResolution.\n");
  }
}

/**
 * Provide an image for Tesseract to recognize. As with SetImage above,
 * Tesseract takes its own copy of the image, so it need not persist until
 * after Recognize.
 * Pix vs raw, which to use?
 * Use Pix where possible. Tesseract uses Pix as its internal representation
 * and it is therefore more efficient to provide a Pix directly.
 */
void TessBaseAPI::SetImage(Pix *pix, int exif, const float angle, bool upscale) {
  if (InternalResetImage()) {
    if (pixGetSpp(pix) == 4) {
      // remove alpha channel from image; the background color is assumed to be PURE WHITE.
      Pix *p1 = pixAlphaBlendUniform(pix, 0xFFFFFF00);
      //Pix *p1 = pixRemoveAlpha(pix);
      pixSetSpp(p1, 3);
      (void)pixCopy(pix, p1);
      pixDestroy(&p1);
    } else {
      pix = pixClone(pix);
    }
    thresholder_->SetImage(pix, exif, angle, upscale);
    pixDestroy(&pix);
    SetInputImage(thresholder_->GetPixRect());
  }
}

int TessBaseAPI::SetImageFile(int exif, const float angle, bool upscale) {
    const char *filename1 = "/input";
    Pix *pix = pixRead(filename1);
    if (pix == nullptr) {
      tprintError("Image file {} cannot be read!\n", filename1);
      return 1;
    }
    if (pixGetSpp(pix) == 4 && pixGetInputFormat(pix) == IFF_PNG) {
      // remove alpha channel from png
      Pix *p1 = pixRemoveAlpha(pix);
      pixSetSpp(p1, 3);
      (void)pixCopy(pix, p1);
      pixDestroy(&p1);
    }
    thresholder_->SetImage(pix, exif, angle, upscale);
    SetInputImage(thresholder_->GetPixRect());
    pixDestroy(&pix);
    return 0;
}

/**
 * Restrict recognition to a sub-rectangle of the image. Call after SetImage.
 * Each SetRectangle clears the recognition results so multiple rectangles
 * can be recognized with the same image.
 */
void TessBaseAPI::SetRectangle(int left, int top, int width, int height) {
  if (thresholder_ == nullptr) {
    return;
  }
  // TODO: this ClearResults prematurely nukes the page image and pushes for the diagnostics log to be written to output file,
  // while this SetRectangle() very well may be meant to OCR a *second* rectangle in the existing page image, which will fail
  // today as the page image will be lost, thanks to ClearResults.
  //
  // Hm, maybe have two Clear methods: ClearPageResults + ClearPageSource, so we can differentiate? And only push the diagnostics log
  // as late as possible, i.e. when the SourceImage is being discarded then in ClearPageSource().
  ClearResults();
  thresholder_->SetRectangle(left, top, width, height);
}

/**
 * ONLY available after SetImage if you have Leptonica installed.
 * Get a copy of the internal thresholded image from Tesseract.
 */
Pix *TessBaseAPI::GetThresholdedImage() {
  if (tesseract_ == nullptr || thresholder_ == nullptr) {
    return nullptr;
  }

  Tesseract& tess = tesseract();
  if (tess.pix_binary() == nullptr) {
	if (verbose_process) {
      tprintInfo("PROCESS: the source image is not a binary image, hence we apply a thresholding algo/subprocess to obtain a binarized image.\n");
	}

    Image pix = Image();
    if (!Threshold(&pix.pix_)) {
      return nullptr;
    }
    tess.set_pix_binary(pix);

    if (tess.tessedit_dump_pageseg_images) {
      tess.AddPixDebugPage(tess.pix_binary(), "Thresholded Image result (because it wasn't thresholded yet)");
    }
  }

  // Pix *p1 = pixRotate(tesseract_->pix_binary(), 0.15, L_ROTATE_SHEAR, L_BRING_IN_WHITE, 0, 0);

  return tess.pix_binary().clone();
}

/**
 * Get the result of page layout analysis as a leptonica-style
 * Boxa, Pixa pair, in reading order.
 * Can be called before or after Recognize.
 */
Boxa *TessBaseAPI::GetRegions(Pixa **pixa) {
  return GetComponentImages(RIL_BLOCK, false, pixa, nullptr);
}

/**
 * Get the textlines as a leptonica-style Boxa, Pixa pair, in reading order.
 * Can be called before or after Recognize.
 * If blockids is not nullptr, the block-id of each line is also returned as an
 * array of one element per line. delete [] after use.
 * If paraids is not nullptr, the paragraph-id of each line within its block is
 * also returned as an array of one element per line. delete [] after use.
 */
Boxa *TessBaseAPI::GetTextlines(const bool raw_image, const int raw_padding, Pixa **pixa,
                                int **blockids, int **paraids) {
  return GetComponentImages(RIL_TEXTLINE, true, raw_image, raw_padding, pixa, blockids, paraids);
}

/**
 * Get textlines and strips of image regions as a leptonica-style Boxa, Pixa
 * pair, in reading order. Enables downstream handling of non-rectangular
 * regions.
 * Can be called before or after Recognize.
 * If blockids is not nullptr, the block-id of each line is also returned as an
 * array of one element per line. delete [] after use.
 */
Boxa *TessBaseAPI::GetStrips(Pixa **pixa, int **blockids) {
  return GetComponentImages(RIL_TEXTLINE, false, pixa, blockids);
}

/**
 * Get the words as a leptonica-style
 * Boxa, Pixa pair, in reading order.
 * Can be called before or after Recognize.
 */
Boxa *TessBaseAPI::GetWords(Pixa **pixa) {
  return GetComponentImages(RIL_WORD, true, pixa, nullptr);
}

/**
 * Gets the individual connected (text) components (created
 * after pages segmentation step, but before recognition)
 * as a leptonica-style Boxa, Pixa pair, in reading order.
 * Can be called before or after Recognize.
 */
Boxa *TessBaseAPI::GetConnectedComponents(Pixa **pixa) {
  return GetComponentImages(RIL_SYMBOL, true, pixa, nullptr);
}

/**
 * Get the given level kind of components (block, textline, word etc.) as a
 * leptonica-style Boxa, Pixa pair, in reading order.
 * Can be called before or after Recognize.
 * If blockids is not nullptr, the block-id of each component is also returned
 * as an array of one element per component. delete [] after use.
 * If text_only is true, then only text components are returned.
 */
Boxa *TessBaseAPI::GetComponentImages(PageIteratorLevel level, bool text_only, bool raw_image,
                                      const int raw_padding, Pixa **pixa, int **blockids,
                                      int **paraids) {
  /*non-const*/ std::unique_ptr</*non-const*/ PageIterator> page_it(GetIterator());
  if (page_it == nullptr) {
    page_it.reset(AnalyseLayout());
  }
  if (page_it == nullptr) {
    return nullptr; // Failed.
  }

  // Count the components to get a size for the arrays.
  int component_count = 0;
  int left, top, right, bottom;

  if (raw_image) {
    // Get bounding box in original raw image with padding.
    do {
      if (page_it->BoundingBox(level, raw_padding, &left, &top, &right, &bottom) &&
          (!text_only || PTIsTextType(page_it->BlockType()))) {
        ++component_count;
      }
    } while (page_it->Next(level));
  } else {
    // Get bounding box from binarized imaged. Note that this could be
    // differently scaled from the original image.
    do {
      if (page_it->BoundingBoxInternal(level, &left, &top, &right, &bottom) &&
          (!text_only || PTIsTextType(page_it->BlockType()))) {
        ++component_count;
      }
    } while (page_it->Next(level));
  }

  Boxa *boxa = boxaCreate(component_count);
  if (pixa != nullptr) {
    *pixa = pixaCreate(component_count);
  }
  if (blockids != nullptr) {
    *blockids = new int[component_count];
  }
  if (paraids != nullptr) {
    *paraids = new int[component_count];
  }

  int blockid = 0;
  int paraid = 0;
  int component_index = 0;
  page_it->Begin();
  do {
    bool got_bounding_box;
    if (raw_image) {
      got_bounding_box = page_it->BoundingBox(level, raw_padding, &left, &top, &right, &bottom);
    } else {
      got_bounding_box = page_it->BoundingBoxInternal(level, &left, &top, &right, &bottom);
    }
    if (got_bounding_box && (!text_only || PTIsTextType(page_it->BlockType()))) {
      Box *lbox = boxCreate(left, top, right - left, bottom - top);
      boxaAddBox(boxa, lbox, L_INSERT);
      if (pixa != nullptr) {
        Pix *pix = nullptr;
        if (raw_image) {
          pix = page_it->GetImage(level, raw_padding, GetInputImage(), &left, &top);
        } else {
          pix = page_it->GetBinaryImage(level);
        }
        pixaAddPix(*pixa, pix, L_INSERT);
        pixaAddBox(*pixa, lbox, L_CLONE);
      }
      if (paraids != nullptr) {
        (*paraids)[component_index] = paraid;
        if (page_it->IsAtFinalElement(RIL_PARA, level)) {
          ++paraid;
        }
      }
      if (blockids != nullptr) {
        (*blockids)[component_index] = blockid;
        if (page_it->IsAtFinalElement(RIL_BLOCK, level)) {
          ++blockid;
          paraid = 0;
        }
      }
      ++component_index;
    }
  } while (page_it->Next(level));
  return boxa;
}

/**
 * Stores lstmf based on in-memory data for one line with pix and text
 * This function is (atm) not used in the current processing,
 * but can be used via CAPI e.g. tesserocr
 */
bool TessBaseAPI::WriteLSTMFLineData(const char *name, const char *path,
                                     Pix *pix, const char *truth_text,
                                     bool vertical) {
  // Check if path exists
  std::ifstream test(path);
  if (!test) {
    tprintError("The path {} doesn't exist.\n", path);
    return false;
  }
  // Check if truth_text exists
  if ((truth_text != NULL) && (truth_text[0] == '\0') ||
      (truth_text[0] == '\n')) {
    tprintError("Ground truth text is empty or starts with newline.\n");
    return false;
  }
  // Check if pix exists
  if (!pix) {
    tprintError("No image provided.\n");
    return false;
  }
  // Variables for ImageData for just one line
  std::vector<TBOX> boxes;
  std::vector<std::string> line_texts;
  std::string current_char, last_char, textline_str;
  unsigned text_index = 0;
  std::string truth_text_str = std::string(truth_text);
  TBOX bounding_box = TBOX(0, 0, pixGetWidth(pix), pixGetHeight(pix));
  // Take only the first line from the truth_text, replace tabs with whitespaces
  // and reduce multiple whitespaces to just one
  while (text_index < truth_text_str.size() &&
         truth_text_str[text_index] != '\n') {
    current_char = truth_text_str[text_index];
    if (current_char == "\t") {
      current_char = " ";
    }
    if (last_char != " " || current_char != " ") {
      textline_str.append(current_char);
      last_char = current_char;
    }
    text_index++;
  }
  if (textline_str.empty() || textline_str != " ") {
    tprintError("There is no first line information.\n");
    return false;
  } else {
    boxes.push_back(bounding_box);
    line_texts.push_back(textline_str);
  }

  std::vector<int> page_numbers(boxes.size(), 1);

  // Init ImageData
  auto *image_data = new ImageData(vertical, pix);
  image_data->set_page_number(1);
  image_data->AddBoxes(boxes, line_texts, page_numbers);

  // Write it to a lstmf-file
  std::filesystem::path filename = path;
  filename /= std::string(name) + std::string(".lstmf");
  DocumentData doc_data(filename.string());
  doc_data.AddPageToDocument(image_data);
  if (!doc_data.SaveDocument(filename.string().c_str(), nullptr)) {
    tprintError("Failed to write training data to {}!\n", filename.string());
    return false;
  }
  return true;
}

int TessBaseAPI::GetThresholdedImageScaleFactor() const {
  if (thresholder_ == nullptr) {
    return 0;
  }
  return thresholder_->GetScaleFactor();
}

/**
 * Runs page layout analysis in the mode set by SetPageSegMode.
 * May optionally be called prior to Recognize to get access to just
 * the page layout results. Returns an iterator to the results.
 * If merge_similar_words is true, words are combined where suitable for use
 * with a line recognizer. Use if you want to use AnalyseLayout to find the
 * textlines, and then want to process textline fragments with an external
 * line recognizer.
 * Returns nullptr on error or an empty page.
 * The returned iterator must be deleted after use.
 * WARNING! This class points to data held within the TessBaseAPI class, and
 * therefore can only be used while the TessBaseAPI class still exists and
 * has not been subjected to a call of Init, SetImage, Recognize, Clear, End
 * DetectOS, or anything else that changes the internal PAGE_RES.
 */
PageIterator *TessBaseAPI::AnalyseLayout(bool merge_similar_words) {
  if (FindLines() == 0) {
    Tesseract& tess = tesseract();
    AutoPopDebugSectionLevel section_handle(&tess, tess.PushSubordinatePixDebugSection("Analyse Layout"));

    if (block_list_->empty()) {
      return nullptr; // The page was empty.
    }
    page_res_ = new PAGE_RES(merge_similar_words, block_list_, nullptr);
    DetectParagraphs(false);
    return new PageIterator(page_res_, &tess, thresholder_->GetScaleFactor(),
                            thresholder_->GetScaledYResolution(), rect_left_, rect_top_,
                            rect_width_, rect_height_);
  }
  return nullptr;
}

/**
 * Recognize the tesseract global image and return the result as Tesseract
 * internal structures.
 */
int TessBaseAPI::Recognize() {
  if (tesseract_ == nullptr) {
    return -1;
  }

  Tesseract& tess = tesseract();

  if (FindLines() != 0) {
    return -1;
  }

  AutoPopDebugSectionLevel section_handle(&tess, tess.PushSubordinatePixDebugSection("Recognize (OCR)"));

  delete page_res_;
  if (block_list_->empty()) {
    page_res_ = new PAGE_RES(false, block_list_, &tess.prev_word_best_choice_);
    return 0; // Empty page.
  }

  tess.SetBlackAndWhitelist();
  recognition_done_ = true;
#if !DISABLED_LEGACY_ENGINE
  if (tess.tessedit_resegment_from_line_boxes) {
    if (verbose_process)
      tprintInfo("PROCESS: Re-segment from line boxes.\n");
    page_res_ = tess.ApplyBoxes(tess.input_file_path_.c_str(), true, block_list_);
  } else if (tess.tessedit_resegment_from_boxes) {
    if (verbose_process)
      tprintInfo("PROCESS: Re-segment from page boxes.\n");
    page_res_ = tess.ApplyBoxes(tess.input_file_path_.c_str(), false, block_list_);
  } else
#endif // !DISABLED_LEGACY_ENGINE
  {
    if (verbose_process)
      tprintInfo("PROCESS: Re-segment from LSTM / previous word best choice.\n");
    page_res_ = new PAGE_RES(tess.AnyLSTMLang(), block_list_, &tess.prev_word_best_choice_);
  }

  if (page_res_ == nullptr) {
    return -1;
  }

  if (tess.tessedit_train_line_recognizer) {
    AutoPopDebugSectionLevel subsection_handle(&tess, tess.PushSubordinatePixDebugSection("Train Line Recognizer: Correct Classify Words"));
    if (!tess.TrainLineRecognizer(tess.input_file_path_.c_str(), output_file_, block_list_)) {
      return -1;
    }
    tess.CorrectClassifyWords(page_res_);
    return 0;
  }
#if !DISABLED_LEGACY_ENGINE
  if (tess.tessedit_make_boxes_from_boxes) {
    AutoPopDebugSectionLevel subsection_handle(&tess, tess.PushSubordinatePixDebugSection("Make Boxes From Boxes: Correct Classify Words"));
    tess.CorrectClassifyWords(page_res_);
    return 0;
  }
#endif // !DISABLED_LEGACY_ENGINE

  int result = 0;
  if (tess.SupportsInteractiveScrollView()) {
#if !GRAPHICS_DISABLED
    AutoPopDebugSectionLevel subsection_handle(&tess, tess.PushSubordinatePixDebugSection("PGEditor: Interactive Session"));
    tess.pgeditor_main(rect_width_, rect_height_, page_res_);

    // The page_res is invalid after an interactive session, so cleanup
    // in a way that lets us continue to the next page without crashing.
    delete page_res_;
    page_res_ = nullptr;
    return -1;
#else
    ASSERT0(!"Should never get here!");
#endif
#if !DISABLED_LEGACY_ENGINE
  } else if (tess.tessedit_train_from_boxes) {
    AutoPopDebugSectionLevel subsection_handle(&tess, tess.PushSubordinatePixDebugSection("Train From Boxes"));
    std::string fontname;
    ExtractFontName(output_file_.c_str(), &fontname);
    tess.ApplyBoxTraining(fontname, page_res_);
  } else if (tess.tessedit_ambigs_training) {
    AutoPopDebugSectionLevel subsection_handle(&tess, tess.PushSubordinatePixDebugSection("Train Ambigs"));
    FILE *training_output_file = tess.init_recog_training(tess.input_file_path_.c_str());
    // OCR the page segmented into words by tesseract.
    tess.recog_training_segmented(tess.input_file_path_.c_str(), page_res_, training_output_file);
    fclose(training_output_file);
#endif // !DISABLED_LEGACY_ENGINE
  } else {
    AutoPopDebugSectionLevel subsection_handle(&tess, tess.PushSubordinatePixDebugSection("The Main Recognition Phase"));

#if !GRAPHICS_DISABLED
    if (scrollview_support) {
      tess.pgeditor_main(rect_width_, rect_height_, page_res_);
    }
#endif

    // Now run the main recognition.
    if (!tess.paragraph_text_based) {
      AutoPopDebugSectionLevel subsection_handle(&tess, tess.PushSubordinatePixDebugSection("Detect Paragraphs (Before Recognition)"));
      DetectParagraphs(false);
#if !GRAPHICS_DISABLED
      if (scrollview_support) {
        tess.pgeditor_main(rect_width_, rect_height_, page_res_);
      }
#endif
    }

    AutoPopDebugSectionLevel subsection_handle2(&tess, tess.PushSubordinatePixDebugSection("Recognize All Words"));
    if (tess.recog_all_words(page_res_, monitor, nullptr, nullptr, 0)) {
#if !GRAPHICS_DISABLED
      if (scrollview_support) {
        tess.pgeditor_main(rect_width_, rect_height_, page_res_);
      }
#endif
      subsection_handle2.pop();
      if (tess.paragraph_text_based) {
        AutoPopDebugSectionLevel subsection_handle(&tess, tess.PushSubordinatePixDebugSection("Detect Paragraphs (After Recognition)"));
        DetectParagraphs(true);
#if !GRAPHICS_DISABLED
        if (scrollview_support) {
          tess.pgeditor_main(rect_width_, rect_height_, page_res_);
        }
#endif
      }
    } else {
      result = -1;
    }
  }
  return result;
}

// Takes ownership of the input pix.
void TessBaseAPI::SetInputImage(Pix *pix) {
  tesseract().set_pix_original(pix);
}

void TessBaseAPI::SetVisibleImage(Pix *pix) {
  if (pix_visible_image_)
    pixDestroy(&pix_visible_image_);
  pix_visible_image_ = nullptr;
  if (pix) {
    pix_visible_image_ = pixCopy(NULL, pix);
    // tesseract().set_pix_visible_image(pix);
  }
}

Pix *TessBaseAPI::GetInputImage() {
  return tesseract().pix_original();
}

static const char* NormalizationProcessModeName(int mode) {
  switch(mode) {
    case -1:
      return "No normalization";
    case 0:
      return "NlBin2 (Thomas Breuel)";
    case 1:
      return "NlBin1";
    case 2:
      return "OKLab::Value";
    default:
      ASSERT0(!"Unknown Normalization Mode");
      return "Unknown Normalization Mode";
  }
}

static const char *NormalizationTargetModeName(int mode) {
  switch (mode) {
    case 0:
      return "No Target";
    case 1:
      return "Thresholding + Recognition";
    case 2:
      return "Thresholding";
    case 3:
      return "Recognition";
    default:
      ASSERT0(!"Unknown Normalization Mode");
      return "Unknown Normalization Mode";
  }
}

// Grayscale normalization (preprocessing)
bool TessBaseAPI::NormalizeImage(int mode) {
  Tesseract& tess = tesseract();
  AutoPopDebugSectionLevel section_handle(&tess, tess.PushSubordinatePixDebugSection("Normalize Image"));

  // Get a clone/copy of the source image rectangle, reduced to normalized greyscale,
  // and at the same resolution as the output binary.
  Image pix = GetInputImage();
  if (!pix) {
    tprintError("Please use SetImage before applying the image pre-processing steps.\n");
    return false;
  }

<<<<<<< HEAD
  Image pix = thresholder_->GetPixNormRectGrey();
  if (tess.debug_image_normalization) {
    tess.AddPixDebugPage(pix, fmt::format("Grayscale normalization based on nlbin (Thomas Breuel) mode = {} ({})", mode, NormalizationModeName(mode)));
  }
  if (mode == 1) {
    SetInputImage(pix);
    thresholder_->SetImage(GetInputImage());
    if (tess.debug_image_normalization) {
      tess.AddPixDebugPage(thresholder_->GetPixRect(), "Grayscale normalization, as obtained from the thresholder & set up as input image");
    }
  } else if (mode == 2) {
    thresholder_->SetImage(pix);
    if (tess.debug_image_normalization) {
      tess.AddPixDebugPage(thresholder_->GetPixRect(), "Grayscale normalization, as obtained from the thresholder");
    }
  } else if (mode == 3) {
    SetInputImage(pix);
    if (tess.debug_image_normalization) {
      tess.AddPixDebugPage(GetInputImage(), "Grayscale normalization, now set up as input image");
    }
  } else {
    return false;
=======
  Image result_pix = nullptr;

  // Apply one of the various ways we can greyscale + normalize from source to greyscale.
  int process = (mode >> 2);
  if (mode == 0)
    process = -1;

  // ... and feed the result into the designated target(s): thresholder and/or tesseract source image (which is used as LSTM v4/v5 engine input).
  int targets = (mode & 0x03);
  bool debug = (tesseract_->debug_image_normalization || tesseract_->tessedit_write_images);

  if (false && debug) {
    tesseract_->AddPixDebugPage(pix, fmt::format("Grayscale normalization mode = {} ({} ({}) + {} ({}))", mode, NormalizationProcessModeName(process), process, NormalizationTargetModeName(targets), targets));
  }

  switch (process) {
    case -1:
      // no normalization!
      if (debug) {
        tprintDebug("No greyscale image normalization performed: greyscale image will be processed as-is; graynorm_mode = {}.\n", mode);
      }
      result_pix = pix.clone();
      break;

    case 0:
      result_pix = pixNLNorm2(pix, nullptr);
      break;

    case 1: {
      int threshold, fgval, bgval;
      result_pix = pixNLNorm1(pix, &threshold, &fgval, &bgval);
    } break;

    default:
      tprintError("Unsupported normalization mode {} -> {}; not performing any normalization.\n", mode, process);
      pix.destroy();
      return false;
  }

  if (debug) {
    tesseract_->AddPixDebugPage(result_pix, fmt::format("Grayscale normalization mode = {} ({} ({}) + {} ({}))", mode, NormalizationProcessModeName(process), process, NormalizationTargetModeName(targets), targets));
  }

  switch (targets) {
    case 0:
      // no target??? only okay when we don't do any normalization at all.
      if (process == -1) {
        thresholder_->SetImage(pix);
        break;
      } else {
        tprintWarn("The normalization mode {} does not designate a target; we will assume you intended {}, which is properly addressed by normalization mode {}.\n", mode, NormalizationTargetModeName(1), mode | 1);
      }
      //[[fallthrough]]
    case 1:
      SetInputImage(result_pix);
      thresholder_->SetImage(result_pix);
      break;

    case 2:
      thresholder_->SetImage(result_pix);
      break;

    case 3:
      SetInputImage(result_pix);
      thresholder_->SetImage(pix);
      break;
>>>>>>> b12b35b9
  }

  pix.destroy();
  result_pix.destroy();

  return true;
}

Pix* TessBaseAPI::GetVisibleImage() {
  return pix_visible_image_;
}

const char *TessBaseAPI::GetInputName() {
  if (tesseract_ != nullptr && !tesseract_->input_file_path_.empty()) {
    return tesseract_->input_file_path_.c_str();
  }
  return nullptr;
}

const char * TessBaseAPI::GetVisibleImageFilename() {
  if (tesseract_ != nullptr && !tesseract_->visible_image_file_path_.empty()) {
    return tesseract_->visible_image_file_path_.c_str();
  }
  return nullptr;
}

const char *TessBaseAPI::GetDatapath() {
  return tesseract().datadir_.c_str();
}

int TessBaseAPI::GetSourceYResolution() {
  if (thresholder_ == nullptr)
    return -1;
  return thresholder_->GetSourceYResolution();
}

// If `flist` exists, get data from there. Otherwise get data from `buf`.
// Seems convoluted, but is the easiest way I know of to meet multiple
// goals. Support streaming from stdin, and also work on platforms
// lacking fmemopen.
// 
// TODO: check different logic for flist/buf and simplify.
//
// If `tessedit_page_number` is non-negative, will only process that
// single page. Works for multi-page tiff file as well as or filelist.
bool TessBaseAPI::ProcessPagesFileList(FILE *flist, std::string *buf, 
                                       TessResultRenderer *renderer) {
  if (!flist && !buf) {
    return false;
  }
  Tesseract& tess = tesseract();
  int page_number = (tess.tessedit_page_number >= 0) ? tess.tessedit_page_number : 0;
  char pagename[MAX_PATH];

  std::vector<std::string> lines;
  if (!flist) {
    std::string line;
    for (const auto ch : *buf) {
      if (ch == '\n') {
        lines.push_back(line);
        line.clear();
      } else {
        line.push_back(ch);
      }
    }
    if (!line.empty()) {
      // Add last line without terminating LF.
      lines.push_back(line);
    }
    if (lines.empty()) {
      return false;
    }
  }

  // Begin producing output
  if (renderer && !renderer->BeginDocument(document_title.c_str())) {
    return false;
  }

  // Loop over all pages - or just the requested one
  for (int i = 0; ; i++) {
    if (flist) {
      if (fgets(pagename, sizeof(pagename), flist) == nullptr) {
        break;
      }
    } else {
      // Skip to the requested page number.
      if (i < page_number)
        continue;
      else if (page_number >= lines.size()) {
        break;
      }
      snprintf(pagename, sizeof(pagename), "%s", lines[i].c_str());
    }
    chomp_string(pagename);
    Pix *pix = pixRead(pagename);
    if (pix == nullptr) {
      tprintError("Image file {} cannot be read!\n", pagename);
      return false;
    }
    tprintInfo("Processing page #{} : {}\n", page_number + 1, pagename);
    tess.applybox_page.set_value(page_number, PARAM_VALUE_IS_SET_BY_CORE_RUN);
	bool r = ProcessPage(pix, pagename, renderer);

    if (two_pass || 1) {
      Boxa *default_boxes = GetComponentImages(tesseract::RIL_BLOCK, true, nullptr, nullptr);

      // pixWrite("/tmp/out.png", pix, IFF_PNG);
      // Pix *newpix = pixPaintBoxa(pix, default_boxes, 0);
      Pix *newpix = pixSetBlackOrWhiteBoxa(pix, default_boxes, L_SET_WHITE);
      // pixWrite("/tmp/out_boxes.png", newpix, IFF_PNG);

      SetPageSegMode(PSM_SINGLE_BLOCK);
      // Set thresholding method to 0 for second pass regardless
      tess.thresholding_method = (int)ThresholdMethod::Otsu;
      // SetPageSegMode(PSM_SPARSE_TEXT);

      SetImage(newpix);

      r = r && !Recognize();
      renderer->AddImage(this);

      boxaDestroy(&default_boxes);
      pixDestroy(&newpix);
    }

    pixDestroy(&pix);
    if (!r) {
      return false;
    }
    if (tess.tessedit_page_number >= 0) {
      break;
    }
    ++page_number;
  }

  // Finish producing output
  if (renderer && !renderer->EndDocument()) {
    return false;
  }
  return true;
}

// If `tessedit_page_number` is non-negative, will only process that
// single page in the multi-page tiff file.
bool TessBaseAPI::ProcessPagesMultipageTiff(const l_uint8 *data, size_t size, const char *filename,
                                            TessResultRenderer *renderer) {
  Pix *pix = nullptr;
  Tesseract& tess = tesseract();
  int page_number = (tess.tessedit_page_number >= 0) ? tess.tessedit_page_number : 0;
  size_t offset = 0;
  for (int pgn = 1; ; ++pgn) {
    // pix = (data) ? pixReadMemTiff(data, size, page_number) : pixReadTiff(filename, page_number);
    pix = (data) ? pixReadMemFromMultipageTiff(data, size, &offset)
                 : pixReadFromMultipageTiff(filename, &offset);
    if (pix == nullptr) {
      break;
    }
  if (tess.tessedit_page_number > 0 && pgn != tess.tessedit_page_number) {
    continue;
  }
  
    tprintInfo("Processing page #{} of multipage TIFF {}\n", pgn, filename ? filename : "(from internal storage)");
    tess.applybox_page.set_value(pgn, PARAM_VALUE_IS_SET_BY_CORE_RUN);
    bool r = ProcessPage(pix, filename, renderer);
    pixDestroy(&pix);
    if (!r) {
      return false;
    }
    if (tess.tessedit_page_number >= 0) {
      break;
    }
    if (!offset) {
      break;
    }
  }
  return true;
}

// Master ProcessPages calls ProcessPagesInternal and then does any post-
// processing required due to being in a training mode.
bool TessBaseAPI::ProcessPages(const char *filename, 
                               TessResultRenderer *renderer) {
  Tesseract& tess = tesseract();
  AutoPopDebugSectionLevel section_handle(&tess, tess.PushSubordinatePixDebugSection("Process pages"));
  
  bool result = ProcessPagesInternal(filename, renderer);
#if !DISABLED_LEGACY_ENGINE
  if (result) {
    if (tess.tessedit_train_from_boxes && !tess.WriteTRFile(output_file_.c_str())) {
      tprintError("Write of TR file failed: {}\n", output_file_.c_str());
      return false;
    }
  }
#endif // !DISABLED_LEGACY_ENGINE
  return result;
}

#ifdef HAVE_LIBCURL
static size_t WriteMemoryCallback(void *contents, size_t size, size_t nmemb, void *userp) {
  size = size * nmemb;
  auto *buf = reinterpret_cast<std::string *>(userp);
  buf->append(reinterpret_cast<const char *>(contents), size);
  return size;
}
#endif

// In the ideal scenario, Tesseract will start working on data as soon
// as it can. For example, if you stream a filelist through stdin, we
// should start the OCR process as soon as the first filename is
// available. This is particularly useful when hooking Tesseract up to
// slow hardware such as a book scanning machine.
//
// Unfortunately there are trade-offs. You can't seek on stdin. That
// makes automatic detection of datatype (TIFF? filelist? PNG?)
// impractical.  So we support a command line flag to explicitly
// identify the scenario that really matters: filelists on
// stdin. We'll still do our best if the user likes pipes.
bool TessBaseAPI::ProcessPagesInternal(const char *filename, 
                                       TessResultRenderer *renderer) {
  bool stdInput = !strcmp(filename, "stdin") || !strcmp(filename, "/dev/stdin") || !strcmp(filename, "-");
  if (stdInput) {
#if defined(WIN32) || defined(_WIN32) || defined(_WIN64)
    if (_setmode(_fileno(stdin), _O_BINARY) == -1)
      tprintError("Cannot set STDIN to binary: {}", strerror(errno));
#endif // WIN32
  }

  if (stream_filelist) {
    return ProcessPagesFileList(stdin, nullptr, renderer);
  }

  // At this point we are officially in auto-detection territory.
  // That means any data in stdin must be buffered, to make it
  // seekable.
  std::string buf;
  const l_uint8 *data = nullptr;
  if (stdInput) {
    buf.assign((std::istreambuf_iterator<char>(std::cin)), (std::istreambuf_iterator<char>()));
    data = reinterpret_cast<const l_uint8 *>(buf.data());
  } else if (strstr(filename, "://") != nullptr) {
    // Get image or image list by URL.
#ifdef HAVE_LIBCURL
    CURL *curl = curl_easy_init();
    if (curl == nullptr) {
      fprintf(stderr, "Error, curl_easy_init failed\n");
      return false;
    } else {
      CURLcode curlcode;
      auto error = [curl, &curlcode](const char *function) {
        tprintError("{} failed with error {}\n", function, curl_easy_strerror(curlcode));
        curl_easy_cleanup(curl);
        return false;
      };
      curlcode = curl_easy_setopt(curl, CURLOPT_URL, filename);
      if (curlcode != CURLE_OK) {
        return error("curl_easy_setopt");
      }
      curlcode = curl_easy_setopt(curl, CURLOPT_FAILONERROR, 1L);
      if (curlcode != CURLE_OK) {
        return error("curl_easy_setopt");
      }
      // Follow HTTP, HTTPS, FTP and FTPS redirects.
      curlcode = curl_easy_setopt(curl, CURLOPT_FOLLOWLOCATION, 1);
      if (curlcode != CURLE_OK) {
        return error("curl_easy_setopt");
      }
      // Allow no more than 8 redirections to prevent endless loops.
      curlcode = curl_easy_setopt(curl, CURLOPT_MAXREDIRS, 8);
      if (curlcode != CURLE_OK) {
        return error("curl_easy_setopt");
      }
      int timeout = curl_timeout;
      if (timeout > 0) {
        curlcode = curl_easy_setopt(curl, CURLOPT_NOSIGNAL, 1L);
        if (curlcode != CURLE_OK) {
          return error("curl_easy_setopt");
        }
        curlcode = curl_easy_setopt(curl, CURLOPT_TIMEOUT, timeout);
        if (curlcode != CURLE_OK) {
          return error("curl_easy_setopt");
        }
      }
      std::string cookiefile = curl_cookiefile;
      if (!cookiefile.empty()) {
        curlcode = curl_easy_setopt(curl, CURLOPT_COOKIEFILE, cookiefile.c_str());
        if (curlcode != CURLE_OK) {
          return error("curl_easy_setopt");
        }
      }
      curlcode = curl_easy_setopt(curl, CURLOPT_WRITEFUNCTION, WriteMemoryCallback);
      if (curlcode != CURLE_OK) {
        return error("curl_easy_setopt");
      }
      curlcode = curl_easy_setopt(curl, CURLOPT_WRITEDATA, &buf);
      if (curlcode != CURLE_OK) {
        return error("curl_easy_setopt");
      }
      curlcode = curl_easy_setopt(curl, CURLOPT_USERAGENT, "Tesseract OCR");
      if (curlcode != CURLE_OK) {
        return error("curl_easy_setopt");
      }
      curlcode = curl_easy_perform(curl);
      if (curlcode != CURLE_OK) {
        return error("curl_easy_perform");
      }
      curl_easy_cleanup(curl);
      data = reinterpret_cast<const l_uint8 *>(buf.data());
    }
#else
    fprintf(stderr, "Error, this tesseract has no URL support\n");
    return false;
#endif
  } else {
    // Check whether the input file can be read.
    if (FILE *file = fopen(filename, "rb")) {
      fclose(file);
    } else {
      tprintError("cannot read input file {}: {}\n", filename, strerror(errno));
      return false;
    }
  }

  // Here is our autodetection
  int format;
  int r = (data != nullptr) ? findFileFormatBuffer(data, &format) : findFileFormat(filename, &format);

  // Maybe we have a filelist
  if (r != 0 || format == IFF_UNKNOWN) {
    std::string s;
    if (data != nullptr) {
      s = buf.c_str();
    } else {
      std::ifstream t(filename);
      std::string u((std::istreambuf_iterator<char>(t)), std::istreambuf_iterator<char>());
      s = u.c_str();
    }
    return ProcessPagesFileList(nullptr, &s, renderer);
  }

  // Maybe we have a TIFF which is potentially multipage
  bool tiff = (format == IFF_TIFF || format == IFF_TIFF_PACKBITS || format == IFF_TIFF_RLE ||
               format == IFF_TIFF_G3 || format == IFF_TIFF_G4 || format == IFF_TIFF_LZW ||
#if LIBLEPT_MAJOR_VERSION > 1 || LIBLEPT_MINOR_VERSION > 76
               format == IFF_TIFF_JPEG ||
#endif
               format == IFF_TIFF_ZIP);

  // Fail early if we can, before producing any output
  Pix *pix = nullptr;
  if (!tiff) {
    pix = (data != nullptr) ? pixReadMem(data, buf.size()) : pixRead(filename);
    if (pix == nullptr) {
      return false;
    }
  }

  // Begin the output
  if (renderer && !renderer->BeginDocument(document_title.c_str())) {
    pixDestroy(&pix);
    return false;
  }

  // Produce output
  if (tiff) {
    r = ProcessPagesMultipageTiff(data, buf.size(), filename, renderer);
  }
  else {
    tesseract().applybox_page.set_value(-1 /* all pages */, PARAM_VALUE_IS_SET_BY_CORE_RUN);
	  r = ProcessPage(pix, filename, renderer);
  }

  // Clean up memory as needed
  pixDestroy(&pix);

  Monitor().bump_progress().exec_progress_func();

  // End the output
  if (!r || (renderer && !renderer->EndDocument())) {
    return false;
  }
  return true;
}

bool TessBaseAPI::ProcessPage(Pix *pix, const char *filename,
                              TessResultRenderer *renderer) {
  Tesseract& tess = tesseract();
  AutoPopDebugSectionLevel page_level_handle(tess, tess.PushSubordinatePixDebugSection(fmt::format("Process a single page: page #{}", 1 + tesseract_->tessedit_page_number)));
  //page_level_handle.SetAsRootLevelForParamUsageReporting();

  SetInputName(filename);

  SetImage(pix);

  // Before we start to do *real* work, do a preliminary sanity check re expected memory pressure.
  // The check MAY recur in some (semi)public APIs that MAY be called later, but this is the big one
  // and it's a simple check at negligible cost, saving us some headaches when we start feeding large
  // material to the Tesseract animal.
  //
  // TODO: rescale overlarge input images? Or is that left to userland code? (as it'll be pretty fringe anyway)
  {
    auto cost = TessBaseAPI::EstimateImageMemoryCost(pix);
    std::string cost_report = cost;
    tprintInfo("Estimated memory pressure: {} for input image size {} x {} px\n", cost_report, pixGetWidth(pix), pixGetHeight(pix));

    if (CheckAndReportIfImageTooLarge(pix)) {
      return false; // fail early
    }
  }

  // Image preprocessing on image

  // Grayscale normalization
  int graynorm_mode = tess.preprocess_graynorm_mode;
  {
<<<<<<< HEAD
    Image input_img = GetInputImage();

    if (graynorm_mode > 0 && NormalizeImage(graynorm_mode) && tess.tessedit_write_images) {
      // Write normalized image 
      Pix *p1;
      if (graynorm_mode == 2) {
        p1 = thresholder_->GetPixRect();
      } else {
        p1 = GetInputImage();
      }
      tess.AddPixDebugPage(p1, fmt::format("Greyscale normalized image to process @ graynorm_mode = {}", graynorm_mode));
    }
=======
    bool rc = NormalizeImage(graynorm_mode);
    if (!rc)
      return false;
>>>>>>> b12b35b9
  }

  // Recognition
  
  bool failed = false;

  if (tess.tessedit_pageseg_mode == PSM_AUTO_ONLY) {
    // Disabled character recognition
    if (! std::unique_ptr<const PageIterator>(AnalyseLayout())) {
      failed = true;
    }
  } else if (tess.tessedit_pageseg_mode == PSM_OSD_ONLY) {
    failed = (FindLines() != 0);
  } else {
    // Normal layout and character recognition.
    failed = (Recognize() < 0);
  }

  if (tess.tessedit_write_images) {
    Pix *page_pix = GetThresholdedImage();
    tess.AddPixDebugPage(page_pix, fmt::format("processed page #{} : text recog done", 1 + tess.tessedit_page_number));
  }

  if (renderer && !failed) {
    failed = !renderer->AddImage(this);
  }
  //pixDestroy(&pixs);
  return !failed;
}

/**
 * Get a left-to-right iterator to the results of LayoutAnalysis and/or
 * Recognize. The returned iterator must be deleted after use.
 */
LTRResultIterator *TessBaseAPI::GetLTRIterator() {
  if (tesseract_ == nullptr || page_res_ == nullptr) {
    return nullptr;
  }
  return new LTRResultIterator(page_res_, tesseract_, thresholder_->GetScaleFactor(),
                               thresholder_->GetScaledYResolution(), rect_left_, rect_top_,
                               rect_width_, rect_height_);
}

/**
 * Get a reading-order iterator to the results of LayoutAnalysis and/or
 * Recognize. The returned iterator must be deleted after use.
 * WARNING! This class points to data held within the TessBaseAPI class, and
 * therefore can only be used while the TessBaseAPI class still exists and
 * has not been subjected to a call of Init, SetImage, Recognize, Clear, End
 * DetectOS, or anything else that changes the internal PAGE_RES.
 */
ResultIterator *TessBaseAPI::GetIterator() {
  if (tesseract_ == nullptr || page_res_ == nullptr) {
    return nullptr;
  }
  return ResultIterator::StartOfParagraph(LTRResultIterator(
      page_res_, tesseract_, thresholder_->GetScaleFactor(), thresholder_->GetScaledYResolution(),
      rect_left_, rect_top_, rect_width_, rect_height_));
}

/**
 * Get a mutable iterator to the results of LayoutAnalysis and/or Recognize.
 * The returned iterator must be deleted after use.
 * WARNING! This class points to data held within the TessBaseAPI class, and
 * therefore can only be used while the TessBaseAPI class still exists and
 * has not been subjected to a call of Init, SetImage, Recognize, Clear, End
 * DetectOS, or anything else that changes the internal PAGE_RES.
 */
MutableIterator *TessBaseAPI::GetMutableIterator() {
  if (tesseract_ == nullptr || page_res_ == nullptr) {
    return nullptr;
  }
  return new MutableIterator(page_res_, tesseract_, thresholder_->GetScaleFactor(),
                             thresholder_->GetScaledYResolution(), rect_left_, rect_top_,
                             rect_width_, rect_height_);
}

/** Make a text string from the internal data structures. */
char *TessBaseAPI::GetUTF8Text() {
  if (tesseract_ == nullptr || (!recognition_done_ && Recognize() < 0)) {
    return nullptr;
  }
  std::string text("");
  const std::unique_ptr</*non-const*/ ResultIterator> it(GetIterator());
  do {
    if (it->Empty(RIL_PARA)) {
      continue;
    }
    auto block_type = it->BlockType();
    switch (block_type) {
      case PT_FLOWING_IMAGE:
      case PT_HEADING_IMAGE:
      case PT_PULLOUT_IMAGE:
      case PT_HORZ_LINE:
      case PT_VERT_LINE:
        // Ignore images and lines for text output.
        continue;
      case PT_NOISE:
        ASSERT_HOST_MSG(false, "TODO: Please report image which triggers the noise case.\n");
		break;
      default:
        break;
    }

    const std::unique_ptr<const char[]> para_text(it->GetUTF8Text(RIL_PARA));
    text += para_text.get();
  } while (it->Next(RIL_PARA));
  return copy_string(text);
}

size_t TessBaseAPI::GetNumberOfTables() const
{
  return constUniqueInstance<std::vector<TessTable>>().size();
}

std::tuple<int,int,int,int> TessBaseAPI::GetTableBoundingBox(unsigned i)
{
  const auto &t = constUniqueInstance<std::vector<TessTable>>();

  if (i >= t.size()) {
    return std::tuple<int, int, int, int>(0, 0, 0, 0);
  }

  const int height = tesseract().ImageHeight();

  return std::make_tuple<int,int,int,int>(
    t[i].box.left(), height - t[i].box.top(),
    t[i].box.right(), height - t[i].box.bottom());
}

std::vector<std::tuple<int,int,int,int>> TessBaseAPI::GetTableRows(unsigned i)
{
  const auto &t = constUniqueInstance<std::vector<TessTable>>();

  if (i >= t.size()) {
    return std::vector<std::tuple<int, int, int, int>>();
  }

  std::vector<std::tuple<int,int,int,int>> rows(t[i].rows.size());
  const int height = tesseract().ImageHeight();

  for (unsigned j = 0; j < t[i].rows.size(); ++j) {
    rows[j] =
        std::make_tuple<int, int, int, int>(t[i].rows[j].left(), height - t[i].rows[j].top(),
                                            t[i].rows[j].right(), height - t[i].rows[j].bottom());
  }

  return rows;
}

std::vector<std::tuple<int,int,int,int>> TessBaseAPI::GetTableCols(unsigned i)
{
  const auto &t = constUniqueInstance<std::vector<TessTable>>();

  if (i >= t.size()) {
    return std::vector<std::tuple<int, int, int, int>>();
  }

  std::vector<std::tuple<int,int,int,int>> cols(t[i].cols.size());
  const int height = tesseract().ImageHeight();

  for (unsigned j = 0; j < t[i].cols.size(); ++j) {
    cols[j] =
        std::make_tuple<int, int, int, int>(t[i].cols[j].left(), height - t[i].cols[j].top(),
                                            t[i].cols[j].right(), height - t[i].cols[j].bottom());
  }

  return cols;
}

static void AddBoxToTSV(const PageIterator *it, PageIteratorLevel level, std::string &text) {
  int left, top, right, bottom;
  it->BoundingBox(level, &left, &top, &right, &bottom);
  text += "\t" + std::to_string(left);
  text += "\t" + std::to_string(top);
  text += "\t" + std::to_string(right - left);
  text += "\t" + std::to_string(bottom - top);
}

/**
 * Make a TSV-formatted string from the internal data structures.
 * Allows additional column with detected language.
 * page_number is 0-based but will appear in the output as 1-based.
 *
 * Returned string must be freed with the delete [] operator.
 */
char *TessBaseAPI::GetTSVText(int page_number, bool lang_info) {
  if (tesseract_ == nullptr || (page_res_ == nullptr && Recognize() < 0)) {
    return nullptr;
  }

  int page_id = page_number + 1; // we use 1-based page numbers.

  int page_num = page_id;
  int block_num = 0;
  int par_num = 0;
  int line_num = 0;
  int word_num = 0;
  int symbol_num = 0;
  std::string lang;

  std::string tsv_str;
  tsv_str += "1\t" + std::to_string(page_num); // level 1 - page
  tsv_str += "\t" + std::to_string(block_num);
  tsv_str += "\t" + std::to_string(par_num);
  tsv_str += "\t" + std::to_string(line_num);
  tsv_str += "\t" + std::to_string(word_num);
  tsv_str += "\t" + std::to_string(symbol_num);
  tsv_str += "\t" + std::to_string(rect_left_);
  tsv_str += "\t" + std::to_string(rect_top_);
  tsv_str += "\t" + std::to_string(rect_width_);
  tsv_str += "\t" + std::to_string(rect_height_);
  tsv_str += "\t-1";
  if (lang_info) {
    tsv_str += "\t" + lang;
  }
  tsv_str += "\t\n";

  const std::unique_ptr</*non-const*/ ResultIterator> res_it(GetIterator());
  while (!res_it->Empty(RIL_BLOCK)) {
    if (res_it->Empty(RIL_WORD)) {
      res_it->Next(RIL_WORD);
      continue;
    }

    // Add rows for any new block/paragraph/textline.
    if (res_it->IsAtBeginningOf(RIL_BLOCK)) {
      block_num++;
      par_num = 0;
      line_num = 0;
      word_num = 0;
      symbol_num = 0;
      tsv_str += "2\t" + std::to_string(page_num); // level 2 - block
      tsv_str += "\t" + std::to_string(block_num);
      tsv_str += "\t" + std::to_string(par_num);
      tsv_str += "\t" + std::to_string(line_num);
      tsv_str += "\t" + std::to_string(word_num);
      tsv_str += "\t" + std::to_string(symbol_num);
      AddBoxToTSV(res_it.get(), RIL_BLOCK, tsv_str);
      tsv_str += "\t" + std::to_string(res_it->Confidence(RIL_BLOCK)); // end of row for block
      if (lang_info) {
        tsv_str += "\t";
      }
      tsv_str += "\t\n"; // end of row for block
    }
    if (res_it->IsAtBeginningOf(RIL_PARA)) {
      if (lang_info) {
        lang = res_it->WordRecognitionLanguage();
      }
      par_num++;
      line_num = 0;
      word_num = 0;
      symbol_num = 0;
      tsv_str += "3\t" + std::to_string(page_num); // level 3 - paragraph
      tsv_str += "\t" + std::to_string(block_num);
      tsv_str += "\t" + std::to_string(par_num);
      tsv_str += "\t" + std::to_string(line_num);
      tsv_str += "\t" + std::to_string(word_num);
      tsv_str += "\t" + std::to_string(symbol_num);
      AddBoxToTSV(res_it.get(), RIL_PARA, tsv_str);
      tsv_str += "\t" + std::to_string(res_it->Confidence(RIL_PARA)); // end of row for block
      if (lang_info) {
        tsv_str += "\t" + lang;
      }
      tsv_str += "\t\n"; // end of row for para
    }
    if (res_it->IsAtBeginningOf(RIL_TEXTLINE)) {
      line_num++;
      word_num = 0;
      symbol_num = 0;
      tsv_str += "4\t" + std::to_string(page_num); // level 4 - line
      tsv_str += "\t" + std::to_string(block_num);
      tsv_str += "\t" + std::to_string(par_num);
      tsv_str += "\t" + std::to_string(line_num);
      tsv_str += "\t" + std::to_string(word_num);
      tsv_str += "\t" + std::to_string(symbol_num);
      AddBoxToTSV(res_it.get(), RIL_TEXTLINE, tsv_str);
      tsv_str += "\t" + std::to_string(res_it->Confidence(RIL_TEXTLINE)); // end of row for block
      if (lang_info) {
        tsv_str += "\t";
      }
      tsv_str += "\t\n"; // end of row for line
    }

    // Now, process the word...
    int left, top, right, bottom;
    res_it->BoundingBox(RIL_WORD, &left, &top, &right, &bottom);
    word_num++;
    symbol_num = 0;
    tsv_str += "5\t" + std::to_string(page_num); // level 5 - word
    tsv_str += "\t" + std::to_string(block_num);
    tsv_str += "\t" + std::to_string(par_num);
    tsv_str += "\t" + std::to_string(line_num);
    tsv_str += "\t" + std::to_string(word_num);
    tsv_str += "\t" + std::to_string(symbol_num);
    tsv_str += "\t" + std::to_string(left);
    tsv_str += "\t" + std::to_string(top);
    tsv_str += "\t" + std::to_string(right - left);
    tsv_str += "\t" + std::to_string(bottom - top);
    tsv_str += "\t" + std::to_string(res_it->Confidence(RIL_WORD));

    if (lang_info) {
      const char *word_lang = res_it->WordRecognitionLanguage();
      tsv_str += "\t";
      if (word_lang) {
        tsv_str += word_lang;
      }
    }

    tsv_str += "\t";

    std::string tsv_symbol_lines;

    do {
      tsv_str += std::unique_ptr<const char[]>(res_it->GetUTF8Text(RIL_SYMBOL)).get();

      res_it->BoundingBox(RIL_SYMBOL, &left, &top, &right, &bottom);
      symbol_num++;
      tsv_symbol_lines += "6\t" + std::to_string(page_num); // level 6 - symbol
      tsv_symbol_lines += "\t" + std::to_string(block_num);
      tsv_symbol_lines += "\t" + std::to_string(par_num);
      tsv_symbol_lines += "\t" + std::to_string(line_num);
      tsv_symbol_lines += "\t" + std::to_string(word_num);
      tsv_symbol_lines += "\t" + std::to_string(symbol_num);
      tsv_symbol_lines += "\t" + std::to_string(left);
      tsv_symbol_lines += "\t" + std::to_string(top);
      tsv_symbol_lines += "\t" + std::to_string(right - left);
      tsv_symbol_lines += "\t" + std::to_string(bottom - top);
      tsv_symbol_lines += "\t" + std::to_string(res_it->Confidence(RIL_SYMBOL));
      tsv_symbol_lines += "\t";
      tsv_symbol_lines += std::unique_ptr<const char[]>(res_it->GetUTF8Text(RIL_SYMBOL)).get();
      tsv_symbol_lines += "\n";

      res_it->Next(RIL_SYMBOL);
    } while (!res_it->Empty(RIL_BLOCK) && !res_it->IsAtBeginningOf(RIL_WORD));
    tsv_str += "\n"; // end of row

    tsv_str += tsv_symbol_lines; // add the individual symbol rows right after the word row they are considered to a part of.
  }

  return copy_string(tsv_str);
}

/** The 5 numbers output for each box (the usual 4 and a page number.) */
const int kNumbersPerBlob = 5;
/**
 * The number of bytes taken by each number. Since we use int16_t for ICOORD,
 * assume only 5 digits max.
 */
const int kBytesPerNumber = 5;
/**
 * Multiplier for max expected textlength assumes (kBytesPerNumber + space)
 * * kNumbersPerBlob plus the newline. Add to this the
 * original UTF8 characters, and one kMaxBytesPerLine for safety.
 */
const int kBytesPerBoxFileLine = (kBytesPerNumber + 1) * kNumbersPerBlob + 1;
/** Max bytes in the decimal representation of int64_t. */
const int kBytesPer64BitNumber = 20;
/**
 * A maximal single box could occupy kNumbersPerBlob numbers at
 * kBytesPer64BitNumber digits (if someone sneaks in a 64 bit value) and a
 * space plus the newline and the maximum length of a UNICHAR.
 * Test against this on each iteration for safety.
 */
const int kMaxBytesPerLine = kNumbersPerBlob * (kBytesPer64BitNumber + 1) + 1 + UNICHAR_LEN;

/**
 * The recognized text is returned as a char* which is coded
 * as a UTF8 box file.
 * page_number is a 0-base page index that will appear in the box file.
 * Returned string must be freed with the delete [] operator.
 */
char *TessBaseAPI::GetBoxText(int page_number) {
  if (tesseract_ == nullptr || (!recognition_done_ && Recognize() < 0)) {
    return nullptr;
  }
  int blob_count;
  int utf8_length = TextLength(&blob_count);
  int total_length = blob_count * kBytesPerBoxFileLine + utf8_length + kMaxBytesPerLine;
  char *result = new char[total_length];
  result[0] = '\0';
  int output_length = 0;
  LTRResultIterator *it = GetLTRIterator();
  do {
    int left, top, right, bottom;
    if (it->BoundingBox(RIL_SYMBOL, &left, &top, &right, &bottom)) {
      const std::unique_ptr</*non-const*/ char[]> text(it->GetUTF8Text(RIL_SYMBOL));
      // Tesseract uses space for recognition failure. Fix to a reject
      // character, kTesseractReject so we don't create illegal box files.
      for (int i = 0; text[i] != '\0'; ++i) {
        if (text[i] == ' ') {
          text[i] = kTesseractReject;
        }
      }
      snprintf(result + output_length, total_length - output_length, "%s %d %d %d %d %d\n",
               text.get(), left, image_height_ - bottom, right, image_height_ - top, page_number);
      output_length += strlen(result + output_length);
      // Just in case...
      if (output_length + kMaxBytesPerLine > total_length) {
        break;
      }
    }
  } while (it->Next(RIL_SYMBOL));
  delete it;
  return result;
}

/**
 * Conversion table for non-latin characters.
 * Maps characters out of the latin set into the latin set.
 * TODO(rays) incorporate this translation into unicharset.
 */
const int kUniChs[] = {0x20ac, 0x201c, 0x201d, 0x2018, 0x2019, 0x2022, 0x2014, 0};
/** Latin chars corresponding to the unicode chars above. */
const int kLatinChs[] = {0x00a2, 0x0022, 0x0022, 0x0027, 0x0027, 0x00b7, 0x002d, 0};

/**
 * The recognized text is returned as a char* which is coded
 * as UNLV format Latin-1 with specific reject and suspect codes.
 * Returned string must be freed with the delete [] operator.
 */
char *TessBaseAPI::GetUNLVText() {
  if (tesseract_ == nullptr || (!recognition_done_ && Recognize() < 0)) {
    return nullptr;
  }
  bool tilde_crunch_written = false;
  bool last_char_was_newline = true;
  bool last_char_was_tilde = false;

  int total_length = TextLength(nullptr);
  PAGE_RES_IT page_res_it(page_res_);
  char *result = new char[total_length];
  char *ptr = result;
  for (page_res_it.restart_page(); page_res_it.word() != nullptr; page_res_it.forward()) {
    WERD_RES *word = page_res_it.word();
    // Process the current word.
    if (word->unlv_crunch_mode != CR_NONE) {
      if (word->unlv_crunch_mode != CR_DELETE &&
          (!tilde_crunch_written ||
           (word->unlv_crunch_mode == CR_KEEP_SPACE && word->word->space() > 0 &&
            !word->word->flag(W_FUZZY_NON) && !word->word->flag(W_FUZZY_SP)))) {
        if (!word->word->flag(W_BOL) && word->word->space() > 0 && !word->word->flag(W_FUZZY_NON) &&
            !word->word->flag(W_FUZZY_SP)) {
          /* Write a space to separate from preceding good text */
          *ptr++ = ' ';
          last_char_was_tilde = false;
        }
        if (!last_char_was_tilde) {
          // Write a reject char.
          last_char_was_tilde = true;
          *ptr++ = kUNLVReject;
          tilde_crunch_written = true;
          last_char_was_newline = false;
        }
      }
    } else {
      // NORMAL PROCESSING of non tilde crunched words.
      tilde_crunch_written = false;
      tesseract().set_unlv_suspects(word);
      const char *wordstr = word->best_choice->unichar_string().c_str();
      const auto &lengths = word->best_choice->unichar_lengths();
      int length = lengths.length();
      int i = 0;
      int offset = 0;

      if (last_char_was_tilde && word->word->space() == 0 && wordstr[offset] == ' ') {
        // Prevent adjacent tilde across words - we know that adjacent tildes
        // within words have been removed.
        // Skip the first character.
        offset = lengths[i++];
      }
      if (i < length && wordstr[offset] != 0) {
        if (!last_char_was_newline) {
          *ptr++ = ' ';
        } else {
          last_char_was_newline = false;
        }
        for (; i < length; offset += lengths[i++]) {
          if (wordstr[offset] == ' ' || wordstr[offset] == kTesseractReject) {
            *ptr++ = kUNLVReject;
            last_char_was_tilde = true;
          } else {
            if (word->reject_map[i].rejected()) {
              *ptr++ = kUNLVSuspect;
            }
            UNICHAR ch(wordstr + offset, lengths[i]);
            int uni_ch = ch.first_uni();
            for (int j = 0; kUniChs[j] != 0; ++j) {
              if (kUniChs[j] == uni_ch) {
                uni_ch = kLatinChs[j];
                break;
              }
            }
            if (uni_ch <= 0xff) {
              *ptr++ = static_cast<char>(uni_ch);
              last_char_was_tilde = false;
            } else {
              *ptr++ = kUNLVReject;
              last_char_was_tilde = true;
            }
          }
        }
      }
    }
    if (word->word->flag(W_EOL) && !last_char_was_newline) {
      /* Add a new line output */
      *ptr++ = '\n';
      tilde_crunch_written = false;
      last_char_was_newline = true;
      last_char_was_tilde = false;
    }
  }
  *ptr++ = '\n';
  *ptr = '\0';
  return result;
}

#if !DISABLED_LEGACY_ENGINE

/**
 * Detect the orientation of the input image and apparent script (alphabet).
 * orient_deg is the detected clockwise rotation of the input image in degrees
 * (0, 90, 180, 270)
 * orient_conf is the confidence (15.0 is reasonably confident)
 * script_name is an ASCII string, the name of the script, e.g. "Latin"
 * script_conf is confidence level in the script
 * Returns true on success and writes values to each parameter as an output
 */
bool TessBaseAPI::DetectOrientationScript(int *orient_deg, float *orient_conf,
                                          const char **script_name, float *script_conf) {
  OSResults osr;

  bool osd = DetectOS(&osr);
  if (!osd) {
    return false;
  }

  int orient_id = osr.best_result.orientation_id;
  int script_id = osr.get_best_script(orient_id);
  if (orient_conf) {
    *orient_conf = osr.best_result.oconfidence;
  }
  if (orient_deg) {
    *orient_deg = orient_id * 90; // convert quadrant to degrees
  }

  if (script_name) {
    const char *script = osr.unicharset->get_script_from_script_id(script_id);

    *script_name = script;
  }

  if (script_conf) {
    *script_conf = osr.best_result.sconfidence;
  }

  return true;
}

/**
 * The recognized text is returned as a char* which is coded
 * as UTF8 and must be freed with the delete [] operator.
 * page_number is a 0-based page index that will appear in the osd file.
 */
char *TessBaseAPI::GetOsdText(int page_number) {
  int orient_deg;
  float orient_conf;
  const char *script_name;
  float script_conf;

  if (!DetectOrientationScript(&orient_deg, &orient_conf, &script_name, &script_conf)) {
    return nullptr;
  }

  // clockwise rotation needed to make the page upright
  int rotate = OrientationIdToValue(orient_deg / 90);

  std::stringstream stream;
  // Use "C" locale (needed for float values orient_conf and script_conf).
  stream.imbue(std::locale::classic());
  // Use fixed notation with 2 digits after the decimal point for float values.
  stream.precision(2);
  stream << std::fixed << "Page number: " << page_number << "\n"
         << "Orientation in degrees: " << orient_deg << "\n"
         << "Rotate: " << rotate << "\n"
         << "Orientation confidence: " << orient_conf << "\n"
         << "Script: " << script_name << "\n"
         << "Script confidence: " << script_conf << "\n";
  return copy_string(stream.str());
}

#endif // !DISABLED_LEGACY_ENGINE

/** Returns the average word confidence for Tesseract page result. */
int TessBaseAPI::MeanTextConf() {
  int *conf = AllWordConfidences();
  if (!conf) {
    return 0;
  }
  int sum = 0;
  int *pt = conf;
  while (*pt >= 0) {
    sum += *pt++;
  }
  if (pt != conf) {
    sum /= pt - conf;
  }
  delete[] conf;
  return sum;
}

/** Returns an array of all word confidences, terminated by -1. */
int *TessBaseAPI::AllWordConfidences() {
  if (tesseract_ == nullptr || (!recognition_done_ && Recognize() < 0)) {
    return nullptr;
  }
  int n_word = 0;
  PAGE_RES_IT res_it(page_res_);
  for (res_it.restart_page(); res_it.word() != nullptr; res_it.forward()) {
    n_word++;
  }

  int *conf = new int[n_word + 1];
  n_word = 0;
  for (res_it.restart_page(); res_it.word() != nullptr; res_it.forward()) {
    WERD_RES *word = res_it.word();
    WERD_CHOICE *choice = word->best_choice;
    int w_conf = static_cast<int>(100 + 5 * choice->certainty());
    // This is the eq for converting Tesseract confidence to 1..100
    if (w_conf < 0) {
      w_conf = 0;
    }
    if (w_conf > 100) {
      w_conf = 100;
    }
    conf[n_word++] = w_conf;
  }
  conf[n_word] = -1;
  return conf;
}

#if !DISABLED_LEGACY_ENGINE
/**
 * Applies the given word to the adaptive classifier if possible.
 * The word must be SPACE-DELIMITED UTF-8 - l i k e t h i s , so it can
 * tell the boundaries of the graphemes.
 * Assumes that SetImage/SetRectangle have been used to set the image
 * to the given word. The mode arg should be PSM_SINGLE_WORD or
 * PSM_CIRCLE_WORD, as that will be used to control layout analysis.
 * The currently set PageSegMode is preserved.
 * Returns false if adaption was not possible for some reason.
 */
bool TessBaseAPI::AdaptToWordStr(PageSegMode mode, const char *wordstr) {
  bool success = true;
  Tesseract& tess = tesseract();
  PageSegMode current_psm = GetPageSegMode();
  SetPageSegMode(mode);

  tess.classify_enable_learning = false;

  const std::unique_ptr<const char[]> text(GetUTF8Text());
  if (tess.applybox_debug) {
    tprintDebug("Trying to adapt \"{}\" to \"{}\"\n", text.get(), wordstr);
  }
  if (text != nullptr) {
    PAGE_RES_IT it(page_res_);
    WERD_RES *word_res = it.word();
    if (word_res != nullptr) {
      word_res->word->set_text(wordstr);
      // Check to see if text matches wordstr.
      int w = 0;
      int t;
      for (t = 0; text[t] != '\0'; ++t) {
        if (text[t] == '\n' || text[t] == ' ') {
          continue;
        }
        while (wordstr[w] == ' ') {
          ++w;
        }
        if (text[t] != wordstr[w]) {
          break;
        }
        ++w;
      }
      if (text[t] != '\0' || wordstr[w] != '\0') {
        // No match.
        delete page_res_;
        std::vector<TBOX> boxes;
        page_res_ = tess.SetupApplyBoxes(boxes, block_list_);
        tess.ReSegmentByClassification(page_res_);
        tess.TidyUp(page_res_);
        PAGE_RES_IT pr_it(page_res_);
        if (pr_it.word() == nullptr) {
          success = false;
        } else {
          word_res = pr_it.word();
        }
      } else {
        word_res->BestChoiceToCorrectText();
      }
      if (success) {
        tess.EnableLearning = true;
        tess.LearnWord(nullptr, word_res);
      }
    } else {
      success = false;
    }
  } else {
    success = false;
  }
  SetPageSegMode(current_psm);
  return success;
}
#endif // !DISABLED_LEGACY_ENGINE

/**
 * Free up recognition results and any stored image data, without actually
 * freeing any recognition data that would be time-consuming to reload.
 * Afterwards, you must call SetImage or TesseractRect before doing
 * any Recognize or Get* operation.
 */
void TessBaseAPI::Clear() {
  // write/flush diagnostics log output via ReportDebugInfo() is done inside ClearResults() before we clear the instance.
  ClearResults();
  if (thresholder_ != nullptr) {
    thresholder_->Clear();
  }
  if (tesseract_ != nullptr) {
    SetInputImage(nullptr);
  }
}

/**
 * Close down tesseract and free up (almost) all memory.
 * WipeSqueakyCleanForReUse() is near equivalent to destructing and
 * reconstructing your TessBaseAPI or calling End(), with two important
 * distinctions:
 *
 * - WipeSqueakyCleanForReUse() will *not* destroy the internal Tesseract
 *   class instance, but wipe it clean so it'll behave as if destructed and
 *   then reconstructed afresh, with one caveat:
 * - WipeSqueakyCleanForReUse() will not destroy any diagnostics/trace data
 *   cached in the running instance: the goal is to thus be able to produce
 *   diagnostics reports which span multiple rounds of OCR activity, executed
 *   in the single lifespan of the TesseractAPI instance.
 *
 * Once WipeSqueakyCleanForReUse() has been used, none of the other API
 * functions may be used other than Init and anything declared above it in the
 * class definition: as with after calling End(), the internal state is
 * equivalent to being freshly constructed.
 */
void TessBaseAPI::WipeSqueakyCleanForReUse() {
  ReportDebugInfo();

  Clear();
  delete thresholder_;
  thresholder_ = nullptr;
  delete page_res_;
  page_res_ = nullptr;
  delete block_list_;
  block_list_ = nullptr;
  if (paragraph_models_ != nullptr) {
    for (auto model : *paragraph_models_) {
      delete model;
    }
    delete paragraph_models_;
    paragraph_models_ = nullptr;
  }
#if !DISABLED_LEGACY_ENGINE
  if (osd_tesseract_ == tesseract_) {
    osd_tesseract_ = nullptr;
  }
  // TODO: should we pick up diagnostics from this one?
  delete osd_tesseract_;
  osd_tesseract_ = nullptr;
  delete equ_detect_;
  equ_detect_ = nullptr;
#endif // !DISABLED_LEGACY_ENGINE

  if (tesseract_ != nullptr) {
    tesseract_->WipeSqueakyCleanForReUse();
  }

  pixDestroy(&pix_visible_image_);
  pix_visible_image_ = nullptr;
  visible_image_file_.clear();
  output_file_.clear();
  datapath_.clear();
  language_.clear();
}

/**
 * Close down tesseract and free up all memory. End() is equivalent to
 * destructing and reconstructing your TessBaseAPI.
 * Once End() has been used, none of the other API functions may be used
 * other than Init and anything declared above it in the class definition.
 */
void TessBaseAPI::End() {
  WipeSqueakyCleanForReUse();

  delete tesseract_;
  tesseract_ = nullptr;

  // keep the monitor intact, though!
#if 0
  monitor_ = &default_minimal_monitor_;
#endif
}

// Clear any library-level memory caches.
// There are a variety of expensive-to-load constant data structures (mostly
// language dictionaries) that are cached globally -- surviving the Init()
// and End() of individual TessBaseAPI's.  This function allows the clearing
// of these caches.
void TessBaseAPI::ClearPersistentCache() {
#if 0
  Dict::GlobalDawgCache()->DeleteUnusedDawgs();
#else
  Dict::CleanGlobalDawgCache();
#endif
}

/**
 * Check whether a word is valid according to Tesseract's language model
 * returns 0 if the word is invalid, non-zero if valid
 */
int TessBaseAPI::IsValidWord(const char *word) const {
  return tesseract().getDict().valid_word(word);
}
// Returns true if utf8_character is defined in the UniCharset.
bool TessBaseAPI::IsValidCharacter(const char *utf8_character) const {
  return tesseract().unicharset_.contains_unichar(utf8_character);
}

// TODO(rays) Obsolete this function and replace with a more aptly named
// function that returns image coordinates rather than tesseract coordinates.
bool TessBaseAPI::GetTextDirection(int *out_offset, float *out_slope) {
  const std::unique_ptr<const PageIterator> it(AnalyseLayout());
  if (it == nullptr) {
    return false;
  }
  int x1, x2, y1, y2;
  it->Baseline(RIL_TEXTLINE, &x1, &y1, &x2, &y2);
  // Calculate offset and slope (NOTE: Kind of ugly)
  if (x2 <= x1) {
    x2 = x1 + 1;
  }
  // Convert the point pair to slope/offset of the baseline (in image coords.)
  *out_slope = static_cast<float>(y2 - y1) / (x2 - x1);
  *out_offset = static_cast<int>(y1 - *out_slope * x1);
  // Get the y-coord of the baseline at the left and right edges of the
  // textline's bounding box.
  int left, top, right, bottom;
  if (!it->BoundingBox(RIL_TEXTLINE, &left, &top, &right, &bottom)) {
    return false;
  }
  int left_y = IntCastRounded(*out_slope * left + *out_offset);
  int right_y = IntCastRounded(*out_slope * right + *out_offset);
  // Shift the baseline down so it passes through the nearest bottom-corner
  // of the textline's bounding box. This is the difference between the y
  // at the lowest (max) edge of the box and the actual box bottom.
  *out_offset += bottom - std::max(left_y, right_y);
  // Switch back to bottom-up tesseract coordinates. Requires negation of
  // the slope and height - offset for the offset.
  *out_slope = -*out_slope;
  *out_offset = rect_height_ - *out_offset;

  return true;
}

/** Sets Dict::letter_is_okay_ function to point to the given function. */
void TessBaseAPI::SetDictFunc(DictFunc f) {
  if (tesseract_ != nullptr) {
    tesseract().getDict().letter_is_okay_ = f;
  }
}

/**
 * Sets Dict::probability_in_context_ function to point to the given
 * function.
 *
 * @param f A single function that returns the probability of the current
 * "character" (in general a utf-8 string), given the context of a previous
 * utf-8 string.
 */
void TessBaseAPI::SetProbabilityInContextFunc(ProbabilityInContextFunc f) {
  if (tesseract_ != nullptr) {
    Tesseract& tess = tesseract();
    tess.getDict().probability_in_context_ = f;
    // Set it for the sublangs too.
    int num_subs = tess.num_sub_langs();
    for (int i = 0; i < num_subs; ++i) {
      tess.get_sub_lang(i)->getDict().probability_in_context_ = f;
    }
  }
}

/** Common code for setting the image. */
bool TessBaseAPI::InternalResetImage() {
  if (tesseract_ == nullptr) {
    tprintError("Please call Init before attempting to set an image.\n");
    return false;
  }
  if (thresholder_ != nullptr) {
    thresholder_->Clear();
  }
  if (thresholder_ == nullptr) {
    thresholder_ = new ImageThresholder(tesseract_);
  }
  ClearResults();
  return true;
}

/**
 * Run the thresholder to make the thresholded image, returned in pix,
 * which must not be nullptr. *pix must be initialized to nullptr, or point
 * to an existing pixDestroyable Pix.
 * 
 * The usual argument to Threshold is Tesseract::mutable_pix_binary().
 */
bool TessBaseAPI::Threshold(Pix **pix) {
  Tesseract& tess = tesseract();
  ASSERT_HOST(pix != nullptr);
  if (*pix != nullptr) {
    pixDestroy(pix);
  }
  // Zero resolution messes up the algorithms, so make sure it is credible.
  int user_dpi = tess.user_defined_dpi;
  int y_res = thresholder_->GetScaledYResolution();
  if (user_dpi && (user_dpi < kMinCredibleResolution || user_dpi > kMaxCredibleResolution)) {
    tprintWarn(
        "User defined image dpi is outside of expected range "
        "({} - {})!\n",
        kMinCredibleResolution, kMaxCredibleResolution);
  }
  // Always use user defined dpi
  if (user_dpi) {
    thresholder_->SetSourceYResolution(user_dpi);
  } else if (y_res < kMinCredibleResolution || y_res > kMaxCredibleResolution) {
    if (y_res != 0) {
      // Show warning only if a resolution was given.
      tprintWarn("Invalid resolution {} dpi. Using {} instead.\n",
                 y_res, kMinCredibleResolution);
    }
    thresholder_->SetSourceYResolution(kMinCredibleResolution);
  }

  if (Monitor().bump_progress().exec_progress_func().kick_watchdog_and_check_for_cancel()) {
    tprintWarn("Timeout/cancel: abort the image threshold preprocessing stage.\n");
    return false;
  }

  auto selected_thresholding_method = static_cast<ThresholdMethod>(static_cast<int>(tesseract_->thresholding_method));
  Image pix_binary = nullptr;

  std::string caption = ThresholdMethodName(selected_thresholding_method);
  AutoPopDebugSectionLevel subsec_handle(tesseract_, tesseract_->PushSubordinatePixDebugSection(fmt::format("Applying the threshold method chosen for this run: {}: {}", selected_thresholding_method, caption)));

  if (selected_thresholding_method == ThresholdMethod::Otsu) {
    pix_binary = *pix;
    if (!thresholder_->ThresholdToPix(&pix_binary)) {
      return false;
    }

    *pix = pix_binary;

    if (!thresholder_->IsBinary()) {
      tesseract_->set_pix_thresholds(thresholder_->GetPixRectThresholds());
      tesseract_->set_pix_grey(thresholder_->GetPixRectGrey());
    } else {
      tesseract_->set_pix_thresholds(nullptr);
      tesseract_->set_pix_grey(nullptr);
    }
  } else {
    auto [ok, pix_grey, pix_binary2, pix_thresholds] = thresholder_->Threshold(selected_thresholding_method);

    if (!ok) {
      return false;
    }

    pix_binary = pix_binary2;
    *pix = pix_binary;

    tesseract_->set_pix_thresholds(pix_thresholds);
    tesseract_->set_pix_grey(pix_grey);
    // pix_thresholds.destroy();
    // pix_grey.destroy();
  }

  if (tesseract_->tessedit_dump_pageseg_images) {
    tesseract_->AddPixDebugPage(tesseract_->pix_grey(), fmt::format("{} : Grey = pre-image", caption));
    tesseract_->AddPixDebugPage(tesseract_->pix_thresholds(), fmt::format("{} : Thresholds", caption));
    if (verbose_process) {
      tprintInfo("PROCESS: The 'Thresholds' image displays the per-pixel grey level which will be used to decide which pixels are *foreground* (text, probably) and which pixels are *background* (i.e. the *paper* the text was printed on); you'll note that each pixel in the original (greyscale!) image which is darker than its corresponding threshold level is *binarized* to black (foreground in tesseract) while any lighter pixel is *binarized* to white (background in tesseract).\n");
    }
    tesseract_->AddPixDebugPage(pix_binary, fmt::format("{} : Binary = post-image", caption));
  }

  // demo a bit of pre-postprocessing
  {
    const char *sequence = "c1.1 + d3.3";
    const int dispsep = 0;
    Image pix_post = pixMorphSequence(pix_binary, sequence, dispsep);
    tesseract_->AddPixCompedOverOrigDebugPage(pix_post, fmt::format("{} : post-processed: {} -- just an example to showcase what leptonica can do for us!", caption, sequence));

    l_int32 w, h, d;
    Image composite = tesseract_->pix_grey().copy();
    pixGetDimensions(composite, &w, &h, &d);
    Image mask = pixConvert1To8(nullptr, pix_post, 255, 0);
    pixRasterop(composite, 0, 0, w, h, PIX_PAINT, mask, 0, 0);
    tesseract_->AddPixCompedOverOrigDebugPage(composite, fmt::format("{} : post-processed & masked with: {} -- this should remove all image noise that's not very close to the text, i.e. is considered *not part of the text to OCR*.", caption, sequence));

    Image noise1 = pixEmphasizeImageNoise(tesseract_->pix_original());
    Image noise2 = pixEmphasizeImageNoise(tesseract_->pix_grey());
    Image noise3 = pixEmphasizeImageNoise(composite);
    Image noise4 = pixEmphasizeImageNoise(pix_post);
    tesseract_->AddPixCompedOverOrigDebugPage(noise1, fmt::format("{} : post-processed :: noise emphasis A: emphasized the noise inherent in the source image. Every non-black/white pixel is colored to make them more apparent for the human inspector.", caption));
    tesseract_->AddPixCompedOverOrigDebugPage(noise2, fmt::format("{} : post-processed :: noise emphasis B: emphasized the noise inherent in the greyscaled / normalized source image. Every non-black/white pixel is colored to make them more apparent for the human inspector.", caption));
    tesseract_->AddPixCompedOverOrigDebugPage(noise3, fmt::format("{} : post-processed :: noise emphasis C: emphasized the noise inherent in the composited image. Every non-black/white pixel is colored to make them more apparent for the human inspector.", caption));
    tesseract_->AddPixCompedOverOrigDebugPage(noise4, fmt::format("{} : post-processed :: noise emphasis D: emphasized the noise inherent in the closed & binarized / thresholded source image. Every non-black/white pixel is colored to make them more apparent for the human inspector.", caption));

    noise1 = pixEmphasizeImageNoise2(tesseract_->pix_original());
    noise2 = pixEmphasizeImageNoise2(tesseract_->pix_grey());
    noise3 = pixEmphasizeImageNoise2(composite);
    noise4 = pixEmphasizeImageNoise2(pix_post);
    tesseract_->AddPixCompedOverOrigDebugPage(noise1, fmt::format("{} : post-processed :: noise emphasis E: emphasized the noise inherent in the source image. Every non-black/white pixel is colored to make them more apparent for the human inspector.", caption));
    tesseract_->AddPixCompedOverOrigDebugPage(noise2, fmt::format("{} : post-processed :: noise emphasis F: emphasized the noise inherent in the greyscaled / normalized source image. Every non-black/white pixel is colored to make them more apparent for the human inspector.", caption));
    tesseract_->AddPixCompedOverOrigDebugPage(noise3, fmt::format("{} : post-processed :: noise emphasis G: emphasized the noise inherent in the composited image. Every non-black/white pixel is colored to make them more apparent for the human inspector.", caption));
    tesseract_->AddPixCompedOverOrigDebugPage(noise4, fmt::format("{} : post-processed :: noise emphasis H: emphasized the noise inherent in the closed & binarized / thresholded source image. Every non-black/white pixel is colored to make them more apparent for the human inspector.", caption));

    noise1.destroy();
    noise2.destroy();
    noise3.destroy();
    noise4.destroy();
    mask.destroy();
    composite.destroy();
    pix_post.destroy();
  }

  if (verbose_process) {
    tprintInfo(
        "PROCESS: For overall very dark images you may sometimes observe that tesseract *inverts* the image in an attempt to extract the foreground 'text' pixels: tesseract naively assumes that number of black text pixels (*foreground*) should be significantly *lower* than the number of white *background* pixels in a page.\n\n"
        "With very dark pages that ratio of many background vs. few foreground pixels is the opposite of tesseract's assumption regarding black and white pixels so it will decide to *invert* the image, thus attempting to get back to a *black text over white background input image*. tesseract does this in its effort to feed the inner OCR engine image material that is as close as possible to what it has always been trained with and designed for: basic scanned books and academic publications: those all have: (dark) black text on (light) white plain background.\n\n"
        "Also note that tesseract is not geared towards recognizing and dealing nicely with other (a.k.a. *non-text*) page elements, such as in-page images, charts, illustrations and/or scanner equipment background surrounding your page at the time it was photographed: it benefits all if you can remove and/or clean up such image elements before feeding the image to tesseract.\n");
    tprintInfo(
        "PROCESS: Removing all non-text image elements in the page image *before you feed it to tesseract* also will have a notable effect on the thresholding (a.k.a. binarization) algorithm's behaviour as the *pixel greyscale levels histogram* will then have a different shape; tesseract thresholding works best when fed clean page images with high contrast between the (very) light background and (very) dark foreground pixels.\n\n"
        "Remember: only *foreground* pixels that turn up as *black* in the binarized/thresholded image result above will potentially be sent to the OCR AI engine for decoding into text; anything that doesn't show clearly in the above thresholded image will not be processed by tesseract, so your page image preprocessing process should strive towards making tesseract produce a clear black&white page image above for optimal OCR text extraction results!\n");
  }

  thresholder_->GetImageSizes(&rect_left_, &rect_top_, &rect_width_, &rect_height_, &image_width_,
                              &image_height_);

  // Set the internal resolution that is used for layout parameters from the
  // estimated resolution, rather than the image resolution, which may be
  // fabricated, but we will use the image resolution, if there is one, to
  // report output point sizes.
  int estimated_res = ClipToRange(thresholder_->GetScaledEstimatedResolution(),
                                  kMinCredibleResolution, kMaxCredibleResolution);
  if (estimated_res != thresholder_->GetScaledEstimatedResolution()) {
    tprintWarn(
        "Estimated internal resolution {} out of range! "
        "Corrected to {}.\n",
        thresholder_->GetScaledEstimatedResolution(), estimated_res);
  }
<<<<<<< HEAD
  tess.set_source_resolution(estimated_res);
  
=======
  tesseract_->set_source_resolution(estimated_res);

>>>>>>> b12b35b9
  (void)Monitor().bump_progress().exec_progress_func();

  return true;
}

/** Find lines from the image making the BLOCK_LIST. */
int TessBaseAPI::FindLines() {
  if (thresholder_ == nullptr || thresholder_->IsEmpty()) {
    tprintError("Please call SetImage before attempting recognition.\n");
    return -1;
  }
  if (recognition_done_) {
    ClearResults();
  }
  if (!block_list_->empty()) {
    return 0;
  }
  Tesseract& tess = tesseract();
#if !DISABLED_LEGACY_ENGINE
  tess.InitAdaptiveClassifier(nullptr);
#endif

  if (tess.pix_binary() == nullptr) {
    if (verbose_process) {
      tprintInfo("PROCESS: the source image is not a binary image, hence we apply a thresholding algo/subprocess to obtain a binarized image.\n");
    }

    Image pix = Image();
    if (!Threshold(&pix.pix_)) {
      return -1;
    }
    tess.set_pix_binary(pix);
  }

  if (tess.tessedit_dump_pageseg_images) {
    tess.AddPixDebugPage(tess.pix_binary(), "FindLines :: Thresholded Image -> this image is now set as the page Master Source Image for this activity");
  }

  if (verbose_process) {
    tprintInfo("PROCESS: prepare the image for page segmentation, i.e. discovery of all text areas + bounding boxes & image/text orientation and script{} detection.\n",
#if !DISABLED_LEGACY_ENGINE
               (tess.textord_equation_detect ? " + equations" : "")
#else
               ""
#endif
    );
  }

  AutoPopDebugSectionLevel section_handle(tesseract_, tess.PushSubordinatePixDebugSection("Prepare for Page Segmentation"));

  tess.PrepareForPageseg();

#if !DISABLED_LEGACY_ENGINE
  if (tess.textord_equation_detect) {
    if (equ_detect_ == nullptr && !datapath_.empty()) {
      equ_detect_ = new EquationDetect(*this, datapath_.c_str());
    }
    if (equ_detect_ == nullptr) {
      tprintWarn("Could not set equation detector\n");
    } else {
      tess.SetEquationDetect(equ_detect_);
    }
  }
#endif // !DISABLED_LEGACY_ENGINE

#if !DISABLED_LEGACY_ENGINE
  Tesseract *osd_tess = osd_tesseract_;
#else
  Tesseract *osd_tess = nullptr;
#endif
  OSResults osr;
#if !DISABLED_LEGACY_ENGINE
  if (PSM_OSD_ENABLED(tess.tessedit_pageseg_mode) && osd_tess == nullptr) {
    if (strcmp(language_.c_str(), "osd") == 0) {
      osd_tess = tesseract_;
    } else {
      osd_tesseract_ = new Tesseract(*this, tesseract_);
      TessdataManager mgr(reader_);
      std::vector<std::string> nil;
      if (datapath_.empty()) {
        tprintWarn("Auto orientation and script detection requested,"
            " but data path is undefined\n");
        delete osd_tesseract_;
        osd_tesseract_ = nullptr;
      } else if (osd_tesseract_->init_tesseract(datapath_, "osd", OEM_TESSERACT_ONLY, &mgr) == 0) {
        osd_tesseract_->set_source_resolution(thresholder_->GetSourceYResolution());
      } else {
        tprintWarn(
            "Auto orientation and script detection requested,"
            " but osd language failed to load\n");
        delete osd_tesseract_;
        osd_tesseract_ = nullptr;
      }
    }
  }
#endif // !DISABLED_LEGACY_ENGINE

  if (tess.SegmentPage(tess.input_file_path_.c_str(), block_list_, osd_tess, &osr) < 0) {
    return -1;
  }

  // If Devanagari is being recognized, we use different images for page seg
  // and for OCR.
  tess.PrepareForTessOCR(block_list_, &osr);

  return 0;
}

/**
 * Return average gradient of lines on page.
 */
float TessBaseAPI::GetGradient() {
  return tesseract().gradient();
}

/** Delete the pageres and clear the block list ready for a new page. */
void TessBaseAPI::ClearResults() {
  if (tesseract_ != nullptr) {
    tesseract_->Clear();
  }
  if (osd_tesseract_ != tesseract_ && osd_tesseract_ != nullptr) {
    osd_tesseract_->Clear();
  }
  delete page_res_;
  page_res_ = nullptr;
  recognition_done_ = false;
  if (block_list_ == nullptr) {
    block_list_ = new BLOCK_LIST;
  } else {
    block_list_->clear();
  }
  if (paragraph_models_ != nullptr) {
    for (auto model : *paragraph_models_) {
      delete model;
    }
    delete paragraph_models_;
    paragraph_models_ = nullptr;
  }

  uniqueInstance<std::vector<TessTable>>().clear();
}

/**
 * Return the length of the output text string, as UTF8, assuming
 * liberally two spacing marks after each word (as paragraphs end with two
 * newlines), and assuming a single character reject marker for each rejected
 * character.
 * Also return the number of recognized blobs in blob_count.
 */
int TessBaseAPI::TextLength(int *blob_count) const {
  if (tesseract_ == nullptr || page_res_ == nullptr) {
    return 0;
  }

  PAGE_RES_IT page_res_it(page_res_);
  int total_length = 2;
  int total_blobs = 0;
  // Iterate over the data structures to extract the recognition result.
  for (page_res_it.restart_page(); page_res_it.word() != nullptr; page_res_it.forward()) {
    WERD_RES *word = page_res_it.word();
    WERD_CHOICE *choice = word->best_choice;
    if (choice != nullptr) {
      total_blobs += choice->length() + 2;
      total_length += choice->unichar_string().length() + 2;
      for (int i = 0; i < word->reject_map.length(); ++i) {
        if (word->reject_map[i].rejected()) {
          ++total_length;
        }
      }
    }
  }
  if (blob_count != nullptr) {
    *blob_count = total_blobs;
  }
  return total_length;
}

#if !DISABLED_LEGACY_ENGINE
/**
 * Estimates the Orientation And Script of the image.
 * Returns true if the image was processed successfully.
 */
bool TessBaseAPI::DetectOS(OSResults *osr) {
  if (tesseract_ == nullptr) {
    return false;
  }
  ClearResults();
  Tesseract& tess = tesseract();
  if (tess.pix_binary() == nullptr) {
    Image pix = Image();
    if (!Threshold(&pix.pix_)) {
      return false;
    }
    tess.set_pix_binary(pix);

    if (tess.tessedit_write_images)
	    tess.AddPixDebugPage(tess.pix_binary(), "DetectOS (Orientation And Script) : Thresholded Image");
  }

  return tess.orientation_and_script_detection(tess.input_file_path_.c_str(), osr) > 0;
}
#endif // !DISABLED_LEGACY_ENGINE

void TessBaseAPI::set_min_orientation_margin(double margin) {
  tesseract().min_orientation_margin.set_value(margin, PARAM_VALUE_IS_SET_BY_APPLICATION);
}

/**
 * Return text orientation of each block as determined in an earlier page layout
 * analysis operation. Orientation is returned as the number of ccw 90-degree
 * rotations (in [0..3]) required to make the text in the block upright
 * (readable). Note that this may not necessary be the block orientation
 * preferred for recognition (such as the case of vertical CJK text).
 *
 * Also returns whether the text in the block is believed to have vertical
 * writing direction (when in an upright page orientation).
 *
 * The returned array is of length equal to the number of text blocks, which may
 * be less than the total number of blocks. The ordering is intended to be
 * consistent with GetTextLines().
 */
void TessBaseAPI::GetBlockTextOrientations(int **block_orientation, bool **vertical_writing) {
  delete[] * block_orientation;
  *block_orientation = nullptr;
  delete[] * vertical_writing;
  *vertical_writing = nullptr;
  BLOCK_IT block_it(block_list_);

  block_it.move_to_first();
  int num_blocks = 0;
  for (block_it.mark_cycle_pt(); !block_it.cycled_list(); block_it.forward()) {
    if (!block_it.data()->pdblk.poly_block()->IsText()) {
      continue;
    }
    ++num_blocks;
  }
  if (!num_blocks) {
    tprintWarn("Found no blocks\n");
    return;
  }
  *block_orientation = new int[num_blocks];
  *vertical_writing = new bool[num_blocks];
  block_it.move_to_first();
  int i = 0;
  for (block_it.mark_cycle_pt(); !block_it.cycled_list(); block_it.forward()) {
    if (!block_it.data()->pdblk.poly_block()->IsText()) {
      continue;
    }
    FCOORD re_rotation = block_it.data()->re_rotation();
    float re_theta = re_rotation.angle();
    FCOORD classify_rotation = block_it.data()->classify_rotation();
    float classify_theta = classify_rotation.angle();
    double rot_theta = -(re_theta - classify_theta) * 2.0 / M_PI;
    if (rot_theta < 0) {
      rot_theta += 4;
    }
    int num_rotations = static_cast<int>(rot_theta + 0.5);
    (*block_orientation)[i] = num_rotations;
    // The classify_rotation is non-zero only if the text has vertical
    // writing direction.
    (*vertical_writing)[i] = (classify_rotation.y() != 0.0f);
    ++i;
  }
}

void TessBaseAPI::DetectParagraphs(bool after_text_recognition) {
  Tesseract& tess = tesseract();
  if (paragraph_models_ == nullptr) {
    paragraph_models_ = new std::vector<ParagraphModel*>;
  }
  MutableIterator *result_it = GetMutableIterator();
  do { // Detect paragraphs for this block
    std::vector<ParagraphModel *> models;
    tess.DetectParagraphs(after_text_recognition, result_it, &models);
    paragraph_models_->insert(paragraph_models_->end(), models.begin(), models.end());
  } while (result_it->Next(RIL_BLOCK));
  delete result_it;
}

/** This method returns the string form of the specified unichar. */
const char *TessBaseAPI::GetUnichar(int unichar_id) const {
  return tesseract().unicharset_.id_to_unichar(unichar_id);
}

/** Return the pointer to the i-th dawg loaded into tesseract_ object. */
const Dawg *TessBaseAPI::GetDawg(int i) const {
  if (tesseract_ == nullptr || i >= NumDawgs()) {
    return nullptr;
  }
  return tesseract().getDict().GetDawg(i);
}

/** Return the number of dawgs loaded into tesseract_ object. */
int TessBaseAPI::NumDawgs() const {
  return tesseract_ == nullptr ? 0 : tesseract().getDict().NumDawgs();
}


void TessBaseAPI::ReportDebugInfo() {
  if (tesseract_ == nullptr) {
    return;
  }
  tesseract().ReportDebugInfo();
}



// sanity check for the imagelist expander below: any CONTROL characters in here signal binary data and thus NOT AN IMAGELIST format.
static inline bool is_sane_imagelist_line(const char *p) {
  while (*p) {
    uint8_t c = *p++;
    if (c < ' ' && c != '\t')
      return false;
  }
  return true;
}

#if defined(_MSC_VER) && !defined(strtok_r)
static inline char *strtok_r(char * s, const char * sep, char ** state) {
  return strtok_s(s, sep, state);
}
#endif

static void destroy_il_buffer(char *buf) {
  free(buf);
}

std::vector<ImagePageFileSpec> TessBaseAPI::ExpandImagelistFilesInSet(const std::vector<std::string>& paths) {
  std::vector<ImagePageFileSpec> rv;
  std::ostringstream errmsg;

  for (auto spec : paths) {
    // each item in the list must exist?
    if (!fs::exists(spec)) {
      errmsg << "Specified file does not exist. Path: " << spec << "\n";
      goto continue_on_error;
      //continue;
    }

    {
      const size_t SAMPLESIZE = 8192;

      // load the first ~8K and see if that chunk contains a decent set of file paths: is so, the heuristic says it's an imagelist, rather than an image file.
      char scratch[SAMPLESIZE + 2];
      ConfigFile f(spec); // not a problem that this one opens the file in "r" (CRLF conversion) mode: we're after text files and the others will quickly be discovered below.
      if (!f) {
        errmsg << "Cannot open/access specified file";
        int ecode = errno;
        if (ecode != E_OK) {
          errmsg << " due to error: " << strerror(errno);
        }
        errmsg << ". Path: " << spec << "\n";
        goto continue_on_error;
        // continue;
      }
      auto l = fread(scratch, 1, SAMPLESIZE, f());
      // when it's an imagelist, it MAY be smaller than our scratch buffer!
      if (l == 0 || ferror(f())) {
        errmsg << "Failed to read a first chunk of the specified file";
        int ecode = errno;
        if (ecode != E_OK) {
          errmsg << " due to error: " << strerror(errno);
        }
        errmsg << ". Tried to read " << SAMPLESIZE << " bytes, received " << l << " bytes.  Path: " << spec << "\n";
        goto continue_on_error;
        // continue;
      }
      // make sure the sampled chunk is terminated before we go and parse it as a imagelist file (which may be damaged at the end as we sampled only the start of it!)
      scratch[l] = 0;
      scratch[l + 1] = 0;

      bool is_imagelist = true;
      std::vector<char *> lines;
      char *state = nullptr;
      char *s = strtok_r(scratch, "\r\n", &state);
      while (s) {
        char *p = s + strspn(s, " \t");

        // sanity check: any CONTROL characters in here signal binary data and thus NOT AN IMAGELIST format.
        if (!is_sane_imagelist_line(p)) {
          is_imagelist = false;
          break;
        }

        // skip comment lines and empty lines:
        if (!strchr("#;", *p)) {
          lines.push_back(s);
        }

        s = strtok_r(nullptr, "\r\n", &state);
      }
      // do we have a potentially sane imagelist? Do we need to truncate the damaged end, if it is?
      if (l == SAMPLESIZE && is_imagelist && lines.size() >= 1) {
        // the last line will be damaged due to our sampling, so we better discard that one:
        (void)lines.pop_back();
      }

      if (is_imagelist) {
        int error_count = 0;
        int sample_count = 0;
        // validate the lines in the sample:
        for (auto spec : lines) {
          // parse and chop into 1..3 file paths: image;mask;overlay
          state = nullptr;
          int count = 0;
          char *s = strtok_r(spec, ";", &state);
          while (s) {
            count++;
            char *p = s + strspn(s, " \t");

            // trim whitespace at the end...
            char *e = p + strlen(p);
            while (e > p) {
              if (isspace(p[-1])) {
                *p-- = 0;
                continue;
              }
              break;
            }

            sample_count++;
            if (!fs::exists(p)) {
              error_count++;
            }

            s = strtok_r(nullptr, ";", &state);
          }
          if (count < 1 || count > 3) {
            error_count++;
          }
        }

        // we tolerate about 1-in-10 file errors here...
        float err_ratio = error_count * 100.0f / sample_count;
        is_imagelist = (err_ratio < 10.0 /* percent */);
      }

      if (is_imagelist) {
        // now that we know the sample is a sensible imagelist, grab the entire thing and parse it entirely...
        const size_t listfilesize = fs::file_size(spec);

        std::unique_ptr<char, void (*)(char *)> buffer((char *)malloc(listfilesize + 2), destroy_il_buffer);
        if (!buffer) {
          // TODO
          continue;
        }

        // rewind file
        fseek(f(), 0, SEEK_SET);
        l = fread(buffer.get(), 1, listfilesize, f());
        if (l != listfilesize || ferror(f())) {
          // TODO
          continue;
        }
        // make sure the sampled chunk is terminated before we go and parse it as a imagelist file (which may be damaged at the end as we sampled only the start of it!)
        char *b = buffer.get();
        b[l] = 0;
        b[l + 1] = 0;

        std::vector<char *> lines;
        char *state = nullptr;
        char *s = strtok_r(buffer.get(), "\r\n", &state);
        while (s) {
          char *p = s + strspn(s, " \t");

          // sanity check: any CONTROL characters in here signal binary data and thus NOT AN IMAGELIST format.
          if (!is_sane_imagelist_line(p)) {
            is_imagelist = false;
            break;
          }

          // skip comment lines and empty lines:
          if (!strchr("#;", *p)) {
            lines.push_back(s);
          }

          s = strtok_r(nullptr, "\r\n", &state);
        }

        // do we have a potentially sane imagelist? Do we need to truncate the damaged end, if it is?
        if (l == SAMPLESIZE && is_imagelist && lines.size() >= 1) {
          // the last line will be damaged due to our sampling, so we better discard that one:
          (void)lines.pop_back();
        }

        int error_count = 0;
        int sample_count = 0;
        // parse & validate the lines:
        for (auto spec : lines) {
          // parse and chop into 1..3 file paths: image;mask;overlay
          state = nullptr;
          std::vector<std::string> fspecs;
          char *s = strtok_r(spec, ";", &state);
          while (s) {
            char *p = s + strspn(s, " \t");

            // trim whitespace at the end...
            char *e = p + strlen(p);
            while (e > p) {
              if (isspace(p[-1])) {
                *p-- = 0;
                continue;
              }
              break;
            }

            sample_count++;
            if (!fs::exists(p)) {
              error_count++;
            }

            fspecs.push_back(p);

            s = strtok_r(nullptr, ";", &state);
          }
          if (fspecs.size() < 1 || fspecs.size() > 3) {
            error_count++;
          } else {
            ImagePageFileSpec sp = {fspecs[0]};
            if (fspecs.size() > 1) {
              sp.segment_mask_image_path = fspecs[1];
            }
            if (fspecs.size() > 2) {
              sp.visible_page_image_path = fspecs[2];
            }
            rv.push_back(sp);
          }
        }
      } else {
        // not an image list: pick this one up as a sole image file spec:
        goto continue_on_error;
      }
    }

    if (false) {
continue_on_error:
      // treat situation as simple as possible: `spec` is not an image list; pick this one up as a sole image file spec:
      ImagePageFileSpec sp = {spec};
      rv.push_back(sp);
    }
  }
  return rv;
}

void TessBaseAPI::FinalizeAndWriteDiagnosticsReport() {
  if (tesseract_ == nullptr) {
    ASSERT_HOST_MSG(false,
                    "FinalizeAndWriteDiagnosticsReport was invoked without a "
                    "live tesseract instance: you may have a bug that looses a "
                    "lot of tesseract diagnostics info + reporting for you.\n");
    return;
  };
  tesseract_->ReportDebugInfo();
}

/** Escape a char string - replace <>&"' with HTML codes. */
std::string HOcrEscape(const char *text) {
  std::string ret;
  const char *ptr;
  for (ptr = text; *ptr; ptr++) {
    switch (*ptr) {
      case '<':
        ret += "&lt;";
        break;
      case '>':
        ret += "&gt;";
        break;
      case '&':
        ret += "&amp;";
        break;
      case '"':
        ret += "&quot;";
        break;
      case '\'':
        ret += "&#39;";
        break;
      default:
        ret += *ptr;
    }
  }
  return ret;
}

std::string mkUniqueOutputFilePath(const char* basepath, int page_number, const char* label, const char* filename_extension)
{
  size_t pos = strcspn(basepath, ":\\/");
  const char* filename = basepath;
  const char* p = basepath + pos;
  while (*p)
  {
    filename = p + 1;
    pos = strcspn(filename, ":\\/");
    p = filename + pos;
  }
  size_t pathlen = filename - basepath;
  if (!*filename)
    filename = "tesseract";

  char ns[40] = { 0 };
  if (page_number != 0)
  {
    snprintf(ns, sizeof(ns), ".p%04d", page_number);
  }

  static int unique_seq_counter = 0;
  unique_seq_counter++;

  char nq[40] = { 0 };
  snprintf(nq, sizeof(nq), ".n%04d", unique_seq_counter);

  std::string f(basepath);
  f = f.substr(0, pathlen);
  f += filename;
  f += nq;
  if (label && *label)
  {
    f += ".";
    f += label;
  }
  if (*ns)
  {
    f += ns;
  }
  f += ".";
  f += filename_extension;

  // sanitize generated filename part:
  char* str = f.data();
  int slen = f.length();
  int dpos = pathlen;
  bool marker = false;
  for (int spos = pathlen; spos < slen; spos++)
  {
    int c = str[spos];
    switch (c)
    {
    case '.':
    case '-':
    case '_':
    case ' ':
      if (!marker)
      {
        marker = true;
        str[dpos++] = c;
      }
      // otherwise skip additional 'marker' characters in the filename
      break;

    default:
      marker = false;
      str[dpos++] = c;
      break;
    }
  }
  // no marker tolerated at end of filename:
  if (marker)
    dpos--;
  // fringe case: filename is *only markers*:
  if (dpos == pathlen)
    str[dpos++] = '_';

  f.resize(dpos);

  return std::move(f);
}

void WritePix(const std::string &file_path, Pix *pic, int file_type)
{
  tprintInfo("Saving image file {}\n", file_path);
#if defined(HAVE_MUPDF)
  fz_mkdir_for_file(fz_get_global_context(), file_path.c_str());
#endif
  if (pixWrite(file_path.c_str(), pic, file_type))
  {
    tprintError("Writing image file {} failed\n", file_path);
  }
}

} // namespace tesseract<|MERGE_RESOLUTION|>--- conflicted
+++ resolved
@@ -1496,30 +1496,6 @@
     return false;
   }
 
-<<<<<<< HEAD
-  Image pix = thresholder_->GetPixNormRectGrey();
-  if (tess.debug_image_normalization) {
-    tess.AddPixDebugPage(pix, fmt::format("Grayscale normalization based on nlbin (Thomas Breuel) mode = {} ({})", mode, NormalizationModeName(mode)));
-  }
-  if (mode == 1) {
-    SetInputImage(pix);
-    thresholder_->SetImage(GetInputImage());
-    if (tess.debug_image_normalization) {
-      tess.AddPixDebugPage(thresholder_->GetPixRect(), "Grayscale normalization, as obtained from the thresholder & set up as input image");
-    }
-  } else if (mode == 2) {
-    thresholder_->SetImage(pix);
-    if (tess.debug_image_normalization) {
-      tess.AddPixDebugPage(thresholder_->GetPixRect(), "Grayscale normalization, as obtained from the thresholder");
-    }
-  } else if (mode == 3) {
-    SetInputImage(pix);
-    if (tess.debug_image_normalization) {
-      tess.AddPixDebugPage(GetInputImage(), "Grayscale normalization, now set up as input image");
-    }
-  } else {
-    return false;
-=======
   Image result_pix = nullptr;
 
   // Apply one of the various ways we can greyscale + normalize from source to greyscale.
@@ -1586,7 +1562,6 @@
       SetInputImage(result_pix);
       thresholder_->SetImage(pix);
       break;
->>>>>>> b12b35b9
   }
 
   pix.destroy();
@@ -2000,26 +1975,11 @@
   // Image preprocessing on image
 
   // Grayscale normalization
-  int graynorm_mode = tess.preprocess_graynorm_mode;
+  int graynorm_mode = tesseract_->preprocess_graynorm_mode;
   {
-<<<<<<< HEAD
-    Image input_img = GetInputImage();
-
-    if (graynorm_mode > 0 && NormalizeImage(graynorm_mode) && tess.tessedit_write_images) {
-      // Write normalized image 
-      Pix *p1;
-      if (graynorm_mode == 2) {
-        p1 = thresholder_->GetPixRect();
-      } else {
-        p1 = GetInputImage();
-      }
-      tess.AddPixDebugPage(p1, fmt::format("Greyscale normalized image to process @ graynorm_mode = {}", graynorm_mode));
-    }
-=======
     bool rc = NormalizeImage(graynorm_mode);
     if (!rc)
       return false;
->>>>>>> b12b35b9
   }
 
   // Recognition
@@ -3084,13 +3044,8 @@
         "Corrected to {}.\n",
         thresholder_->GetScaledEstimatedResolution(), estimated_res);
   }
-<<<<<<< HEAD
   tess.set_source_resolution(estimated_res);
-  
-=======
-  tesseract_->set_source_resolution(estimated_res);
-
->>>>>>> b12b35b9
+
   (void)Monitor().bump_progress().exec_progress_func();
 
   return true;
