/**********************************************************************
 * File:        baseapi.cpp
 * Description: Simple API for calling tesseract.
 * Author:      Ray Smith
 *
 * (C) Copyright 2006, Google Inc.
 ** Licensed under the Apache License, Version 2.0 (the "License");
 ** you may not use this file except in compliance with the License.
 ** You may obtain a copy of the License at
 ** http://www.apache.org/licenses/LICENSE-2.0
 ** Unless required by applicable law or agreed to in writing, software
 ** distributed under the License is distributed on an "AS IS" BASIS,
 ** WITHOUT WARRANTIES OR CONDITIONS OF ANY KIND, either express or implied.
 ** See the License for the specific language governing permissions and
 ** limitations under the License.
 *
 **********************************************************************/

// Include automatically generated configuration file if running autoconf.
#include <tesseract/preparation.h> // compiler config, etc.

#include <tesseract/debugheap.h>
#include "boxword.h"    // for BoxWord
#include "coutln.h"     // for C_OUTLINE_IT, C_OUTLINE_LIST
#include "dawg_cache.h" // for DawgCache
#include "dict.h"       // for Dict
#include "elst.h"       // for ELIST_ITERATOR, ELISTIZE, ELISTIZEH
#include <leptonica/environ.h>    // for l_uint8
#include "equationdetect.h" // for EquationDetect, destructor of equ_detect_
#include "errcode.h" // for ASSERT_HOST
#include "helpers.h" // for IntCastRounded, chomp_string, copy_string
#include "host.h"    // for MAX_PATH
#include "imagedata.h" // for ImageData, DocumentData
#include <leptonica/imageio.h> // for IFF_TIFF_G4, IFF_TIFF, IFF_TIFF_G3, ...
#if !DISABLED_LEGACY_ENGINE
#  include "intfx.h" // for INT_FX_RESULT_STRUCT
#endif
#include "mutableiterator.h" // for MutableIterator
#include "normalis.h"        // for kBlnBaselineOffset, kBlnXHeight
#include "pageres.h"         // for PAGE_RES_IT, WERD_RES, PAGE_RES, CR_DE...
#include "paragraphs.h"      // for DetectParagraphs
#include "global_params.h"
#include "pdblock.h"         // for PDBLK
#include "points.h"          // for FCOORD
#include "polyblk.h"         // for POLY_BLOCK
#include "rect.h"            // for TBOX
#include "stepblob.h"        // for C_BLOB_IT, C_BLOB, C_BLOB_LIST
#include "tessdatamanager.h" // for TessdataManager, kTrainedDataSuffix
#include "tesseractclass.h"  // for Tesseract
#include <tesseract/tprintf.h>         // for tprintf
#include "werd.h"            // for WERD, WERD_IT, W_FUZZY_NON, W_FUZZY_SP
#include "tabletransfer.h"   // for detected tables from tablefind.h
#include "thresholder.h"     // for ImageThresholder
#include "winutils.h"
#include "colfind.h"         // for param globals
#include "oldbasel.h"        // for param globals
#include "tovars.h"          // for param globals
#include "makerow.h"         // for param globals
#include "topitch.h"         // for param globals
#include "polyaprx.h"        // for param globals
#include "edgblob.h"         // for param globals
#include "pathutils.h"       // for fs namespace

#include <tesseract/baseapi.h>
#include <tesseract/ocrclass.h>       // for ETEXT_DESC
#include <tesseract/osdetect.h>       // for OSResults, OSBestResult, OrientationId...
#include <tesseract/renderer.h>       // for TessResultRenderer
#include <tesseract/resultiterator.h> // for ResultIterator
#include <tesseract/params.h>    // for Param, ..., ParamVectorSet class definitions
#include <tesseract/assert.h>

#include <cmath>    // for round, M_PI
#include <cstdint>  // for int32_t
#include <cstring>  // for strcmp, strcpy
#include <filesystem> // for path
#include <fstream>  // for size_t
#include <iostream> // for std::cin
#include <locale>   // for std::locale::classic
#include <memory>   // for std::unique_ptr
#include <set>      // for std::pair
#include <sstream>  // for std::stringstream
#include <vector>   // for std::vector
#include <cfloat>

#include <parameters/parameters.h>
#include <leptonica/allheaders.h> // for pixDestroy, boxCreate, boxaAddBox, box...
#ifdef HAVE_LIBCURL
#  include <curl/curl.h>
#endif

#ifdef __linux__
#  include <csignal> // for sigaction, SA_RESETHAND, SIGBUS, SIGFPE
#endif

#if defined(WIN32) || defined(_WIN32) || defined(_WIN64)
#  include <fcntl.h>
#  include <io.h>
#else
#  include <dirent.h> // for closedir, opendir, readdir, DIR, dirent
#  include <libgen.h>
#  include <sys/stat.h> // for stat, S_IFDIR
#  include <sys/types.h>
#  include <unistd.h>
#endif // _WIN32


using namespace ::parameters;

namespace tesseract {

FZ_HEAPDBG_TRACKER_SECTION_START_MARKER(_)

BOOL_VAR(stream_filelist, false, "Stream a filelist from stdin.");
BOOL_VAR(show_threshold_images, false, "Show grey/binary 'thresholded' (pre-processed) images.");
STRING_VAR(document_title, "", "Title of output document (used for hOCR and PDF output).");
#ifdef HAVE_LIBCURL
INT_VAR(curl_timeout, 0, "Timeout for curl in seconds.");
STRING_VAR(curl_cookiefile, "", "File with cookie data for curl");
#endif
INT_VAR(debug_all, 0, "Turn on all the debugging features. Set to '2' or higher for extreme verbose debug diagnostics output.");
BOOL_VAR(debug_misc, false, "Turn on miscellaneous debugging features.");
#if !GRAPHICS_DISABLED
BOOL_VAR(scrollview_support, false, "Turn ScrollView support on/off. When turned OFF, the OCR process executes a little faster but almost all graphical feedback/diagnostics features will have been disabled.");
#endif
BOOL_VAR(verbose_process, false, "Print descriptive messages reporting which steps are taken during the OCR process. This may help non-expert users to better grasp what is happening under the hood and which stages of the OCR process take up time.");
STRING_VAR(vars_report_file, "+", "Filename/path to write the 'Which -c variables were used' report. File may be 'stdout', '1' or '-' to be output to stdout. File may be 'stderr', '2' or '+' to be output to stderr. Empty means no report will be produced.");
BOOL_VAR(report_all_variables, true, "When reporting the variables used (via 'vars_report_file') also report all *unused* variables, hence the report will always list *all* available variables.");
DOUBLE_VAR(allowed_image_memory_capacity, ImageCostEstimate::get_max_system_allowance(), "Set maximum memory allowance for image data: this will be used as part of a sanity check for oversized input images.");
BOOL_VAR(two_pass, false, "Enable double analysis: this will analyse every image twice. Once with the given page segmentation mode (typically 3), and then once with a single block page segmentation mode. The second run runs on a modified image where any earlier blocks are turned black, causing Tesseract to skip them for the second analysis. Currently two pages are output for a single image, so this is clearly a hack, but it's not as computationally intensive as running two full runs. (In fact, it might add as little as ~10% overhead, depending on the input image)   WARNING: This will probably break weird non-filepath file input patterns like \"-\" for stdin, or things that resolve using libcurl.");


/** Minimum sensible image size to be worth running Tesseract. */
const int kMinRectSize = 10;
/** Character returned when Tesseract couldn't recognize anything. */
const char kTesseractReject = '~';
/** Character used by UNLV error counter as a reject. */
const char kUNLVReject = '~';
/** Character used by UNLV as a suspect marker. */
const char kUNLVSuspect = '^';
/**
 * Temp file used for storing current parameters before applying retry values.
 */
static const char *kOldVarsFile = "failed_vars.txt";

#if !DISABLED_LEGACY_ENGINE

static const char kUnknownFontName[] = "UnknownFont";

static STRING_VAR(classify_font_name, kUnknownFontName,
                  "Default font name to be used in training.");

// Finds the name of the training font and returns it in fontname, by cutting
// it out based on the expectation that the filename is of the form:
// /path/to/dir/[lang].[fontname].exp[num]
// The [lang], [fontname] and [num] fields should not have '.' characters.
// If the global parameter classify_font_name is set, its value is used instead.
static void ExtractFontName(const char* filename, std::string* fontname) {
  *fontname = classify_font_name;
  if (*fontname == kUnknownFontName) {
    // filename is expected to be of the form [lang].[fontname].exp[num]
    // The [lang], [fontname] and [num] fields should not have '.' characters.
    const char *basename = strrchr(filename, '/');
    const char *firstdot = strchr(basename ? basename : filename, '.');
    const char *lastdot  = strrchr(filename, '.');
    if (firstdot != lastdot && firstdot != nullptr && lastdot != nullptr) {
      ++firstdot;
      *fontname = firstdot;
      fontname->resize(lastdot - firstdot);
    }
  }
}
#endif

FZ_HEAPDBG_TRACKER_SECTION_END_MARKER(_)

/* Add all available languages recursively.
 */
static void addAvailableLanguages(const std::string &datadir, const std::string &base,
                                  std::vector<std::string> *langs) {
  auto base2 = base;
  if (!base2.empty()) {
    base2 += "/";
  }
  const size_t extlen = sizeof(kTrainedDataSuffix);
#if defined(WIN32) || defined(_WIN32) || defined(_WIN64)
  const auto kTrainedDataSuffixUtf16 = winutils::Utf8ToUtf16(kTrainedDataSuffix);

  WIN32_FIND_DATAW data;
  HANDLE handle = FindFirstFileW(winutils::Utf8ToUtf16((datadir + base2 + "*").c_str()).c_str(), &data);
  if (handle != INVALID_HANDLE_VALUE) {
    BOOL result = TRUE;
    for (; result;) {
      wchar_t *name = data.cFileName;
      // Skip '.', '..', and hidden files
      if (name[0] != '.') {
        if ((data.dwFileAttributes & FILE_ATTRIBUTE_DIRECTORY) == FILE_ATTRIBUTE_DIRECTORY) {
          addAvailableLanguages(datadir, base2 + winutils::Utf16ToUtf8(name), langs);
        } else {
          size_t len = wcslen(name);
          if (len > extlen && name[len - extlen] == '.' &&
              wcscmp(&name[len - extlen + 1], kTrainedDataSuffixUtf16.c_str()) == 0) {
            name[len - extlen] = '\0';
            langs->push_back(base2 + winutils::Utf16ToUtf8(name));
          }
        }
      }
      result = FindNextFileW(handle, &data);
    }
    FindClose(handle);
  }
#else // _WIN32
  DIR *dir = opendir((datadir + base).c_str());
  if (dir != nullptr) {
    dirent *de;
    while ((de = readdir(dir))) {
      char *name = de->d_name;
      // Skip '.', '..', and hidden files
      if (name[0] != '.') {
        struct stat st;
        if (stat((datadir + base2 + name).c_str(), &st) == 0 && (st.st_mode & S_IFDIR) == S_IFDIR) {
          addAvailableLanguages(datadir, base2 + name, langs);
        } else {
          size_t len = strlen(name);
          if (len > extlen && name[len - extlen] == '.' &&
              strcmp(&name[len - extlen + 1], kTrainedDataSuffix) == 0) {
            name[len - extlen] = '\0';
            langs->push_back(base2 + name);
          }
        }
      }
    }
    closedir(dir);
  }
#endif
}


TessBaseAPI::TessBaseAPI()
    : tesseract_(nullptr)
#if !DISABLED_LEGACY_ENGINE
      ,
      osd_tesseract_(nullptr),
      equ_detect_(nullptr)
#endif
      ,
      reader_(nullptr),
      // thresholder_ is initialized to nullptr here, but will be set before use
      // by: A constructor of a derived API or created
      // implicitly when used in InternalResetImage.
      thresholder_(nullptr),
      paragraph_models_(nullptr),
      block_list_(nullptr),
      page_res_(nullptr),
      pix_visible_image_(nullptr),
      last_oem_requested_(OEM_DEFAULT),
      recognition_done_(false),
      rect_left_(0),
      rect_top_(0),
      rect_width_(0),
      rect_height_(0),
      image_width_(0),
      image_height_(0) {
}

TessBaseAPI::~TessBaseAPI() {
  End();
}

/**
 * Returns the version identifier as a static string. Do not delete.
 */
const char *TessBaseAPI::Version() {
  return TESSERACT_VERSION_STR;
}

Tesseract& TessBaseAPI::tesseract() const {
  if (tesseract_ == nullptr) {
    tesseract_ = new Tesseract();
  }
  return *tesseract_;
}

/**
 * Set the name of the input file. Needed only for training and
 * loading a UNLV zone file.
 */
void TessBaseAPI::SetInputName(const char *name) {
  Tesseract &tess = tesseract();
  tess.input_file_path_ = name;
}

/** Set the name of the visible image files. Needed only for PDF output. */
void TessBaseAPI::SetVisibleImageFilename(const char* name) {
  Tesseract &tess = tesseract();
  tess.visible_image_file_path_ = name;
}

/**
* Return a memory capacity cost estimate for the given image dimensions and
* some heuristics re tesseract behaviour, e.g. input images will be normalized/greyscaled,
* then thresholded, all of which will be kept in memory while the session runs.
*
* Also uses the Tesseract Variable `allowed_image_memory_capacity` to indicate
* whether the estimated cost is oversized --> `cost.is_too_large()`
*
* For user convenience, static functions are provided:
* the static functions MAY be used by userland code *before* the high cost of
* instantiating a Tesseract instance is incurred.
*/
ImageCostEstimate TessBaseAPI::EstimateImageMemoryCost(int image_width, int image_height, float allowance) {
  // The heuristics used:
  // 
  // we reckon with leptonica Pix storage at 4 bytes per pixel,
  // tesseract storing (worst case) 3 different images: original, greyscale, binary thresholded,
  // we DO NOT reckon with the extra image that may serve as background for PDF outputs, etc.
  // we DO NOT reckon with the memory cost for the OCR match tree, etc.
  // However, we attempt a VERY ROUGH estimate by calculating a 20% overdraft for internal operations'
  // storage costs.
  float cost = 4 * 3 * 1.20f;
  cost *= image_width;
  cost *= image_height;

  if (allowed_image_memory_capacity > 0.0) {
    // any rediculous input values will be replaced by the Tesseract configuration value:
    if (allowance > allowed_image_memory_capacity || allowance <= 0.0)
      allowance = allowed_image_memory_capacity;
  }

  return ImageCostEstimate(cost, allowance);
}

ImageCostEstimate TessBaseAPI::EstimateImageMemoryCost(const Pix* pix, float allowance) {
  auto w = pixGetWidth(pix);
  auto h = pixGetHeight(pix);
  return EstimateImageMemoryCost(w, h, allowance);
}

/**
* Ditto, but this API may be invoked after SetInputImage() or equivalent has been called
* and reports the cost estimate for the current instance/image.
*/
ImageCostEstimate TessBaseAPI::EstimateImageMemoryCost() const {
  return tesseract().EstimateImageMemoryCost();
}

/**
* Helper, which may be invoked after SetInputImage() or equivalent has been called:
* reports the cost estimate for the current instance/image via `tprintDebug()` and returns
* `true` when the cost is expected to be too high.
*
* You can use this as a fast pre-flight check. Many major tesseract APIs perform
* this same check as part of their startup routine.
*/
bool TessBaseAPI::CheckAndReportIfImageTooLarge(const Pix* pix) const {
  return tesseract().CheckAndReportIfImageTooLarge(pix);
}

/** Set the name of the output files. Needed only for debugging. */
void TessBaseAPI::SetOutputName(const char *name) {
  tesseract().output_base_filename.set_value(name, PARAM_VALUE_IS_SET_BY_APPLICATION);
}

const std::string &TessBaseAPI::GetOutputName() {
  return tesseract().output_base_filename;
}

bool TessBaseAPI::SetVariable(const char *name, const char *value) {
  return ParamUtils::SetParam(name, value, tesseract().params_collective(), PARAM_VALUE_IS_SET_BY_APPLICATION);
}

bool TessBaseAPI::SetVariable(const char *name, int value) {
  return ParamUtils::SetParam(name, value, tesseract().params_collective(), PARAM_VALUE_IS_SET_BY_APPLICATION);
}

bool TessBaseAPI::SetVariable(const char *name, bool value) {
  return ParamUtils::SetParam(name, value, tesseract().params_collective(), PARAM_VALUE_IS_SET_BY_APPLICATION);
}

bool TessBaseAPI::SetVariable(const char *name, double value) {
  return ParamUtils::SetParam(name, value, tesseract().params_collective(), PARAM_VALUE_IS_SET_BY_APPLICATION);
}

bool TessBaseAPI::SetVariable(const char *name, const std::string &value) {
  return ParamUtils::SetParam(name, value, tesseract().params_collective(), PARAM_VALUE_IS_SET_BY_APPLICATION);
}

bool TessBaseAPI::GetIntVariable(const char *name, int *value) const {
  IntParam *p = ParamUtils::FindParam<IntParam>(name, tesseract().params_collective());
  if (!p) {
    return false;
  }
  *value = p->value();
  return true;
}

bool TessBaseAPI::GetBoolVariable(const char *name, bool *value) const {
  BoolParam *p = ParamUtils::FindParam<BoolParam>(name, tesseract().params_collective());
  if (!p) {
    return false;
  }
  *value = p->value();
  return true;
}

const char *TessBaseAPI::GetStringVariable(const char *name) const {
  StringParam *p = ParamUtils::FindParam<StringParam>(name, tesseract().params_collective());
  if (!p) {
    return nullptr;
  }
  return p->c_str();
}

bool TessBaseAPI::GetDoubleVariable(const char *name, double *value) const {
  DoubleParam *p = ParamUtils::FindParam<DoubleParam>(name, tesseract().params_collective());
  if (!p) {
    return false;
  }
  *value = p->value();
  return true;
}

/** Get value of named variable as a string, if it exists. */
bool TessBaseAPI::GetVariableAsString(const char *name, std::string *val) const {
  Param *p = ParamUtils::FindParam(name, tesseract().params_collective());
  if (p != nullptr) {
    if (val != nullptr) {
      *val = p->raw_value_str();
    }
    return true;
  }
  return false;
}


bool TessBaseAPI::InitParameters(const std::vector<std::string> &vars_vec,
                                 const std::vector<std::string> &vars_values) {
  Tesseract &tess = tesseract();
  return tess.InitParameters(vars_vec, vars_values);
}

void TessBaseAPI::ReadyParametersForReinitialization() {
  Tesseract &tess = tesseract();
  tess.ReadyParametersForReinitialization();
}

void TessBaseAPI::ResetParametersToFactoryDefault() {
  Tesseract &tess = tesseract();
  tess.ResetParametersToFactoryDefault();
}


#if !DISABLED_LEGACY_ENGINE

/** Print Tesseract fonts table to the given file. */
void TessBaseAPI::PrintFontsTable(FILE *fp) const {
  if (!fp)
    fp = stdout;
  bool print_info = (fp == stdout || fp == stderr);
  Tesseract& tess = tesseract();
  const int fontinfo_size = tess.get_fontinfo_table().size();
  for (int font_index = 1; font_index < fontinfo_size; ++font_index) {
    FontInfo font = tess.get_fontinfo_table().at(font_index);
    if (print_info) {
      tprintInfo(
          "ID={}: {} is_italic={} is_bold={} is_fixed_pitch={} is_serif={} is_fraktur={}\n",
          font_index, font.name,
          font.is_italic(),
          font.is_bold(),
          font.is_fixed_pitch(),
          font.is_serif(),
          font.is_fraktur());
    } else {
      std::string msg = fmt::format(
          "ID={}: {} is_italic={} is_bold={} is_fixed_pitch={} is_serif={} is_fraktur={}\n",
          font_index, font.name,
          font.is_italic(),
          font.is_bold(),
          font.is_fixed_pitch(),
          font.is_serif(),
          font.is_fraktur());
      fputs(msg.c_str(), fp);
    }
  }
}

#endif

/** 
 * Print Tesseract parameters to the given file with descriptions of each option. 
 * Cannot be used as Tesseract configuration file due to descriptions 
 * (use DumpVariables instead to create config files).
 */
void TessBaseAPI::PrintVariables(FILE *fp) const {
  ParamUtils::PrintParams(fp, tesseract().params_collective(), true);
}

void TessBaseAPI::SaveParameters() {
  // Save current config variables before switching modes.
  FILE *fp = fopen(kOldVarsFile, "wb");
  PrintVariables(fp);
  fclose(fp);
}

void TessBaseAPI::RestoreParameters() {
  ReadConfigFile(kOldVarsFile);
}

/** 
 * Print Tesseract parameters to the given file without descriptions. 
 * Can be used as Tesseract configuration file.
*/
void TessBaseAPI::DumpVariables(FILE *fp) const {
  ParamUtils::PrintParams(fp, tesseract().params_collective(), false);
}

// Report parameters' usage statistics, i.e. report which params have been
// set, modified and read/checked until now during this run-time's lifetime.
//
// Use this method for run-time 'discovery' about which tesseract parameters
// are actually *used* during your particular usage of the library, ergo
// answering the question:
// "Which of all those parameters are actually *relevant* to my use case today?"
void TessBaseAPI::ReportParamsUsageStatistics() const {
  tesseract::ParamsVectorSet &vec = tesseract().params_collective();
  std::string fpath = tesseract::vars_report_file;
  ReportFile f(fpath);
    int section_level = tesseract_->GetPixDebugSectionLevel();
    ParamUtils::ReportParamsUsageStatistics(f, vec, section_level);
}

/**
 * The datapath must be the name of the data directory or
 * some other file in which the data directory resides (for instance argv[0].)
 * The language is (usually) an ISO 639-3 string or nullptr will default to eng.
 * If numeric_mode is true, then only digits and Roman numerals will
 * be returned.
 * 
 * @return: 0 on success and -1 on initialization failure.
 */
int TessBaseAPI::Init(const char* datapath,
                      ParamsVectorSet& vars)
{
  std::vector<std::string> nil;
  //ParamsVectorSet vars;
  FileReader nada;
  Tesseract &tess = tesseract();
  //tess.tessedit_ocr_engine_mode = oem;
  //tess.languages_to_try = language;
  if (tess.datadir_base_path.is_set() && !strempty(datapath) && tess.datadir_base_path.value() != datapath) {
    // direct parameter overrides previous parameter set-up
    tess.datadir_base_path = datapath;
  }
  return Init_Internal(datapath, vars, nil, nada, nullptr, 0);
}

int TessBaseAPI::Init(const char *datapath,
         ParamsVectorSet &vars,
                      const std::vector<std::string> &configs)
{

}

int TessBaseAPI::Init(ParamsVectorSet& vars)
{

}

int TessBaseAPI::Init(ParamsVectorSet& vars,
                      const std::vector<std::string>& configs)
{

}

int TessBaseAPI::Init(const char* datapath,
         ParamsVectorSet& vars,
                      FileReader reader)
{

}

int TessBaseAPI::Init(const char* datapath,
         ParamsVectorSet& vars,
         const std::vector<std::string>& configs,
                      FileReader reader)
{

}

<<<<<<< HEAD
int TessBaseAPI::Init(const char* datapath,
         const std::vector<std::string>& vars_vec,
                      const std::vector<std::string>& vars_values)
{

}

int TessBaseAPI::Init(const char* datapath,
         const std::vector<std::string>& vars_vec,
         const std::vector<std::string>& vars_values,
                      const std::vector<std::string>& configs)
{

}

int TessBaseAPI::Init(const char* datapath, const char* language, OcrEngineMode oem)
{

=======
int TessBaseAPI::InitFull(const char *datapath, const char *language, OcrEngineMode oem, const char **configs,
                          int configs_size, const std::vector<std::string> *vars_vec,
                          const std::vector<std::string> *vars_values, bool set_only_non_debug_params, FileReader reader) {
  return InitFullWithReader(datapath, 0, language, oem, configs, configs_size, vars_vec, vars_values,
                            set_only_non_debug_params, reader);
}

int TessBaseAPI::InitOem(const char *datapath, const char *language, OcrEngineMode oem) {
  return InitFull(datapath, language, oem, nullptr, 0, nullptr, nullptr, false);
}

int TessBaseAPI::InitOem(const char *datapath, const char *language, OcrEngineMode oem, FileReader reader) {
  return InitFull(datapath, language, oem, nullptr, 0, nullptr, nullptr, false, reader);
}

int TessBaseAPI::InitSimple(const char *datapath, const char *language) {
  return InitFull(datapath, language, OEM_DEFAULT, nullptr, 0, nullptr, nullptr,
                false);
>>>>>>> 269d7ead
}

int TessBaseAPI::Init(const char* datapath, const char* language, OcrEngineMode oem,
                      const std::vector<std::string>& configs)
{

}

int TessBaseAPI::Init(const char* datapath, const char* language)
{

}

int TessBaseAPI::Init(const char* datapath, const char* language,
                      const std::vector<std::string>& configs)
{

}

int TessBaseAPI::Init(const char *language, OcrEngineMode oem)
{

}

int TessBaseAPI::Init(const char *language, OcrEngineMode oem,
         const std::vector<std::string> &configs)
{

}

int TessBaseAPI::Init(const char* language)
{

}

int TessBaseAPI::Init(const char* language,
                      const std::vector<std::string>& configs)
{

}

// Reads the traineddata via a FileReader from path `datapath`.
int TessBaseAPI::Init(const char* datapath,
         const std::vector<std::string>& vars_vec,
         const std::vector<std::string>& vars_values,
                      FileReader reader)
{

}

int TessBaseAPI::Init(const char* datapath,
         const std::vector<std::string>& vars_vec,
         const std::vector<std::string>& vars_values,
         const std::vector<std::string>& configs,
                      FileReader reader)
{

}

// In-memory version reads the traineddata directly from the given
// data[data_size] array.
int TessBaseAPI::InitFromMemory(const char *data, size_t data_size,
                   const std::vector<std::string>& vars_vec,
                   const std::vector<std::string>& vars_values)
{

}

int TessBaseAPI::InitFromMemory(const char *data, size_t data_size,
                   const std::vector<std::string>& vars_vec,
                   const std::vector<std::string>& vars_values,
                   const std::vector<std::string>& configs)
{

}

int TessBaseAPI::Init_Internal(const char *path,
                               ParamsVectorSet &vars,
                               const std::vector<std::string> &configs,
                               FileReader reader,
                               const char *data, size_t data_size) {
  Tesseract &tess = tesseract();
#if 0
  if (tess.languages_to_try.empty()) {
    tess.languages_to_try = "";
  }
#endif
  if (data == nullptr) {
    data = "";
    data_size = 0; // as a precaution to prevent invalid user-set value to
  }
  std::string datapath;
  if (!strempty(path)) {
    datapath = path;
  } else if (!tess.datadir_base_path.empty()) {
    datapath = tess.datadir_base_path;
  } else {
    datapath = tess.languages_to_try;
  }

  // TODO: re-evaluate this next (old) code chunk which decides when to reset the tesseract instance.

  std::string buggered_languge = "XYZ";

  // If the datapath, OcrEngineMode or the language have changed - start again.
  // Note that the language_ field stores the last requested language that was
  // initialized successfully, while tesseract().lang stores the language
  // actually used. They differ only if the requested language was nullptr, in
  // which case tesseract().lang is set to the Tesseract default ("eng").
  if (
      tesseract_->RequiresWipeBeforeIndependentReUse() &&
      (datapath_.empty() || language_.empty() || datapath_ != datapath ||
       last_oem_requested_ != oem() || (language_ != buggered_languge && tesseract_->lang_ != buggered_languge))) {
#if 0
    assert(0);
    delete tesseract_;
    tesseract_ = nullptr;
#else
    // try not to throw away tesseract instances. Clean them out rigorously, instead.
    tesseract_->WipeSqueakyCleanForReUse();
#endif
  }
  if (tesseract_ == nullptr) {
    tesseract_ = new Tesseract();
  }
  if (reader != nullptr) {
    reader_ = reader;
  }
  TessdataManager mgr(reader_);
  if (data_size != 0) {
      mgr.LoadMemBuffer(buggered_languge.c_str(), data, data_size);
  }
    if (tess.init_tesseract(datapath, output_file_, &mgr) != 0) {
    return -1;
  }

  // Update datapath and language requested for the last valid initialization.
  datapath_ = std::move(datapath);
  if (datapath_.empty() && !tess.datadir_.empty()) {
    datapath_ = tess.datadir_;
  }

  language_ = buggered_languge;
  last_oem_requested_ = oem();

#if !DISABLED_LEGACY_ENGINE
  // For same language and datapath, just reset the adaptive classifier.
  // 
  // We are initializing: *always* reset the classifier here, because we
  // can come through here after a previous failed/aborted/successful
  // initialization and we still would need to set up the Tesseract
  // instance to a definitely known state here anyway.
    tess.ResetAdaptiveClassifier();
#endif // !DISABLED_LEGACY_ENGINE

  return 0;
}

/**
 * Returns the languages string used in the last valid initialization.
 * If the last initialization specified "deu+hin" then that will be
 * returned. If hin loaded eng automatically as well, then that will
 * not be included in this list. To find the languages actually
 * loaded use GetLoadedLanguagesAsVector.
 * The returned string should NOT be deleted.
 */
const char *TessBaseAPI::GetInitLanguagesAsString() const {
  return language_.c_str();
}

/**
 * Returns the loaded languages in the vector of std::string.
 * Includes all languages loaded by the last Init, including those loaded
 * as dependencies of other loaded languages.
 */
void TessBaseAPI::GetLoadedLanguagesAsVector(std::vector<std::string> *langs) const {
  langs->clear();
  Tesseract &tess = tesseract();
  langs->push_back(tess.lang_);
  int num_subs = tess.num_sub_langs();
  for (int i = 0; i < num_subs; ++i) {
    langs->push_back(tess.get_sub_lang(i)->lang_);
  }
}

/**
 * Returns the available languages in the sorted vector of std::string.
 */
void TessBaseAPI::GetAvailableLanguagesAsVector(std::vector<std::string> *langs) const {
  langs->clear();
  Tesseract &tess = tesseract();
  addAvailableLanguages(tess.datadir_, "", langs);
  std::sort(langs->begin(), langs->end());
}

/**
 * Init only for page layout analysis. Use only for calls to SetImage and
 * AnalysePage. Calls that attempt recognition will generate an error.
 */
void TessBaseAPI::InitForAnalysePage() {
  tesseract().InitAdaptiveClassifier(nullptr);
}

/**
 * Read a "config" file containing a set of parameter name, value pairs.
 * Searches the standard places: tessdata/configs, tessdata/tessconfigs
 * and also accepts a relative or absolute path name.
 */
void TessBaseAPI::ReadConfigFile(const char *filename) {
<<<<<<< HEAD
  tesseract().read_config_file(filename);
=======
  tesseract_->read_config_file(filename, SET_PARAM_CONSTRAINT_NON_INIT_ONLY);
>>>>>>> 269d7ead
}

/**
 * Set the current page segmentation mode. Defaults to PSM_AUTO.
 * The mode is stored as an IntParam so it can also be modified by
 * ReadConfigFile or SetVariable("tessedit_pageseg_mode", mode as string).
 */
void TessBaseAPI::SetPageSegMode(PageSegMode mode) {
  tesseract().tessedit_pageseg_mode.set_value(mode, PARAM_VALUE_IS_SET_BY_APPLICATION);
}

/** Return the current page segmentation mode. */
PageSegMode TessBaseAPI::GetPageSegMode() const {
  if (tesseract_ == nullptr) {
    return PSM_SINGLE_BLOCK;
  }
  return static_cast<PageSegMode>(tesseract_->tessedit_pageseg_mode.value());
}

/**
 * Recognize a rectangle from an image and return the result as a string.
 * May be called many times for a single Init.
 * Currently has no error checking.
 * Greyscale of 8 and color of 24 or 32 bits per pixel may be given.
 * Palette color images will not work properly and must be converted to
 * 24 bit.
 * Binary images of 1 bit per pixel may also be given but they must be
 * byte packed with the MSB of the first byte being the first pixel, and a
 * one pixel is WHITE. For binary images set bytes_per_pixel=0.
 * The recognized text is returned as a char* which is coded
 * as UTF8 and must be freed with the delete [] operator.
 */
char *TessBaseAPI::TesseractRect(const unsigned char *imagedata, int bytes_per_pixel,
                                 int bytes_per_line, int left, int top, int width, int height) {
  if (tesseract_ == nullptr || width < kMinRectSize || height < kMinRectSize) {
    return nullptr; // Nothing worth doing.
  }

  // Since this original api didn't give the exact size of the image,
  // we have to invent a reasonable value.
  int bits_per_pixel = bytes_per_pixel == 0 ? 1 : bytes_per_pixel * 8;
  SetImage(imagedata, bytes_per_line * 8 / bits_per_pixel, height + top, bytes_per_pixel,
           bytes_per_line);
  SetRectangle(left, top, width, height);

  return GetUTF8Text();
}

#if !DISABLED_LEGACY_ENGINE
/**
 * Call between pages or documents etc to free up memory and forget
 * adaptive data.
 */
void TessBaseAPI::ClearAdaptiveClassifier() {
  Tesseract& tess = tesseract();
  tess.ResetAdaptiveClassifier();
  tess.ResetDocumentDictionary();
}
#endif // !DISABLED_LEGACY_ENGINE

/**
 * Provide an image for Tesseract to recognize. Format is as
 * TesseractRect above. Copies the image buffer and converts to Pix.
 * SetImage clears all recognition results, and sets the rectangle to the
 * full image, so it may be followed immediately by a GetUTF8Text, and it
 * will automatically perform recognition.
 */
void TessBaseAPI::SetImage(const unsigned char *imagedata, int width, int height,
                           int bytes_per_pixel, int bytes_per_line, int exif, 
                           const float angle, bool upscale) {
  if (InternalResetImage()) {
    thresholder_->SetImage(imagedata, width, height, bytes_per_pixel, bytes_per_line, exif, angle, upscale);
    SetInputImage(thresholder_->GetPixRect());
  }
}

void TessBaseAPI::SetSourceResolution(int ppi) {
  if (thresholder_) {
    thresholder_->SetSourceYResolution(ppi);
  } else {
    tprintError("Please call SetImage before SetSourceResolution.\n");
  }
}

/**
 * Provide an image for Tesseract to recognize. As with SetImage above,
 * Tesseract takes its own copy of the image, so it need not persist until
 * after Recognize.
 * Pix vs raw, which to use?
 * Use Pix where possible. Tesseract uses Pix as its internal representation
 * and it is therefore more efficient to provide a Pix directly.
 */
void TessBaseAPI::SetImage(Pix *pix, int exif, const float angle, bool upscale) {
  if (InternalResetImage()) {
    if (pixGetSpp(pix) == 4) {
      // remove alpha channel from image; the background color is assumed to be PURE WHITE.
      Pix *p1 = pixAlphaBlendUniform(pix, 0xFFFFFF00);
      //Pix *p1 = pixRemoveAlpha(pix);
      pixSetSpp(p1, 3);
      (void)pixCopy(pix, p1);
      pixDestroy(&p1);
    } else {
      pix = pixClone(pix);
    }
    thresholder_->SetImage(pix, exif, angle, upscale);
    pixDestroy(&pix);
    SetInputImage(thresholder_->GetPixRect());
  }
}

int TessBaseAPI::SetImageFile(int exif, const float angle, bool upscale) {
    const char *filename1 = "/input";
    Pix *pix = pixRead(filename1);
    if (pix == nullptr) {
      tprintError("Image file {} cannot be read!\n", filename1);
      return 1;
    }
    if (pixGetSpp(pix) == 4 && pixGetInputFormat(pix) == IFF_PNG) {
      // remove alpha channel from png
      Pix *p1 = pixRemoveAlpha(pix);
      pixSetSpp(p1, 3);
      (void)pixCopy(pix, p1);
      pixDestroy(&p1);
    }
    thresholder_->SetImage(pix, exif, angle, upscale);
    SetInputImage(thresholder_->GetPixRect());
    pixDestroy(&pix);
    return 0;
}

/**
 * Restrict recognition to a sub-rectangle of the image. Call after SetImage.
 * Each SetRectangle clears the recognition results so multiple rectangles
 * can be recognized with the same image.
 */
void TessBaseAPI::SetRectangle(int left, int top, int width, int height) {
  if (thresholder_ == nullptr) {
    return;
  }
  // TODO: this ClearResults prematurely nukes the page image and pushes for the diagnostics log to be written to output file,
  // while this SetRectangle() very well may be meant to OCR a *second* rectangle in the existing page image, which will fail
  // today as the page image will be lost, thanks to ClearResults.
  //
  // Hm, maybe have two Clear methods: ClearPageResults + ClearPageSource, so we can differentiate? And only push the diagnostics log
  // as late as possible, i.e. when the SourceImage is being discarded then in ClearPageSource().
  ClearResults();
  thresholder_->SetRectangle(left, top, width, height);
}

/**
 * ONLY available after SetImage if you have Leptonica installed.
 * Get a copy of the internal thresholded image from Tesseract.
 */
Pix *TessBaseAPI::GetThresholdedImage() {
  if (tesseract_ == nullptr || thresholder_ == nullptr) {
    return nullptr;
  }

  Tesseract& tess = tesseract();
  if (tess.pix_binary() == nullptr) {
	if (verbose_process) {
      tprintInfo("PROCESS: the source image is not a binary image, hence we apply a thresholding algo/subprocess to obtain a binarized image.\n");
	}

    Image pix = Image();
    if (!Threshold(&pix.pix_)) {
      return nullptr;
    }
    tess.set_pix_binary(pix);

    if (tess.tessedit_dump_pageseg_images) {
      tess.AddPixDebugPage(tess.pix_binary(), "Thresholded Image result (because it wasn't thresholded yet)");
    }
  }

  // Pix *p1 = pixRotate(tesseract_->pix_binary(), 0.15, L_ROTATE_SHEAR, L_BRING_IN_WHITE, 0, 0);

  return tess.pix_binary().clone();
}

/**
 * Get the result of page layout analysis as a leptonica-style
 * Boxa, Pixa pair, in reading order.
 * Can be called before or after Recognize.
 */
Boxa *TessBaseAPI::GetRegions(Pixa **pixa) {
  return GetComponentImages(RIL_BLOCK, false, pixa, nullptr);
}

/**
 * Get the textlines as a leptonica-style Boxa, Pixa pair, in reading order.
 * Can be called before or after Recognize.
 * If blockids is not nullptr, the block-id of each line is also returned as an
 * array of one element per line. delete [] after use.
 * If paraids is not nullptr, the paragraph-id of each line within its block is
 * also returned as an array of one element per line. delete [] after use.
 */
Boxa *TessBaseAPI::GetTextlines(const bool raw_image, const int raw_padding, Pixa **pixa,
                                int **blockids, int **paraids) {
  return GetComponentImages(RIL_TEXTLINE, true, raw_image, raw_padding, pixa, blockids, paraids);
}

/**
 * Get textlines and strips of image regions as a leptonica-style Boxa, Pixa
 * pair, in reading order. Enables downstream handling of non-rectangular
 * regions.
 * Can be called before or after Recognize.
 * If blockids is not nullptr, the block-id of each line is also returned as an
 * array of one element per line. delete [] after use.
 */
Boxa *TessBaseAPI::GetStrips(Pixa **pixa, int **blockids) {
  return GetComponentImages(RIL_TEXTLINE, false, pixa, blockids);
}

/**
 * Get the words as a leptonica-style
 * Boxa, Pixa pair, in reading order.
 * Can be called before or after Recognize.
 */
Boxa *TessBaseAPI::GetWords(Pixa **pixa) {
  return GetComponentImages(RIL_WORD, true, pixa, nullptr);
}

/**
 * Gets the individual connected (text) components (created
 * after pages segmentation step, but before recognition)
 * as a leptonica-style Boxa, Pixa pair, in reading order.
 * Can be called before or after Recognize.
 */
Boxa *TessBaseAPI::GetConnectedComponents(Pixa **pixa) {
  return GetComponentImages(RIL_SYMBOL, true, pixa, nullptr);
}

/**
 * Get the given level kind of components (block, textline, word etc.) as a
 * leptonica-style Boxa, Pixa pair, in reading order.
 * Can be called before or after Recognize.
 * If blockids is not nullptr, the block-id of each component is also returned
 * as an array of one element per component. delete [] after use.
 * If text_only is true, then only text components are returned.
 */
Boxa *TessBaseAPI::GetComponentImages(PageIteratorLevel level, bool text_only, bool raw_image,
                                      const int raw_padding, Pixa **pixa, int **blockids,
                                      int **paraids) {
  /*non-const*/ std::unique_ptr</*non-const*/ PageIterator> page_it(GetIterator());
  if (page_it == nullptr) {
    page_it.reset(AnalyseLayout());
  }
  if (page_it == nullptr) {
    return nullptr; // Failed.
  }

  // Count the components to get a size for the arrays.
  int component_count = 0;
  int left, top, right, bottom;

  if (raw_image) {
    // Get bounding box in original raw image with padding.
    do {
      if (page_it->BoundingBox(level, raw_padding, &left, &top, &right, &bottom) &&
          (!text_only || PTIsTextType(page_it->BlockType()))) {
        ++component_count;
      }
    } while (page_it->Next(level));
  } else {
    // Get bounding box from binarized imaged. Note that this could be
    // differently scaled from the original image.
    do {
      if (page_it->BoundingBoxInternal(level, &left, &top, &right, &bottom) &&
          (!text_only || PTIsTextType(page_it->BlockType()))) {
        ++component_count;
      }
    } while (page_it->Next(level));
  }

  Boxa *boxa = boxaCreate(component_count);
  if (pixa != nullptr) {
    *pixa = pixaCreate(component_count);
  }
  if (blockids != nullptr) {
    *blockids = new int[component_count];
  }
  if (paraids != nullptr) {
    *paraids = new int[component_count];
  }

  int blockid = 0;
  int paraid = 0;
  int component_index = 0;
  page_it->Begin();
  do {
    bool got_bounding_box;
    if (raw_image) {
      got_bounding_box = page_it->BoundingBox(level, raw_padding, &left, &top, &right, &bottom);
    } else {
      got_bounding_box = page_it->BoundingBoxInternal(level, &left, &top, &right, &bottom);
    }
    if (got_bounding_box && (!text_only || PTIsTextType(page_it->BlockType()))) {
      Box *lbox = boxCreate(left, top, right - left, bottom - top);
      boxaAddBox(boxa, lbox, L_INSERT);
      if (pixa != nullptr) {
        Pix *pix = nullptr;
        if (raw_image) {
          pix = page_it->GetImage(level, raw_padding, GetInputImage(), &left, &top);
        } else {
          pix = page_it->GetBinaryImage(level);
        }
        pixaAddPix(*pixa, pix, L_INSERT);
        pixaAddBox(*pixa, lbox, L_CLONE);
      }
      if (paraids != nullptr) {
        (*paraids)[component_index] = paraid;
        if (page_it->IsAtFinalElement(RIL_PARA, level)) {
          ++paraid;
        }
      }
      if (blockids != nullptr) {
        (*blockids)[component_index] = blockid;
        if (page_it->IsAtFinalElement(RIL_BLOCK, level)) {
          ++blockid;
          paraid = 0;
        }
      }
      ++component_index;
    }
  } while (page_it->Next(level));
  return boxa;
}

/**
 * Stores lstmf based on in-memory data for one line with pix and text
 * This function is (atm) not used in the current processing,
 * but can be used via CAPI e.g. tesserocr
 */
bool TessBaseAPI::WriteLSTMFLineData(const char *name, const char *path,
                                     Pix *pix, const char *truth_text,
                                     bool vertical) {
  // Check if path exists
  std::ifstream test(path);
  if (!test) {
    tprintError("The path {} doesn't exist.\n", path);
    return false;
  }
  // Check if truth_text exists
  if ((truth_text != NULL) && (truth_text[0] == '\0') ||
      (truth_text[0] == '\n')) {
    tprintError("Ground truth text is empty or starts with newline.\n");
    return false;
  }
  // Check if pix exists
  if (!pix) {
    tprintError("No image provided.\n");
    return false;
  }
  // Variables for ImageData for just one line
  std::vector<TBOX> boxes;
  std::vector<std::string> line_texts;
  std::string current_char, last_char, textline_str;
  unsigned text_index = 0;
  std::string truth_text_str = std::string(truth_text);
  TBOX bounding_box = TBOX(0, 0, pixGetWidth(pix), pixGetHeight(pix));
  // Take only the first line from the truth_text, replace tabs with whitespaces
  // and reduce multiple whitespaces to just one
  while (text_index < truth_text_str.size() &&
         truth_text_str[text_index] != '\n') {
    current_char = truth_text_str[text_index];
    if (current_char == "\t") {
      current_char = " ";
    }
    if (last_char != " " || current_char != " ") {
      textline_str.append(current_char);
      last_char = current_char;
    }
    text_index++;
  }
  if (textline_str.empty() || textline_str != " ") {
    tprintError("There is no first line information.\n");
    return false;
  } else {
    boxes.push_back(bounding_box);
    line_texts.push_back(textline_str);
  }

  std::vector<int> page_numbers(boxes.size(), 1);

  // Init ImageData
  auto *image_data = new ImageData(vertical, pix);
  image_data->set_page_number(1);
  image_data->AddBoxes(boxes, line_texts, page_numbers);

  // Write it to a lstmf-file
  std::filesystem::path filename = path;
  filename /= std::string(name) + std::string(".lstmf");
  DocumentData doc_data(filename.string());
  doc_data.AddPageToDocument(image_data);
  if (!doc_data.SaveDocument(filename.string().c_str(), nullptr)) {
    tprintError("Failed to write training data to {}!\n", filename.string());
    return false;
  }
  return true;
}

int TessBaseAPI::GetThresholdedImageScaleFactor() const {
  if (thresholder_ == nullptr) {
    return 0;
  }
  return thresholder_->GetScaleFactor();
}

/**
 * Runs page layout analysis in the mode set by SetPageSegMode.
 * May optionally be called prior to Recognize to get access to just
 * the page layout results. Returns an iterator to the results.
 * If merge_similar_words is true, words are combined where suitable for use
 * with a line recognizer. Use if you want to use AnalyseLayout to find the
 * textlines, and then want to process textline fragments with an external
 * line recognizer.
 * Returns nullptr on error or an empty page.
 * The returned iterator must be deleted after use.
 * WARNING! This class points to data held within the TessBaseAPI class, and
 * therefore can only be used while the TessBaseAPI class still exists and
 * has not been subjected to a call of Init, SetImage, Recognize, Clear, End
 * DetectOS, or anything else that changes the internal PAGE_RES.
 */
PageIterator *TessBaseAPI::AnalyseLayout(bool merge_similar_words) {
  if (FindLines() == 0) {
    Tesseract& tess = tesseract();
    AutoPopDebugSectionLevel section_handle(&tess, tess.PushSubordinatePixDebugSection("Analyse Layout"));

    if (block_list_->empty()) {
      return nullptr; // The page was empty.
    }
    page_res_ = new PAGE_RES(merge_similar_words, block_list_, nullptr);
    DetectParagraphs(false);
    return new PageIterator(page_res_, &tess, thresholder_->GetScaleFactor(),
                            thresholder_->GetScaledYResolution(), rect_left_, rect_top_,
                            rect_width_, rect_height_);
  }
  return nullptr;
}

/**
 * Recognize the tesseract global image and return the result as Tesseract
 * internal structures.
 */
int TessBaseAPI::Recognize(ETEXT_DESC *monitor) {
  if (tesseract_ == nullptr) {
    return -1;
  }

  Tesseract& tess = tesseract();

  if (FindLines() != 0) {
    return -1;
  }

  AutoPopDebugSectionLevel section_handle(&tess, tess.PushSubordinatePixDebugSection("Recognize (OCR)"));

  delete page_res_;
  if (block_list_->empty()) {
    page_res_ = new PAGE_RES(false, block_list_, &tess.prev_word_best_choice_);
    return 0; // Empty page.
  }

  tess.SetBlackAndWhitelist();
  recognition_done_ = true;
#if !DISABLED_LEGACY_ENGINE
  if (tess.tessedit_resegment_from_line_boxes) {
    if (verbose_process)
      tprintInfo("PROCESS: Re-segment from line boxes.\n");
    page_res_ = tess.ApplyBoxes(tess.input_file_path_.c_str(), true, block_list_);
  } else if (tess.tessedit_resegment_from_boxes) {
    if (verbose_process)
      tprintInfo("PROCESS: Re-segment from page boxes.\n");
    page_res_ = tess.ApplyBoxes(tess.input_file_path_.c_str(), false, block_list_);
  } else
#endif // !DISABLED_LEGACY_ENGINE
  {
    if (verbose_process)
      tprintInfo("PROCESS: Re-segment from LSTM / previous word best choice.\n");
    page_res_ = new PAGE_RES(tess.AnyLSTMLang(), block_list_, &tess.prev_word_best_choice_);
  }

  if (page_res_ == nullptr) {
    return -1;
  }

  if (tess.tessedit_train_line_recognizer) {
    AutoPopDebugSectionLevel subsection_handle(&tess, tess.PushSubordinatePixDebugSection("Train Line Recognizer: Correct Classify Words"));
    if (!tess.TrainLineRecognizer(tess.input_file_path_.c_str(), output_file_, block_list_)) {
      return -1;
    }
    tess.CorrectClassifyWords(page_res_);
    return 0;
  }
#if !DISABLED_LEGACY_ENGINE
  if (tess.tessedit_make_boxes_from_boxes) {
    AutoPopDebugSectionLevel subsection_handle(&tess, tess.PushSubordinatePixDebugSection("Make Boxes From Boxes: Correct Classify Words"));
    tess.CorrectClassifyWords(page_res_);
    return 0;
  }
#endif // !DISABLED_LEGACY_ENGINE

  int result = 0;
  if (tess.SupportsInteractiveScrollView()) {
#if !GRAPHICS_DISABLED
    AutoPopDebugSectionLevel subsection_handle(&tess, tess.PushSubordinatePixDebugSection("PGEditor: Interactive Session"));
    tess.pgeditor_main(rect_width_, rect_height_, page_res_);

    // The page_res is invalid after an interactive session, so cleanup
    // in a way that lets us continue to the next page without crashing.
    delete page_res_;
    page_res_ = nullptr;
    return -1;
#else
    ASSERT0(!"Should never get here!");
#endif
#if !DISABLED_LEGACY_ENGINE
  } else if (tess.tessedit_train_from_boxes) {
    AutoPopDebugSectionLevel subsection_handle(&tess, tess.PushSubordinatePixDebugSection("Train From Boxes"));
    std::string fontname;
    ExtractFontName(output_file_.c_str(), &fontname);
    tess.ApplyBoxTraining(fontname, page_res_);
  } else if (tess.tessedit_ambigs_training) {
    AutoPopDebugSectionLevel subsection_handle(&tess, tess.PushSubordinatePixDebugSection("Train Ambigs"));
    FILE *training_output_file = tess.init_recog_training(tess.input_file_path_.c_str());
    // OCR the page segmented into words by tesseract.
    tess.recog_training_segmented(tess.input_file_path_.c_str(), page_res_, monitor,
                                         training_output_file);
    fclose(training_output_file);
#endif // !DISABLED_LEGACY_ENGINE
  } else {
    AutoPopDebugSectionLevel subsection_handle(&tess, tess.PushSubordinatePixDebugSection("The Main Recognition Phase"));

#if !GRAPHICS_DISABLED
    if (scrollview_support) {
      tess.pgeditor_main(rect_width_, rect_height_, page_res_);
    }
#endif

    // Now run the main recognition.
    if (!tess.paragraph_text_based) {
      AutoPopDebugSectionLevel subsection_handle(&tess, tess.PushSubordinatePixDebugSection("Detect Paragraphs (Before Recognition)"));
      DetectParagraphs(false);
#if !GRAPHICS_DISABLED
      if (scrollview_support) {
        tess.pgeditor_main(rect_width_, rect_height_, page_res_);
      }
#endif
    }

    AutoPopDebugSectionLevel subsection_handle2(&tess, tess.PushSubordinatePixDebugSection("Recognize All Words"));
    if (tess.recog_all_words(page_res_, monitor, nullptr, nullptr, 0)) {
#if !GRAPHICS_DISABLED
      if (scrollview_support) {
        tess.pgeditor_main(rect_width_, rect_height_, page_res_);
      }
#endif
      subsection_handle2.pop();
      if (tess.paragraph_text_based) {
        AutoPopDebugSectionLevel subsection_handle(&tess, tess.PushSubordinatePixDebugSection("Detect Paragraphs (After Recognition)"));
        DetectParagraphs(true);
#if !GRAPHICS_DISABLED
        if (scrollview_support) {
          tess.pgeditor_main(rect_width_, rect_height_, page_res_);
        }
#endif
      }
    } else {
      result = -1;
    }
  }
  return result;
}

// Takes ownership of the input pix.
void TessBaseAPI::SetInputImage(Pix *pix) {
  tesseract().set_pix_original(pix);
}

void TessBaseAPI::SetVisibleImage(Pix *pix) {
  if (pix_visible_image_)
    pixDestroy(&pix_visible_image_);
  pix_visible_image_ = nullptr;
  if (pix) {
    pix_visible_image_ = pixCopy(NULL, pix);
    // tesseract().set_pix_visible_image(pix);
  }
}

Pix *TessBaseAPI::GetInputImage() {
  return tesseract().pix_original();
}

static const char* NormalizationModeName(int mode) {
  switch(mode) {
    case 0:
      return "No normalization";
    case 1:
      return "Thresholding + Recognition";
    case 2:
      return "Thresholding";
    case 3:
      return "Recognition";
    default:
      ASSERT0(!"Unknown Normalization Mode");
      return "Unknown Normalization Mode";
  }
}

// Grayscale normalization (preprocessing)
bool TessBaseAPI::NormalizeImage(int mode) {
  Tesseract& tess = tesseract();
  AutoPopDebugSectionLevel section_handle(&tess, tess.PushSubordinatePixDebugSection("Normalize Image"));

  if (!GetInputImage()) {
    tprintError("Please use SetImage before applying the image pre-processing steps.\n");
    return false;
  }

  Image pix = thresholder_->GetPixNormRectGrey();
  if (tess.debug_image_normalization) {
    tess.AddPixDebugPage(pix, fmt::format("Grayscale normalization based on nlbin (Thomas Breuel) mode = {} ({})", mode, NormalizationModeName(mode)));
  }
  if (mode == 1) {
    SetInputImage(pix);
    thresholder_->SetImage(GetInputImage());
    if (tess.debug_image_normalization) {
      tess.AddPixDebugPage(thresholder_->GetPixRect(), "Grayscale normalization, as obtained from the thresholder & set up as input image");
    }
  } else if (mode == 2) {
    thresholder_->SetImage(pix);
    if (tess.debug_image_normalization) {
      tess.AddPixDebugPage(thresholder_->GetPixRect(), "Grayscale normalization, as obtained from the thresholder");
    }
  } else if (mode == 3) {
    SetInputImage(pix);
    if (tess.debug_image_normalization) {
      tess.AddPixDebugPage(GetInputImage(), "Grayscale normalization, now set up as input image");
    }
  } else {
    return false;
  }
  return true;
}

Pix* TessBaseAPI::GetVisibleImage() {
  return pix_visible_image_;
}

const char *TessBaseAPI::GetInputName() {
  if (tesseract_ != nullptr && !tesseract_->input_file_path_.empty()) {
    return tesseract_->input_file_path_.c_str();
  }
  return nullptr;
}

const char * TessBaseAPI::GetVisibleImageFilename() {
  if (tesseract_ != nullptr && !tesseract_->visible_image_file_path_.empty()) {
    return tesseract_->visible_image_file_path_.c_str();
  }
  return nullptr;
}

const char *TessBaseAPI::GetDatapath() {
  return tesseract().datadir_.c_str();
}

int TessBaseAPI::GetSourceYResolution() {
  if (thresholder_ == nullptr)
    return -1;
  return thresholder_->GetSourceYResolution();
}

// If `flist` exists, get data from there. Otherwise get data from `buf`.
// Seems convoluted, but is the easiest way I know of to meet multiple
// goals. Support streaming from stdin, and also work on platforms
// lacking fmemopen.
// 
// TODO: check different logic for flist/buf and simplify.
//
// If `tessedit_page_number` is non-negative, will only process that
// single page. Works for multi-page tiff file as well as or filelist.
bool TessBaseAPI::ProcessPagesFileList(FILE *flist, std::string *buf, const char *retry_config,
                                       int timeout_millisec, TessResultRenderer *renderer) {
  if (!flist && !buf) {
    return false;
  }
  Tesseract& tess = tesseract();
  int page_number = (tess.tessedit_page_number >= 0) ? tess.tessedit_page_number : 0;
  char pagename[MAX_PATH];

  std::vector<std::string> lines;
  if (!flist) {
    std::string line;
    for (const auto ch : *buf) {
      if (ch == '\n') {
        lines.push_back(line);
        line.clear();
      } else {
        line.push_back(ch);
      }
    }
    if (!line.empty()) {
      // Add last line without terminating LF.
      lines.push_back(line);
    }
    if (lines.empty()) {
      return false;
    }
  }

  // Begin producing output
  if (renderer && !renderer->BeginDocument(document_title.c_str())) {
    return false;
  }

  // Loop over all pages - or just the requested one
  for (int i = 0; ; i++) {
    if (flist) {
      if (fgets(pagename, sizeof(pagename), flist) == nullptr) {
        break;
      }
    } else {
      // Skip to the requested page number.
      if (i < page_number)
        continue;
      else if (page_number >= lines.size()) {
        break;
      }
      snprintf(pagename, sizeof(pagename), "%s", lines[i].c_str());
    }
    chomp_string(pagename);
    Pix *pix = pixRead(pagename);
    if (pix == nullptr) {
      tprintError("Image file {} cannot be read!\n", pagename);
      return false;
    }
    tprintInfo("Processing page #{} : {}\n", page_number + 1, pagename);
    tess.applybox_page.set_value(page_number, PARAM_VALUE_IS_SET_BY_CORE_RUN);
    bool r = ProcessPage(pix, pagename, retry_config, timeout_millisec, renderer);

    if (two_pass || 1) {
      Boxa *default_boxes = GetComponentImages(tesseract::RIL_BLOCK, true, nullptr, nullptr);

      // pixWrite("/tmp/out.png", pix, IFF_PNG);
      // Pix *newpix = pixPaintBoxa(pix, default_boxes, 0);
      Pix *newpix = pixSetBlackOrWhiteBoxa(pix, default_boxes, L_SET_WHITE);
      // pixWrite("/tmp/out_boxes.png", newpix, IFF_PNG);

      SetPageSegMode(PSM_SINGLE_BLOCK);
      // Set thresholding method to 0 for second pass regardless
      tess.thresholding_method = (int)ThresholdMethod::Otsu;
      // SetPageSegMode(PSM_SPARSE_TEXT);

      SetImage(newpix);

      r = r && !Recognize(NULL);
      renderer->AddImage(this);

      boxaDestroy(&default_boxes);
      pixDestroy(&newpix);
    }

    pixDestroy(&pix);
    if (!r) {
      return false;
    }
    if (tess.tessedit_page_number >= 0) {
      break;
    }
    ++page_number;
  }

  // Finish producing output
  if (renderer && !renderer->EndDocument()) {
    return false;
  }
  return true;
}

// If `tessedit_page_number` is non-negative, will only process that
// single page in the multi-page tiff file.
bool TessBaseAPI::ProcessPagesMultipageTiff(const l_uint8 *data, size_t size, const char *filename,
                                            const char *retry_config, int timeout_millisec,
                                            TessResultRenderer *renderer) {
  Pix *pix = nullptr;
  Tesseract& tess = tesseract();
  int page_number = (tess.tessedit_page_number >= 0) ? tess.tessedit_page_number : 0;
  size_t offset = 0;
  for (int pgn = 1; ; ++pgn) {
    // pix = (data) ? pixReadMemTiff(data, size, page_number) : pixReadTiff(filename, page_number);
    pix = (data) ? pixReadMemFromMultipageTiff(data, size, &offset)
                 : pixReadFromMultipageTiff(filename, &offset);
    if (pix == nullptr) {
      break;
    }
  if (tess.tessedit_page_number > 0 && pgn != tess.tessedit_page_number) {
    continue;
  }
  
    tprintInfo("Processing page #{} of multipage TIFF {}\n", pgn, filename ? filename : "(from internal storage)");
    tess.applybox_page.set_value(pgn, PARAM_VALUE_IS_SET_BY_CORE_RUN);
    bool r = ProcessPage(pix, filename, retry_config, timeout_millisec, renderer);
    pixDestroy(&pix);
    if (!r) {
      return false;
    }
    if (tess.tessedit_page_number >= 0) {
      break;
    }
    if (!offset) {
      break;
    }
  }
  return true;
}

// Master ProcessPages calls ProcessPagesInternal and then does any post-
// processing required due to being in a training mode.
bool TessBaseAPI::ProcessPages(const char *filename, const char *retry_config, int timeout_millisec,
                               TessResultRenderer *renderer) {
  Tesseract& tess = tesseract();
  AutoPopDebugSectionLevel section_handle(&tess, tess.PushSubordinatePixDebugSection("Process pages"));
  
  bool result = ProcessPagesInternal(filename, retry_config, timeout_millisec, renderer);
#if !DISABLED_LEGACY_ENGINE
  if (result) {
    if (tess.tessedit_train_from_boxes && !tess.WriteTRFile(output_file_.c_str())) {
      tprintError("Write of TR file failed: {}\n", output_file_.c_str());
      return false;
    }
  }
#endif // !DISABLED_LEGACY_ENGINE
  return result;
}

#ifdef HAVE_LIBCURL
static size_t WriteMemoryCallback(void *contents, size_t size, size_t nmemb, void *userp) {
  size = size * nmemb;
  auto *buf = reinterpret_cast<std::string *>(userp);
  buf->append(reinterpret_cast<const char *>(contents), size);
  return size;
}
#endif

// In the ideal scenario, Tesseract will start working on data as soon
// as it can. For example, if you stream a filelist through stdin, we
// should start the OCR process as soon as the first filename is
// available. This is particularly useful when hooking Tesseract up to
// slow hardware such as a book scanning machine.
//
// Unfortunately there are trade-offs. You can't seek on stdin. That
// makes automatic detection of datatype (TIFF? filelist? PNG?)
// impractical.  So we support a command line flag to explicitly
// identify the scenario that really matters: filelists on
// stdin. We'll still do our best if the user likes pipes.
bool TessBaseAPI::ProcessPagesInternal(const char *filename, const char *retry_config,
                                       int timeout_millisec, TessResultRenderer *renderer) {
  bool stdInput = !strcmp(filename, "stdin") || !strcmp(filename, "/dev/stdin") || !strcmp(filename, "-");
  if (stdInput) {
#if defined(WIN32) || defined(_WIN32) || defined(_WIN64)
    if (_setmode(_fileno(stdin), _O_BINARY) == -1)
      tprintError("Cannot set STDIN to binary: {}", strerror(errno));
#endif // WIN32
  }

  if (stream_filelist) {
    return ProcessPagesFileList(stdin, nullptr, retry_config, timeout_millisec, renderer);
  }

  // At this point we are officially in auto-detection territory.
  // That means any data in stdin must be buffered, to make it
  // seekable.
  std::string buf;
  const l_uint8 *data = nullptr;
  if (stdInput) {
    buf.assign((std::istreambuf_iterator<char>(std::cin)), (std::istreambuf_iterator<char>()));
    data = reinterpret_cast<const l_uint8 *>(buf.data());
  } else if (strstr(filename, "://") != nullptr) {
    // Get image or image list by URL.
#ifdef HAVE_LIBCURL
    CURL *curl = curl_easy_init();
    if (curl == nullptr) {
      fprintf(stderr, "Error, curl_easy_init failed\n");
      return false;
    } else {
      CURLcode curlcode;
      auto error = [curl, &curlcode](const char *function) {
        tprintError("{} failed with error {}\n", function, curl_easy_strerror(curlcode));
        curl_easy_cleanup(curl);
        return false;
      };
      curlcode = curl_easy_setopt(curl, CURLOPT_URL, filename);
      if (curlcode != CURLE_OK) {
        return error("curl_easy_setopt");
      }
      curlcode = curl_easy_setopt(curl, CURLOPT_FAILONERROR, 1L);
      if (curlcode != CURLE_OK) {
        return error("curl_easy_setopt");
      }
      // Follow HTTP, HTTPS, FTP and FTPS redirects.
      curlcode = curl_easy_setopt(curl, CURLOPT_FOLLOWLOCATION, 1);
      if (curlcode != CURLE_OK) {
        return error("curl_easy_setopt");
      }
      // Allow no more than 8 redirections to prevent endless loops.
      curlcode = curl_easy_setopt(curl, CURLOPT_MAXREDIRS, 8);
      if (curlcode != CURLE_OK) {
        return error("curl_easy_setopt");
      }
      int timeout = curl_timeout;
      if (timeout > 0) {
        curlcode = curl_easy_setopt(curl, CURLOPT_NOSIGNAL, 1L);
        if (curlcode != CURLE_OK) {
          return error("curl_easy_setopt");
        }
        curlcode = curl_easy_setopt(curl, CURLOPT_TIMEOUT, timeout);
        if (curlcode != CURLE_OK) {
          return error("curl_easy_setopt");
        }
      }
      std::string cookiefile = curl_cookiefile;
      if (!cookiefile.empty()) {
        curlcode = curl_easy_setopt(curl, CURLOPT_COOKIEFILE, cookiefile.c_str());
        if (curlcode != CURLE_OK) {
          return error("curl_easy_setopt");
        }
      }
      curlcode = curl_easy_setopt(curl, CURLOPT_WRITEFUNCTION, WriteMemoryCallback);
      if (curlcode != CURLE_OK) {
        return error("curl_easy_setopt");
      }
      curlcode = curl_easy_setopt(curl, CURLOPT_WRITEDATA, &buf);
      if (curlcode != CURLE_OK) {
        return error("curl_easy_setopt");
      }
      curlcode = curl_easy_setopt(curl, CURLOPT_USERAGENT, "Tesseract OCR");
      if (curlcode != CURLE_OK) {
        return error("curl_easy_setopt");
      }
      curlcode = curl_easy_perform(curl);
      if (curlcode != CURLE_OK) {
        return error("curl_easy_perform");
      }
      curl_easy_cleanup(curl);
      data = reinterpret_cast<const l_uint8 *>(buf.data());
    }
#else
    fprintf(stderr, "Error, this tesseract has no URL support\n");
    return false;
#endif
  } else {
    // Check whether the input file can be read.
    if (FILE *file = fopen(filename, "rb")) {
      fclose(file);
    } else {
      tprintError("cannot read input file {}: {}\n", filename, strerror(errno));
      return false;
    }
  }

  // Here is our autodetection
  int format;
  int r = (data != nullptr) ? findFileFormatBuffer(data, &format) : findFileFormat(filename, &format);

  // Maybe we have a filelist
  if (r != 0 || format == IFF_UNKNOWN) {
    std::string s;
    if (data != nullptr) {
      s = buf.c_str();
    } else {
      std::ifstream t(filename);
      std::string u((std::istreambuf_iterator<char>(t)), std::istreambuf_iterator<char>());
      s = u.c_str();
    }
    return ProcessPagesFileList(nullptr, &s, retry_config, timeout_millisec, renderer);
  }

  // Maybe we have a TIFF which is potentially multipage
  bool tiff = (format == IFF_TIFF || format == IFF_TIFF_PACKBITS || format == IFF_TIFF_RLE ||
               format == IFF_TIFF_G3 || format == IFF_TIFF_G4 || format == IFF_TIFF_LZW ||
#if LIBLEPT_MAJOR_VERSION > 1 || LIBLEPT_MINOR_VERSION > 76
               format == IFF_TIFF_JPEG ||
#endif
               format == IFF_TIFF_ZIP);

  // Fail early if we can, before producing any output
  Pix *pix = nullptr;
  if (!tiff) {
    pix = (data != nullptr) ? pixReadMem(data, buf.size()) : pixRead(filename);
    if (pix == nullptr) {
      return false;
    }
  }

  // Begin the output
  if (renderer && !renderer->BeginDocument(document_title.c_str())) {
    pixDestroy(&pix);
    return false;
  }

  // Produce output
  if (tiff) {
    r = ProcessPagesMultipageTiff(data, buf.size(), filename, retry_config, timeout_millisec, renderer);
  }
  else {
    tesseract().applybox_page.set_value(-1 /* all pages */, PARAM_VALUE_IS_SET_BY_CORE_RUN);
    r = ProcessPage(pix, filename, retry_config, timeout_millisec, renderer);
  }

  // Clean up memory as needed
  pixDestroy(&pix);

  // End the output
  if (!r || (renderer && !renderer->EndDocument())) {
    return false;
  }
  return true;
}

bool TessBaseAPI::ProcessPage(Pix *pix, const char *filename,
                              const char *retry_config, int timeout_millisec,
                              TessResultRenderer *renderer) {
  Tesseract& tess = tesseract();
  AutoPopDebugSectionLevel page_level_handle(tess, tess.PushSubordinatePixDebugSection(fmt::format("Process a single page: page #{}", 1 + tesseract_->tessedit_page_number)));
  //page_level_handle.SetAsRootLevelForParamUsageReporting();

  SetInputName(filename);

  SetImage(pix);

  // Before we start to do *real* work, do a preliminary sanity check re expected memory pressure.
  // The check MAY recur in some (semi)public APIs that MAY be called later, but this is the big one
  // and it's a simple check at negligible cost, saving us some headaches when we start feeding large
  // material to the Tesseract animal.
  //
  // TODO: rescale overlarge input images? Or is that left to userland code? (as it'll be pretty fringe anyway)
  {
    auto cost = TessBaseAPI::EstimateImageMemoryCost(pix);
    std::string cost_report = cost;
    tprintInfo("Estimated memory pressure: {} for input image size {} x {} px\n", cost_report, pixGetWidth(pix), pixGetHeight(pix));

    if (CheckAndReportIfImageTooLarge(pix)) {
      return false; // fail early
    }
  }

  // Image preprocessing on image
  
  // pixTRCMap(PIX   *pixs, PIX   *pixm, NUMA  *na)  --> can create and use our own dynamic range mapping with this one!
  // 
  // pixAutoPhotoinvert()
  //
  //     if (edgecrop > 0.0) {
  //  box = boxCreate(0.5f * edgecrop * w, 0.5f * edgecrop * h,
  //                   (1.0f - edgecrop) * w, (1.0f - edgecrop) * h);
  //   pix2 = pixClipRectangle(pix1, box, NULL);
  //   boxDestroy(&box);
  // }
  //   else {
  //   pix2 = pixClone(pix1);
  // }
  //
  // pixCleanBackgroundToWhite()
  //
  //   pixalpha = pixGetRGBComponent(pixs, L_ALPHA_CHANNEL);  /* save */
  //   if ((nag = numaGammaTRC(gamma, minval, maxval)) == NULL)
  //     return (PIX *)ERROR_PTR("nag not made", __func__, pixd);
  //   pixTRCMap(pixd, NULL, nag);
  //   pixSetRGBComponent(pixd, pixalpha, L_ALPHA_CHANNEL); /* restore */
  //   pixSetSpp(pixd, 4);
  //   numaDestroy(&nag);
  //   pixDestroy(&pixalpha);
  //
  // l_float32  avefg, avebg;
  //   l_float32 numfg, numbg;
  //   NUMA *na = pixGetGrayHistogram(pixt, 1);
  //   l_float32 mean, median, mode, variance;
  //   numaGetHistogramStats(na, 0.0, 1.0, &mean, &median, &mode, &variance);
  //
  // PIX * pixGetRGBComponent ( PIX *pixs, l_int32 comp );
  //
  // pixGetRankValue()
  // numaHistogramGetValFromRank(na, rank, &val);
  //
  // numaGetMin(), numaGetMax()
  //
  // pixThresholdByConnComp()
  //
  //  numaGetNonzeroRange()
  //
  // pixMaxDynamicRange

  


  

  // Grayscale normalization
  int graynorm_mode = tess.preprocess_graynorm_mode;
  {
    Image input_img = GetInputImage();

    if (graynorm_mode > 0 && NormalizeImage(graynorm_mode) && tess.tessedit_write_images) {
      // Write normalized image 
      Pix *p1;
      if (graynorm_mode == 2) {
        p1 = thresholder_->GetPixRect();
      } else {
        p1 = GetInputImage();
      }
      tess.AddPixDebugPage(p1, fmt::format("Greyscale normalized image to process @ graynorm_mode = {}", graynorm_mode));
    }
  }

  // Recognition
  
  bool failed = false;

  if (tess.tessedit_pageseg_mode == PSM_AUTO_ONLY) {
    // Disabled character recognition
    if (! std::unique_ptr<const PageIterator>(AnalyseLayout())) {
      failed = true;
    }
  } else if (tess.tessedit_pageseg_mode == PSM_OSD_ONLY) {
    failed = (FindLines() != 0);
  } else if (timeout_millisec > 0) {
    // Running with a timeout.
    ETEXT_DESC monitor;
    monitor.cancel = nullptr;
    monitor.cancel_this = nullptr;
    monitor.set_deadline_msecs(timeout_millisec);

    // Now run the main recognition.
    failed = (Recognize(&monitor) < 0);
  } else {
    // Normal layout and character recognition with no timeout.
    failed = (Recognize(nullptr) < 0);
  }

  if (tess.tessedit_write_images) {
    Pix *page_pix = GetThresholdedImage();
    tess.AddPixDebugPage(page_pix, fmt::format("processed page #{} : text recog done", 1 + tess.tessedit_page_number));
  }

  if (failed && retry_config != nullptr && retry_config[0] != '\0') {
    // Save current config variables before switching modes.
    FILE *fp = fopen(kOldVarsFile, "wb");
    if (fp == nullptr) {
      tprintError("Failed to open file \"{}\"\n", kOldVarsFile);
    } else {
      DumpVariables(fp);
      fclose(fp);
    }
    // Switch to alternate mode for retry.
    ReadConfigFile(retry_config);
    SetImage(pix);
    
    // Apply image preprocessing
    NormalizeImage(graynorm_mode);

    //if (normalize_grayscale) thresholder_->SetImage(thresholder_->GetPixNormRectGrey());
    Recognize(nullptr);
    // Restore saved config variables.
    ReadConfigFile(kOldVarsFile);
  }

  if (renderer && !failed) {
    failed = !renderer->AddImage(this);
  }
  //pixDestroy(&pixs);
  return !failed;
}

/**
 * Get a left-to-right iterator to the results of LayoutAnalysis and/or
 * Recognize. The returned iterator must be deleted after use.
 */
LTRResultIterator *TessBaseAPI::GetLTRIterator() {
  if (tesseract_ == nullptr || page_res_ == nullptr) {
    return nullptr;
  }
  return new LTRResultIterator(page_res_, tesseract_, thresholder_->GetScaleFactor(),
                               thresholder_->GetScaledYResolution(), rect_left_, rect_top_,
                               rect_width_, rect_height_);
}

/**
 * Get a reading-order iterator to the results of LayoutAnalysis and/or
 * Recognize. The returned iterator must be deleted after use.
 * WARNING! This class points to data held within the TessBaseAPI class, and
 * therefore can only be used while the TessBaseAPI class still exists and
 * has not been subjected to a call of Init, SetImage, Recognize, Clear, End
 * DetectOS, or anything else that changes the internal PAGE_RES.
 */
ResultIterator *TessBaseAPI::GetIterator() {
  if (tesseract_ == nullptr || page_res_ == nullptr) {
    return nullptr;
  }
  return ResultIterator::StartOfParagraph(LTRResultIterator(
      page_res_, tesseract_, thresholder_->GetScaleFactor(), thresholder_->GetScaledYResolution(),
      rect_left_, rect_top_, rect_width_, rect_height_));
}

/**
 * Get a mutable iterator to the results of LayoutAnalysis and/or Recognize.
 * The returned iterator must be deleted after use.
 * WARNING! This class points to data held within the TessBaseAPI class, and
 * therefore can only be used while the TessBaseAPI class still exists and
 * has not been subjected to a call of Init, SetImage, Recognize, Clear, End
 * DetectOS, or anything else that changes the internal PAGE_RES.
 */
MutableIterator *TessBaseAPI::GetMutableIterator() {
  if (tesseract_ == nullptr || page_res_ == nullptr) {
    return nullptr;
  }
  return new MutableIterator(page_res_, tesseract_, thresholder_->GetScaleFactor(),
                             thresholder_->GetScaledYResolution(), rect_left_, rect_top_,
                             rect_width_, rect_height_);
}

/** Make a text string from the internal data structures. */
char *TessBaseAPI::GetUTF8Text() {
  if (tesseract_ == nullptr || (!recognition_done_ && Recognize(nullptr) < 0)) {
    return nullptr;
  }
  std::string text("");
  const std::unique_ptr</*non-const*/ ResultIterator> it(GetIterator());
  do {
    if (it->Empty(RIL_PARA)) {
      continue;
    }
    auto block_type = it->BlockType();
    switch (block_type) {
      case PT_FLOWING_IMAGE:
      case PT_HEADING_IMAGE:
      case PT_PULLOUT_IMAGE:
      case PT_HORZ_LINE:
      case PT_VERT_LINE:
        // Ignore images and lines for text output.
        continue;
      case PT_NOISE:
        ASSERT_HOST_MSG(false, "TODO: Please report image which triggers the noise case.\n");
		break;
      default:
        break;
    }

    const std::unique_ptr<const char[]> para_text(it->GetUTF8Text(RIL_PARA));
    text += para_text.get();
  } while (it->Next(RIL_PARA));
  return copy_string(text);
}

size_t TessBaseAPI::GetNumberOfTables() const
{
  return constUniqueInstance<std::vector<TessTable>>().size();
}

std::tuple<int,int,int,int> TessBaseAPI::GetTableBoundingBox(unsigned i)
{
  const auto &t = constUniqueInstance<std::vector<TessTable>>();

  if (i >= t.size()) {
    return std::tuple<int, int, int, int>(0, 0, 0, 0);
  }

  const int height = tesseract().ImageHeight();

  return std::make_tuple<int,int,int,int>(
    t[i].box.left(), height - t[i].box.top(),
    t[i].box.right(), height - t[i].box.bottom());
}

std::vector<std::tuple<int,int,int,int>> TessBaseAPI::GetTableRows(unsigned i)
{
  const auto &t = constUniqueInstance<std::vector<TessTable>>();

  if (i >= t.size()) {
    return std::vector<std::tuple<int, int, int, int>>();
  }

  std::vector<std::tuple<int,int,int,int>> rows(t[i].rows.size());
  const int height = tesseract().ImageHeight();

  for (unsigned j = 0; j < t[i].rows.size(); ++j) {
    rows[j] =
        std::make_tuple<int, int, int, int>(t[i].rows[j].left(), height - t[i].rows[j].top(),
                                            t[i].rows[j].right(), height - t[i].rows[j].bottom());
  }

  return rows;
}

std::vector<std::tuple<int,int,int,int>> TessBaseAPI::GetTableCols(unsigned i)
{
  const auto &t = constUniqueInstance<std::vector<TessTable>>();

  if (i >= t.size()) {
    return std::vector<std::tuple<int, int, int, int>>();
  }

  std::vector<std::tuple<int,int,int,int>> cols(t[i].cols.size());
  const int height = tesseract().ImageHeight();

  for (unsigned j = 0; j < t[i].cols.size(); ++j) {
    cols[j] =
        std::make_tuple<int, int, int, int>(t[i].cols[j].left(), height - t[i].cols[j].top(),
                                            t[i].cols[j].right(), height - t[i].cols[j].bottom());
  }

  return cols;
}

static void AddBoxToTSV(const PageIterator *it, PageIteratorLevel level, std::string &text) {
  int left, top, right, bottom;
  it->BoundingBox(level, &left, &top, &right, &bottom);
  text += "\t" + std::to_string(left);
  text += "\t" + std::to_string(top);
  text += "\t" + std::to_string(right - left);
  text += "\t" + std::to_string(bottom - top);
}

/**
 * Make a TSV-formatted string from the internal data structures.
 * Allows additional column with detected language.
 * page_number is 0-based but will appear in the output as 1-based.
 *
 * Returned string must be freed with the delete [] operator.
 */
char *TessBaseAPI::GetTSVText(int page_number, bool lang_info) {
  if (tesseract_ == nullptr || (page_res_ == nullptr && Recognize(nullptr) < 0)) {
    return nullptr;
  }

  int page_id = page_number + 1; // we use 1-based page numbers.

  int page_num = page_id;
  int block_num = 0;
  int par_num = 0;
  int line_num = 0;
  int word_num = 0;
  int symbol_num = 0;
  std::string lang;

  std::string tsv_str;
  tsv_str += "1\t" + std::to_string(page_num); // level 1 - page
  tsv_str += "\t" + std::to_string(block_num);
  tsv_str += "\t" + std::to_string(par_num);
  tsv_str += "\t" + std::to_string(line_num);
  tsv_str += "\t" + std::to_string(word_num);
  tsv_str += "\t" + std::to_string(symbol_num);
  tsv_str += "\t" + std::to_string(rect_left_);
  tsv_str += "\t" + std::to_string(rect_top_);
  tsv_str += "\t" + std::to_string(rect_width_);
  tsv_str += "\t" + std::to_string(rect_height_);
  tsv_str += "\t-1";
  if (lang_info) {
    tsv_str += "\t" + lang;
  }
  tsv_str += "\t\n";

  const std::unique_ptr</*non-const*/ ResultIterator> res_it(GetIterator());
  while (!res_it->Empty(RIL_BLOCK)) {
    if (res_it->Empty(RIL_WORD)) {
      res_it->Next(RIL_WORD);
      continue;
    }

    // Add rows for any new block/paragraph/textline.
    if (res_it->IsAtBeginningOf(RIL_BLOCK)) {
      block_num++;
      par_num = 0;
      line_num = 0;
      word_num = 0;
      symbol_num = 0;
      tsv_str += "2\t" + std::to_string(page_num); // level 2 - block
      tsv_str += "\t" + std::to_string(block_num);
      tsv_str += "\t" + std::to_string(par_num);
      tsv_str += "\t" + std::to_string(line_num);
      tsv_str += "\t" + std::to_string(word_num);
      tsv_str += "\t" + std::to_string(symbol_num);
      AddBoxToTSV(res_it.get(), RIL_BLOCK, tsv_str);
      tsv_str += "\t" + std::to_string(res_it->Confidence(RIL_BLOCK)); // end of row for block
      if (lang_info) {
        tsv_str += "\t";
      }
      tsv_str += "\t\n"; // end of row for block
    }
    if (res_it->IsAtBeginningOf(RIL_PARA)) {
      if (lang_info) {
        lang = res_it->WordRecognitionLanguage();
      }
      par_num++;
      line_num = 0;
      word_num = 0;
      symbol_num = 0;
      tsv_str += "3\t" + std::to_string(page_num); // level 3 - paragraph
      tsv_str += "\t" + std::to_string(block_num);
      tsv_str += "\t" + std::to_string(par_num);
      tsv_str += "\t" + std::to_string(line_num);
      tsv_str += "\t" + std::to_string(word_num);
      tsv_str += "\t" + std::to_string(symbol_num);
      AddBoxToTSV(res_it.get(), RIL_PARA, tsv_str);
      tsv_str += "\t" + std::to_string(res_it->Confidence(RIL_PARA)); // end of row for block
      if (lang_info) {
        tsv_str += "\t" + lang;
      }
      tsv_str += "\t\n"; // end of row for para
    }
    if (res_it->IsAtBeginningOf(RIL_TEXTLINE)) {
      line_num++;
      word_num = 0;
      symbol_num = 0;
      tsv_str += "4\t" + std::to_string(page_num); // level 4 - line
      tsv_str += "\t" + std::to_string(block_num);
      tsv_str += "\t" + std::to_string(par_num);
      tsv_str += "\t" + std::to_string(line_num);
      tsv_str += "\t" + std::to_string(word_num);
      tsv_str += "\t" + std::to_string(symbol_num);
      AddBoxToTSV(res_it.get(), RIL_TEXTLINE, tsv_str);
      tsv_str += "\t" + std::to_string(res_it->Confidence(RIL_TEXTLINE)); // end of row for block
      if (lang_info) {
        tsv_str += "\t";
      }
      tsv_str += "\t\n"; // end of row for line
    }

    // Now, process the word...
    int left, top, right, bottom;
    res_it->BoundingBox(RIL_WORD, &left, &top, &right, &bottom);
    word_num++;
    symbol_num = 0;
    tsv_str += "5\t" + std::to_string(page_num); // level 5 - word
    tsv_str += "\t" + std::to_string(block_num);
    tsv_str += "\t" + std::to_string(par_num);
    tsv_str += "\t" + std::to_string(line_num);
    tsv_str += "\t" + std::to_string(word_num);
    tsv_str += "\t" + std::to_string(symbol_num);
    tsv_str += "\t" + std::to_string(left);
    tsv_str += "\t" + std::to_string(top);
    tsv_str += "\t" + std::to_string(right - left);
    tsv_str += "\t" + std::to_string(bottom - top);
    tsv_str += "\t" + std::to_string(res_it->Confidence(RIL_WORD));

    if (lang_info) {
      const char *word_lang = res_it->WordRecognitionLanguage();
      tsv_str += "\t";
      if (word_lang) {
        tsv_str += word_lang;
      }
    }

    tsv_str += "\t";

    std::string tsv_symbol_lines;

    do {
      tsv_str += std::unique_ptr<const char[]>(res_it->GetUTF8Text(RIL_SYMBOL)).get();

      res_it->BoundingBox(RIL_SYMBOL, &left, &top, &right, &bottom);
      symbol_num++;
      tsv_symbol_lines += "6\t" + std::to_string(page_num); // level 6 - symbol
      tsv_symbol_lines += "\t" + std::to_string(block_num);
      tsv_symbol_lines += "\t" + std::to_string(par_num);
      tsv_symbol_lines += "\t" + std::to_string(line_num);
      tsv_symbol_lines += "\t" + std::to_string(word_num);
      tsv_symbol_lines += "\t" + std::to_string(symbol_num);
      tsv_symbol_lines += "\t" + std::to_string(left);
      tsv_symbol_lines += "\t" + std::to_string(top);
      tsv_symbol_lines += "\t" + std::to_string(right - left);
      tsv_symbol_lines += "\t" + std::to_string(bottom - top);
      tsv_symbol_lines += "\t" + std::to_string(res_it->Confidence(RIL_SYMBOL));
      tsv_symbol_lines += "\t";
      tsv_symbol_lines += std::unique_ptr<const char[]>(res_it->GetUTF8Text(RIL_SYMBOL)).get();
      tsv_symbol_lines += "\n";

      res_it->Next(RIL_SYMBOL);
    } while (!res_it->Empty(RIL_BLOCK) && !res_it->IsAtBeginningOf(RIL_WORD));
    tsv_str += "\n"; // end of row

    tsv_str += tsv_symbol_lines; // add the individual symbol rows right after the word row they are considered to a part of.
  }

  return copy_string(tsv_str);
}

/** The 5 numbers output for each box (the usual 4 and a page number.) */
const int kNumbersPerBlob = 5;
/**
 * The number of bytes taken by each number. Since we use int16_t for ICOORD,
 * assume only 5 digits max.
 */
const int kBytesPerNumber = 5;
/**
 * Multiplier for max expected textlength assumes (kBytesPerNumber + space)
 * * kNumbersPerBlob plus the newline. Add to this the
 * original UTF8 characters, and one kMaxBytesPerLine for safety.
 */
const int kBytesPerBoxFileLine = (kBytesPerNumber + 1) * kNumbersPerBlob + 1;
/** Max bytes in the decimal representation of int64_t. */
const int kBytesPer64BitNumber = 20;
/**
 * A maximal single box could occupy kNumbersPerBlob numbers at
 * kBytesPer64BitNumber digits (if someone sneaks in a 64 bit value) and a
 * space plus the newline and the maximum length of a UNICHAR.
 * Test against this on each iteration for safety.
 */
const int kMaxBytesPerLine = kNumbersPerBlob * (kBytesPer64BitNumber + 1) + 1 + UNICHAR_LEN;

/**
 * The recognized text is returned as a char* which is coded
 * as a UTF8 box file.
 * page_number is a 0-base page index that will appear in the box file.
 * Returned string must be freed with the delete [] operator.
 */
char *TessBaseAPI::GetBoxText(int page_number) {
  if (tesseract_ == nullptr || (!recognition_done_ && Recognize(nullptr) < 0)) {
    return nullptr;
  }
  int blob_count;
  int utf8_length = TextLength(&blob_count);
  int total_length = blob_count * kBytesPerBoxFileLine + utf8_length + kMaxBytesPerLine;
  char *result = new char[total_length];
  result[0] = '\0';
  int output_length = 0;
  LTRResultIterator *it = GetLTRIterator();
  do {
    int left, top, right, bottom;
    if (it->BoundingBox(RIL_SYMBOL, &left, &top, &right, &bottom)) {
      const std::unique_ptr</*non-const*/ char[]> text(it->GetUTF8Text(RIL_SYMBOL));
      // Tesseract uses space for recognition failure. Fix to a reject
      // character, kTesseractReject so we don't create illegal box files.
      for (int i = 0; text[i] != '\0'; ++i) {
        if (text[i] == ' ') {
          text[i] = kTesseractReject;
        }
      }
      snprintf(result + output_length, total_length - output_length, "%s %d %d %d %d %d\n",
               text.get(), left, image_height_ - bottom, right, image_height_ - top, page_number);
      output_length += strlen(result + output_length);
      // Just in case...
      if (output_length + kMaxBytesPerLine > total_length) {
        break;
      }
    }
  } while (it->Next(RIL_SYMBOL));
  delete it;
  return result;
}

/**
 * Conversion table for non-latin characters.
 * Maps characters out of the latin set into the latin set.
 * TODO(rays) incorporate this translation into unicharset.
 */
const int kUniChs[] = {0x20ac, 0x201c, 0x201d, 0x2018, 0x2019, 0x2022, 0x2014, 0};
/** Latin chars corresponding to the unicode chars above. */
const int kLatinChs[] = {0x00a2, 0x0022, 0x0022, 0x0027, 0x0027, 0x00b7, 0x002d, 0};

/**
 * The recognized text is returned as a char* which is coded
 * as UNLV format Latin-1 with specific reject and suspect codes.
 * Returned string must be freed with the delete [] operator.
 */
char *TessBaseAPI::GetUNLVText() {
  if (tesseract_ == nullptr || (!recognition_done_ && Recognize(nullptr) < 0)) {
    return nullptr;
  }
  bool tilde_crunch_written = false;
  bool last_char_was_newline = true;
  bool last_char_was_tilde = false;

  int total_length = TextLength(nullptr);
  PAGE_RES_IT page_res_it(page_res_);
  char *result = new char[total_length];
  char *ptr = result;
  for (page_res_it.restart_page(); page_res_it.word() != nullptr; page_res_it.forward()) {
    WERD_RES *word = page_res_it.word();
    // Process the current word.
    if (word->unlv_crunch_mode != CR_NONE) {
      if (word->unlv_crunch_mode != CR_DELETE &&
          (!tilde_crunch_written ||
           (word->unlv_crunch_mode == CR_KEEP_SPACE && word->word->space() > 0 &&
            !word->word->flag(W_FUZZY_NON) && !word->word->flag(W_FUZZY_SP)))) {
        if (!word->word->flag(W_BOL) && word->word->space() > 0 && !word->word->flag(W_FUZZY_NON) &&
            !word->word->flag(W_FUZZY_SP)) {
          /* Write a space to separate from preceding good text */
          *ptr++ = ' ';
          last_char_was_tilde = false;
        }
        if (!last_char_was_tilde) {
          // Write a reject char.
          last_char_was_tilde = true;
          *ptr++ = kUNLVReject;
          tilde_crunch_written = true;
          last_char_was_newline = false;
        }
      }
    } else {
      // NORMAL PROCESSING of non tilde crunched words.
      tilde_crunch_written = false;
      tesseract().set_unlv_suspects(word);
      const char *wordstr = word->best_choice->unichar_string().c_str();
      const auto &lengths = word->best_choice->unichar_lengths();
      int length = lengths.length();
      int i = 0;
      int offset = 0;

      if (last_char_was_tilde && word->word->space() == 0 && wordstr[offset] == ' ') {
        // Prevent adjacent tilde across words - we know that adjacent tildes
        // within words have been removed.
        // Skip the first character.
        offset = lengths[i++];
      }
      if (i < length && wordstr[offset] != 0) {
        if (!last_char_was_newline) {
          *ptr++ = ' ';
        } else {
          last_char_was_newline = false;
        }
        for (; i < length; offset += lengths[i++]) {
          if (wordstr[offset] == ' ' || wordstr[offset] == kTesseractReject) {
            *ptr++ = kUNLVReject;
            last_char_was_tilde = true;
          } else {
            if (word->reject_map[i].rejected()) {
              *ptr++ = kUNLVSuspect;
            }
            UNICHAR ch(wordstr + offset, lengths[i]);
            int uni_ch = ch.first_uni();
            for (int j = 0; kUniChs[j] != 0; ++j) {
              if (kUniChs[j] == uni_ch) {
                uni_ch = kLatinChs[j];
                break;
              }
            }
            if (uni_ch <= 0xff) {
              *ptr++ = static_cast<char>(uni_ch);
              last_char_was_tilde = false;
            } else {
              *ptr++ = kUNLVReject;
              last_char_was_tilde = true;
            }
          }
        }
      }
    }
    if (word->word->flag(W_EOL) && !last_char_was_newline) {
      /* Add a new line output */
      *ptr++ = '\n';
      tilde_crunch_written = false;
      last_char_was_newline = true;
      last_char_was_tilde = false;
    }
  }
  *ptr++ = '\n';
  *ptr = '\0';
  return result;
}

#if !DISABLED_LEGACY_ENGINE

/**
 * Detect the orientation of the input image and apparent script (alphabet).
 * orient_deg is the detected clockwise rotation of the input image in degrees
 * (0, 90, 180, 270)
 * orient_conf is the confidence (15.0 is reasonably confident)
 * script_name is an ASCII string, the name of the script, e.g. "Latin"
 * script_conf is confidence level in the script
 * Returns true on success and writes values to each parameter as an output
 */
bool TessBaseAPI::DetectOrientationScript(int *orient_deg, float *orient_conf,
                                          const char **script_name, float *script_conf) {
  OSResults osr;

  bool osd = DetectOS(&osr);
  if (!osd) {
    return false;
  }

  int orient_id = osr.best_result.orientation_id;
  int script_id = osr.get_best_script(orient_id);
  if (orient_conf) {
    *orient_conf = osr.best_result.oconfidence;
  }
  if (orient_deg) {
    *orient_deg = orient_id * 90; // convert quadrant to degrees
  }

  if (script_name) {
    const char *script = osr.unicharset->get_script_from_script_id(script_id);

    *script_name = script;
  }

  if (script_conf) {
    *script_conf = osr.best_result.sconfidence;
  }

  return true;
}

/**
 * The recognized text is returned as a char* which is coded
 * as UTF8 and must be freed with the delete [] operator.
 * page_number is a 0-based page index that will appear in the osd file.
 */
char *TessBaseAPI::GetOsdText(int page_number) {
  int orient_deg;
  float orient_conf;
  const char *script_name;
  float script_conf;

  if (!DetectOrientationScript(&orient_deg, &orient_conf, &script_name, &script_conf)) {
    return nullptr;
  }

  // clockwise rotation needed to make the page upright
  int rotate = OrientationIdToValue(orient_deg / 90);

  std::stringstream stream;
  // Use "C" locale (needed for float values orient_conf and script_conf).
  stream.imbue(std::locale::classic());
  // Use fixed notation with 2 digits after the decimal point for float values.
  stream.precision(2);
  stream << std::fixed << "Page number: " << page_number << "\n"
         << "Orientation in degrees: " << orient_deg << "\n"
         << "Rotate: " << rotate << "\n"
         << "Orientation confidence: " << orient_conf << "\n"
         << "Script: " << script_name << "\n"
         << "Script confidence: " << script_conf << "\n";
  return copy_string(stream.str());
}

#endif // !DISABLED_LEGACY_ENGINE

/** Returns the average word confidence for Tesseract page result. */
int TessBaseAPI::MeanTextConf() {
  int *conf = AllWordConfidences();
  if (!conf) {
    return 0;
  }
  int sum = 0;
  int *pt = conf;
  while (*pt >= 0) {
    sum += *pt++;
  }
  if (pt != conf) {
    sum /= pt - conf;
  }
  delete[] conf;
  return sum;
}

/** Returns an array of all word confidences, terminated by -1. */
int *TessBaseAPI::AllWordConfidences() {
  if (tesseract_ == nullptr || (!recognition_done_ && Recognize(nullptr) < 0)) {
    return nullptr;
  }
  int n_word = 0;
  PAGE_RES_IT res_it(page_res_);
  for (res_it.restart_page(); res_it.word() != nullptr; res_it.forward()) {
    n_word++;
  }

  int *conf = new int[n_word + 1];
  n_word = 0;
  for (res_it.restart_page(); res_it.word() != nullptr; res_it.forward()) {
    WERD_RES *word = res_it.word();
    WERD_CHOICE *choice = word->best_choice;
    int w_conf = static_cast<int>(100 + 5 * choice->certainty());
    // This is the eq for converting Tesseract confidence to 1..100
    if (w_conf < 0) {
      w_conf = 0;
    }
    if (w_conf > 100) {
      w_conf = 100;
    }
    conf[n_word++] = w_conf;
  }
  conf[n_word] = -1;
  return conf;
}

#if !DISABLED_LEGACY_ENGINE
/**
 * Applies the given word to the adaptive classifier if possible.
 * The word must be SPACE-DELIMITED UTF-8 - l i k e t h i s , so it can
 * tell the boundaries of the graphemes.
 * Assumes that SetImage/SetRectangle have been used to set the image
 * to the given word. The mode arg should be PSM_SINGLE_WORD or
 * PSM_CIRCLE_WORD, as that will be used to control layout analysis.
 * The currently set PageSegMode is preserved.
 * Returns false if adaption was not possible for some reason.
 */
bool TessBaseAPI::AdaptToWordStr(PageSegMode mode, const char *wordstr) {
  bool success = true;
  Tesseract& tess = tesseract();
  PageSegMode current_psm = GetPageSegMode();
  SetPageSegMode(mode);

<<<<<<< HEAD
  tess.classify_enable_learning = false;
=======
  tesseract_->classify_enable_learning = false;
>>>>>>> 269d7ead

  const std::unique_ptr<const char[]> text(GetUTF8Text());
  if (tess.applybox_debug) {
    tprintDebug("Trying to adapt \"{}\" to \"{}\"\n", text.get(), wordstr);
  }
  if (text != nullptr) {
    PAGE_RES_IT it(page_res_);
    WERD_RES *word_res = it.word();
    if (word_res != nullptr) {
      word_res->word->set_text(wordstr);
      // Check to see if text matches wordstr.
      int w = 0;
      int t;
      for (t = 0; text[t] != '\0'; ++t) {
        if (text[t] == '\n' || text[t] == ' ') {
          continue;
        }
        while (wordstr[w] == ' ') {
          ++w;
        }
        if (text[t] != wordstr[w]) {
          break;
        }
        ++w;
      }
      if (text[t] != '\0' || wordstr[w] != '\0') {
        // No match.
        delete page_res_;
        std::vector<TBOX> boxes;
        page_res_ = tess.SetupApplyBoxes(boxes, block_list_);
        tess.ReSegmentByClassification(page_res_);
        tess.TidyUp(page_res_);
        PAGE_RES_IT pr_it(page_res_);
        if (pr_it.word() == nullptr) {
          success = false;
        } else {
          word_res = pr_it.word();
        }
      } else {
        word_res->BestChoiceToCorrectText();
      }
      if (success) {
        tess.EnableLearning = true;
        tess.LearnWord(nullptr, word_res);
      }
    } else {
      success = false;
    }
  } else {
    success = false;
  }
  SetPageSegMode(current_psm);
  return success;
}
#endif // !DISABLED_LEGACY_ENGINE

/**
 * Free up recognition results and any stored image data, without actually
 * freeing any recognition data that would be time-consuming to reload.
 * Afterwards, you must call SetImage or TesseractRect before doing
 * any Recognize or Get* operation.
 */
void TessBaseAPI::Clear() {
  // write/flush diagnostics log output via ReportDebugInfo() is done inside ClearResults() before we clear the instance.
  ClearResults();
  if (thresholder_ != nullptr) {
    thresholder_->Clear();
  }
  if (tesseract_ != nullptr) {
    SetInputImage(nullptr);
  }
}

/**
 * Close down tesseract and free up (almost) all memory.
 * WipeSqueakyCleanForReUse() is near equivalent to destructing and
 * reconstructing your TessBaseAPI or calling End(), with two important
 * distinctions:
 *
 * - WipeSqueakyCleanForReUse() will *not* destroy the internal Tesseract
 *   class instance, but wipe it clean so it'll behave as if destructed and
 *   then reconstructed afresh, with one caveat:
 * - WipeSqueakyCleanForReUse() will not destroy any diagnostics/trace data
 *   cached in the running instance: the goal is to thus be able to produce
 *   diagnostics reports which span multiple rounds of OCR activity, executed
 *   in the single lifespan of the TesseractAPI instance.
 *
 * Once WipeSqueakyCleanForReUse() has been used, none of the other API
 * functions may be used other than Init and anything declared above it in the
 * class definition: as with after calling End(), the internal state is
 * equivalent to being freshly constructed.
 */
void TessBaseAPI::WipeSqueakyCleanForReUse() {
  ReportDebugInfo();

  Clear();
  delete thresholder_;
  thresholder_ = nullptr;
  delete page_res_;
  page_res_ = nullptr;
  delete block_list_;
  block_list_ = nullptr;
  if (paragraph_models_ != nullptr) {
    for (auto model : *paragraph_models_) {
      delete model;
    }
    delete paragraph_models_;
    paragraph_models_ = nullptr;
  }
#if !DISABLED_LEGACY_ENGINE
  if (osd_tesseract_ == tesseract_) {
    osd_tesseract_ = nullptr;
  }
  // TODO: should we pick up diagnostics from this one?
  delete osd_tesseract_;
  osd_tesseract_ = nullptr;
  delete equ_detect_;
  equ_detect_ = nullptr;
#endif // !DISABLED_LEGACY_ENGINE

  if (tesseract_ != nullptr) {
    tesseract_->WipeSqueakyCleanForReUse();
  }

  pixDestroy(&pix_visible_image_);
  pix_visible_image_ = nullptr;
  visible_image_file_.clear();
  output_file_.clear();
  datapath_.clear();
  language_.clear();
}

/**
 * Close down tesseract and free up all memory. End() is equivalent to
 * destructing and reconstructing your TessBaseAPI.
 * Once End() has been used, none of the other API functions may be used
 * other than Init and anything declared above it in the class definition.
 */
void TessBaseAPI::End() {
  WipeSqueakyCleanForReUse();

  delete tesseract_;
  tesseract_ = nullptr;
}

// Clear any library-level memory caches.
// There are a variety of expensive-to-load constant data structures (mostly
// language dictionaries) that are cached globally -- surviving the Init()
// and End() of individual TessBaseAPI's.  This function allows the clearing
// of these caches.
void TessBaseAPI::ClearPersistentCache() {
#if 0
  Dict::GlobalDawgCache()->DeleteUnusedDawgs();
#else
  Dict::CleanGlobalDawgCache();
#endif
}

/**
 * Check whether a word is valid according to Tesseract's language model
 * returns 0 if the word is invalid, non-zero if valid
 */
int TessBaseAPI::IsValidWord(const char *word) const {
  return tesseract().getDict().valid_word(word);
}
// Returns true if utf8_character is defined in the UniCharset.
bool TessBaseAPI::IsValidCharacter(const char *utf8_character) const {
  return tesseract().unicharset_.contains_unichar(utf8_character);
}

// TODO(rays) Obsolete this function and replace with a more aptly named
// function that returns image coordinates rather than tesseract coordinates.
bool TessBaseAPI::GetTextDirection(int *out_offset, float *out_slope) {
  const std::unique_ptr<const PageIterator> it(AnalyseLayout());
  if (it == nullptr) {
    return false;
  }
  int x1, x2, y1, y2;
  it->Baseline(RIL_TEXTLINE, &x1, &y1, &x2, &y2);
  // Calculate offset and slope (NOTE: Kind of ugly)
  if (x2 <= x1) {
    x2 = x1 + 1;
  }
  // Convert the point pair to slope/offset of the baseline (in image coords.)
  *out_slope = static_cast<float>(y2 - y1) / (x2 - x1);
  *out_offset = static_cast<int>(y1 - *out_slope * x1);
  // Get the y-coord of the baseline at the left and right edges of the
  // textline's bounding box.
  int left, top, right, bottom;
  if (!it->BoundingBox(RIL_TEXTLINE, &left, &top, &right, &bottom)) {
    return false;
  }
  int left_y = IntCastRounded(*out_slope * left + *out_offset);
  int right_y = IntCastRounded(*out_slope * right + *out_offset);
  // Shift the baseline down so it passes through the nearest bottom-corner
  // of the textline's bounding box. This is the difference between the y
  // at the lowest (max) edge of the box and the actual box bottom.
  *out_offset += bottom - std::max(left_y, right_y);
  // Switch back to bottom-up tesseract coordinates. Requires negation of
  // the slope and height - offset for the offset.
  *out_slope = -*out_slope;
  *out_offset = rect_height_ - *out_offset;

  return true;
}

/** Sets Dict::letter_is_okay_ function to point to the given function. */
void TessBaseAPI::SetDictFunc(DictFunc f) {
  if (tesseract_ != nullptr) {
    tesseract().getDict().letter_is_okay_ = f;
  }
}

/**
 * Sets Dict::probability_in_context_ function to point to the given
 * function.
 *
 * @param f A single function that returns the probability of the current
 * "character" (in general a utf-8 string), given the context of a previous
 * utf-8 string.
 */
void TessBaseAPI::SetProbabilityInContextFunc(ProbabilityInContextFunc f) {
  if (tesseract_ != nullptr) {
    Tesseract& tess = tesseract();
    tess.getDict().probability_in_context_ = f;
    // Set it for the sublangs too.
    int num_subs = tess.num_sub_langs();
    for (int i = 0; i < num_subs; ++i) {
      tess.get_sub_lang(i)->getDict().probability_in_context_ = f;
    }
  }
}

/** Common code for setting the image. */
bool TessBaseAPI::InternalResetImage() {
  if (tesseract_ == nullptr) {
    tprintError("Please call Init before attempting to set an image.\n");
    return false;
  }
  if (thresholder_ != nullptr) {
    thresholder_->Clear();
  }
  if (thresholder_ == nullptr) {
    thresholder_ = new ImageThresholder(tesseract_);
  }
  ClearResults();
  return true;
}

/**
 * Run the thresholder to make the thresholded image, returned in pix,
 * which must not be nullptr. *pix must be initialized to nullptr, or point
 * to an existing pixDestroyable Pix.
 * The usual argument to Threshold is Tesseract::mutable_pix_binary().
 */
bool TessBaseAPI::Threshold(Pix **pix) {
  Tesseract& tess = tesseract();
  ASSERT_HOST(pix != nullptr);
  if (*pix != nullptr) {
    pixDestroy(pix);
  }
  // Zero resolution messes up the algorithms, so make sure it is credible.
  int user_dpi = tess.user_defined_dpi;
  int y_res = thresholder_->GetScaledYResolution();
  if (user_dpi && (user_dpi < kMinCredibleResolution || user_dpi > kMaxCredibleResolution)) {
    tprintWarn("User defined image dpi is outside of expected range "
        "({} - {})!\n",
        kMinCredibleResolution, kMaxCredibleResolution);
  }
  // Always use user defined dpi
  if (user_dpi) {
    thresholder_->SetSourceYResolution(user_dpi);
  } else if (y_res < kMinCredibleResolution || y_res > kMaxCredibleResolution) {
    if (y_res != 0) {
      // Show warning only if a resolution was given.
      tprintWarn("Invalid resolution {} dpi. Using {} instead.\n",
              y_res, kMinCredibleResolution);
    }
    thresholder_->SetSourceYResolution(kMinCredibleResolution);
  }

  auto selected_thresholding_method = static_cast<ThresholdMethod>(static_cast<int>(tesseract_->thresholding_method));

  AutoPopDebugSectionLevel subsec_handle(tesseract_, tesseract_->PushSubordinatePixDebugSection(fmt::format("Applying the threshold method chosen for this run: {}", selected_thresholding_method)));

  {
    tesseract_->PushNextPixDebugSection(fmt::format("Applying the threshold method chosen for this run: {}", selected_thresholding_method));

	  if (selected_thresholding_method == ThresholdMethod::Otsu) {
		  Image pix_binary(*pix);
		  if (!thresholder_->ThresholdToPix(&pix_binary)) {
			  return false;
		  }

		  *pix = pix_binary;

		  if (!thresholder_->IsBinary()) {
			  tesseract_->set_pix_thresholds(thresholder_->GetPixRectThresholds());
			  tesseract_->set_pix_grey(thresholder_->GetPixRectGrey());
		  } else {
			  tesseract_->set_pix_thresholds(nullptr);
			  tesseract_->set_pix_grey(nullptr);
		  }

      if (tesseract_->tessedit_dump_pageseg_images) {
        tesseract_->AddPixDebugPage(tesseract_->pix_grey(), "Otsu (tesseract) : Greyscale = pre-image");
        tesseract_->AddPixDebugPage(tesseract_->pix_thresholds(), "Otsu (tesseract) : Thresholds");
        if (verbose_process) {
          tprintInfo("PROCESS: The 'Thresholds' image displays the per-pixel grey level which will be used to decide which pixels are *foreground* (text, probably) and which pixels are *background* (i.e. the *paper* the text was printed on); you'll note that each pixel in the original (greyscale!) image which is darker than its corresponding threshold level is *binarized* to black (foreground in tesseract) while any lighter pixel is *binarized* to white (background in tesseract).\n");
        }
        tesseract_->AddPixDebugPage(pix_binary, "Otsu (tesseract) : Binary = post-image");

        const char *sequence = "c1.1 + d3.3";
        const int dispsep = 0;
        Image pix_post = pixMorphSequence(pix_binary, sequence, dispsep);
        tesseract_->AddPixCompedOverOrigDebugPage(pix_post, fmt::format("Otsu (tesseract) : post-processed: {} -- just an example to showcase what leptonica can do for us!", sequence));

        l_int32 w, h, d;
        Image composite = tesseract_->pix_grey().copy();
        pixGetDimensions(composite, &w, &h, &d);
        Image mask = pixConvert1To8(nullptr, pix_post, 255, 0);
        pixRasterop(composite, 0, 0, w, h, PIX_PAINT, mask, 0, 0);
        tesseract_->AddPixCompedOverOrigDebugPage(composite, fmt::format("post-processed & masked with: {} -- this should remove all image noise that's not very close to the text, i.e. is considered *not part of the text to OCR*.", sequence));

        mask.destroy();
        composite.destroy();
        pix_post.destroy();
      }
	  } else {
		  auto [ok, pix_grey, pix_binary, pix_thresholds] = thresholder_->Threshold(selected_thresholding_method);

		  if (!ok) {
			  return false;
		  }

		  *pix = pix_binary;

		  tesseract_->set_pix_thresholds(pix_thresholds);
		  tesseract_->set_pix_grey(pix_grey);

      std::string caption = ThresholdMethodName(selected_thresholding_method);

      if (tesseract_->tessedit_dump_pageseg_images) {
        tesseract_->AddPixDebugPage(tesseract_->pix_grey(), fmt::format("{} : Grey = pre-image", caption));
        tesseract_->AddPixDebugPage(tesseract_->pix_thresholds(), fmt::format("{} : Thresholds", caption));
        if (verbose_process) {
          tprintInfo("PROCESS: The 'Thresholds' image displays the per-pixel grey level which will be used to decide which pixels are *foreground* (text, probably) and which pixels are *background* (i.e. the *paper* the text was printed on); you'll note that each pixel in the original (greyscale!) image which is darker than its corresponding threshold level is *binarized* to black (foreground in tesseract) while any lighter pixel is *binarized* to white (background in tesseract).\n");
        }
        tesseract_->AddPixDebugPage(pix_binary, fmt::format("{} : Binary = post-image", caption));

        const char *sequence = "c1.1 + d3.3";
        const int dispsep = 0;
        Image pix_post = pixMorphSequence(pix_binary, sequence, dispsep);
        tesseract_->AddPixCompedOverOrigDebugPage(pix_post, fmt::format("{} : post-processed: {}", caption, sequence));
        pix_post.destroy();
      }

      //pix_thresholds.destroy();
      //pix_grey.destroy();
    }
  }
  if (verbose_process) {
    tprintInfo("PROCESS: For overall very dark images you may sometimes observe that tesseract *inverts* the image in an attempt to extract the foreground 'text' pixels: tesseract naively assumes that number of black text pixels (*foreground*) should be significantly *lower* than the number of white *background* pixels in a page.\n\n"
      "With very dark pages that ratio of many background vs. few foreground pixels is the opposite of tesseract's assumption regarding black and white pixels so it will decide to *invert* the image, thus attempting to get back to a *black text over white background input image*. tesseract does this in its effort to feed the inner OCR engine image material that is as close as possible to what it has always been trained with and designed for: basic scanned books and academic publications: those all have: (dark) black text on (light) white plain background.\n\n"
      "Also note that tesseract is not geared towards recognizing and dealing nicely with other (a.k.a. *non-text*) page elements, such as in-page images, charts, illustrations and/or scanner equipment background surrounding your page at the time it was photographed: it benefits all if you can remove and/or clean up such image elements before feeding the image to tesseract.\n");
    tprintInfo("PROCESS: Removing all non-text image elements in the page image *before you feed it to tesseract* also will have a notable effect on the thresholding (a.k.a. binarization) algorithm's behaviour as the *pixel greyscale levels histogram* will then have a different shape; tesseract thresholding works best when fed clean page images with high contrast between the (very) light background and (very) dark foreground pixels.\n\n"
      "Remember: only *foreground* pixels that turn up as *black* in the binarized/thresholded image result above will potentially be sent to the OCR AI engine for decoding into text; anything that doesn't show clearly in the above thresholded image will not be processed by tesseract, so your page image preprocessing process should strive towards making tesseract produce a clear black&white page image above for optimal OCR text extraction results!\n");
  }

  thresholder_->GetImageSizes(&rect_left_, &rect_top_, &rect_width_, &rect_height_, &image_width_,
                              &image_height_);

  // Set the internal resolution that is used for layout parameters from the
  // estimated resolution, rather than the image resolution, which may be
  // fabricated, but we will use the image resolution, if there is one, to
  // report output point sizes.
  int estimated_res = ClipToRange(thresholder_->GetScaledEstimatedResolution(),
                                  kMinCredibleResolution, kMaxCredibleResolution);
  if (estimated_res != thresholder_->GetScaledEstimatedResolution()) {
    tprintWarn("Estimated internal resolution {} out of range! "
        "Corrected to {}.\n",
        thresholder_->GetScaledEstimatedResolution(), estimated_res);
  }
  tess.set_source_resolution(estimated_res);
  return true;
}

/** Find lines from the image making the BLOCK_LIST. */
int TessBaseAPI::FindLines() {
  if (thresholder_ == nullptr || thresholder_->IsEmpty()) {
    tprintError("Please call SetImage before attempting recognition.\n");
    return -1;
  }
  if (recognition_done_) {
    ClearResults();
  }
  if (!block_list_->empty()) {
    return 0;
  }
  Tesseract& tess = tesseract();
#if !DISABLED_LEGACY_ENGINE
  tess.InitAdaptiveClassifier(nullptr);
#endif

  if (tess.pix_binary() == nullptr) {
    if (verbose_process) {
      tprintInfo("PROCESS: the source image is not a binary image, hence we apply a thresholding algo/subprocess to obtain a binarized image.\n");
    }

    Image pix = Image();
    if (!Threshold(&pix.pix_)) {
      return -1;
    }
    tess.set_pix_binary(pix);
  }

  if (tess.tessedit_dump_pageseg_images) {
    tess.AddPixDebugPage(tess.pix_binary(), "FindLines :: Thresholded Image -> this image is now set as the page Master Source Image for this activity");
  }

  if (verbose_process) {
    tprintInfo("PROCESS: prepare the image for page segmentation, i.e. discovery of all text areas + bounding boxes & image/text orientation and script{} detection.\n",
#if !DISABLED_LEGACY_ENGINE
               (tess.textord_equation_detect ? " + equations" : "")
#else
               ""
#endif
    );
  }

  AutoPopDebugSectionLevel section_handle(tesseract_, tess.PushSubordinatePixDebugSection("Prepare for Page Segmentation"));

  tess.PrepareForPageseg();

#if !DISABLED_LEGACY_ENGINE
  if (tess.textord_equation_detect) {
    if (equ_detect_ == nullptr && !datapath_.empty()) {
      equ_detect_ = new EquationDetect(datapath_.c_str(), nullptr);
    }
    if (equ_detect_ == nullptr) {
      tprintWarn("Could not set equation detector\n");
    } else {
      tess.SetEquationDetect(equ_detect_);
    }
  }
#endif // !DISABLED_LEGACY_ENGINE

#if !DISABLED_LEGACY_ENGINE
  Tesseract *osd_tess = osd_tesseract_;
#else
  Tesseract *osd_tess = nullptr;
#endif
  OSResults osr;
#if !DISABLED_LEGACY_ENGINE
  if (PSM_OSD_ENABLED(tess.tessedit_pageseg_mode) && osd_tess == nullptr) {
    if (strcmp(language_.c_str(), "osd") == 0) {
      osd_tess = tesseract_;
    } else {
      osd_tesseract_ = new Tesseract(tesseract_);
      TessdataManager mgr(reader_);
      std::vector<std::string> nil;
      if (datapath_.empty()) {
        tprintWarn("Auto orientation and script detection requested,"
            " but data path is undefined\n");
        delete osd_tesseract_;
        osd_tesseract_ = nullptr;
      } else if (osd_tesseract_->init_tesseract(datapath_, "osd", OEM_TESSERACT_ONLY, &mgr) == 0) {
        osd_tesseract_->set_source_resolution(thresholder_->GetSourceYResolution());
      } else {
        tprintWarn(
            "Auto orientation and script detection requested,"
            " but osd language failed to load\n");
        delete osd_tesseract_;
        osd_tesseract_ = nullptr;
      }
    }
  }
#endif // !DISABLED_LEGACY_ENGINE

  if (tess.SegmentPage(tess.input_file_path_.c_str(), block_list_, osd_tess, &osr) < 0) {
    return -1;
  }

  // If Devanagari is being recognized, we use different images for page seg
  // and for OCR.
  tess.PrepareForTessOCR(block_list_, &osr);

  return 0;
}

/**
 * Return average gradient of lines on page.
 */
float TessBaseAPI::GetGradient() {
  return tesseract().gradient();
}

/** Delete the pageres and clear the block list ready for a new page. */
void TessBaseAPI::ClearResults() {
  if (tesseract_ != nullptr) {
    tesseract_->Clear();
  }
  if (osd_tesseract_ != tesseract_ && osd_tesseract_ != nullptr) {
    osd_tesseract_->Clear();
  }
  delete page_res_;
  page_res_ = nullptr;
  recognition_done_ = false;
  if (block_list_ == nullptr) {
    block_list_ = new BLOCK_LIST;
  } else {
    block_list_->clear();
  }
  if (paragraph_models_ != nullptr) {
    for (auto model : *paragraph_models_) {
      delete model;
    }
    delete paragraph_models_;
    paragraph_models_ = nullptr;
  }

  uniqueInstance<std::vector<TessTable>>().clear();
}

/**
 * Return the length of the output text string, as UTF8, assuming
 * liberally two spacing marks after each word (as paragraphs end with two
 * newlines), and assuming a single character reject marker for each rejected
 * character.
 * Also return the number of recognized blobs in blob_count.
 */
int TessBaseAPI::TextLength(int *blob_count) const {
  if (tesseract_ == nullptr || page_res_ == nullptr) {
    return 0;
  }

  PAGE_RES_IT page_res_it(page_res_);
  int total_length = 2;
  int total_blobs = 0;
  // Iterate over the data structures to extract the recognition result.
  for (page_res_it.restart_page(); page_res_it.word() != nullptr; page_res_it.forward()) {
    WERD_RES *word = page_res_it.word();
    WERD_CHOICE *choice = word->best_choice;
    if (choice != nullptr) {
      total_blobs += choice->length() + 2;
      total_length += choice->unichar_string().length() + 2;
      for (int i = 0; i < word->reject_map.length(); ++i) {
        if (word->reject_map[i].rejected()) {
          ++total_length;
        }
      }
    }
  }
  if (blob_count != nullptr) {
    *blob_count = total_blobs;
  }
  return total_length;
}

#if !DISABLED_LEGACY_ENGINE
/**
 * Estimates the Orientation And Script of the image.
 * Returns true if the image was processed successfully.
 */
bool TessBaseAPI::DetectOS(OSResults *osr) {
  if (tesseract_ == nullptr) {
    return false;
  }
  ClearResults();
  Tesseract& tess = tesseract();
  if (tess.pix_binary() == nullptr) {
    Image pix = Image();
    if (!Threshold(&pix.pix_)) {
      return false;
    }
    tess.set_pix_binary(pix);

    if (tess.tessedit_write_images)
	    tess.AddPixDebugPage(tess.pix_binary(), "DetectOS (Orientation And Script) : Thresholded Image");
  }

  return tess.orientation_and_script_detection(tess.input_file_path_.c_str(), osr) > 0;
}
#endif // !DISABLED_LEGACY_ENGINE

void TessBaseAPI::set_min_orientation_margin(double margin) {
  tesseract().min_orientation_margin.set_value(margin, PARAM_VALUE_IS_SET_BY_APPLICATION);
}

/**
 * Return text orientation of each block as determined in an earlier page layout
 * analysis operation. Orientation is returned as the number of ccw 90-degree
 * rotations (in [0..3]) required to make the text in the block upright
 * (readable). Note that this may not necessary be the block orientation
 * preferred for recognition (such as the case of vertical CJK text).
 *
 * Also returns whether the text in the block is believed to have vertical
 * writing direction (when in an upright page orientation).
 *
 * The returned array is of length equal to the number of text blocks, which may
 * be less than the total number of blocks. The ordering is intended to be
 * consistent with GetTextLines().
 */
void TessBaseAPI::GetBlockTextOrientations(int **block_orientation, bool **vertical_writing) {
  delete[] * block_orientation;
  *block_orientation = nullptr;
  delete[] * vertical_writing;
  *vertical_writing = nullptr;
  BLOCK_IT block_it(block_list_);

  block_it.move_to_first();
  int num_blocks = 0;
  for (block_it.mark_cycle_pt(); !block_it.cycled_list(); block_it.forward()) {
    if (!block_it.data()->pdblk.poly_block()->IsText()) {
      continue;
    }
    ++num_blocks;
  }
  if (!num_blocks) {
    tprintWarn("Found no blocks\n");
    return;
  }
  *block_orientation = new int[num_blocks];
  *vertical_writing = new bool[num_blocks];
  block_it.move_to_first();
  int i = 0;
  for (block_it.mark_cycle_pt(); !block_it.cycled_list(); block_it.forward()) {
    if (!block_it.data()->pdblk.poly_block()->IsText()) {
      continue;
    }
    FCOORD re_rotation = block_it.data()->re_rotation();
    float re_theta = re_rotation.angle();
    FCOORD classify_rotation = block_it.data()->classify_rotation();
    float classify_theta = classify_rotation.angle();
    double rot_theta = -(re_theta - classify_theta) * 2.0 / M_PI;
    if (rot_theta < 0) {
      rot_theta += 4;
    }
    int num_rotations = static_cast<int>(rot_theta + 0.5);
    (*block_orientation)[i] = num_rotations;
    // The classify_rotation is non-zero only if the text has vertical
    // writing direction.
    (*vertical_writing)[i] = (classify_rotation.y() != 0.0f);
    ++i;
  }
}

void TessBaseAPI::DetectParagraphs(bool after_text_recognition) {
  Tesseract& tess = tesseract();
  if (paragraph_models_ == nullptr) {
    paragraph_models_ = new std::vector<ParagraphModel*>;
  }
  MutableIterator *result_it = GetMutableIterator();
  do { // Detect paragraphs for this block
    std::vector<ParagraphModel *> models;
    tess.DetectParagraphs(after_text_recognition, result_it, &models);
    paragraph_models_->insert(paragraph_models_->end(), models.begin(), models.end());
  } while (result_it->Next(RIL_BLOCK));
  delete result_it;
}

/** This method returns the string form of the specified unichar. */
const char *TessBaseAPI::GetUnichar(int unichar_id) const {
  return tesseract().unicharset_.id_to_unichar(unichar_id);
}

/** Return the pointer to the i-th dawg loaded into tesseract_ object. */
const Dawg *TessBaseAPI::GetDawg(int i) const {
  if (tesseract_ == nullptr || i >= NumDawgs()) {
    return nullptr;
  }
  return tesseract().getDict().GetDawg(i);
}

/** Return the number of dawgs loaded into tesseract_ object. */
int TessBaseAPI::NumDawgs() const {
  return tesseract_ == nullptr ? 0 : tesseract().getDict().NumDawgs();
}


void TessBaseAPI::ReportDebugInfo() {
  if (tesseract_ == nullptr) {
    return;
  }
  tesseract().ReportDebugInfo();
}

void TessBaseAPI::SetupDebugAllPreset() {
  Tesseract& tess = tesseract();
  Textord &textord = *tess.mutable_textord();
  
  const ParamSetBySourceType SRC = PARAM_VALUE_IS_SET_BY_PRESET;

  verbose_process.set_value(true, SRC);
  
#if !GRAPHICS_DISABLED
  scrollview_support.set_value(true, SRC);
#endif

  textord_tabfind_show_images.set_value(true, SRC);
  // textord_tabfind_show_vlines.set_value(true, SRC);

#if !GRAPHICS_DISABLED
  textord_tabfind_show_initial_partitions.set_value(true, SRC);
  textord_tabfind_show_reject_blobs.set_value(true, SRC);
  textord_tabfind_show_partitions.set_value(2, SRC);
  textord_tabfind_show_columns.set_value(true, SRC);
  textord_tabfind_show_blocks.set_value(true, SRC);
#endif

  textord.textord_noise_debug.set_value(true, SRC);
  textord_oldbl_debug.set_value(false, SRC); // turned OFF, for 'true' produces very noisy output
  textord.textord_baseline_debug.set_value(true, SRC);
  textord_debug_block.set_value(9, SRC);
  textord_debug_bugs.set_value(9, SRC);
  textord_debug_tabfind.set_value(1 /* 9 */, SRC); // '9' produces very noisy output

  textord_debug_baselines.set_value(true, SRC);
  textord_debug_blob.set_value(true, SRC);
  textord_debug_pitch_metric.set_value(true, SRC);
  textord_debug_fixed_pitch_test.set_value(true, SRC);
  textord_debug_pitch.set_value(true, SRC);
  textord_debug_printable.set_value(true, SRC);
  textord_debug_xheights.set_value(true, SRC);
  textord_debug_xheights.set_value(true, SRC);

  textord_show_initial_words.set_value(true, SRC);
  textord_blocksall_fixed.set_value(true, SRC);
  textord_blocksall_prop.set_value(true, SRC);

  tess.tessedit_create_hocr.set_value(true, SRC);
  tess.tessedit_create_alto.set_value(true, SRC);
  tess.tessedit_create_page_xml.set_value(true, SRC);
  tess.tessedit_create_tsv.set_value(true, SRC);
  tess.tessedit_create_pdf.set_value(true, SRC);
  tess.textonly_pdf.set_value(false, SRC); // turned OFF
  tess.tessedit_write_unlv.set_value(true, SRC);
  tess.tessedit_create_lstmbox.set_value(true, SRC);
  tess.tessedit_create_boxfile.set_value(true, SRC);
  tess.tessedit_create_wordstrbox.set_value(true, SRC);
  tess.tessedit_create_txt.set_value(true, SRC);

  tess.tessedit_dump_choices.set_value(true, SRC);
  tess.tessedit_dump_pageseg_images.set_value(true, SRC);

  tess.tessedit_write_images.set_value(true, SRC);

  tess.tessedit_adaption_debug.set_value(true, SRC);
  tess.tessedit_debug_block_rejection.set_value(true, SRC);
  tess.tessedit_debug_doc_rejection.set_value(true, SRC);
  tess.tessedit_debug_fonts.set_value(true, SRC);
  tess.tessedit_debug_quality_metrics.set_value(true, SRC);

  tess.tessedit_rejection_debug.set_value(true, SRC);
  tess.tessedit_timing_debug.set_value(true, SRC);

  tess.tessedit_bigram_debug.set_value(true, SRC);

  tess.tess_debug_lstm.set_value(debug_all >= 1 ? 1 : 0, SRC); // LSTM debug output is extremely noisy

  tess.debug_noise_removal.set_value(true, SRC);

  tess.classify_debug_level.set_value(debug_all.value(), SRC); // LSTM debug output is extremely noisy
  tess.classify_learning_debug_level.set_value(9, SRC);
  tess.classify_debug_character_fragments.set_value(true, SRC);
  tess.classify_enable_adaptive_debugger.set_value(true, SRC);
  // tess.classify_learn_debug_str.set_value("????????????????", SRC);
  tess.matcher_debug_separate_windows.set_value(true, SRC);
  tess.matcher_debug_flags.set_value(true, SRC);
  tess.matcher_debug_level.set_value(3, SRC);

  tess.multilang_debug_level.set_value(3, SRC);

  tess.paragraph_debug_level.set_value(3, SRC);

  tess.segsearch_debug_level.set_value(3, SRC);

  // TODO: synchronize the settings of all Dict instances during Dict object creation and after any change...

  Dict &dict = tess.getInitialDict();
  dict.stopper_debug_level.set_value(3, SRC);

  tess.superscript_debug.set_value(true, SRC);

  tess.crunch_debug.set_value(true, SRC);

  dict.dawg_debug_level.set_value(1, SRC); // noisy

  tess.debug_fix_space_level.set_value(9, SRC);
  tess.debug_x_ht_level.set_value(3, SRC);
  // tess.debug_file.set_value("xxxxxxxxxxxxxxxxx", SRC);
  // tess.debug_output_path.set_Value("xxxxxxxxxxxxxx", SRC);
  debug_misc.set_value(true, SRC);

  dict.hyphen_debug_level.set_value(3, SRC);

  LanguageModelSettings &langmodel = tess.getLanguageModelSettings();

  langmodel.language_model_debug_level.set_value(0, SRC); /* 7 */

  textord.tosp_debug_level.set_value(3, SRC);

  tess.wordrec_debug_level.set_value(3, SRC);

  //dict.word_to_debug.set_value("", SRC);

  tess.scribe_save_grey_rotated_image.set_value(true, SRC);
  tess.scribe_save_binary_rotated_image.set_value(true, SRC);
  tess.scribe_save_original_rotated_image.set_value(true, SRC);

  tess.hocr_font_info.set_value(true, SRC);
  tess.hocr_char_boxes.set_value(true, SRC);
  tess.hocr_images.set_value(true, SRC);

  tess.thresholding_debug.set_value(true, SRC);

  tess.preprocess_graynorm_mode.set_value(0, SRC); // 0..3

  tess.tessedit_bigram_debug.set_value(true, SRC);

  tess.wordrec_debug_blamer.set_value(true, SRC);

  devanagari_split_debugimage.set_value(true, SRC);
  devanagari_split_debuglevel.set_value(3, SRC);

  gapmap_debug.set_value(true, SRC);

  poly_debug.set_value(false, SRC); // turned OFF: 'othwerwise 'true' produces very noisy output

  edges_debug.set_value(true, SRC);

  tess.ambigs_debug_level.set_value(3, SRC);

  tess.applybox_debug.set_value(true, SRC);

  tess.bidi_debug.set_value(true, SRC);

  tess.chop_debug.set_value(3, SRC);

  tess.debug_baseline_fit.set_value(1, SRC); // 0..3
  tess.debug_baseline_y_coord.set_value(-2000, SRC);

  tess.debug_write_unlv.set_value(true, SRC);
  tess.debug_line_finding.set_value(true, SRC);
  tess.debug_image_normalization.set_value(true, SRC);

  tess.interactive_display_mode.set_value(false, SRC);       // graphics, but do not invoke ScrollView app.

  tess.debug_display_page.set_value(true, SRC);
  tess.debug_display_page_blocks.set_value(true, SRC);
  tess.debug_display_page_baselines.set_value(true, SRC);

  tess.dump_segmented_word_images.set_value(true, SRC);
  tess.dump_osdetect_process_images.set_value(true, SRC);

  tess.ResyncVariablesInternally();
}

void TessBaseAPI::SetupDefaultPreset() {
  Tesseract &tess = tesseract();
  const ParamSetBySourceType SRC = PARAM_VALUE_IS_SET_BY_PRESET;

  // default: TXT + HOCR renderer     ... plus all the rest of 'em   [GHo patch]
  tess.tessedit_create_hocr.set_value(true, SRC);
  tess.tessedit_create_alto.set_value(true, SRC);
  tess.tessedit_create_page_xml.set_value(true, SRC);
  tess.tessedit_create_tsv.set_value(true, SRC);
  tess.tessedit_create_pdf.set_value(true, SRC);
  tess.textonly_pdf.set_value(false, SRC);         // turned OFF
  tess.tessedit_write_unlv.set_value(true, SRC);
  tess.tessedit_create_lstmbox.set_value(true, SRC);
  tess.tessedit_create_boxfile.set_value(true, SRC);
  tess.tessedit_create_wordstrbox.set_value(true, SRC);
  tess.tessedit_create_txt.set_value(true, SRC);

  tess.ResyncVariablesInternally();
}


// sanity check for the imagelist expander below: any CONTROL characters in here signal binary data and thus NOT AN IMAGELIST format.
static inline bool is_sane_imagelist_line(const char *p) {
  while (*p) {
    uint8_t c = *p++;
    if (c < ' ' && c != '\t')
      return false;
  }
  return true;
}

#if defined(_MSC_VER) && !defined(strtok_r)
static inline char *strtok_r(char * s, const char * sep, char ** state) {
  return strtok_s(s, sep, state);
}
#endif

static void destroy_il_buffer(char *buf) {
  free(buf);
}

std::vector<ImagePageFileSpec> TessBaseAPI::ExpandImagelistFilesInSet(const std::vector<std::string>& paths) {
  std::vector<ImagePageFileSpec> rv;
  std::ostringstream errmsg;

  for (auto spec : paths) {
    // each item in the list must exist?
    if (!fs::exists(spec)) {
      errmsg << "Specified file does not exist. Path: " << spec << "\n";
      goto continue_on_error;
      //continue;
    }

    {
      const size_t SAMPLESIZE = 8192;

      // load the first ~8K and see if that chunk contains a decent set of file paths: is so, the heuristic says it's an imagelist, rather than an image file.
      char scratch[SAMPLESIZE + 2];
      ConfigFile f(spec); // not a problem that this one opens the file in "r" (CRLF conversion) mode: we're after text files and the others will quickly be discovered below.
      if (!f) {
        errmsg << "Cannot open/access specified file";
        int ecode = errno;
        if (ecode != E_OK) {
          errmsg << " due to error: " << strerror(errno);
        }
        errmsg << ". Path: " << spec << "\n";
        goto continue_on_error;
        // continue;
      }
      auto l = fread(scratch, 1, SAMPLESIZE, f());
      // when it's an imagelist, it MAY be smaller than our scratch buffer!
      if (l == 0 || ferror(f())) {
        errmsg << "Failed to read a first chunk of the specified file";
        int ecode = errno;
        if (ecode != E_OK) {
          errmsg << " due to error: " << strerror(errno);
        }
        errmsg << ". Tried to read " << SAMPLESIZE << " bytes, received " << l << " bytes.  Path: " << spec << "\n";
        goto continue_on_error;
        // continue;
      }
      // make sure the sampled chunk is terminated before we go and parse it as a imagelist file (which may be damaged at the end as we sampled only the start of it!)
      scratch[l] = 0;
      scratch[l + 1] = 0;

      bool is_imagelist = true;
      std::vector<char *> lines;
      char *state = nullptr;
      char *s = strtok_r(scratch, "\r\n", &state);
      while (s) {
        char *p = s + strspn(s, " \t");

        // sanity check: any CONTROL characters in here signal binary data and thus NOT AN IMAGELIST format.
        if (!is_sane_imagelist_line(p)) {
          is_imagelist = false;
          break;
        }

        // skip comment lines and empty lines:
        if (!strchr("#;", *p)) {
          lines.push_back(s);
        }

        s = strtok_r(nullptr, "\r\n", &state);
      }
      // do we have a potentially sane imagelist? Do we need to truncate the damaged end, if it is?
      if (l == SAMPLESIZE && is_imagelist && lines.size() >= 1) {
        // the last line will be damaged due to our sampling, so we better discard that one:
        (void)lines.pop_back();
      }

      if (is_imagelist) {
        int error_count = 0;
        int sample_count = 0;
        // validate the lines in the sample:
        for (auto spec : lines) {
          // parse and chop into 1..3 file paths: image;mask;overlay
          state = nullptr;
          int count = 0;
          char *s = strtok_r(spec, ";", &state);
          while (s) {
            count++;
            char *p = s + strspn(s, " \t");

            // trim whitespace at the end...
            char *e = p + strlen(p);
            while (e > p) {
              if (isspace(p[-1])) {
                *p-- = 0;
                continue;
              }
              break;
            }

            sample_count++;
            if (!fs::exists(p)) {
              error_count++;
            }

            s = strtok_r(nullptr, ";", &state);
          }
          if (count < 1 || count > 3) {
            error_count++;
          }
        }

        // we tolerate about 1-in-10 file errors here...
        float err_ratio = error_count * 100.0f / sample_count;
        is_imagelist = (err_ratio < 10.0 /* percent */);
      }

      if (is_imagelist) {
        // now that we know the sample is a sensible imagelist, grab the entire thing and parse it entirely...
        const size_t listfilesize = fs::file_size(spec);

        std::unique_ptr<char, void (*)(char *)> buffer((char *)malloc(listfilesize + 2), destroy_il_buffer);
        if (!buffer) {
          // TODO
          continue;
        }

        // rewind file
        fseek(f(), 0, SEEK_SET);
        l = fread(buffer.get(), 1, listfilesize, f());
        if (l != listfilesize || ferror(f())) {
          // TODO
          continue;
        }
        // make sure the sampled chunk is terminated before we go and parse it as a imagelist file (which may be damaged at the end as we sampled only the start of it!)
        char *b = buffer.get();
        b[l] = 0;
        b[l + 1] = 0;

        std::vector<char *> lines;
        char *state = nullptr;
        char *s = strtok_r(buffer.get(), "\r\n", &state);
        while (s) {
          char *p = s + strspn(s, " \t");

          // sanity check: any CONTROL characters in here signal binary data and thus NOT AN IMAGELIST format.
          if (!is_sane_imagelist_line(p)) {
            is_imagelist = false;
            break;
          }

          // skip comment lines and empty lines:
          if (!strchr("#;", *p)) {
            lines.push_back(s);
          }

          s = strtok_r(nullptr, "\r\n", &state);
        }

        // do we have a potentially sane imagelist? Do we need to truncate the damaged end, if it is?
        if (l == SAMPLESIZE && is_imagelist && lines.size() >= 1) {
          // the last line will be damaged due to our sampling, so we better discard that one:
          (void)lines.pop_back();
        }

        int error_count = 0;
        int sample_count = 0;
        // parse & validate the lines:
        for (auto spec : lines) {
          // parse and chop into 1..3 file paths: image;mask;overlay
          state = nullptr;
          std::vector<std::string> fspecs;
          char *s = strtok_r(spec, ";", &state);
          while (s) {
            char *p = s + strspn(s, " \t");

            // trim whitespace at the end...
            char *e = p + strlen(p);
            while (e > p) {
              if (isspace(p[-1])) {
                *p-- = 0;
                continue;
              }
              break;
            }

            sample_count++;
            if (!fs::exists(p)) {
              error_count++;
            }

            fspecs.push_back(p);

            s = strtok_r(nullptr, ";", &state);
          }
          if (fspecs.size() < 1 || fspecs.size() > 3) {
            error_count++;
          } else {
            ImagePageFileSpec sp = {fspecs[0]};
            if (fspecs.size() > 1) {
              sp.segment_mask_image_path = fspecs[1];
            }
            if (fspecs.size() > 2) {
              sp.visible_page_image_path = fspecs[2];
            }
            rv.push_back(sp);
          }
        }
      } else {
        // not an image list: pick this one up as a sole image file spec:
        goto continue_on_error;
      }
    }

    if (false) {
continue_on_error:
      // treat situation as simple as possible: `spec` is not an image list; pick this one up as a sole image file spec:
      ImagePageFileSpec sp = {spec};
      rv.push_back(sp);
    }
  }
  return rv;
}

void TessBaseAPI::FinalizeAndWriteDiagnosticsReport() {
  if (tesseract_ == nullptr) {
    ASSERT_HOST_MSG(false,
                    "FinalizeAndWriteDiagnosticsReport was invoked without a "
                    "live tesseract instance: you may have a bug that looses a "
                    "lot of tesseract diagnostics info + reporting for you.\n");
    return;
  };
  tesseract_->ReportDebugInfo();
}

/** Escape a char string - replace <>&"' with HTML codes. */
std::string HOcrEscape(const char *text) {
  std::string ret;
  const char *ptr;
  for (ptr = text; *ptr; ptr++) {
    switch (*ptr) {
      case '<':
        ret += "&lt;";
        break;
      case '>':
        ret += "&gt;";
        break;
      case '&':
        ret += "&amp;";
        break;
      case '"':
        ret += "&quot;";
        break;
      case '\'':
        ret += "&#39;";
        break;
      default:
        ret += *ptr;
    }
  }
  return ret;
}

std::string mkUniqueOutputFilePath(const char* basepath, int page_number, const char* label, const char* filename_extension)
{
  size_t pos = strcspn(basepath, ":\\/");
  const char* filename = basepath;
  const char* p = basepath + pos;
  while (*p)
  {
    filename = p + 1;
    pos = strcspn(filename, ":\\/");
    p = filename + pos;
  }
  size_t pathlen = filename - basepath;
  if (!*filename)
    filename = "tesseract";

  char ns[40] = { 0 };
  if (page_number != 0)
  {
    snprintf(ns, sizeof(ns), ".p%04d", page_number);
  }

  static int unique_seq_counter = 0;
  unique_seq_counter++;

  char nq[40] = { 0 };
  snprintf(nq, sizeof(nq), ".n%04d", unique_seq_counter);

  std::string f(basepath);
  f = f.substr(0, pathlen);
  f += filename;
  f += nq;
  if (label && *label)
  {
    f += ".";
    f += label;
  }
  if (*ns)
  {
    f += ns;
  }
  f += ".";
  f += filename_extension;

  // sanitize generated filename part:
  char* str = f.data();
  int slen = f.length();
  int dpos = pathlen;
  bool marker = false;
  for (int spos = pathlen; spos < slen; spos++)
  {
    int c = str[spos];
    switch (c)
    {
    case '.':
    case '-':
    case '_':
    case ' ':
      if (!marker)
      {
        marker = true;
        str[dpos++] = c;
      }
      // otherwise skip additional 'marker' characters in the filename
      break;

    default:
      marker = false;
      str[dpos++] = c;
      break;
    }
  }
  // no marker tolerated at end of filename:
  if (marker)
    dpos--;
  // fringe case: filename is *only markers*:
  if (dpos == pathlen)
    str[dpos++] = '_';

  f.resize(dpos);

  return std::move(f);
}

void WritePix(const std::string &file_path, Pix *pic, int file_type)
{
  tprintInfo("Saving image file {}\n", file_path);
#if defined(HAVE_MUPDF)
  fz_mkdir_for_file(fz_get_global_context(), file_path.c_str());
#endif
  if (pixWrite(file_path.c_str(), pic, file_type))
  {
    tprintError("Writing image file {} failed\n", file_path);
  }
}

} // namespace tesseract<|MERGE_RESOLUTION|>--- conflicted
+++ resolved
@@ -586,7 +586,6 @@
 
 }
 
-<<<<<<< HEAD
 int TessBaseAPI::Init(const char* datapath,
          const std::vector<std::string>& vars_vec,
                       const std::vector<std::string>& vars_values)
@@ -605,32 +604,23 @@
 int TessBaseAPI::Init(const char* datapath, const char* language, OcrEngineMode oem)
 {
 
-=======
-int TessBaseAPI::InitFull(const char *datapath, const char *language, OcrEngineMode oem, const char **configs,
+}
+
+int TessBaseAPI::Init(const char *datapath, const char *language, OcrEngineMode oem, const char **configs,
                           int configs_size, const std::vector<std::string> *vars_vec,
                           const std::vector<std::string> *vars_values, bool set_only_non_debug_params, FileReader reader) {
   return InitFullWithReader(datapath, 0, language, oem, configs, configs_size, vars_vec, vars_values,
                             set_only_non_debug_params, reader);
 }
 
-int TessBaseAPI::InitOem(const char *datapath, const char *language, OcrEngineMode oem) {
-  return InitFull(datapath, language, oem, nullptr, 0, nullptr, nullptr, false);
-}
-
-int TessBaseAPI::InitOem(const char *datapath, const char *language, OcrEngineMode oem, FileReader reader) {
-  return InitFull(datapath, language, oem, nullptr, 0, nullptr, nullptr, false, reader);
-}
-
-int TessBaseAPI::InitSimple(const char *datapath, const char *language) {
-  return InitFull(datapath, language, OEM_DEFAULT, nullptr, 0, nullptr, nullptr,
-                false);
->>>>>>> 269d7ead
-}
-
 int TessBaseAPI::Init(const char* datapath, const char* language, OcrEngineMode oem,
                       const std::vector<std::string>& configs)
 {
 
+}
+
+int TessBaseAPI::Init(const char *datapath, const char *language, OcrEngineMode oem, FileReader reader) {
+  return InitFull(datapath, language, oem, nullptr, 0, nullptr, nullptr, false, reader);
 }
 
 int TessBaseAPI::Init(const char* datapath, const char* language)
@@ -834,11 +824,7 @@
  * and also accepts a relative or absolute path name.
  */
 void TessBaseAPI::ReadConfigFile(const char *filename) {
-<<<<<<< HEAD
   tesseract().read_config_file(filename);
-=======
-  tesseract_->read_config_file(filename, SET_PARAM_CONSTRAINT_NON_INIT_ONLY);
->>>>>>> 269d7ead
 }
 
 /**
@@ -2642,11 +2628,7 @@
   PageSegMode current_psm = GetPageSegMode();
   SetPageSegMode(mode);
 
-<<<<<<< HEAD
   tess.classify_enable_learning = false;
-=======
-  tesseract_->classify_enable_learning = false;
->>>>>>> 269d7ead
 
   const std::unique_ptr<const char[]> text(GetUTF8Text());
   if (tess.applybox_debug) {
