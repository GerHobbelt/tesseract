--- conflicted
+++ resolved
@@ -168,18 +168,12 @@
     base2 += "/";
   }
   const size_t extlen = sizeof(kTrainedDataSuffix);
-<<<<<<< HEAD
 #if defined(WIN32) || defined(_WIN32) || defined(_WIN64)
-  WIN32_FIND_DATA data;
-  HANDLE handle = FindFirstFile((datadir + base2 + "*").c_str(), &data);
-=======
-#ifdef _WIN32
   const auto kTrainedDataSuffixUtf16 = winutils::Utf8ToUtf16(kTrainedDataSuffix);
 
   WIN32_FIND_DATAW data;
   HANDLE handle = FindFirstFileW(
     winutils::Utf8ToUtf16((datadir + base2 + "*").c_str()).c_str(), &data);
->>>>>>> 2f7910db
   if (handle != INVALID_HANDLE_VALUE) {
     BOOL result = TRUE;
     for (; result;) {
