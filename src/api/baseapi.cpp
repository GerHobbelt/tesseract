/**********************************************************************
 * File:        baseapi.cpp
 * Description: Simple API for calling tesseract.
 * Author:      Ray Smith
 *
 * (C) Copyright 2006, Google Inc.
 ** Licensed under the Apache License, Version 2.0 (the "License");
 ** you may not use this file except in compliance with the License.
 ** You may obtain a copy of the License at
 ** http://www.apache.org/licenses/LICENSE-2.0
 ** Unless required by applicable law or agreed to in writing, software
 ** distributed under the License is distributed on an "AS IS" BASIS,
 ** WITHOUT WARRANTIES OR CONDITIONS OF ANY KIND, either express or implied.
 ** See the License for the specific language governing permissions and
 ** limitations under the License.
 *
 **********************************************************************/

#define _USE_MATH_DEFINES // for M_PI

// Include automatically generated configuration file if running autoconf.
#ifdef HAVE_TESSERACT_CONFIG_H
#  include "config_auto.h"
#endif

#include <tesseract/debugheap.h>
#include "boxword.h"    // for BoxWord
#include "coutln.h"     // for C_OUTLINE_IT, C_OUTLINE_LIST
#include "dawg_cache.h" // for DawgCache
#include "dict.h"       // for Dict
#include "elst.h"       // for ELIST_ITERATOR, ELISTIZE, ELISTIZEH
#include <leptonica/environ.h>    // for l_uint8
#include "equationdetect.h" // for EquationDetect, destructor of equ_detect_
#include "errcode.h" // for ASSERT_HOST
#include "helpers.h" // for IntCastRounded, chomp_string
#include "host.h"    // for MAX_PATH
#include "imagedata.h" // for ImageData, DocumentData
#include <leptonica/imageio.h> // for IFF_TIFF_G4, IFF_TIFF, IFF_TIFF_G3, ...
#if !DISABLED_LEGACY_ENGINE
#  include "intfx.h" // for INT_FX_RESULT_STRUCT
#endif
#include "mutableiterator.h" // for MutableIterator
#include "normalis.h"        // for kBlnBaselineOffset, kBlnXHeight
#if defined(USE_OPENCL)
#  include "openclwrapper.h" // for OpenclDevice
#endif
#include "pageres.h"         // for PAGE_RES_IT, WERD_RES, PAGE_RES, CR_DE...
#include "paragraphs.h"      // for DetectParagraphs
#include "params.h"          // for BoolParam, IntParam, DoubleParam, Stri...
#include "pdblock.h"         // for PDBLK
#include "points.h"          // for FCOORD
#include "polyblk.h"         // for POLY_BLOCK
#include "rect.h"            // for TBOX
#include "stepblob.h"        // for C_BLOB_IT, C_BLOB, C_BLOB_LIST
#include "tessdatamanager.h" // for TessdataManager, kTrainedDataSuffix
#include "tesseractclass.h"  // for Tesseract
#include "tprintf.h"         // for tprintf
#include "werd.h"            // for WERD, WERD_IT, W_FUZZY_NON, W_FUZZY_SP
#include "tabletransfer.h"   // for detected tables from tablefind.h
#include "thresholder.h"     // for ImageThresholder
#include "winutils.h"
#include "scrollview.h"

#include <tesseract/baseapi.h>
#include <tesseract/ocrclass.h>       // for ETEXT_DESC
#include <tesseract/osdetect.h>       // for OSResults, OSBestResult, OrientationId...
#include <tesseract/renderer.h>       // for TessResultRenderer
#include <tesseract/resultiterator.h> // for ResultIterator

#include <cmath>    // for round, M_PI
#include <cstdint>  // for int32_t
#include <cstring>  // for strcmp, strcpy
#include <filesystem> // for path
#include <fstream>  // for size_t
#include <iostream> // for std::cin
#include <locale>   // for std::locale::classic
#include <memory>   // for std::unique_ptr
#include <set>      // for std::pair
#include <sstream>  // for std::stringstream
#include <vector>   // for std::vector
#include <cfloat>

#include <leptonica/allheaders.h> // for pixDestroy, boxCreate, boxaAddBox, box...
#ifdef HAVE_LIBCURL
#  include <curl/curl.h>
#endif

#ifdef __linux__
#  include <csignal> // for sigaction, SA_RESETHAND, SIGBUS, SIGFPE
#endif

#if defined(WIN32) || defined(_WIN32) || defined(_WIN64)
#  include <fcntl.h>
#  include <io.h>
#else
#  include <dirent.h> // for closedir, opendir, readdir, DIR, dirent
#  include <libgen.h>
#  include <sys/stat.h> // for stat, S_IFDIR
#  include <sys/types.h>
#  include <unistd.h>
#endif // _WIN32

#if defined(HAVE_MUPDF)
#include "mupdf/helpers/dir.h"
#include "mupdf/assertions.h"
#endif


namespace tesseract {

FZ_HEAPDBG_TRACKER_SECTION_START_MARKER(_)

BOOL_VAR(stream_filelist, false, "Stream a filelist from stdin.");
BOOL_VAR(show_threshold_images, false, "Show grey/binary images in ScrollView. Non-interactive mode only.");
STRING_VAR(document_title, "", "Title of output document (used for hOCR and PDF output).");
#ifdef HAVE_LIBCURL
INT_VAR(curl_timeout, 0, "Timeout for curl in seconds.");
STRING_VAR(curl_cookiefile, "", "File with cookie data for curl");
#endif
INT_VAR(debug_all, 0, "Turn on all the debugging features. Set to '2' or higher for extreme verbose debug diagnostics output.");
BOOL_VAR(debug_misc, false, "Turn on miscellaneous debugging features.");
BOOL_VAR(scrollview_support, false, "Turn ScrollView support on/off. When turned OFF, the OCR process executes a little faster but almost all graphical feedback/diagnostics features will have been disabled.");
BOOL_VAR(verbose_process, false, "Print descriptive messages reporting which steps are taken during the OCR process. This may help non-expert users to better grasp what is happening under the hood and which stages of the OCR process take up time.");
STRING_VAR(vars_report_file, "+", "Filename/path to write the 'Which -c variables were used' report. File may be 'stdout', '1' or '-' to be output to stdout. File may be 'stderr', '2' or '+' to be output to stderr. Empty means no report will be produced.");
BOOL_VAR(report_all_variables, true, "When reporting the variables used (via 'vars_report_file') also report all *unused* variables, hence the report will always list *all available variables.");
DOUBLE_VAR(allowed_image_memory_capacity, ImageCostEstimate::get_max_system_allowance(), "Set maximum memory allowance for image data: this will be used as part of a sanity check for oversized input images.");
BOOL_VAR(two_pass, false, "Enable double analysis: this will analyse every image twice. Once with the given page segmentation mode (typically 3), and then once with a single block page segmentation mode. The second run runs on a modified image where any earlier blocks are turned black, causing Tesseract to skip them for the second analysis. Currently two pages are output for a single image, so this is clearly a hack, but it's not as computationally intensive as running two full runs. (In fact, it might add as little as ~10% overhead, depending on the input image)   WARNING: This will probably break weird non-filepath file input patterns like \"-\" for stdin, or things that resolve using libcurl.");


/** Minimum sensible image size to be worth running Tesseract. */
const int kMinRectSize = 10;
/** Character returned when Tesseract couldn't recognize anything. */
const char kTesseractReject = '~';
/** Character used by UNLV error counter as a reject. */
const char kUNLVReject = '~';
/** Character used by UNLV as a suspect marker. */
const char kUNLVSuspect = '^';
/**
 * Temp file used for storing current parameters before applying retry values.
 */
static const char *kOldVarsFile = "failed_vars.txt";

#if !DISABLED_LEGACY_ENGINE

static const char kUnknownFontName[] = "UnknownFont";

static STRING_VAR(classify_font_name, kUnknownFontName,
                  "Default font name to be used in training.");

// Finds the name of the training font and returns it in fontname, by cutting
// it out based on the expectation that the filename is of the form:
// /path/to/dir/[lang].[fontname].exp[num]
// The [lang], [fontname] and [num] fields should not have '.' characters.
// If the global parameter classify_font_name is set, its value is used instead.
static void ExtractFontName(const char* filename, std::string* fontname) {
  *fontname = classify_font_name;
  if (*fontname == kUnknownFontName) {
    // filename is expected to be of the form [lang].[fontname].exp[num]
    // The [lang], [fontname] and [num] fields should not have '.' characters.
    const char *basename = strrchr(filename, '/');
    const char *firstdot = strchr(basename ? basename : filename, '.');
    const char *lastdot  = strrchr(filename, '.');
    if (firstdot != lastdot && firstdot != nullptr && lastdot != nullptr) {
      ++firstdot;
      *fontname = firstdot;
      fontname->resize(lastdot - firstdot);
    }
  }
}
#endif

FZ_HEAPDBG_TRACKER_SECTION_END_MARKER(_)

/* Add all available languages recursively.
 */
static void addAvailableLanguages(const std::string &datadir, const std::string &base,
                                  std::vector<std::string> *langs) {
  auto base2 = base;
  if (!base2.empty()) {
    base2 += "/";
  }
  const size_t extlen = sizeof(kTrainedDataSuffix);
#if defined(WIN32) || defined(_WIN32) || defined(_WIN64)
  const auto kTrainedDataSuffixUtf16 = winutils::Utf8ToUtf16(kTrainedDataSuffix);

  WIN32_FIND_DATAW data;
  HANDLE handle = FindFirstFileW(winutils::Utf8ToUtf16((datadir + base2 + "*").c_str()).c_str(), &data);
  if (handle != INVALID_HANDLE_VALUE) {
    BOOL result = TRUE;
    for (; result;) {
      wchar_t *name = data.cFileName;
      // Skip '.', '..', and hidden files
      if (name[0] != '.') {
        if ((data.dwFileAttributes & FILE_ATTRIBUTE_DIRECTORY) == FILE_ATTRIBUTE_DIRECTORY) {
          addAvailableLanguages(datadir, base2 + winutils::Utf16ToUtf8(name), langs);
        } else {
          size_t len = wcslen(name);
          if (len > extlen && name[len - extlen] == '.' &&
              &name[len - extlen + 1] == kTrainedDataSuffixUtf16) {
            name[len - extlen] = '\0';
            langs->push_back(base2 + winutils::Utf16ToUtf8(name));
          }
        }
      }
      result = FindNextFileW(handle, &data);
    }
    FindClose(handle);
  }
#else // _WIN32
  DIR *dir = opendir((datadir + base).c_str());
  if (dir != nullptr) {
    dirent *de;
    while ((de = readdir(dir))) {
      char *name = de->d_name;
      // Skip '.', '..', and hidden files
      if (name[0] != '.') {
        struct stat st;
        if (stat((datadir + base2 + name).c_str(), &st) == 0 && (st.st_mode & S_IFDIR) == S_IFDIR) {
          addAvailableLanguages(datadir, base2 + name, langs);
        } else {
          size_t len = strlen(name);
          if (len > extlen && name[len - extlen] == '.' &&
              strcmp(&name[len - extlen + 1], kTrainedDataSuffix) == 0) {
            name[len - extlen] = '\0';
            langs->push_back(base2 + name);
          }
        }
      }
    }
    closedir(dir);
  }
#endif
}


static void tess_reporting_holdoff_eventhandler(AutoSupressDatum *datum, TessBaseAPI *api_ref, Tesseract *ocr_ref) {
    Tesseract *tess = ocr_ref;
    if (!tess) {
        if (api_ref) {
            tess = api_ref->tesseract();
        }
    }

  if (debug_misc) {
      tprintDebug("tesseract ({}) log holdoff lock released.\n", (void *)tess);
  }

    if (tess) {
        tess->ReportDebugInfo();
    }
}


TessBaseAPI::TessBaseAPI()
    : tesseract_(nullptr)
#if !DISABLED_LEGACY_ENGINE
    , osd_tesseract_(nullptr)
    , equ_detect_(nullptr)
#endif
    , reader_(nullptr)
    ,
    // thresholder_ is initialized to nullptr here, but will be set before use
    // by: A constructor of a derived API or created
    // implicitly when used in InternalResetImage.
    thresholder_(nullptr)
    , paragraph_models_(nullptr)
    , block_list_(nullptr)
    , page_res_(nullptr)
    , pix_visible_image_(nullptr)
    , last_oem_requested_(OEM_DEFAULT)
    , recognition_done_(false)
    , rect_left_(0)
    , rect_top_(0)
    , rect_width_(0)
    , rect_height_(0)
    , image_width_(0)
    , image_height_(0) 
    , reporting_holdoff_(this, nullptr /* tesseract_ */, tess_reporting_holdoff_eventhandler) {
}

TessBaseAPI::~TessBaseAPI() {
  End();
}

/**
 * Returns the version identifier as a static string. Do not delete.
 */
const char *TessBaseAPI::Version() {
  return TESSERACT_VERSION_STR;
}

/**
 * If compiled with OpenCL AND an available OpenCL
 * device is deemed faster than serial code, then
 * "device" is populated with the cl_device_id
 * and returns sizeof(cl_device_id)
 * otherwise *device=nullptr and returns 0.
 */
size_t TessBaseAPI::getOpenCLDevice(void **data) {
#ifdef USE_OPENCL
  ds_device device = OpenclDevice::getDeviceSelection();
  if (device.type == DS_DEVICE_OPENCL_DEVICE) {
    *data = new cl_device_id;
    memcpy(*data, &device.oclDeviceID, sizeof(cl_device_id));
    return sizeof(cl_device_id);
  }
#endif

  *data = nullptr;
  return 0;
}

/**
 * Set the name of the input file. Needed only for training and
 * loading a UNLV zone file.
 */
void TessBaseAPI::SetInputName(const char *name) {
  if (tesseract_ == nullptr) {
    tesseract_ = new Tesseract(nullptr, &GetLogReportingHoldoffMarkerRef());
  }
  tesseract_->input_file_path = name ? name : "";
}

/** Set the name of the visible image files. Needed only for PDF output. */
void TessBaseAPI::SetVisibleImageFilename(const char* name) {
  visible_image_file_ = name ? name : "";
}

/**
* Return a memory capacity cost estimate for the given image dimensions and
* some heuristics re tesseract behaviour, e.g. input images will be normalized/greyscaled,
* then thresholded, all of which will be kept in memory while the session runs.
*
* Also uses the Tesseract Variable `allowed_image_memory_capacity` to indicate
* whether the estimated cost is oversized --> `cost.is_too_large()`
*
* For user convenience, static functions are provided:
* the static functions MAY be used by userland code *before* the high cost of
* instantiating a Tesseract instance is incurred.
*/
ImageCostEstimate TessBaseAPI::EstimateImageMemoryCost(int image_width, int image_height, float allowance) {
  // The heuristics used:
  // 
  // we reckon with leptonica Pix storage at 4 bytes per pixel,
  // tesseract storing (worst case) 3 different images: original, greyscale, binary thresholded,
  // we DO NOT reckon with the extra image that may serve as background for PDF outputs, etc.
  // we DO NOT reckon with the memory cost for the OCR match tree, etc.
  // However, we attempt a VERY ROUGH estimate by calculating a 20% overdraft for internal operations'
  // storage costs.
  float cost = 4 * 3 * 1.20f;
  cost *= image_width;
  cost *= image_height;

  if (allowed_image_memory_capacity > 0.0) {
    // any rediculous input values will be replaced by the Tesseract configuration value:
    if (allowance > allowed_image_memory_capacity || allowance <= 0.0)
      allowance = allowed_image_memory_capacity;
  }

  return ImageCostEstimate(cost, allowance);
}

ImageCostEstimate TessBaseAPI::EstimateImageMemoryCost(const Pix* pix, float allowance) {
  auto w = pixGetWidth(pix);
  auto h = pixGetHeight(pix);
  return EstimateImageMemoryCost(w, h, allowance);
}

/**
* Ditto, but this API may be invoked after SetInputImage() or equivalent has been called
* and reports the cost estimate for the current instance/image.
*/
ImageCostEstimate TessBaseAPI::EstimateImageMemoryCost() const {
  return tesseract_->EstimateImageMemoryCost();
}

/**
* Helper, which may be invoked after SetInputImage() or equivalent has been called:
* reports the cost estimate for the current instance/image via `tprintDebug()` and returns
* `true` when the cost is expected to be too high.
*
* You can use this as a fast pre-flight check. Many major tesseract APIs perform
* this same check as part of their startup routine.
*/
bool TessBaseAPI::CheckAndReportIfImageTooLarge(const Pix* pix) const {
  return tesseract_->CheckAndReportIfImageTooLarge(pix);
}

/** Set the name of the output files. Needed only for debugging. */
void TessBaseAPI::SetOutputName(const char *name) {
  output_file_ = name ? name : "";
}

const std::string &TessBaseAPI::GetOutputName() {
  return output_file_;
}

bool TessBaseAPI::SetVariable(const char *name, const char *value) {
  if (tesseract_ == nullptr) {
    tesseract_ = new Tesseract(nullptr, &GetLogReportingHoldoffMarkerRef());
  }
  return ParamUtils::SetParam(name, value, tesseract_->params_collective());
}

bool TessBaseAPI::SetVariable(const char *name, int value) {
  if (tesseract_ == nullptr) {
    tesseract_ = new Tesseract(nullptr, &GetLogReportingHoldoffMarkerRef());
  }
  return ParamUtils::SetParam(name, value, tesseract_->params_collective());
}

bool TessBaseAPI::GetIntVariable(const char *name, int *value) const {
  IntParam *p = ParamUtils::FindParam<IntParam>(name, tesseract_->params_collective());
  if (!p) {
    return false;
  }
  *value = p->value();
  return true;
}

bool TessBaseAPI::GetBoolVariable(const char *name, bool *value) const {
  BoolParam *p = ParamUtils::FindParam<BoolParam>(name, tesseract_->params_collective());
  if (!p) {
    return false;
  }
  *value = p->value();
  return true;
}

const char *TessBaseAPI::GetStringVariable(const char *name) const {
  StringParam *p = ParamUtils::FindParam<StringParam>(name, tesseract_->params_collective());
  if (!p) {
    return nullptr;
  }
  return p->c_str();
}

bool TessBaseAPI::GetDoubleVariable(const char *name, double *value) const {
  DoubleParam *p = ParamUtils::FindParam<DoubleParam>(name, tesseract_->params_collective());
  if (!p) {
    return false;
  }
  *value = p->value();
  return true;
}

/** Get value of named variable as a string, if it exists. */
bool TessBaseAPI::GetVariableAsString(const char *name, std::string *val) const {
  Param *p = ParamUtils::FindParam(name, tesseract_->params_collective());
  if (p != nullptr) {
    if (val != nullptr) {
      *val = p->raw_value_str();
    }
    return true;
  }
  return false;
}

#if !DISABLED_LEGACY_ENGINE

/** Print Tesseract fonts table to the given file. */
void TessBaseAPI::PrintFontsTable(FILE *fp) const {
  if (!fp)
    fp = stdout;
  bool print_info = (fp == stdout || fp == stderr);
  const int fontinfo_size = tesseract_->get_fontinfo_table().size();
  for (int font_index = 1; font_index < fontinfo_size; ++font_index) {
    FontInfo font = tesseract_->get_fontinfo_table().at(font_index);
#ifdef HAVE_MUPDF
  if (print_info)
  {
    tprintDebug("ID=%3d: {} is_italic={} is_bold={}"
        " is_fixed_pitch={} is_serif={} is_fraktur={}\n",
          font_index, font.name,
          font.is_italic() ? "true" : "false",
          font.is_bold() ? "true" : "false",
          font.is_fixed_pitch() ? "true" : "false",
          font.is_serif() ? "true" : "false",
          font.is_fraktur() ? "true" : "false");
    continue;
  }
#endif
    fprintf(fp, "ID=%3d: %s is_italic=%s is_bold=%s"
                " is_fixed_pitch=%s is_serif=%s is_fraktur=%s\n",
                font_index, font.name,
                font.is_italic() ? "true" : "false",
                font.is_bold() ? "true" : "false",
                font.is_fixed_pitch() ? "true" : "false",
                font.is_serif() ? "true" : "false",
                font.is_fraktur() ? "true" : "false");
  }
}

#endif

/** 
 * Print Tesseract parameters to the given file with descriptions of each option. 
 * Cannot be used as Tesseract configuration file due to descriptions 
 * (use DumpVariables instead to create config files).
 */
void TessBaseAPI::PrintVariables(FILE *fp) const {
  ParamUtils::PrintParams(fp, tesseract_->params_collective(), true);
}

void TessBaseAPI::SaveParameters() {
  // Save current config variables before switching modes.
  FILE *fp = fopen(kOldVarsFile, "wb");
  PrintVariables(fp);
  fclose(fp);
}

void TessBaseAPI::RestoreParameters() {
  ReadConfigFile(kOldVarsFile);
}

/** 
 * Print Tesseract parameters to the given file without descriptions. 
 * Can be used as Tesseract configuration file.
*/
void TessBaseAPI::DumpVariables(FILE *fp) const {
  ParamUtils::PrintParams(fp, tesseract_->params_collective(), false);
}

// Report parameters' usage statistics, i.e. report which params have been
// set, modified and read/checked until now during this run-time's lifetime.
//
// Use this method for run-time 'discovery' about which tesseract parameters
// are actually *used* during your particular usage of the library, ergo
// answering the question:
// "Which of all those parameters are actually *relevant* to my use case today?"
void TessBaseAPI::ReportParamsUsageStatistics() const {
  tesseract::ParamsVectorSet &vec = tesseract_->params_collective();
  std::string fpath = tesseract::vars_report_file;
  ReportFile f(fpath);
  ParamUtils::ReportParamsUsageStatistics(f(), vec, nullptr);
}

/**
 * The datapath must be the name of the data directory or
 * some other file in which the data directory resides (for instance argv[0].)
 * The language is (usually) an ISO 639-3 string or nullptr will default to eng.
 * If numeric_mode is true, then only digits and Roman numerals will
 * be returned.
 * @return: 0 on success and -1 on initialization failure.
 */
int TessBaseAPI::InitFull(const char *datapath, const char *language, OcrEngineMode oem, 
                    const std::vector<std::string> &configs,
                      const std::vector<std::string> &vars_vec,
                      const std::vector<std::string> &vars_values, 
                    bool set_only_non_debug_params) {
  return InitFullRemainder(datapath, nullptr, 0, language, oem, configs, vars_vec, vars_values,
              set_only_non_debug_params, nullptr);
}

int TessBaseAPI::InitOem(const char *datapath, const char *language, OcrEngineMode oem) {
  std::vector<std::string> nil;
  return InitFullRemainder(datapath, nullptr, 0, language, oem, nil, nil, nil, false, nullptr);
}

int TessBaseAPI::InitSimple(const char *datapath, const char *language) {
  std::vector<std::string> nil;
  return InitFullRemainder(datapath, nullptr, 0, language, OEM_DEFAULT, nil, nil, nil, false, nullptr);
}

// In-memory version reads the traineddata file directly from the given
// data[data_size] array. Also implements the version with a datapath in data,
// flagged by data_size = 0.
int TessBaseAPI::InitFromMemory(const char *data, int data_size, const char *language, OcrEngineMode oem,
                    const std::vector<std::string> &configs,
                      const std::vector<std::string> &vars_vec,
                      const std::vector<std::string> &vars_values, 
                      bool set_only_non_debug_params) 
{
  return InitFullRemainder(nullptr, data, data_size, language,
    oem,
    configs,
    vars_vec,
    vars_values, 
    set_only_non_debug_params,
    nullptr);
}

int TessBaseAPI::InitFullWithReader(const char *path, const char *language, OcrEngineMode oem,
  const std::vector<std::string> &configs,
  const std::vector<std::string> &vars_vec,
  const std::vector<std::string> &vars_values, 
  bool set_only_non_debug_params,
  FileReader reader) 
{
  return InitFullRemainder(path, nullptr, 0, language,
    oem,
    configs,
    vars_vec,
    vars_values, 
    set_only_non_debug_params,
    reader);
}

int TessBaseAPI::InitFullRemainder(const char *path, const char *data, int data_size, const char *language,
    OcrEngineMode oem,
    const std::vector<std::string> &configs,
    const std::vector<std::string> &vars_vec,
    const std::vector<std::string> &vars_values, 
    bool set_only_non_debug_params,
    FileReader reader) 
{
  if (language == nullptr || language[0] == 0) {
    language = "";
  }
  if (data == nullptr) {
    data = "";
  }
  std::string datapath = path ? path : language;

  // If the datapath, OcrEngineMode or the language have changed - start again.
  // Note that the language_ field stores the last requested language that was
  // initialized successfully, while tesseract_->lang stores the language
  // actually used. They differ only if the requested language was nullptr, in
  // which case tesseract_->lang is set to the Tesseract default ("eng").
  if (tesseract_ != nullptr &&
      (datapath_.empty() || language_.empty() || datapath_ != datapath ||
       last_oem_requested_ != oem || (language_ != language && tesseract_->lang != language))) {
    delete tesseract_;
    tesseract_ = nullptr;
  }
#ifdef USE_OPENCL
  OpenclDevice od;
  od.InitEnv();
#endif
  bool reset_classifier = true;
  if (tesseract_ == nullptr) {
    reset_classifier = false;
    tesseract_ = new Tesseract(nullptr, &GetLogReportingHoldoffMarkerRef());
    if (reader != nullptr) {
      reader_ = reader;
    }
    TessdataManager mgr(reader_);
    if (data_size != 0) {
      mgr.LoadMemBuffer(language, data, data_size);
    }
    if (tesseract_->init_tesseract(datapath, output_file_, language, oem, configs,
                                   vars_vec, vars_values, set_only_non_debug_params,
                                   &mgr) != 0) {
      return -1;
    }
  }

  // Update datapath and language requested for the last valid initialization.
  datapath_ = std::move(datapath);
  if (datapath_.empty() && !tesseract_->datadir.empty()) {
    datapath_ = tesseract_->datadir;
  }

  language_ = language;
  last_oem_requested_ = oem;

#if !DISABLED_LEGACY_ENGINE
  // For same language and datapath, just reset the adaptive classifier.
  if (reset_classifier) {
    tesseract_->ResetAdaptiveClassifier();
  }
#endif // !DISABLED_LEGACY_ENGINE

  return 0;
}

/**
 * Returns the languages string used in the last valid initialization.
 * If the last initialization specified "deu+hin" then that will be
 * returned. If hin loaded eng automatically as well, then that will
 * not be included in this list. To find the languages actually
 * loaded use GetLoadedLanguagesAsVector.
 * The returned string should NOT be deleted.
 */
const char *TessBaseAPI::GetInitLanguagesAsString() const {
  return language_.c_str();
}

/**
 * Returns the loaded languages in the vector of std::string.
 * Includes all languages loaded by the last Init, including those loaded
 * as dependencies of other loaded languages.
 */
void TessBaseAPI::GetLoadedLanguagesAsVector(std::vector<std::string> *langs) const {
  langs->clear();
  if (tesseract_ != nullptr) {
    langs->push_back(tesseract_->lang);
    int num_subs = tesseract_->num_sub_langs();
    for (int i = 0; i < num_subs; ++i) {
      langs->push_back(tesseract_->get_sub_lang(i)->lang);
    }
  }
}

/**
 * Returns the available languages in the sorted vector of std::string.
 */
void TessBaseAPI::GetAvailableLanguagesAsVector(std::vector<std::string> *langs) const {
  langs->clear();
  if (tesseract_ != nullptr) {
    addAvailableLanguages(tesseract_->datadir, "", langs);
    std::sort(langs->begin(), langs->end());
  }
}

/**
 * Init only for page layout analysis. Use only for calls to SetImage and
 * AnalysePage. Calls that attempt recognition will generate an error.
 */
void TessBaseAPI::InitForAnalysePage() {
  if (tesseract_ == nullptr) {
    tesseract_ = new Tesseract(nullptr, &GetLogReportingHoldoffMarkerRef());
#if !DISABLED_LEGACY_ENGINE
    tesseract_->InitAdaptiveClassifier(nullptr);
#endif
  }
}

/**
 * Read a "config" file containing a set of parameter name, value pairs.
 * Searches the standard places: tessdata/configs, tessdata/tessconfigs
 * and also accepts a relative or absolute path name.
 */
void TessBaseAPI::ReadConfigFile(const char *filename) {
  tesseract_->read_config_file(filename);
}

/** Same as above, but only set debug params from the given config file. */
void TessBaseAPI::ReadDebugConfigFile(const char *filename) {
  tesseract_->read_config_file(filename);
}

/**
 * Set the current page segmentation mode. Defaults to PSM_AUTO.
 * The mode is stored as an IntParam so it can also be modified by
 * ReadConfigFile or SetVariable("tessedit_pageseg_mode", mode as string).
 */
void TessBaseAPI::SetPageSegMode(PageSegMode mode) {
  if (tesseract_ == nullptr) {
    tesseract_ = new Tesseract(nullptr, &GetLogReportingHoldoffMarkerRef());
  }
  tesseract_->tessedit_pageseg_mode.set_value(mode);
}

/** Return the current page segmentation mode. */
PageSegMode TessBaseAPI::GetPageSegMode() const {
  if (tesseract_ == nullptr) {
    return PSM_SINGLE_BLOCK;
  }
  return static_cast<PageSegMode>(static_cast<int>(tesseract_->tessedit_pageseg_mode));
}

/**
 * Recognize a rectangle from an image and return the result as a string.
 * May be called many times for a single Init.
 * Currently has no error checking.
 * Greyscale of 8 and color of 24 or 32 bits per pixel may be given.
 * Palette color images will not work properly and must be converted to
 * 24 bit.
 * Binary images of 1 bit per pixel may also be given but they must be
 * byte packed with the MSB of the first byte being the first pixel, and a
 * one pixel is WHITE. For binary images set bytes_per_pixel=0.
 * The recognized text is returned as a char* which is coded
 * as UTF8 and must be freed with the delete [] operator.
 */
char *TessBaseAPI::TesseractRect(const unsigned char *imagedata, int bytes_per_pixel,
                                 int bytes_per_line, int left, int top, int width, int height) {
  if (tesseract_ == nullptr || width < kMinRectSize || height < kMinRectSize) {
    return nullptr; // Nothing worth doing.
  }

  // Since this original api didn't give the exact size of the image,
  // we have to invent a reasonable value.
  int bits_per_pixel = bytes_per_pixel == 0 ? 1 : bytes_per_pixel * 8;
  SetImage(imagedata, bytes_per_line * 8 / bits_per_pixel, height + top, bytes_per_pixel,
           bytes_per_line);
  SetRectangle(left, top, width, height);

  return GetUTF8Text();
}

#if !DISABLED_LEGACY_ENGINE
/**
 * Call between pages or documents etc to free up memory and forget
 * adaptive data.
 */
void TessBaseAPI::ClearAdaptiveClassifier() {
  if (tesseract_ == nullptr) {
    return;
  }
  tesseract_->ResetAdaptiveClassifier();
  tesseract_->ResetDocumentDictionary();
}
#endif // !DISABLED_LEGACY_ENGINE

/**
 * Provide an image for Tesseract to recognize. Format is as
 * TesseractRect above. Copies the image buffer and converts to Pix.
 * SetImage clears all recognition results, and sets the rectangle to the
 * full image, so it may be followed immediately by a GetUTF8Text, and it
 * will automatically perform recognition.
 */
void TessBaseAPI::SetImage(const unsigned char *imagedata, int width, int height,
                           int bytes_per_pixel, int bytes_per_line, int exif, const float angle) {
  AutoSupressMarker supress_premature_log_reporting(GetLogReportingHoldoffMarkerRef());

  if (InternalResetImage()) {
    thresholder_->SetImage(imagedata, width, height, bytes_per_pixel, bytes_per_line, exif, angle);
    SetInputImage(thresholder_->GetPixRect());
  }
}

void TessBaseAPI::SetSourceResolution(int ppi) {
  if (thresholder_) {
    thresholder_->SetSourceYResolution(ppi);
  } else {
    tprintError("Please call SetImage before SetSourceResolution.\n");
  }
}

/**
 * Provide an image for Tesseract to recognize. As with SetImage above,
 * Tesseract takes its own copy of the image, so it need not persist until
 * after Recognize.
 * Pix vs raw, which to use?
 * Use Pix where possible. Tesseract uses Pix as its internal representation
 * and it is therefore more efficient to provide a Pix directly.
 */
void TessBaseAPI::SetImage(Pix *pix, int exif, const float angle) {
  AutoSupressMarker supress_premature_log_reporting(GetLogReportingHoldoffMarkerRef());

  if (InternalResetImage()) {
    if (pixGetSpp(pix) == 4) {
      // remove alpha channel from image; the background color is assumed to be PURE WHITE.
      Pix *p1 = pixRemoveAlpha(pix);
      pixSetSpp(p1, 3);
      (void)pixCopy(pix, p1);
      pixDestroy(&p1);
    }
    thresholder_->SetImage(pix, exif, angle);
    SetInputImage(thresholder_->GetPixRect());
  }
}

int TessBaseAPI::SetImageFile(int exif, const float angle) {
    const char *filename1 = "/input";
    Pix *pix = pixRead(filename1);
    if (pix == nullptr) {
      tprintError("Image file {} cannot be read!\n", filename1);
      return 1;
    }
    if (pixGetSpp(pix) == 4 && pixGetInputFormat(pix) == IFF_PNG) {
      // remove alpha channel from png
      Pix *p1 = pixRemoveAlpha(pix);
      pixSetSpp(p1, 3);
      (void)pixCopy(pix, p1);
      pixDestroy(&p1);
    }
    thresholder_->SetImage(pix, exif, angle);
    SetInputImage(thresholder_->GetPixRect());
    pixDestroy(&pix);
    return 0;
}

/**
 * Restrict recognition to a sub-rectangle of the image. Call after SetImage.
 * Each SetRectangle clears the recognition results so multiple rectangles
 * can be recognized with the same image.
 */
void TessBaseAPI::SetRectangle(int left, int top, int width, int height) {
  AutoSupressMarker supress_premature_log_reporting(GetLogReportingHoldoffMarkerRef());

  if (thresholder_ == nullptr) {
    return;
  }
  ClearResults();
  thresholder_->SetRectangle(left, top, width, height);
}

/**
 * ONLY available after SetImage if you have Leptonica installed.
 * Get a copy of the internal thresholded image from Tesseract.
 */
Pix *TessBaseAPI::GetThresholdedImage() {
  AutoSupressMarker supress_premature_log_reporting(GetLogReportingHoldoffMarkerRef());

  if (tesseract_ == nullptr || thresholder_ == nullptr) {
    return nullptr;
  }
  if (tesseract_->pix_binary() == nullptr) {
  if (verbose_process) {
      tprintInfo("PROCESS: source image is not a binary image, hence we apply a thresholding algo/subprocess to obtain a binarized image.\n");
  }

    Image pix = Image();
    if (!Threshold(&pix.pix_)) {
      return nullptr;
    }
    tesseract_->set_pix_binary(pix);

    if (tesseract_->tessedit_dump_pageseg_images) {
      tesseract_->AddPixDebugPage(tesseract_->pix_binary(), "Thresholded Image (because it wasn't thresholded yet)");
    }
  }

  const char *debug_output_path = tesseract_->debug_output_path.c_str();

  //Pix *p1 = pixRotate(tesseract_->pix_binary(), 0.15, L_ROTATE_SHEAR, L_BRING_IN_WHITE, 0, 0);
  // if (scribe_save_binary_rotated_image) {
  //   Pix *p1 = tesseract_->pix_binary();
  //   pixWrite("/binary_image.png", p1, IFF_PNG);
  // }
  if (tesseract_->scribe_save_grey_rotated_image) {
    Pix *p1 = tesseract_->pix_grey();
    tesseract_->AddPixDebugPage(p1, "greyscale image");
  }
  if (tesseract_->scribe_save_binary_rotated_image) {
    Pix *p1 = tesseract_->pix_binary();
    tesseract_->AddPixDebugPage(p1, "binary (black & white) image");
  }
  if (tesseract_->scribe_save_original_rotated_image) {
    Pix *p1 = tesseract_->pix_original();
    tesseract_->AddPixDebugPage(p1, "original image");
  }

  return tesseract_->pix_binary().clone();
}

/**
 * Function added by Tesseract.js.
 * Saves a .png image of the type specified by `type` to "/image.png"
 * ONLY available after SetImage if you have Leptonica installed.
 */
void TessBaseAPI::WriteImage(const int type) {
  if (tesseract_ == nullptr || thresholder_ == nullptr) {
    return;
  }
  if (type == 0) {
    if (tesseract_->pix_original() == nullptr) {
      return;
    }
    Pix *p1 = tesseract_->pix_original();
    pixWrite("/image.png", p1, IFF_PNG);

  } else if (type == 1) {
    if (tesseract_->pix_grey() == nullptr && !Threshold(static_cast<Pix **>(tesseract_->pix_binary()))) {
      return;
    }
    // When the user uploads a black and white image, there will be no pix_grey.
    // Therefore, we return pix_binary instead in this case. 
    if (tesseract_->pix_grey() == nullptr) {
      Pix *p1 = tesseract_->pix_binary();
      pixWrite("/image.png", p1, IFF_PNG);
    } else {
      Pix *p1 = tesseract_->pix_grey();
      pixWrite("/image.png", p1, IFF_PNG);
    }
  } else if (type == 2) {
    if (tesseract_->pix_binary() == nullptr && !Threshold(static_cast<Pix**>(tesseract_->pix_binary()))) {
      return;
    }
    Pix *p1 = tesseract_->pix_binary();
    pixWrite("/image.png", p1, IFF_PNG);
  }

  return;
}

/**
 * Get the result of page layout analysis as a leptonica-style
 * Boxa, Pixa pair, in reading order.
 * Can be called before or after Recognize.
 */
Boxa *TessBaseAPI::GetRegions(Pixa **pixa) {
  return GetComponentImages(RIL_BLOCK, false, pixa, nullptr);
}

/**
 * Get the textlines as a leptonica-style Boxa, Pixa pair, in reading order.
 * Can be called before or after Recognize.
 * If blockids is not nullptr, the block-id of each line is also returned as an
 * array of one element per line. delete [] after use.
 * If paraids is not nullptr, the paragraph-id of each line within its block is
 * also returned as an array of one element per line. delete [] after use.
 */
Boxa *TessBaseAPI::GetTextlines(const bool raw_image, const int raw_padding, Pixa **pixa,
                                int **blockids, int **paraids) {
  return GetComponentImages(RIL_TEXTLINE, true, raw_image, raw_padding, pixa, blockids, paraids);
}

/**
 * Get textlines and strips of image regions as a leptonica-style Boxa, Pixa
 * pair, in reading order. Enables downstream handling of non-rectangular
 * regions.
 * Can be called before or after Recognize.
 * If blockids is not nullptr, the block-id of each line is also returned as an
 * array of one element per line. delete [] after use.
 */
Boxa *TessBaseAPI::GetStrips(Pixa **pixa, int **blockids) {
  return GetComponentImages(RIL_TEXTLINE, false, pixa, blockids);
}

/**
 * Get the words as a leptonica-style
 * Boxa, Pixa pair, in reading order.
 * Can be called before or after Recognize.
 */
Boxa *TessBaseAPI::GetWords(Pixa **pixa) {
  return GetComponentImages(RIL_WORD, true, pixa, nullptr);
}

/**
 * Gets the individual connected (text) components (created
 * after pages segmentation step, but before recognition)
 * as a leptonica-style Boxa, Pixa pair, in reading order.
 * Can be called before or after Recognize.
 */
Boxa *TessBaseAPI::GetConnectedComponents(Pixa **pixa) {
  return GetComponentImages(RIL_SYMBOL, true, pixa, nullptr);
}

/**
 * Get the given level kind of components (block, textline, word etc.) as a
 * leptonica-style Boxa, Pixa pair, in reading order.
 * Can be called before or after Recognize.
 * If blockids is not nullptr, the block-id of each component is also returned
 * as an array of one element per component. delete [] after use.
 * If text_only is true, then only text components are returned.
 */
Boxa *TessBaseAPI::GetComponentImages(PageIteratorLevel level, bool text_only, bool raw_image,
                                      const int raw_padding, Pixa **pixa, int **blockids,
                                      int **paraids) {
  /*non-const*/ std::unique_ptr</*non-const*/ PageIterator> page_it(GetIterator());
  if (page_it == nullptr) {
    page_it.reset(AnalyseLayout());
  }
  if (page_it == nullptr) {
    return nullptr; // Failed.
  }

  // Count the components to get a size for the arrays.
  int component_count = 0;
  int left, top, right, bottom;

  if (raw_image) {
    // Get bounding box in original raw image with padding.
    do {
      if (page_it->BoundingBox(level, raw_padding, &left, &top, &right, &bottom) &&
          (!text_only || PTIsTextType(page_it->BlockType()))) {
        ++component_count;
      }
    } while (page_it->Next(level));
  } else {
    // Get bounding box from binarized imaged. Note that this could be
    // differently scaled from the original image.
    do {
      if (page_it->BoundingBoxInternal(level, &left, &top, &right, &bottom) &&
          (!text_only || PTIsTextType(page_it->BlockType()))) {
        ++component_count;
      }
    } while (page_it->Next(level));
  }

  Boxa *boxa = boxaCreate(component_count);
  if (pixa != nullptr) {
    *pixa = pixaCreate(component_count);
  }
  if (blockids != nullptr) {
    *blockids = new int[component_count];
  }
  if (paraids != nullptr) {
    *paraids = new int[component_count];
  }

  int blockid = 0;
  int paraid = 0;
  int component_index = 0;
  page_it->Begin();
  do {
    bool got_bounding_box;
    if (raw_image) {
      got_bounding_box = page_it->BoundingBox(level, raw_padding, &left, &top, &right, &bottom);
    } else {
      got_bounding_box = page_it->BoundingBoxInternal(level, &left, &top, &right, &bottom);
    }
    if (got_bounding_box && (!text_only || PTIsTextType(page_it->BlockType()))) {
      Box *lbox = boxCreate(left, top, right - left, bottom - top);
      boxaAddBox(boxa, lbox, L_INSERT);
      if (pixa != nullptr) {
        Pix *pix = nullptr;
        if (raw_image) {
          pix = page_it->GetImage(level, raw_padding, GetInputImage(), &left, &top);
        } else {
          pix = page_it->GetBinaryImage(level);
        }
        pixaAddPix(*pixa, pix, L_INSERT);
        pixaAddBox(*pixa, lbox, L_CLONE);
      }
      if (paraids != nullptr) {
        (*paraids)[component_index] = paraid;
        if (page_it->IsAtFinalElement(RIL_PARA, level)) {
          ++paraid;
        }
      }
      if (blockids != nullptr) {
        (*blockids)[component_index] = blockid;
        if (page_it->IsAtFinalElement(RIL_BLOCK, level)) {
          ++blockid;
          paraid = 0;
        }
      }
      ++component_index;
    }
  } while (page_it->Next(level));
  return boxa;
}

/**
 * Stores lstmf based on in-memory data for one line with pix and text
 * This function is (atm) not used in the current processing,
 * but can be used via CAPI e.g. tesserocr
 */
bool TessBaseAPI::WriteLSTMFLineData(const char *name, const char *path,
                                     Pix *pix, const char *truth_text,
                                     bool vertical) {
  // Check if path exists
  std::ifstream test(path);
  if (!test) {
    tprintError("The path {} doesn't exist.\n", path);
    return false;
  }
  // Check if truth_text exists
  if ((truth_text != NULL) && (truth_text[0] == '\0') ||
      (truth_text[0] == '\n')) {
    tprintError("Ground truth text is empty or starts with newline.\n");
    return false;
  }
  // Check if pix exists
  if (!pix) {
    tprintError("No image provided.\n");
    return false;
  }
  // Variables for ImageData for just one line
  std::vector<TBOX> boxes;
  std::vector<std::string> line_texts;
  std::string current_char, last_char, textline_str;
  unsigned text_index = 0;
  std::string truth_text_str = std::string(truth_text);
  TBOX bounding_box = TBOX(0, 0, pixGetWidth(pix), pixGetHeight(pix));
  // Take only the first line from the truth_text, replace tabs with whitespaces
  // and reduce multiple whitespaces to just one
  while (text_index < truth_text_str.size() &&
         truth_text_str[text_index] != '\n') {
    current_char = truth_text_str[text_index];
    if (current_char == "\t") {
      current_char = " ";
    }
    if (last_char != " " || current_char != " ") {
      textline_str.append(current_char);
      last_char = current_char;
    }
    text_index++;
  }
  if (textline_str.empty() || textline_str != " ") {
    tprintError("There is no first line information.\n");
    return false;
  } else {
    boxes.push_back(bounding_box);
    line_texts.push_back(textline_str);
  }

  std::vector<int> page_numbers(boxes.size(), 1);

  // Init ImageData
  auto *image_data = new ImageData(vertical, pix);
  image_data->set_page_number(1);
  image_data->AddBoxes(boxes, line_texts, page_numbers);

  // Write it to a lstmf-file
  std::filesystem::path filename = path;
  filename /= std::string(name) + std::string(".lstmf");
  DocumentData doc_data(filename.string());
  doc_data.AddPageToDocument(image_data);
  if (!doc_data.SaveDocument(filename.string().c_str(), nullptr)) {
    tprintError("Failed to write training data to {}!\n", filename.string());
    return false;
  }
  return true;
}

int TessBaseAPI::GetThresholdedImageScaleFactor() const {
  if (thresholder_ == nullptr) {
    return 0;
  }
  return thresholder_->GetScaleFactor();
}

/**
 * Runs page layout analysis in the mode set by SetPageSegMode.
 * May optionally be called prior to Recognize to get access to just
 * the page layout results. Returns an iterator to the results.
 * If merge_similar_words is true, words are combined where suitable for use
 * with a line recognizer. Use if you want to use AnalyseLayout to find the
 * textlines, and then want to process textline fragments with an external
 * line recognizer.
 * Returns nullptr on error or an empty page.
 * The returned iterator must be deleted after use.
 * WARNING! This class points to data held within the TessBaseAPI class, and
 * therefore can only be used while the TessBaseAPI class still exists and
 * has not been subjected to a call of Init, SetImage, Recognize, Clear, End
 * DetectOS, or anything else that changes the internal PAGE_RES.
 */
PageIterator *TessBaseAPI::AnalyseLayout() {
  return AnalyseLayout(false);
}

PageIterator *TessBaseAPI::AnalyseLayout(bool merge_similar_words) {
  AutoSupressMarker supress_premature_log_reporting(GetLogReportingHoldoffMarkerRef());
  if (FindLines() == 0) {
    AutoPopDebugSectionLevel section_handle(tesseract_, tesseract_->PushSubordinatePixDebugSection("Analyse Layout"));

    if (block_list_->empty()) {
      return nullptr; // The page was empty.
    }
    page_res_ = new PAGE_RES(merge_similar_words, block_list_, nullptr);
    DetectParagraphs(false);
    return new PageIterator(page_res_, tesseract_, thresholder_->GetScaleFactor(),
                            thresholder_->GetScaledYResolution(), rect_left_, rect_top_,
                            rect_width_, rect_height_);
  }
  return nullptr;
}

/**
 * Recognize the tesseract global image and return the result as Tesseract
 * internal structures.
 */
int TessBaseAPI::Recognize(ETEXT_DESC *monitor) {
  AutoSupressMarker supress_premature_log_reporting(GetLogReportingHoldoffMarkerRef());

  if (tesseract_ == nullptr) {
    return -1;
  }
  if (FindLines() != 0) {
    return -1;
  }

  AutoPopDebugSectionLevel section_handle(tesseract_, tesseract_->PushSubordinatePixDebugSection("Recognize (OCR)"));

  delete page_res_;
  if (block_list_->empty()) {
    page_res_ = new PAGE_RES(false, block_list_, &tesseract_->prev_word_best_choice_);
    return 0; // Empty page.
  }

  tesseract_->SetBlackAndWhitelist();
  recognition_done_ = true;
#if !DISABLED_LEGACY_ENGINE
  if (tesseract_->tessedit_resegment_from_line_boxes) {
    if (verbose_process)
      tprintInfo("PROCESS: Re-segment from line boxes.\n");
    page_res_ = tesseract_->ApplyBoxes(tesseract_->input_file_path.c_str(), true, block_list_);
  } else if (tesseract_->tessedit_resegment_from_boxes) {
    if (verbose_process)
      tprintInfo("PROCESS: Re-segment from page boxes.\n");
    page_res_ = tesseract_->ApplyBoxes(tesseract_->input_file_path.c_str(), false, block_list_);
  } else
#endif // !DISABLED_LEGACY_ENGINE
  {
    if (verbose_process)
      tprintInfo("PROCESS: Re-segment from LSTM / previous word best choice.\n");
    page_res_ = new PAGE_RES(tesseract_->AnyLSTMLang(), block_list_, &tesseract_->prev_word_best_choice_);
  }

  if (page_res_ == nullptr) {
    return -1;
  }

  if (tesseract_->tessedit_train_line_recognizer) {
    AutoPopDebugSectionLevel subsection_handle(tesseract_, tesseract_->PushSubordinatePixDebugSection("Train Line Recognizer: Correct Classify Words"));
    if (!tesseract_->TrainLineRecognizer(tesseract_->input_file_path.c_str(), output_file_, block_list_)) {
      return -1;
    }
    tesseract_->CorrectClassifyWords(page_res_);
    return 0;
  }
#if !DISABLED_LEGACY_ENGINE
  if (tesseract_->tessedit_make_boxes_from_boxes) {
    AutoPopDebugSectionLevel subsection_handle(tesseract_, tesseract_->PushSubordinatePixDebugSection("Make Boxes From Boxes: Correct Classify Words"));
    tesseract_->CorrectClassifyWords(page_res_);
    return 0;
  }
#endif // !DISABLED_LEGACY_ENGINE

  int result = 0;
  if (tesseract_->SupportsInteractiveScrollView()) {
    AutoPopDebugSectionLevel subsection_handle(tesseract_, tesseract_->PushSubordinatePixDebugSection("PGEditor: Interactive Session"));
#if !GRAPHICS_DISABLED
    tesseract_->pgeditor_main(rect_width_, rect_height_, page_res_);
#endif // !GRAPHICS_DISABLED
    // The page_res is invalid after an interactive session, so cleanup
    // in a way that lets us continue to the next page without crashing.
    delete page_res_;
    page_res_ = nullptr;
    return -1;
#if !DISABLED_LEGACY_ENGINE
  } else if (tesseract_->tessedit_train_from_boxes) {
    AutoPopDebugSectionLevel subsection_handle(tesseract_, tesseract_->PushSubordinatePixDebugSection("Train From Boxes"));
    std::string fontname;
    ExtractFontName(output_file_.c_str(), &fontname);
    tesseract_->ApplyBoxTraining(fontname, page_res_);
  } else if (tesseract_->tessedit_ambigs_training) {
    AutoPopDebugSectionLevel subsection_handle(tesseract_, tesseract_->PushSubordinatePixDebugSection("Train Ambigs"));
    FILE *training_output_file = tesseract_->init_recog_training(tesseract_->input_file_path.c_str());
    // OCR the page segmented into words by tesseract.
    tesseract_->recog_training_segmented(tesseract_->input_file_path.c_str(), page_res_, monitor,
                                         training_output_file);
    fclose(training_output_file);
#endif // !DISABLED_LEGACY_ENGINE
  } else {
    AutoPopDebugSectionLevel subsection_handle(tesseract_, tesseract_->PushSubordinatePixDebugSection("The Main Recognition Phase"));

    if (scrollview_support) {
      tesseract_->pgeditor_main(rect_width_, rect_height_, page_res_);
    }

    // Now run the main recognition.
    if (!tesseract_->paragraph_text_based) {
      AutoPopDebugSectionLevel subsection_handle(tesseract_, tesseract_->PushSubordinatePixDebugSection("Detect Paragraphs (Before Recognition)"));
      DetectParagraphs(false);
      if (scrollview_support) {
        tesseract_->pgeditor_main(rect_width_, rect_height_, page_res_);
      }
    }

    AutoPopDebugSectionLevel subsection_handle2(tesseract_, tesseract_->PushSubordinatePixDebugSection("Recognize All Words"));
    if (tesseract_->recog_all_words(page_res_, monitor, nullptr, nullptr, 0)) {
      if (scrollview_support) {
        tesseract_->pgeditor_main(rect_width_, rect_height_, page_res_);
      }
      subsection_handle2.pop();
      if (tesseract_->paragraph_text_based) {
        AutoPopDebugSectionLevel subsection_handle(tesseract_, tesseract_->PushSubordinatePixDebugSection("Detect Paragraphs (After Recognition)"));
        DetectParagraphs(true);
        if (scrollview_support) {
          tesseract_->pgeditor_main(rect_width_, rect_height_, page_res_);
        }
      }
    } else {
      result = -1;
    }
  }
  return result;
}

// Takes ownership of the input pix.
void TessBaseAPI::SetInputImage(Pix *pix) {
  tesseract_->set_pix_original(pix);
}

void TessBaseAPI::SetVisibleImage(Pix *pix) {
  if (pix_visible_image_)
    pixDestroy(&pix_visible_image_);
  pix_visible_image_ = nullptr;
  if (pix) {
    pix_visible_image_ = pixCopy(NULL, pix);
    // tesseract_->set_pix_visible_image(pix);
  }
}

Pix *TessBaseAPI::GetInputImage() {
  return tesseract_->pix_original();
}

static const char* NormalizationModeName(int mode) {
  switch(mode) {
    case 0:
      return "No normalization";
    case 1:
      return "Thresholding + Recognition";
    case 2:
      return "Thresholding";
    case 3:
      return "Recognition";
    default:
      ASSERT0(!"Unknown Normalization Mode");
      return "Unknown Normalization Mode";
  }
}

// Grayscale normalization (preprocessing)
bool TessBaseAPI::NormalizeImage(int mode) {
  AutoPopDebugSectionLevel section_handle(tesseract_, tesseract_->PushSubordinatePixDebugSection("Normalize Image"));

  if (!GetInputImage()) {
    tprintError("Please use SetImage before applying the image pre-processing steps.\n");
    return false;
  }

  Image pix = thresholder_->GetPixNormRectGrey();
  if (tesseract_->debug_image_normalization) {
    tesseract_->AddPixDebugPage(pix, fmt::format("Grayscale normalization based on nlbin(Thomas Breuel) mode = {} ({})", mode, NormalizationModeName(mode)));
  }
  if (mode == 1) {
    SetInputImage(pix);
    thresholder_->SetImage(GetInputImage());
    if (tesseract_->debug_image_normalization) {
      tesseract_->AddPixDebugPage(thresholder_->GetPixRect(), "Grayscale normalization, as obtained from the thresholder & set up as input image");
    }
  } else if (mode == 2) {
    thresholder_->SetImage(pix);
    if (tesseract_->debug_image_normalization) {
      tesseract_->AddPixDebugPage(thresholder_->GetPixRect(), "Grayscale normalization, as obtained from the thresholder");
    }
  } else if (mode == 3) {
    SetInputImage(pix);
    if (tesseract_->debug_image_normalization) {
      tesseract_->AddPixDebugPage(GetInputImage(), "Grayscale normalization, now set up as input image");
    }
  } else {
    return false;
  }
  return true;
}

Pix* TessBaseAPI::GetVisibleImage() {
  return pix_visible_image_;
}

const char *TessBaseAPI::GetInputName() {
  if (tesseract_ != nullptr && !tesseract_->input_file_path.empty()) {
    return tesseract_->input_file_path.c_str();
  }
  return nullptr;
}

const char * TessBaseAPI::GetVisibleImageFilename() {
  if (!visible_image_file_.empty()) {
    return visible_image_file_.c_str();
  }
  return nullptr;
}

const char *TessBaseAPI::GetDatapath() {
  return tesseract_->datadir.c_str();
}

int TessBaseAPI::GetSourceYResolution() {
  if (thresholder_ == nullptr)
    return -1;
  return thresholder_->GetSourceYResolution();
}

// If `flist` exists, get data from there. Otherwise get data from `buf`.
// Seems convoluted, but is the easiest way I know of to meet multiple
// goals. Support streaming from stdin, and also work on platforms
// lacking fmemopen.
// 
// TODO: check different logic for flist/buf and simplify.
//
// If `tessedit_page_number` is non-negative, will only process that
// single page. Works for multi-page tiff file as well as or filelist.
bool TessBaseAPI::ProcessPagesFileList(FILE *flist, std::string *buf, const char *retry_config,
                                       int timeout_millisec, TessResultRenderer *renderer) {
  if (!flist && !buf) {
    return false;
  }
  int page_number = (tesseract_->tessedit_page_number >= 0) ? tesseract_->tessedit_page_number : 0;
  char pagename[MAX_PATH];

  std::vector<std::string> lines;
  if (!flist) {
    std::string line;
    for (const auto ch : *buf) {
      if (ch == '\n') {
        lines.push_back(line);
        line.clear();
      } else {
        line.push_back(ch);
      }
    }
    if (!line.empty()) {
      // Add last line without terminating LF.
      lines.push_back(line);
    }
    if (lines.empty()) {
      return false;
    }
  }

  // Begin producing output
  if (renderer && !renderer->BeginDocument(document_title.c_str())) {
    return false;
  }

  // Loop over all pages - or just the requested one
  for (int i = 0; ; i++) {
    if (flist) {
      if (fgets(pagename, sizeof(pagename), flist) == nullptr) {
        break;
      }
    } else {
      // Skip to the requested page number.
      if (i < page_number)
        continue;
      else if (page_number >= lines.size()) {
        break;
      }
      snprintf(pagename, sizeof(pagename), "%s", lines[i].c_str());
    }
    chomp_string(pagename);
    Pix *pix = pixRead(pagename);
    if (pix == nullptr) {
      tprintError("Image file {} cannot be read!\n", pagename);
      return false;
    }
    tprintInfo("Processing page #{} : {}\n", page_number + 1, pagename);
    tesseract_->applybox_page = page_number;
    bool r = ProcessPage(pix, pagename, retry_config, timeout_millisec, renderer);

    if (two_pass) {
      Boxa *default_boxes = GetComponentImages(tesseract::RIL_BLOCK, true, nullptr, nullptr);

      // pixWrite("/tmp/out.png", pix, IFF_PNG);
      // Pix *newpix = pixPaintBoxa(pix, default_boxes, 0);
      Pix *newpix = pixSetBlackOrWhiteBoxa(pix, default_boxes, L_SET_BLACK);
      // pixWrite("/tmp/out_boxes.png", newpix, IFF_PNG);

      SetPageSegMode(PSM_SINGLE_BLOCK);
      // Set thresholding method to 0 for second pass regardless
      tesseract_->thresholding_method = (int)ThresholdMethod::Otsu;
      // SetPageSegMode(PSM_SPARSE_TEXT);

      SetImage(newpix);

      r = r && !Recognize(NULL);
      renderer->AddImage(this);

      boxaDestroy(&default_boxes);
      pixDestroy(&newpix);
    }

    pixDestroy(&pix);
    if (!r) {
      return false;
    }
    if (tesseract_->tessedit_page_number >= 0) {
      break;
    }
    ++page_number;
  }

  // Finish producing output
  if (renderer && !renderer->EndDocument()) {
    return false;
  }
  return true;
}

// If `tessedit_page_number` is non-negative, will only process that
// single page in the multi-page tiff file.
bool TessBaseAPI::ProcessPagesMultipageTiff(const l_uint8 *data, size_t size, const char *filename,
                                            const char *retry_config, int timeout_millisec,
                                            TessResultRenderer *renderer) {
  Pix *pix = nullptr;
  int page_number = (tesseract_->tessedit_page_number >= 0) ? tesseract_->tessedit_page_number : 0;
  size_t offset = 0;
  for (int pgn = 1; ; ++pgn) {
    // pix = (data) ? pixReadMemTiff(data, size, page_number) : pixReadTiff(filename, page_number);
    pix = (data) ? pixReadMemFromMultipageTiff(data, size, &offset)
                 : pixReadFromMultipageTiff(filename, &offset);
    if (pix == nullptr) {
      break;
    }
  if (tesseract_->tessedit_page_number > 0 && pgn != tesseract_->tessedit_page_number) {
    continue;
  }
  
    tprintInfo("Processing page #{} of multipage TIFF {}\n", pgn, filename ? filename : "(from internal storage)");
    SetVariable("applybox_page", pgn);
    bool r = ProcessPage(pix, filename, retry_config, timeout_millisec, renderer);
    pixDestroy(&pix);
    if (!r) {
      return false;
    }
    if (tesseract_->tessedit_page_number >= 0) {
      break;
    }
    if (!offset) {
      break;
    }
  }
  return true;
}

// Master ProcessPages calls ProcessPagesInternal and then does any post-
// processing required due to being in a training mode.
bool TessBaseAPI::ProcessPages(const char *filename, const char *retry_config, int timeout_millisec,
                               TessResultRenderer *renderer) {
  AutoSupressMarker supress_premature_log_reporting(GetLogReportingHoldoffMarkerRef());
  AutoPopDebugSectionLevel section_handle(tesseract_, tesseract_->PushSubordinatePixDebugSection("Process pages"));
  
  bool result = ProcessPagesInternal(filename, retry_config, timeout_millisec, renderer);
#if !DISABLED_LEGACY_ENGINE
  if (result) {
    if (tesseract_->tessedit_train_from_boxes && !tesseract_->WriteTRFile(output_file_.c_str())) {
      tprintError("Write of TR file failed: {}\n", output_file_.c_str());
      return false;
    }
  }
#endif // !DISABLED_LEGACY_ENGINE
  return result;
}

#ifdef HAVE_LIBCURL
static size_t WriteMemoryCallback(void *contents, size_t size, size_t nmemb, void *userp) {
  size = size * nmemb;
  auto *buf = reinterpret_cast<std::string *>(userp);
  buf->append(reinterpret_cast<const char *>(contents), size);
  return size;
}
#endif

// In the ideal scenario, Tesseract will start working on data as soon
// as it can. For example, if you stream a filelist through stdin, we
// should start the OCR process as soon as the first filename is
// available. This is particularly useful when hooking Tesseract up to
// slow hardware such as a book scanning machine.
//
// Unfortunately there are trade-offs. You can't seek on stdin. That
// makes automatic detection of datatype (TIFF? filelist? PNG?)
// impractical.  So we support a command line flag to explicitly
// identify the scenario that really matters: filelists on
// stdin. We'll still do our best if the user likes pipes.
bool TessBaseAPI::ProcessPagesInternal(const char *filename, const char *retry_config,
                                       int timeout_millisec, TessResultRenderer *renderer) {
  bool stdInput = !strcmp(filename, "stdin") || !strcmp(filename, "/dev/stdin") || !strcmp(filename, "-");
  if (stdInput) {
#if defined(WIN32) || defined(_WIN32) || defined(_WIN64)
    if (_setmode(_fileno(stdin), _O_BINARY) == -1)
      tprintError("Cannot set STDIN to binary: {}", strerror(errno));
#endif // WIN32
  }

  if (stream_filelist) {
    return ProcessPagesFileList(stdin, nullptr, retry_config, timeout_millisec, renderer);
  }

  // At this point we are officially in auto-detection territory.
  // That means any data in stdin must be buffered, to make it
  // seekable.
  std::string buf;
  const l_uint8 *data = nullptr;
  if (stdInput) {
    buf.assign((std::istreambuf_iterator<char>(std::cin)), (std::istreambuf_iterator<char>()));
    data = reinterpret_cast<const l_uint8 *>(buf.data());
  } else if (strstr(filename, "://") != nullptr) {
    // Get image or image list by URL.
#ifdef HAVE_LIBCURL
    CURL *curl = curl_easy_init();
    if (curl == nullptr) {
      fprintf(stderr, "Error, curl_easy_init failed\n");
      return false;
    } else {
      CURLcode curlcode;
      auto error = [curl, &curlcode](const char *function) {
        tprintError("{} failed with error {}\n", function, curl_easy_strerror(curlcode));
        curl_easy_cleanup(curl);
        return false;
      };
      curlcode = curl_easy_setopt(curl, CURLOPT_URL, filename);
      if (curlcode != CURLE_OK) {
        return error("curl_easy_setopt");
      }
      curlcode = curl_easy_setopt(curl, CURLOPT_FAILONERROR, 1L);
      if (curlcode != CURLE_OK) {
        return error("curl_easy_setopt");
      }
      // Follow HTTP, HTTPS, FTP and FTPS redirects.
      curlcode = curl_easy_setopt(curl, CURLOPT_FOLLOWLOCATION, 1);
      if (curlcode != CURLE_OK) {
        return error("curl_easy_setopt");
      }
      // Allow no more than 8 redirections to prevent endless loops.
      curlcode = curl_easy_setopt(curl, CURLOPT_MAXREDIRS, 8);
      if (curlcode != CURLE_OK) {
        return error("curl_easy_setopt");
      }
      int timeout = curl_timeout;
      if (timeout > 0) {
        curlcode = curl_easy_setopt(curl, CURLOPT_NOSIGNAL, 1L);
        if (curlcode != CURLE_OK) {
          return error("curl_easy_setopt");
        }
        curlcode = curl_easy_setopt(curl, CURLOPT_TIMEOUT, timeout);
        if (curlcode != CURLE_OK) {
          return error("curl_easy_setopt");
        }
      }
      std::string cookiefile = curl_cookiefile;
      if (!cookiefile.empty()) {
        curlcode = curl_easy_setopt(curl, CURLOPT_COOKIEFILE, cookiefile.c_str());
        if (curlcode != CURLE_OK) {
          return error("curl_easy_setopt");
        }
      }
      curlcode = curl_easy_setopt(curl, CURLOPT_WRITEFUNCTION, WriteMemoryCallback);
      if (curlcode != CURLE_OK) {
        return error("curl_easy_setopt");
      }
      curlcode = curl_easy_setopt(curl, CURLOPT_WRITEDATA, &buf);
      if (curlcode != CURLE_OK) {
        return error("curl_easy_setopt");
      }
      curlcode = curl_easy_setopt(curl, CURLOPT_USERAGENT, "Tesseract OCR");
      if (curlcode != CURLE_OK) {
        return error("curl_easy_setopt");
      }
      curlcode = curl_easy_perform(curl);
      if (curlcode != CURLE_OK) {
        return error("curl_easy_perform");
      }
      curl_easy_cleanup(curl);
      data = reinterpret_cast<const l_uint8 *>(buf.data());
    }
#else
    fprintf(stderr, "Error, this tesseract has no URL support\n");
    return false;
#endif
  } else {
    // Check whether the input file can be read.
    if (FILE *file = fopen(filename, "rb")) {
      fclose(file);
    } else {
      tprintError("cannot read input file {}: {}\n", filename, strerror(errno));
      return false;
    }
  }

  // Here is our autodetection
  int format;
  int r = (data != nullptr) ? findFileFormatBuffer(data, &format) : findFileFormat(filename, &format);

  // Maybe we have a filelist
  if (r != 0 || format == IFF_UNKNOWN) {
    std::string s;
    if (data != nullptr) {
      s = buf.c_str();
    } else {
      std::ifstream t(filename);
      std::string u((std::istreambuf_iterator<char>(t)), std::istreambuf_iterator<char>());
      s = u.c_str();
    }
    return ProcessPagesFileList(nullptr, &s, retry_config, timeout_millisec, renderer);
  }

  // Maybe we have a TIFF which is potentially multipage
  bool tiff = (format == IFF_TIFF || format == IFF_TIFF_PACKBITS || format == IFF_TIFF_RLE ||
               format == IFF_TIFF_G3 || format == IFF_TIFF_G4 || format == IFF_TIFF_LZW ||
#if LIBLEPT_MAJOR_VERSION > 1 || LIBLEPT_MINOR_VERSION > 76
               format == IFF_TIFF_JPEG ||
#endif
               format == IFF_TIFF_ZIP);

  // Fail early if we can, before producing any output
  Pix *pix = nullptr;
  if (!tiff) {
    pix = (data != nullptr) ? pixReadMem(data, buf.size()) : pixRead(filename);
    if (pix == nullptr) {
      return false;
    }
  }

  // Begin the output
  if (renderer && !renderer->BeginDocument(document_title.c_str())) {
    pixDestroy(&pix);
    return false;
  }

  // Produce output
  if (tiff) {
    r = ProcessPagesMultipageTiff(data, buf.size(), filename, retry_config, timeout_millisec, renderer);
  }
  else {
  SetVariable("applybox_page", -1);
  r = ProcessPage(pix, filename, retry_config, timeout_millisec, renderer);
  }

  // Clean up memory as needed
  pixDestroy(&pix);

  // End the output
  if (!r || (renderer && !renderer->EndDocument())) {
    return false;
  }
  return true;
}

bool TessBaseAPI::ProcessPage(Pix *pix, const char *filename,
                              const char *retry_config, int timeout_millisec,
                              TessResultRenderer *renderer) {
  AutoSupressMarker supress_premature_log_reporting(GetLogReportingHoldoffMarkerRef());
  AutoPopDebugSectionLevel page_level_handle(tesseract_, tesseract_->PushSubordinatePixDebugSection(fmt::format("Process a single page: page #{}", static_cast<int>(tesseract_->tessedit_page_number))));
  //page_level_handle.SetAsRootLevelForParamUsageReporting();

  SetInputName(filename);

  SetImage(pix);

  // Before we start to do *real* work, do a preliminary sanity check re expected memory pressure.
  // The check MAY recur in some (semi)public APIs that MAY be called later, but this is the big one
  // and it's a simple check at negligible cost, saving us some headaches when we start feeding large
  // material to the Tesseract animal.
  //
  // TODO: rescale overlarge input images? Or is that left to userland code? (as it'll be pretty fringe anyway)
  {
    auto cost = TessBaseAPI::EstimateImageMemoryCost(pix);
    std::string cost_report = cost;
    tprintInfo("Estimated memory pressure: {} for input image size {} x {} px\n", cost_report, pixGetWidth(pix), pixGetHeight(pix));

    if (CheckAndReportIfImageTooLarge(pix)) {
      return false; // fail early
    }
  }

  // Image preprocessing on image
  
  // pixTRCMap(PIX   *pixs, PIX   *pixm, NUMA  *na)  --> can create and use our own dynamic range mapping with this one!
  // 
  // pixAutoPhotoinvert()
  //
  //     if (edgecrop > 0.0) {
  //  box = boxCreate(0.5f * edgecrop * w, 0.5f * edgecrop * h,
  //                   (1.0f - edgecrop) * w, (1.0f - edgecrop) * h);
  //   pix2 = pixClipRectangle(pix1, box, NULL);
  //   boxDestroy(&box);
  // }
  //   else {
  //   pix2 = pixClone(pix1);
  // }
  //
  // pixCleanBackgroundToWhite()
  //
  //   pixalpha = pixGetRGBComponent(pixs, L_ALPHA_CHANNEL);  /* save */
  //   if ((nag = numaGammaTRC(gamma, minval, maxval)) == NULL)
  //     return (PIX *)ERROR_PTR("nag not made", __func__, pixd);
  //   pixTRCMap(pixd, NULL, nag);
  //   pixSetRGBComponent(pixd, pixalpha, L_ALPHA_CHANNEL); /* restore */
  //   pixSetSpp(pixd, 4);
  //   numaDestroy(&nag);
  //   pixDestroy(&pixalpha);
  //
  // l_float32  avefg, avebg;
  //   l_float32 numfg, numbg;
  //   NUMA *na = pixGetGrayHistogram(pixt, 1);
  //   l_float32 mean, median, mode, variance;
  //   numaGetHistogramStats(na, 0.0, 1.0, &mean, &median, &mode, &variance);
  //
  // PIX * pixGetRGBComponent ( PIX *pixs, l_int32 comp );
  //
  // pixGetRankValue()
  // numaHistogramGetValFromRank(na, rank, &val);
  //
  // numaGetMin(), numaGetMax()
  //
  // pixThresholdByConnComp()
  //
  //  numaGetNonzeroRange()
  //
  // pixMaxDynamicRange

  


  

  // Grayscale normalization
  int graynorm_mode = tesseract_->preprocess_graynorm_mode;
  {
    Image input_img = GetInputImage();

  if ((graynorm_mode > 0 || tesseract_->showcase_threshold_methods) && NormalizeImage(graynorm_mode) && tesseract_->tessedit_write_images) {
    // Write normalized image 
    Pix *p1;
    if (graynorm_mode == 2) {
      p1 = thresholder_->GetPixRect();
    } else {
      p1 = GetInputImage();
    }
    tesseract_->AddPixDebugPage(p1, fmt::format("(normalized) image to process @ graynorm_mode = {}", graynorm_mode));
  }

    // rewind the normalize operation as it was only showcased, but not intended for use by the remainder of the process:
    if (tesseract_->showcase_threshold_methods && (graynorm_mode <= 0)) {
      SetInputImage(input_img);
      SetImage(pix);
    }
  }

  // Recognition
  
  bool failed = false;

  if (tesseract_->tessedit_pageseg_mode == PSM_AUTO_ONLY) {
    // Disabled character recognition
    if (! std::unique_ptr<const PageIterator>(AnalyseLayout())) {
      failed = true;
    }
  } else if (tesseract_->tessedit_pageseg_mode == PSM_OSD_ONLY) {
    failed = (FindLines() != 0);
  } else if (timeout_millisec > 0) {
    // Running with a timeout.
    ETEXT_DESC monitor;
    monitor.cancel = nullptr;
    monitor.cancel_this = nullptr;
    monitor.set_deadline_msecs(timeout_millisec);

    // Now run the main recognition.
    failed = (Recognize(&monitor) < 0);
  } else {
    // Normal layout and character recognition with no timeout.
    failed = (Recognize(nullptr) < 0);
  }

  if (tesseract_->tessedit_write_images) {
    Pix *page_pix = GetThresholdedImage();
    tesseract_->AddPixDebugPage(page_pix, fmt::format("processed page #{} : text recog done", static_cast<int>(tesseract_->tessedit_page_number)));
  }

  if (failed && retry_config != nullptr && retry_config[0] != '\0') {
    // Save current config variables before switching modes.
    FILE *fp = fopen(kOldVarsFile, "wb");
    if (fp == nullptr) {
      tprintError("Failed to open file \"{}\"\n", kOldVarsFile);
    } else {
      DumpVariables(fp);
      fclose(fp);
    }
    // Switch to alternate mode for retry.
    ReadConfigFile(retry_config);
    SetImage(pix);
    
    // Apply image preprocessing
    NormalizeImage(graynorm_mode);

    //if (normalize_grayscale) thresholder_->SetImage(thresholder_->GetPixNormRectGrey());
    Recognize(nullptr);
    // Restore saved config variables.
    ReadConfigFile(kOldVarsFile);
  }

  if (renderer && !failed) {
    failed = !renderer->AddImage(this);
  }
  //pixDestroy(&pixs);
  return !failed;
}

/**
 * Get a left-to-right iterator to the results of LayoutAnalysis and/or
 * Recognize. The returned iterator must be deleted after use.
 */
LTRResultIterator *TessBaseAPI::GetLTRIterator() {
  if (tesseract_ == nullptr || page_res_ == nullptr) {
    return nullptr;
  }
  return new LTRResultIterator(page_res_, tesseract_, thresholder_->GetScaleFactor(),
                               thresholder_->GetScaledYResolution(), rect_left_, rect_top_,
                               rect_width_, rect_height_);
}

/**
 * Get a reading-order iterator to the results of LayoutAnalysis and/or
 * Recognize. The returned iterator must be deleted after use.
 * WARNING! This class points to data held within the TessBaseAPI class, and
 * therefore can only be used while the TessBaseAPI class still exists and
 * has not been subjected to a call of Init, SetImage, Recognize, Clear, End
 * DetectOS, or anything else that changes the internal PAGE_RES.
 */
ResultIterator *TessBaseAPI::GetIterator() {
  if (tesseract_ == nullptr || page_res_ == nullptr) {
    return nullptr;
  }
  return ResultIterator::StartOfParagraph(LTRResultIterator(
      page_res_, tesseract_, thresholder_->GetScaleFactor(), thresholder_->GetScaledYResolution(),
      rect_left_, rect_top_, rect_width_, rect_height_));
}

/**
 * Get a mutable iterator to the results of LayoutAnalysis and/or Recognize.
 * The returned iterator must be deleted after use.
 * WARNING! This class points to data held within the TessBaseAPI class, and
 * therefore can only be used while the TessBaseAPI class still exists and
 * has not been subjected to a call of Init, SetImage, Recognize, Clear, End
 * DetectOS, or anything else that changes the internal PAGE_RES.
 */
MutableIterator *TessBaseAPI::GetMutableIterator() {
  if (tesseract_ == nullptr || page_res_ == nullptr) {
    return nullptr;
  }
  return new MutableIterator(page_res_, tesseract_, thresholder_->GetScaleFactor(),
                             thresholder_->GetScaledYResolution(), rect_left_, rect_top_,
                             rect_width_, rect_height_);
}

/** Make a text string from the internal data structures. */
char *TessBaseAPI::GetUTF8Text() {
  if (tesseract_ == nullptr || (!recognition_done_ && Recognize(nullptr) < 0)) {
    return nullptr;
  }
  std::string text("");
  const std::unique_ptr</*non-const*/ ResultIterator> it(GetIterator());
  do {
    if (it->Empty(RIL_PARA)) {
      continue;
    }
    auto block_type = it->BlockType();
    switch (block_type) {
      case PT_FLOWING_IMAGE:
      case PT_HEADING_IMAGE:
      case PT_PULLOUT_IMAGE:
      case PT_HORZ_LINE:
      case PT_VERT_LINE:
        // Ignore images and lines for text output.
        continue;
      case PT_NOISE:
        tprintError("TODO: Please report image which triggers the noise case.\n");
        ASSERT_HOST(false);
    break;
      default:
        break;
    }

    const std::unique_ptr<const char[]> para_text(it->GetUTF8Text(RIL_PARA));
    text += para_text.get();
  } while (it->Next(RIL_PARA));
  char *result = new char[text.length() + 1];
  strncpy(result, text.c_str(), text.length() + 1);
  return result;
}

size_t TessBaseAPI::GetNumberOfTables() const
{
  return constUniqueInstance<std::vector<TessTable>>().size();
}

std::tuple<int,int,int,int> TessBaseAPI::GetTableBoundingBox(unsigned i)
{
  const auto &t = constUniqueInstance<std::vector<TessTable>>();

  if (i >= t.size()) {
    return std::tuple<int, int, int, int>(0, 0, 0, 0);
  }

  const int height = tesseract_->ImageHeight();

  return std::make_tuple<int,int,int,int>(
    t[i].box.left(), height - t[i].box.top(),
    t[i].box.right(), height - t[i].box.bottom());
}

std::vector<std::tuple<int,int,int,int>> TessBaseAPI::GetTableRows(unsigned i)
{
  const auto &t = constUniqueInstance<std::vector<TessTable>>();

  if (i >= t.size()) {
    return std::vector<std::tuple<int, int, int, int>>();
  }

  std::vector<std::tuple<int,int,int,int>> rows(t[i].rows.size());
  const int height = tesseract_->ImageHeight();

  for (unsigned j = 0; j < t[i].rows.size(); ++j) {
    rows[j] =
        std::make_tuple<int, int, int, int>(t[i].rows[j].left(), height - t[i].rows[j].top(),
                                            t[i].rows[j].right(), height - t[i].rows[j].bottom());
  }

  return rows;
}

std::vector<std::tuple<int,int,int,int>> TessBaseAPI::GetTableCols(unsigned i)
{
  const auto &t = constUniqueInstance<std::vector<TessTable>>();

  if (i >= t.size()) {
    return std::vector<std::tuple<int, int, int, int>>();
  }

  std::vector<std::tuple<int,int,int,int>> cols(t[i].cols.size());
  const int height = tesseract_->ImageHeight();

  for (unsigned j = 0; j < t[i].cols.size(); ++j) {
    cols[j] =
        std::make_tuple<int, int, int, int>(t[i].cols[j].left(), height - t[i].cols[j].top(),
                                            t[i].cols[j].right(), height - t[i].cols[j].bottom());
  }

  return cols;
}

static void AddBoxToTSV(const PageIterator *it, PageIteratorLevel level, std::string &text) {
  int left, top, right, bottom;
  it->BoundingBox(level, &left, &top, &right, &bottom);
  text += "\t" + std::to_string(left);
  text += "\t" + std::to_string(top);
  text += "\t" + std::to_string(right - left);
  text += "\t" + std::to_string(bottom - top);
}

/**
 * Make a TSV-formatted string from the internal data structures.
 * page_number is 0-based but will appear in the output as 1-based.
 * Returned string must be freed with the delete [] operator.
 */
char *TessBaseAPI::GetTSVText(int page_number, bool lang_info) {
  if (tesseract_ == nullptr || (page_res_ == nullptr && Recognize(nullptr) < 0)) {
    return nullptr;
  }

  int page_id = page_number + 1; // we use 1-based page numbers.

  int page_num = page_id;
  int block_num = 0;
  int par_num = 0;
  int line_num = 0;
  int word_num = 0;
<<<<<<< HEAD
  int symbol_num = 0;
=======
  std::string lang;
>>>>>>> 30aef44b

  std::string tsv_str;
  tsv_str += "1\t" + std::to_string(page_num); // level 1 - page
  tsv_str += "\t" + std::to_string(block_num);
  tsv_str += "\t" + std::to_string(par_num);
  tsv_str += "\t" + std::to_string(line_num);
  tsv_str += "\t" + std::to_string(word_num);
  tsv_str += "\t" + std::to_string(symbol_num);
  tsv_str += "\t" + std::to_string(rect_left_);
  tsv_str += "\t" + std::to_string(rect_top_);
  tsv_str += "\t" + std::to_string(rect_width_);
  tsv_str += "\t" + std::to_string(rect_height_);
  tsv_str += "\t-1";
  if (lang_info) {
    tsv_str += "\t" + lang;
  }
  tsv_str += "\t\n";

  const std::unique_ptr</*non-const*/ ResultIterator> res_it(GetIterator());
  while (!res_it->Empty(RIL_BLOCK)) {
    if (res_it->Empty(RIL_WORD)) {
      res_it->Next(RIL_WORD);
      continue;
    }

    // Add rows for any new block/paragraph/textline.
    if (res_it->IsAtBeginningOf(RIL_BLOCK)) {
      block_num++;
      par_num = 0;
      line_num = 0;
      word_num = 0;
      symbol_num = 0;
      tsv_str += "2\t" + std::to_string(page_num); // level 2 - block
      tsv_str += "\t" + std::to_string(block_num);
      tsv_str += "\t" + std::to_string(par_num);
      tsv_str += "\t" + std::to_string(line_num);
      tsv_str += "\t" + std::to_string(word_num);
      tsv_str += "\t" + std::to_string(symbol_num);
      AddBoxToTSV(res_it.get(), RIL_BLOCK, tsv_str);
      tsv_str += "\t-1";
      if (lang_info) {
        tsv_str += "\t";
      }
      tsv_str += "\t\n"; // end of row for block
    }
    if (res_it->IsAtBeginningOf(RIL_PARA)) {
      if (lang_info) {
        lang = res_it->WordRecognitionLanguage();
      }
      par_num++;
      line_num = 0;
      word_num = 0;
      symbol_num = 0;
      tsv_str += "3\t" + std::to_string(page_num); // level 3 - paragraph
      tsv_str += "\t" + std::to_string(block_num);
      tsv_str += "\t" + std::to_string(par_num);
      tsv_str += "\t" + std::to_string(line_num);
      tsv_str += "\t" + std::to_string(word_num);
      tsv_str += "\t" + std::to_string(symbol_num);
      AddBoxToTSV(res_it.get(), RIL_PARA, tsv_str);
      tsv_str += "\t-1";
      if (lang_info) {
        tsv_str += "\t" + lang;
      }
      tsv_str += "\t\n"; // end of row for para
    }
    if (res_it->IsAtBeginningOf(RIL_TEXTLINE)) {
      line_num++;
      word_num = 0;
      symbol_num = 0;
      tsv_str += "4\t" + std::to_string(page_num); // level 4 - line
      tsv_str += "\t" + std::to_string(block_num);
      tsv_str += "\t" + std::to_string(par_num);
      tsv_str += "\t" + std::to_string(line_num);
      tsv_str += "\t" + std::to_string(word_num);
      tsv_str += "\t" + std::to_string(symbol_num);
      AddBoxToTSV(res_it.get(), RIL_TEXTLINE, tsv_str);
      tsv_str += "\t-1";
      if (lang_info) {
        tsv_str += "\t";
      }
      tsv_str += "\t\n"; // end of row for line
    }

    // Now, process the word...
    int left, top, right, bottom;
    res_it->BoundingBox(RIL_WORD, &left, &top, &right, &bottom);
    word_num++;
    symbol_num = 0;
    tsv_str += "5\t" + std::to_string(page_num); // level 5 - word
    tsv_str += "\t" + std::to_string(block_num);
    tsv_str += "\t" + std::to_string(par_num);
    tsv_str += "\t" + std::to_string(line_num);
    tsv_str += "\t" + std::to_string(word_num);
    tsv_str += "\t" + std::to_string(symbol_num);
    tsv_str += "\t" + std::to_string(left);
    tsv_str += "\t" + std::to_string(top);
    tsv_str += "\t" + std::to_string(right - left);
    tsv_str += "\t" + std::to_string(bottom - top);
    tsv_str += "\t" + std::to_string(res_it->Confidence(RIL_WORD));

    if (lang_info) {
      const char *word_lang = res_it->WordRecognitionLanguage();
      tsv_str += "\t";
      if (word_lang) {
        tsv_str += word_lang;
      }
    }

<<<<<<< HEAD
    std::string tsv_symbol_lines;
=======
    // Increment counts if at end of block/paragraph/textline.
    tsv_str += "\t";
    if (res_it->IsAtFinalElement(RIL_TEXTLINE, RIL_WORD)) {
      lcnt++;
    }
    if (res_it->IsAtFinalElement(RIL_PARA, RIL_WORD)) {
      pcnt++;
    }
    if (res_it->IsAtFinalElement(RIL_BLOCK, RIL_WORD)) {
      bcnt++;
    }
>>>>>>> 30aef44b

    do {
      tsv_str += std::unique_ptr<const char[]>(res_it->GetUTF8Text(RIL_SYMBOL)).get();

      res_it->BoundingBox(RIL_SYMBOL, &left, &top, &right, &bottom);
      symbol_num++;
      tsv_symbol_lines += "6\t" + std::to_string(page_num); // level 6 - symbol
      tsv_symbol_lines += "\t" + std::to_string(block_num);
      tsv_symbol_lines += "\t" + std::to_string(par_num);
      tsv_symbol_lines += "\t" + std::to_string(line_num);
      tsv_symbol_lines += "\t" + std::to_string(word_num);
      tsv_symbol_lines += "\t" + std::to_string(symbol_num);
      tsv_symbol_lines += "\t" + std::to_string(left);
      tsv_symbol_lines += "\t" + std::to_string(top);
      tsv_symbol_lines += "\t" + std::to_string(right - left);
      tsv_symbol_lines += "\t" + std::to_string(bottom - top);
      tsv_symbol_lines += "\t" + std::to_string(res_it->Confidence(RIL_SYMBOL));
      tsv_symbol_lines += "\t";
      tsv_symbol_lines += std::unique_ptr<const char[]>(res_it->GetUTF8Text(RIL_SYMBOL)).get();
      tsv_symbol_lines += "\n";

      res_it->Next(RIL_SYMBOL);
    } while (!res_it->Empty(RIL_BLOCK) && !res_it->IsAtBeginningOf(RIL_WORD));
    tsv_str += "\n"; // end of row

    tsv_str += tsv_symbol_lines; // add the individual symbol rows right after the word row they are consioered to a part of.
  }

  char *ret = new char[tsv_str.length() + 1];
  strcpy(ret, tsv_str.c_str());
  return ret;
}

/** The 5 numbers output for each box (the usual 4 and a page number.) */
const int kNumbersPerBlob = 5;
/**
 * The number of bytes taken by each number. Since we use int16_t for ICOORD,
 * assume only 5 digits max.
 */
const int kBytesPerNumber = 5;
/**
 * Multiplier for max expected textlength assumes (kBytesPerNumber + space)
 * * kNumbersPerBlob plus the newline. Add to this the
 * original UTF8 characters, and one kMaxBytesPerLine for safety.
 */
const int kBytesPerBoxFileLine = (kBytesPerNumber + 1) * kNumbersPerBlob + 1;
/** Max bytes in the decimal representation of int64_t. */
const int kBytesPer64BitNumber = 20;
/**
 * A maximal single box could occupy kNumbersPerBlob numbers at
 * kBytesPer64BitNumber digits (if someone sneaks in a 64 bit value) and a
 * space plus the newline and the maximum length of a UNICHAR.
 * Test against this on each iteration for safety.
 */
const int kMaxBytesPerLine = kNumbersPerBlob * (kBytesPer64BitNumber + 1) + 1 + UNICHAR_LEN;

/**
 * The recognized text is returned as a char* which is coded
 * as a UTF8 box file.
 * page_number is a 0-base page index that will appear in the box file.
 * Returned string must be freed with the delete [] operator.
 */
char *TessBaseAPI::GetBoxText(int page_number) {
  if (tesseract_ == nullptr || (!recognition_done_ && Recognize(nullptr) < 0)) {
    return nullptr;
  }
  int blob_count;
  int utf8_length = TextLength(&blob_count);
  int total_length = blob_count * kBytesPerBoxFileLine + utf8_length + kMaxBytesPerLine;
  char *result = new char[total_length];
  result[0] = '\0';
  int output_length = 0;
  LTRResultIterator *it = GetLTRIterator();
  do {
    int left, top, right, bottom;
    if (it->BoundingBox(RIL_SYMBOL, &left, &top, &right, &bottom)) {
      const std::unique_ptr</*non-const*/ char[]> text(it->GetUTF8Text(RIL_SYMBOL));
      // Tesseract uses space for recognition failure. Fix to a reject
      // character, kTesseractReject so we don't create illegal box files.
      for (int i = 0; text[i] != '\0'; ++i) {
        if (text[i] == ' ') {
          text[i] = kTesseractReject;
        }
      }
      snprintf(result + output_length, total_length - output_length, "%s %d %d %d %d %d\n",
               text.get(), left, image_height_ - bottom, right, image_height_ - top, page_number);
      output_length += strlen(result + output_length);
      // Just in case...
      if (output_length + kMaxBytesPerLine > total_length) {
        break;
      }
    }
  } while (it->Next(RIL_SYMBOL));
  delete it;
  return result;
}

/**
 * Conversion table for non-latin characters.
 * Maps characters out of the latin set into the latin set.
 * TODO(rays) incorporate this translation into unicharset.
 */
const int kUniChs[] = {0x20ac, 0x201c, 0x201d, 0x2018, 0x2019, 0x2022, 0x2014, 0};
/** Latin chars corresponding to the unicode chars above. */
const int kLatinChs[] = {0x00a2, 0x0022, 0x0022, 0x0027, 0x0027, 0x00b7, 0x002d, 0};

/**
 * The recognized text is returned as a char* which is coded
 * as UNLV format Latin-1 with specific reject and suspect codes.
 * Returned string must be freed with the delete [] operator.
 */
char *TessBaseAPI::GetUNLVText() {
  if (tesseract_ == nullptr || (!recognition_done_ && Recognize(nullptr) < 0)) {
    return nullptr;
  }
  bool tilde_crunch_written = false;
  bool last_char_was_newline = true;
  bool last_char_was_tilde = false;

  int total_length = TextLength(nullptr);
  PAGE_RES_IT page_res_it(page_res_);
  char *result = new char[total_length];
  char *ptr = result;
  for (page_res_it.restart_page(); page_res_it.word() != nullptr; page_res_it.forward()) {
    WERD_RES *word = page_res_it.word();
    // Process the current word.
    if (word->unlv_crunch_mode != CR_NONE) {
      if (word->unlv_crunch_mode != CR_DELETE &&
          (!tilde_crunch_written ||
           (word->unlv_crunch_mode == CR_KEEP_SPACE && word->word->space() > 0 &&
            !word->word->flag(W_FUZZY_NON) && !word->word->flag(W_FUZZY_SP)))) {
        if (!word->word->flag(W_BOL) && word->word->space() > 0 && !word->word->flag(W_FUZZY_NON) &&
            !word->word->flag(W_FUZZY_SP)) {
          /* Write a space to separate from preceding good text */
          *ptr++ = ' ';
          last_char_was_tilde = false;
        }
        if (!last_char_was_tilde) {
          // Write a reject char.
          last_char_was_tilde = true;
          *ptr++ = kUNLVReject;
          tilde_crunch_written = true;
          last_char_was_newline = false;
        }
      }
    } else {
      // NORMAL PROCESSING of non tilde crunched words.
      tilde_crunch_written = false;
      tesseract_->set_unlv_suspects(word);
      const char *wordstr = word->best_choice->unichar_string().c_str();
      const auto &lengths = word->best_choice->unichar_lengths();
      int length = lengths.length();
      int i = 0;
      int offset = 0;

      if (last_char_was_tilde && word->word->space() == 0 && wordstr[offset] == ' ') {
        // Prevent adjacent tilde across words - we know that adjacent tildes
        // within words have been removed.
        // Skip the first character.
        offset = lengths[i++];
      }
      if (i < length && wordstr[offset] != 0) {
        if (!last_char_was_newline) {
          *ptr++ = ' ';
        } else {
          last_char_was_newline = false;
        }
        for (; i < length; offset += lengths[i++]) {
          if (wordstr[offset] == ' ' || wordstr[offset] == kTesseractReject) {
            *ptr++ = kUNLVReject;
            last_char_was_tilde = true;
          } else {
            if (word->reject_map[i].rejected()) {
              *ptr++ = kUNLVSuspect;
            }
            UNICHAR ch(wordstr + offset, lengths[i]);
            int uni_ch = ch.first_uni();
            for (int j = 0; kUniChs[j] != 0; ++j) {
              if (kUniChs[j] == uni_ch) {
                uni_ch = kLatinChs[j];
                break;
              }
            }
            if (uni_ch <= 0xff) {
              *ptr++ = static_cast<char>(uni_ch);
              last_char_was_tilde = false;
            } else {
              *ptr++ = kUNLVReject;
              last_char_was_tilde = true;
            }
          }
        }
      }
    }
    if (word->word->flag(W_EOL) && !last_char_was_newline) {
      /* Add a new line output */
      *ptr++ = '\n';
      tilde_crunch_written = false;
      last_char_was_newline = true;
      last_char_was_tilde = false;
    }
  }
  *ptr++ = '\n';
  *ptr = '\0';
  return result;
}

#if !DISABLED_LEGACY_ENGINE

/**
 * Detect the orientation of the input image and apparent script (alphabet).
 * orient_deg is the detected clockwise rotation of the input image in degrees
 * (0, 90, 180, 270)
 * orient_conf is the confidence (15.0 is reasonably confident)
 * script_name is an ASCII string, the name of the script, e.g. "Latin"
 * script_conf is confidence level in the script
 * Returns true on success and writes values to each parameter as an output
 */
bool TessBaseAPI::DetectOrientationScript(int *orient_deg, float *orient_conf,
                                          const char **script_name, float *script_conf) {
  OSResults osr;

  bool osd = DetectOS(&osr);
  if (!osd) {
    return false;
  }

  int orient_id = osr.best_result.orientation_id;
  int script_id = osr.get_best_script(orient_id);
  if (orient_conf) {
    *orient_conf = osr.best_result.oconfidence;
  }
  if (orient_deg) {
    *orient_deg = orient_id * 90; // convert quadrant to degrees
  }

  if (script_name) {
    const char *script = osr.unicharset->get_script_from_script_id(script_id);

    *script_name = script;
  }

  if (script_conf) {
    *script_conf = osr.best_result.sconfidence;
  }

  return true;
}

/**
 * The recognized text is returned as a char* which is coded
 * as UTF8 and must be freed with the delete [] operator.
 * page_number is a 0-based page index that will appear in the osd file.
 */
char *TessBaseAPI::GetOsdText(int page_number) {
  int orient_deg;
  float orient_conf;
  const char *script_name;
  float script_conf;

  if (!DetectOrientationScript(&orient_deg, &orient_conf, &script_name, &script_conf)) {
    return nullptr;
  }

  // clockwise rotation needed to make the page upright
  int rotate = OrientationIdToValue(orient_deg / 90);

  std::stringstream stream;
  // Use "C" locale (needed for float values orient_conf and script_conf).
  stream.imbue(std::locale::classic());
  // Use fixed notation with 2 digits after the decimal point for float values.
  stream.precision(2);
  stream << std::fixed << "Page number: " << page_number << "\n"
         << "Orientation in degrees: " << orient_deg << "\n"
         << "Rotate: " << rotate << "\n"
         << "Orientation confidence: " << orient_conf << "\n"
         << "Script: " << script_name << "\n"
         << "Script confidence: " << script_conf << "\n";
  const std::string &text = stream.str();
  char *result = new char[text.length() + 1];
  strcpy(result, text.c_str());
  return result;
}

#endif // !DISABLED_LEGACY_ENGINE

/** Returns the average word confidence for Tesseract page result. */
int TessBaseAPI::MeanTextConf() {
  int *conf = AllWordConfidences();
  if (!conf) {
    return 0;
  }
  int sum = 0;
  int *pt = conf;
  while (*pt >= 0) {
    sum += *pt++;
  }
  if (pt != conf) {
    sum /= pt - conf;
  }
  delete[] conf;
  return sum;
}

/** Returns an array of all word confidences, terminated by -1. */
int *TessBaseAPI::AllWordConfidences() {
  if (tesseract_ == nullptr || (!recognition_done_ && Recognize(nullptr) < 0)) {
    return nullptr;
  }
  int n_word = 0;
  PAGE_RES_IT res_it(page_res_);
  for (res_it.restart_page(); res_it.word() != nullptr; res_it.forward()) {
    n_word++;
  }

  int *conf = new int[n_word + 1];
  n_word = 0;
  for (res_it.restart_page(); res_it.word() != nullptr; res_it.forward()) {
    WERD_RES *word = res_it.word();
    WERD_CHOICE *choice = word->best_choice;
    int w_conf = static_cast<int>(100 + 5 * choice->certainty());
    // This is the eq for converting Tesseract confidence to 1..100
    if (w_conf < 0) {
      w_conf = 0;
    }
    if (w_conf > 100) {
      w_conf = 100;
    }
    conf[n_word++] = w_conf;
  }
  conf[n_word] = -1;
  return conf;
}

#if !DISABLED_LEGACY_ENGINE
/**
 * Applies the given word to the adaptive classifier if possible.
 * The word must be SPACE-DELIMITED UTF-8 - l i k e t h i s , so it can
 * tell the boundaries of the graphemes.
 * Assumes that SetImage/SetRectangle have been used to set the image
 * to the given word. The mode arg should be PSM_SINGLE_WORD or
 * PSM_CIRCLE_WORD, as that will be used to control layout analysis.
 * The currently set PageSegMode is preserved.
 * Returns false if adaption was not possible for some reason.
 */
bool TessBaseAPI::AdaptToWordStr(PageSegMode mode, const char *wordstr) {
  bool success = true;
  PageSegMode current_psm = GetPageSegMode();
  SetPageSegMode(mode);

  tesseract_->classify_enable_learning = 0;

  const std::unique_ptr<const char[]> text(GetUTF8Text());
  if (tesseract_->applybox_debug) {
  tprintDebug("Trying to adapt \"{}\" to \"{}\"\n", text.get(), wordstr);
  }
  if (text != nullptr) {
    PAGE_RES_IT it(page_res_);
    WERD_RES *word_res = it.word();
    if (word_res != nullptr) {
      word_res->word->set_text(wordstr);
      // Check to see if text matches wordstr.
      int w = 0;
      int t;
      for (t = 0; text[t] != '\0'; ++t) {
        if (text[t] == '\n' || text[t] == ' ') {
          continue;
        }
        while (wordstr[w] == ' ') {
          ++w;
        }
        if (text[t] != wordstr[w]) {
          break;
        }
        ++w;
      }
      if (text[t] != '\0' || wordstr[w] != '\0') {
        // No match.
        delete page_res_;
        std::vector<TBOX> boxes;
        page_res_ = tesseract_->SetupApplyBoxes(boxes, block_list_);
        tesseract_->ReSegmentByClassification(page_res_);
        tesseract_->TidyUp(page_res_);
        PAGE_RES_IT pr_it(page_res_);
        if (pr_it.word() == nullptr) {
          success = false;
        } else {
          word_res = pr_it.word();
        }
      } else {
        word_res->BestChoiceToCorrectText();
      }
      if (success) {
        tesseract_->EnableLearning = true;
        tesseract_->LearnWord(nullptr, word_res);
      }
    } else {
      success = false;
    }
  } else {
    success = false;
  }
  SetPageSegMode(current_psm);
  return success;
}
#endif // !DISABLED_LEGACY_ENGINE

/**
 * Free up recognition results and any stored image data, without actually
 * freeing any recognition data that would be time-consuming to reload.
 * Afterwards, you must call SetImage or TesseractRect before doing
 * any Recognize or Get* operation.
 */
void TessBaseAPI::Clear() {
  if (thresholder_ != nullptr) {
    thresholder_->Clear();
  }
  ClearResults();
  if (tesseract_ != nullptr) {
    SetInputImage(nullptr);
  }
}

/**
 * Close down tesseract and free up all memory. End() is equivalent to
 * destructing and reconstructing your TessBaseAPI.
 * Once End() has been used, none of the other API functions may be used
 * other than Init and anything declared above it in the class definition.
 */
void TessBaseAPI::End() {
  Clear();
  delete thresholder_;
  thresholder_ = nullptr;
  delete page_res_;
  page_res_ = nullptr;
  delete block_list_;
  block_list_ = nullptr;
  if (paragraph_models_ != nullptr) {
    for (auto model : *paragraph_models_) {
      delete model;
    }
    delete paragraph_models_;
    paragraph_models_ = nullptr;
  }
#if !DISABLED_LEGACY_ENGINE
  if (osd_tesseract_ == tesseract_) {
    osd_tesseract_ = nullptr;
  }
  delete osd_tesseract_;
  osd_tesseract_ = nullptr;
  delete equ_detect_;
  equ_detect_ = nullptr;
#endif // !DISABLED_LEGACY_ENGINE

  delete tesseract_;
  tesseract_ = nullptr;
  pixDestroy(&pix_visible_image_);
  pix_visible_image_ = nullptr;
  visible_image_file_.clear();
  output_file_.clear();
  datapath_.clear();
  language_.clear();
}

// Clear any library-level memory caches.
// There are a variety of expensive-to-load constant data structures (mostly
// language dictionaries) that are cached globally -- surviving the Init()
// and End() of individual TessBaseAPI's.  This function allows the clearing
// of these caches.
void TessBaseAPI::ClearPersistentCache() {
#if 0
  Dict::GlobalDawgCache()->DeleteUnusedDawgs();
#else
  Dict::CleanGlobalDawgCache();
#endif
}

/**
 * Check whether a word is valid according to Tesseract's language model
 * returns 0 if the word is invalid, non-zero if valid
 */
int TessBaseAPI::IsValidWord(const char *word) const {
  return tesseract_->getDict().valid_word(word);
}
// Returns true if utf8_character is defined in the UniCharset.
bool TessBaseAPI::IsValidCharacter(const char *utf8_character) const {
  return tesseract_->unicharset.contains_unichar(utf8_character);
}

// TODO(rays) Obsolete this function and replace with a more aptly named
// function that returns image coordinates rather than tesseract coordinates.
bool TessBaseAPI::GetTextDirection(int *out_offset, float *out_slope) {
  const std::unique_ptr<const PageIterator> it(AnalyseLayout());
  if (it == nullptr) {
    return false;
  }
  int x1, x2, y1, y2;
  it->Baseline(RIL_TEXTLINE, &x1, &y1, &x2, &y2);
  // Calculate offset and slope (NOTE: Kind of ugly)
  if (x2 <= x1) {
    x2 = x1 + 1;
  }
  // Convert the point pair to slope/offset of the baseline (in image coords.)
  *out_slope = static_cast<float>(y2 - y1) / (x2 - x1);
  *out_offset = static_cast<int>(y1 - *out_slope * x1);
  // Get the y-coord of the baseline at the left and right edges of the
  // textline's bounding box.
  int left, top, right, bottom;
  if (!it->BoundingBox(RIL_TEXTLINE, &left, &top, &right, &bottom)) {
    return false;
  }
  int left_y = IntCastRounded(*out_slope * left + *out_offset);
  int right_y = IntCastRounded(*out_slope * right + *out_offset);
  // Shift the baseline down so it passes through the nearest bottom-corner
  // of the textline's bounding box. This is the difference between the y
  // at the lowest (max) edge of the box and the actual box bottom.
  *out_offset += bottom - std::max(left_y, right_y);
  // Switch back to bottom-up tesseract coordinates. Requires negation of
  // the slope and height - offset for the offset.
  *out_slope = -*out_slope;
  *out_offset = rect_height_ - *out_offset;

  return true;
}

/** Sets Dict::letter_is_okay_ function to point to the given function. */
void TessBaseAPI::SetDictFunc(DictFunc f) {
  if (tesseract_ != nullptr) {
    tesseract_->getDict().letter_is_okay_ = f;
  }
}

/**
 * Sets Dict::probability_in_context_ function to point to the given
 * function.
 *
 * @param f A single function that returns the probability of the current
 * "character" (in general a utf-8 string), given the context of a previous
 * utf-8 string.
 */
void TessBaseAPI::SetProbabilityInContextFunc(ProbabilityInContextFunc f) {
  if (tesseract_ != nullptr) {
    tesseract_->getDict().probability_in_context_ = f;
    // Set it for the sublangs too.
    int num_subs = tesseract_->num_sub_langs();
    for (int i = 0; i < num_subs; ++i) {
      tesseract_->get_sub_lang(i)->getDict().probability_in_context_ = f;
    }
  }
}

/** Common code for setting the image. */
bool TessBaseAPI::InternalResetImage() {
  AutoSupressMarker supress_premature_log_reporting(GetLogReportingHoldoffMarkerRef());

  if (tesseract_ == nullptr) {
    tprintError("Please call Init before attempting to set an image.\n");
    return false;
  }
  if (thresholder_ != nullptr) {
    thresholder_->Clear();
  }
  if (thresholder_ == nullptr) {
    thresholder_ = new ImageThresholder(tesseract_);
  }
  ClearResults();
  return true;
}

/**
 * Run the thresholder to make the thresholded image, returned in pix,
 * which must not be nullptr. *pix must be initialized to nullptr, or point
 * to an existing pixDestroyable Pix.
 * The usual argument to Threshold is Tesseract::mutable_pix_binary().
 */
bool TessBaseAPI::Threshold(Pix **pix) {
  ASSERT_HOST(pix != nullptr);
  if (*pix != nullptr) {
    pixDestroy(pix);
  }
  // Zero resolution messes up the algorithms, so make sure it is credible.
  int user_dpi = tesseract_->user_defined_dpi;
  int y_res = thresholder_->GetScaledYResolution();
  if (user_dpi && (user_dpi < kMinCredibleResolution || user_dpi > kMaxCredibleResolution)) {
    tprintWarn("User defined image dpi is outside of expected range "
        "({} - {})!\n",
        kMinCredibleResolution, kMaxCredibleResolution);
  }
  // Always use user defined dpi
  if (user_dpi) {
    thresholder_->SetSourceYResolution(user_dpi);
  } else if (y_res < kMinCredibleResolution || y_res > kMaxCredibleResolution) {
    if (y_res != 0) {
      // Show warning only if a resolution was given.
      tprintWarn("Invalid resolution {} dpi. Using {} instead.\n",
              y_res, kMinCredibleResolution);
    }
    thresholder_->SetSourceYResolution(kMinCredibleResolution);
  }

  auto selected_thresholding_method = static_cast<ThresholdMethod>(static_cast<int>(tesseract_->thresholding_method));
  auto thresholding_method = selected_thresholding_method;

  AutoPopDebugSectionLevel subsec_handle(tesseract_, tesseract_->PushSubordinatePixDebugSection(tesseract_->showcase_threshold_methods ? "Showcase threshold methods..." : fmt::format("Applying the threshold method chosen for this run: {}", selected_thresholding_method)));

  for (int m = 0; m <= (int)ThresholdMethod::Max; m++)
  {
    bool go = false;

    // debug_all/showcase_threshold_methods: assist diagnostics by cycling through all thresholding methods and applying each,
    // saving each result to a separate diagnostic image for later evaluation, before commencing
    // and finally applying the *user-selected* threshold method and continue with the OCR process:
    if (m != (int)ThresholdMethod::Max)
    {
      if (!tesseract_->showcase_threshold_methods)
        continue;

      thresholding_method = (ThresholdMethod)m;
    }
    else
    {
          if (tesseract_->showcase_threshold_methods) {
            tesseract_->PushNextPixDebugSection(fmt::format("Applying the threshold method chosen for this run: {}", selected_thresholding_method));
          }

          // on last round, we reset to the selected threshold method
      thresholding_method = selected_thresholding_method;
      go = true;
    }

    if (thresholding_method == ThresholdMethod::Otsu) {
      Image pix_binary(*pix);
      if (!thresholder_->ThresholdToPix(&pix_binary)) {
        return false;
      }

      if (go)
        *pix = pix_binary;

      if (!thresholder_->IsBinary()) {
        tesseract_->set_pix_thresholds(thresholder_->GetPixRectThresholds());
        tesseract_->set_pix_grey(thresholder_->GetPixRectGrey());
      } else {
        tesseract_->set_pix_thresholds(nullptr);
        tesseract_->set_pix_grey(nullptr);
      }

          if (tesseract_->tessedit_dump_pageseg_images || tesseract_->showcase_threshold_methods) {
            tesseract_->AddPixDebugPage(tesseract_->pix_grey(), "Otsu (tesseract) : Greyscale = pre-image");
            tesseract_->AddPixDebugPage(tesseract_->pix_thresholds(), "Otsu (tesseract) : Thresholds");
            tesseract_->AddPixDebugPage(pix_binary, "Otsu (tesseract) : Binary = post-image");

            const char *sequence = "c1.1 + d3.3";
            const int dispsep = 0;
            Image pix_post = pixMorphSequence(pix_binary, sequence, dispsep);
            tesseract_->AddClippedPixDebugPage(pix_post, fmt::format("Otsu (tesseract) : post-processed: {}", sequence));
            pix_post.destroy();
          }

          if (!go)
            pix_binary.destroy();
    } else {
      auto [ok, pix_grey, pix_binary, pix_thresholds] = thresholder_->Threshold(thresholding_method);

      if (!ok) {
        return false;
      }

      if (go)
        *pix = pix_binary;

      tesseract_->set_pix_thresholds(pix_thresholds);
      tesseract_->set_pix_grey(pix_grey);

          std::string caption = ThresholdMethodName(thresholding_method);

          if (tesseract_->tessedit_dump_pageseg_images || tesseract_->showcase_threshold_methods) {
            tesseract_->AddPixDebugPage(tesseract_->pix_grey(), fmt::format("{} : Grey = pre-image", caption));
            tesseract_->AddPixDebugPage(tesseract_->pix_thresholds(), fmt::format("{} : Thresholds", caption));
            tesseract_->AddPixDebugPage(pix_binary, fmt::format("{} : Binary = post-image", caption));

            const char *sequence = "c1.1 + d3.3";
            const int dispsep = 0;
            Image pix_post = pixMorphSequence(pix_binary, sequence, dispsep);
            tesseract_->AddClippedPixDebugPage(pix_post, fmt::format("{} : post-processed: {}", caption, sequence));
            pix_post.destroy();
          }

          if (!go)
            pix_binary.destroy();
      }
  }

#ifndef GRAPHICS_DISABLED
#ifdef SCROLLVIEW_NONINTERACTIVE
  if (show_threshold_images) {
    tprintf("Drawing grey image\n");
    Pix *pix_grey = tesseract_->pix_grey();
    if (pix_grey != nullptr) {
      int width = pixGetWidth(pix_grey);
      int height = pixGetHeight(pix_grey);
      auto *win = new ScrollView("Grey", 0, 0, width, height, width, height);
      win->Draw(pix_grey, 0, 0);
      win->Update();
      delete win;
    }

    tprintf("Drawing binary image\n");
    Pix *pix_binary = tesseract_->pix_binary();
    if (pix_binary != nullptr) {
      int width = pixGetWidth(pix_binary);
      int height = pixGetHeight(pix_binary);
      auto *win = new ScrollView("Binary", 0, 0, width, height, width, height);
      win->Draw(pix_binary, 0, 0);
      win->Update();
      delete win;
    }

  }
#endif // SCROLLVIEW_NONINTERACTIVE
#endif // !GRAPHICS_DISABLED


  thresholder_->GetImageSizes(&rect_left_, &rect_top_, &rect_width_, &rect_height_, &image_width_,
                              &image_height_);

  // Set the internal resolution that is used for layout parameters from the
  // estimated resolution, rather than the image resolution, which may be
  // fabricated, but we will use the image resolution, if there is one, to
  // report output point sizes.
  int estimated_res = ClipToRange(thresholder_->GetScaledEstimatedResolution(),
                                  kMinCredibleResolution, kMaxCredibleResolution);
  if (estimated_res != thresholder_->GetScaledEstimatedResolution()) {
    tprintWarn("Estimated internal resolution {} out of range! "
        "Corrected to {}.\n",
        thresholder_->GetScaledEstimatedResolution(), estimated_res);
  }
  tesseract_->set_source_resolution(estimated_res);
  return true;
}

/** Find lines from the image making the BLOCK_LIST. */
int TessBaseAPI::FindLines() {
  AutoSupressMarker supress_premature_log_reporting(GetLogReportingHoldoffMarkerRef());

  if (thresholder_ == nullptr || thresholder_->IsEmpty()) {
    tprintError("Please call SetImage before attempting recognition.\n");
    return -1;
  }
  if (recognition_done_) {
    ClearResults();
  }
  if (!block_list_->empty()) {
    return 0;
  }
  if (tesseract_ == nullptr) {
    tesseract_ = new Tesseract(nullptr, &GetLogReportingHoldoffMarkerRef());
#if !DISABLED_LEGACY_ENGINE
    tesseract_->InitAdaptiveClassifier(nullptr);
#endif
  }
  if (tesseract_->pix_binary() == nullptr) {
  if (verbose_process) {
      tprintInfo("PROCESS: source image is not a binary image, hence we apply a thresholding algo/subprocess to obtain a binarized image.\n");
  }

  Image pix = Image();
  if (!Threshold(&pix.pix_)) {
    return -1;
  }
  tesseract_->set_pix_binary(pix);
  }

  if (tesseract_->tessedit_dump_pageseg_images) {
    tesseract_->AddPixDebugPage(tesseract_->pix_binary(), "FindLines :: Thresholded Image -> this image is now set as the page Master Source Image");
  }

  if (verbose_process) {
    tprintInfo("PROCESS: prepare the image for page segmentation, i.e. discovery of all text areas + bounding boxes & image/text orientation and script{} detection.\n",
      (tesseract_->textord_equation_detect ? " + equations" : ""));
  }

  AutoPopDebugSectionLevel section_handle(tesseract_, tesseract_->PushSubordinatePixDebugSection("Prepare for Page Segmentation"));

  tesseract_->PrepareForPageseg();

#if !DISABLED_LEGACY_ENGINE
  if (tesseract_->textord_equation_detect) {
    if (equ_detect_ == nullptr && !datapath_.empty()) {
      equ_detect_ = new EquationDetect(datapath_.c_str(), nullptr);
    }
    if (equ_detect_ == nullptr) {
      tprintWarn("Could not set equation detector\n");
    } else {
      tesseract_->SetEquationDetect(equ_detect_);
    }
  }
#endif // !DISABLED_LEGACY_ENGINE

#if !DISABLED_LEGACY_ENGINE
  Tesseract *osd_tess = osd_tesseract_;
#else
  Tesseract* osd_tess = nullptr;
#endif
  OSResults osr;
#if !DISABLED_LEGACY_ENGINE
  if (PSM_OSD_ENABLED(tesseract_->tessedit_pageseg_mode) && osd_tess == nullptr) {
    if (strcmp(language_.c_str(), "osd") == 0) {
      osd_tess = tesseract_;
    } else {
      osd_tesseract_ = new Tesseract(tesseract_);
      TessdataManager mgr(reader_);
    std::vector<std::string> nil;
    if (datapath_.empty()) {
        tprintWarn("Auto orientation and script detection requested,"
            " but data path is undefined\n");
        delete osd_tesseract_;
        osd_tesseract_ = nullptr;
      } else if (osd_tesseract_->init_tesseract(datapath_, "", "osd", OEM_TESSERACT_ONLY,
                                                nil, nil, nil, false, &mgr) == 0) {
        osd_tess = osd_tesseract_;
        osd_tesseract_->set_source_resolution(thresholder_->GetSourceYResolution());
      } else {
        tprintWarn("Auto orientation and script detection requested,"
            " but osd language failed to load\n");
        delete osd_tesseract_;
        osd_tesseract_ = nullptr;
      }
    }
  }
#endif // !DISABLED_LEGACY_ENGINE

  if (tesseract_->SegmentPage(tesseract_->input_file_path.c_str(), block_list_, osd_tess, &osr) < 0) {
    return -1;
  }

  // If Devanagari is being recognized, we use different images for page seg
  // and for OCR.
  tesseract_->PrepareForTessOCR(block_list_, &osr);

  return 0;
}

/**
 * Return average gradient of lines on page.
 */
float TessBaseAPI::GetGradient() {
  return tesseract_->gradient();
}

/** Delete the pageres and clear the block list ready for a new page. */
void TessBaseAPI::ClearResults() {
  if (tesseract_ != nullptr) {
    tesseract_->Clear();
  }
  delete page_res_;
  page_res_ = nullptr;
  recognition_done_ = false;
  if (block_list_ == nullptr) {
    block_list_ = new BLOCK_LIST;
  } else {
    block_list_->clear();
  }
  if (paragraph_models_ != nullptr) {
    for (auto model : *paragraph_models_) {
      delete model;
    }
    delete paragraph_models_;
    paragraph_models_ = nullptr;
  }

  uniqueInstance<std::vector<TessTable>>().clear();
}

/**
 * Return the length of the output text string, as UTF8, assuming
 * liberally two spacing marks after each word (as paragraphs end with two
 * newlines), and assuming a single character reject marker for each rejected
 * character.
 * Also return the number of recognized blobs in blob_count.
 */
int TessBaseAPI::TextLength(int *blob_count) const {
  if (tesseract_ == nullptr || page_res_ == nullptr) {
    return 0;
  }

  PAGE_RES_IT page_res_it(page_res_);
  int total_length = 2;
  int total_blobs = 0;
  // Iterate over the data structures to extract the recognition result.
  for (page_res_it.restart_page(); page_res_it.word() != nullptr; page_res_it.forward()) {
    WERD_RES *word = page_res_it.word();
    WERD_CHOICE *choice = word->best_choice;
    if (choice != nullptr) {
      total_blobs += choice->length() + 2;
      total_length += choice->unichar_string().length() + 2;
      for (int i = 0; i < word->reject_map.length(); ++i) {
        if (word->reject_map[i].rejected()) {
          ++total_length;
        }
      }
    }
  }
  if (blob_count != nullptr) {
    *blob_count = total_blobs;
  }
  return total_length;
}

#if !DISABLED_LEGACY_ENGINE
/**
 * Estimates the Orientation And Script of the image.
 * Returns true if the image was processed successfully.
 */
bool TessBaseAPI::DetectOS(OSResults *osr) {
  AutoSupressMarker supress_premature_log_reporting(GetLogReportingHoldoffMarkerRef());

  if (tesseract_ == nullptr) {
    return false;
  }
  ClearResults();
  if (tesseract_->pix_binary() == nullptr) {
    Image pix = Image();
    if (!Threshold(&pix.pix_)) {
      return false;
    }
    tesseract_->set_pix_binary(pix);

    tesseract_->AddPixDebugPage(tesseract_->pix_binary(), "DetectOS : Thresholded Image");
  }

  return tesseract_->orientation_and_script_detection(tesseract_->input_file_path.c_str(), osr) > 0;
}
#endif // !DISABLED_LEGACY_ENGINE

void TessBaseAPI::set_min_orientation_margin(double margin) {
  tesseract_->min_orientation_margin.set_value(margin);
}

/**
 * Return text orientation of each block as determined in an earlier page layout
 * analysis operation. Orientation is returned as the number of ccw 90-degree
 * rotations (in [0..3]) required to make the text in the block upright
 * (readable). Note that this may not necessary be the block orientation
 * preferred for recognition (such as the case of vertical CJK text).
 *
 * Also returns whether the text in the block is believed to have vertical
 * writing direction (when in an upright page orientation).
 *
 * The returned array is of length equal to the number of text blocks, which may
 * be less than the total number of blocks. The ordering is intended to be
 * consistent with GetTextLines().
 */
void TessBaseAPI::GetBlockTextOrientations(int **block_orientation, bool **vertical_writing) {
  delete[] * block_orientation;
  *block_orientation = nullptr;
  delete[] * vertical_writing;
  *vertical_writing = nullptr;
  BLOCK_IT block_it(block_list_);

  block_it.move_to_first();
  int num_blocks = 0;
  for (block_it.mark_cycle_pt(); !block_it.cycled_list(); block_it.forward()) {
    if (!block_it.data()->pdblk.poly_block()->IsText()) {
      continue;
    }
    ++num_blocks;
  }
  if (!num_blocks) {
    tprintWarn("Found no blocks\n");
    return;
  }
  *block_orientation = new int[num_blocks];
  *vertical_writing = new bool[num_blocks];
  block_it.move_to_first();
  int i = 0;
  for (block_it.mark_cycle_pt(); !block_it.cycled_list(); block_it.forward()) {
    if (!block_it.data()->pdblk.poly_block()->IsText()) {
      continue;
    }
    FCOORD re_rotation = block_it.data()->re_rotation();
    float re_theta = re_rotation.angle();
    FCOORD classify_rotation = block_it.data()->classify_rotation();
    float classify_theta = classify_rotation.angle();
    double rot_theta = -(re_theta - classify_theta) * 2.0 / M_PI;
    if (rot_theta < 0) {
      rot_theta += 4;
    }
    int num_rotations = static_cast<int>(rot_theta + 0.5);
    (*block_orientation)[i] = num_rotations;
    // The classify_rotation is non-zero only if the text has vertical
    // writing direction.
    (*vertical_writing)[i] = (classify_rotation.y() != 0.0f);
    ++i;
  }
}

void TessBaseAPI::DetectParagraphs(bool after_text_recognition) {
  if (paragraph_models_ == nullptr) {
    paragraph_models_ = new std::vector<ParagraphModel*>;
  }
  MutableIterator *result_it = GetMutableIterator();
  do { // Detect paragraphs for this block
    std::vector<ParagraphModel *> models;
    tesseract_->DetectParagraphs(after_text_recognition, result_it, &models);
    paragraph_models_->insert(paragraph_models_->end(), models.begin(), models.end());
  } while (result_it->Next(RIL_BLOCK));
  delete result_it;
}

/** This method returns the string form of the specified unichar. */
const char *TessBaseAPI::GetUnichar(int unichar_id) const {
  return tesseract_->unicharset.id_to_unichar(unichar_id);
}

/** Return the pointer to the i-th dawg loaded into tesseract_ object. */
const Dawg *TessBaseAPI::GetDawg(int i) const {
  if (tesseract_ == nullptr || i >= NumDawgs()) {
    return nullptr;
  }
  return tesseract_->getDict().GetDawg(i);
}

/** Return the number of dawgs loaded into tesseract_ object. */
int TessBaseAPI::NumDawgs() const {
  return tesseract_ == nullptr ? 0 : tesseract_->getDict().NumDawgs();
}

/** Escape a char string - replace <>&"' with HTML codes. */
std::string HOcrEscape(const char *text) {
  std::string ret;
  const char *ptr;
  for (ptr = text; *ptr; ptr++) {
    switch (*ptr) {
      case '<':
        ret += "&lt;";
        break;
      case '>':
        ret += "&gt;";
        break;
      case '&':
        ret += "&amp;";
        break;
      case '"':
        ret += "&quot;";
        break;
      case '\'':
        ret += "&#39;";
        break;
      default:
        ret += *ptr;
    }
  }
  return ret;
}

std::string mkUniqueOutputFilePath(const char* basepath, int page_number, const char* label, const char* filename_extension)
{
  size_t pos = strcspn(basepath, ":\\/");
  const char* filename = basepath;
  const char* p = basepath + pos;
  while (*p)
  {
    filename = p + 1;
    pos = strcspn(filename, ":\\/");
    p = filename + pos;
  }
  size_t pathlen = filename - basepath;
  if (!*filename)
    filename = "tesseract";

  char ns[40] = { 0 };
  if (page_number != 0)
  {
    snprintf(ns, sizeof(ns), ".p%04d", page_number);
  }

  static int unique_seq_counter = 0;
  unique_seq_counter++;

  char nq[40] = { 0 };
  snprintf(nq, sizeof(nq), ".n%04d", unique_seq_counter);

  std::string f(basepath);
  f = f.substr(0, pathlen);
  f += filename;
  f += nq;
  if (label && *label)
  {
    f += ".";
    f += label;
  }
  if (*ns)
  {
    f += ns;
  }
  f += ".";
  f += filename_extension;

  // sanitize generated filename part:
  char* str = f.data();
  int slen = f.length();
  int dpos = pathlen;
  bool marker = false;
  for (int spos = pathlen; spos < slen; spos++)
  {
    int c = str[spos];
    switch (c)
    {
    case '.':
    case '-':
    case '_':
    case ' ':
      if (!marker)
      {
        marker = true;
        str[dpos++] = c;
      }
      // otherwise skip additional 'marker' characters in the filename
      break;

    default:
      marker = false;
      str[dpos++] = c;
      break;
    }
  }
  // no marker tolerated at end of filename:
  if (marker)
    dpos--;
  // fringe case: filename is *only markers*:
  if (dpos == pathlen)
    str[dpos++] = '_';

  f.resize(dpos);


  return std::move(f);
}

void WritePix(const std::string &file_path, Pix *pic, int file_type)
{
  tprintInfo("Saving image file {}\n", file_path);
#if defined(HAVE_MUPDF)
  fz_mkdir_for_file(fz_get_global_context(), file_path.c_str());
#endif
  if (pixWrite(file_path.c_str(), pic, file_type))
  {
    tprintError("Writing image file {} failed\n", file_path);
  }
}

} // namespace tesseract<|MERGE_RESOLUTION|>--- conflicted
+++ resolved
@@ -2125,11 +2125,8 @@
   int par_num = 0;
   int line_num = 0;
   int word_num = 0;
-<<<<<<< HEAD
   int symbol_num = 0;
-=======
   std::string lang;
->>>>>>> 30aef44b
 
   std::string tsv_str;
   tsv_str += "1\t" + std::to_string(page_num); // level 1 - page
@@ -2239,21 +2236,9 @@
       }
     }
 
-<<<<<<< HEAD
+    tsv_str += "\t";
+
     std::string tsv_symbol_lines;
-=======
-    // Increment counts if at end of block/paragraph/textline.
-    tsv_str += "\t";
-    if (res_it->IsAtFinalElement(RIL_TEXTLINE, RIL_WORD)) {
-      lcnt++;
-    }
-    if (res_it->IsAtFinalElement(RIL_PARA, RIL_WORD)) {
-      pcnt++;
-    }
-    if (res_it->IsAtFinalElement(RIL_BLOCK, RIL_WORD)) {
-      bcnt++;
-    }
->>>>>>> 30aef44b
 
     do {
       tsv_str += std::unique_ptr<const char[]>(res_it->GetUTF8Text(RIL_SYMBOL)).get();
