/**********************************************************************
 * File:        baseapi.cpp
 * Description: Simple API for calling tesseract.
 * Author:      Ray Smith
 *
 * (C) Copyright 2006, Google Inc.
 ** Licensed under the Apache License, Version 2.0 (the "License");
 ** you may not use this file except in compliance with the License.
 ** You may obtain a copy of the License at
 ** http://www.apache.org/licenses/LICENSE-2.0
 ** Unless required by applicable law or agreed to in writing, software
 ** distributed under the License is distributed on an "AS IS" BASIS,
 ** WITHOUT WARRANTIES OR CONDITIONS OF ANY KIND, either express or implied.
 ** See the License for the specific language governing permissions and
 ** limitations under the License.
 *
 **********************************************************************/

#define _USE_MATH_DEFINES // for M_PI

// Include automatically generated configuration file if running autoconf.
#ifdef HAVE_TESSERACT_CONFIG_H
#  include "config_auto.h"
#endif

#include <tesseract/debugheap.h>
#include "boxword.h"    // for BoxWord
#include "coutln.h"     // for C_OUTLINE_IT, C_OUTLINE_LIST
#include "dawg_cache.h" // for DawgCache
#include "dict.h"       // for Dict
#include "elst.h"       // for ELIST_ITERATOR, ELISTIZE, ELISTIZEH
#include <leptonica/environ.h>    // for l_uint8
#include "equationdetect.h" // for EquationDetect, destructor of equ_detect_
#include "errcode.h" // for ASSERT_HOST
#include "helpers.h" // for IntCastRounded, chomp_string, copy_string
#include "host.h"    // for MAX_PATH
#include "imagedata.h" // for ImageData, DocumentData
#include <leptonica/imageio.h> // for IFF_TIFF_G4, IFF_TIFF, IFF_TIFF_G3, ...
#if !DISABLED_LEGACY_ENGINE
#  include "intfx.h" // for INT_FX_RESULT_STRUCT
#endif
#include "mutableiterator.h" // for MutableIterator
#include "normalis.h"        // for kBlnBaselineOffset, kBlnXHeight
#include "pageres.h"         // for PAGE_RES_IT, WERD_RES, PAGE_RES, CR_DE...
#include "paragraphs.h"      // for DetectParagraphs
#include "global_params.h"
#include "pdblock.h"         // for PDBLK
#include "points.h"          // for FCOORD
#include "polyblk.h"         // for POLY_BLOCK
#include "rect.h"            // for TBOX
#include "stepblob.h"        // for C_BLOB_IT, C_BLOB, C_BLOB_LIST
#include "tessdatamanager.h" // for TessdataManager, kTrainedDataSuffix
#include "tesseractclass.h"  // for Tesseract
#include <tesseract/tprintf.h>         // for tprintf
#include "werd.h"            // for WERD, WERD_IT, W_FUZZY_NON, W_FUZZY_SP
#include "tabletransfer.h"   // for detected tables from tablefind.h
#include "thresholder.h"     // for ImageThresholder
#include "winutils.h"
#include "colfind.h"         // for param globals
#include "oldbasel.h"        // for param globals
#include "tovars.h"          // for param globals
#include "makerow.h"         // for param globals
#include "topitch.h"         // for param globals
#include "polyaprx.h"        // for param globals
#include "edgblob.h"         // for param globals
#include "pathutils.h"       // for fs namespace

#include <tesseract/baseapi.h>
#include <tesseract/ocrclass.h>       // for ETEXT_DESC
#include <tesseract/osdetect.h>       // for OSResults, OSBestResult, OrientationId...
#include <tesseract/renderer.h>       // for TessResultRenderer
#include <tesseract/resultiterator.h> // for ResultIterator
#include <tesseract/params.h>    // for Param, ..., ParamVectorSet class definitions
#include <tesseract/assert.h>

#include <cmath>    // for round, M_PI
#include <cstdint>  // for int32_t
#include <cstring>  // for strcmp, strcpy
#include <filesystem> // for path
#include <fstream>  // for size_t
#include <iostream> // for std::cin
#include <locale>   // for std::locale::classic
#include <memory>   // for std::unique_ptr
#include <set>      // for std::pair
#include <sstream>  // for std::stringstream
#include <vector>   // for std::vector
#include <cfloat>

#include <parameters/parameters.h>
#include <leptonica/allheaders.h> // for pixDestroy, boxCreate, boxaAddBox, box...
#ifdef HAVE_LIBCURL
#  include <curl/curl.h>
#endif

#ifdef __linux__
#  include <csignal> // for sigaction, SA_RESETHAND, SIGBUS, SIGFPE
#endif

#if defined(WIN32) || defined(_WIN32) || defined(_WIN64)
#  include <fcntl.h>
#  include <io.h>
#else
#  include <dirent.h> // for closedir, opendir, readdir, DIR, dirent
#  include <libgen.h>
#  include <sys/stat.h> // for stat, S_IFDIR
#  include <sys/types.h>
#  include <unistd.h>
#endif // _WIN32


using namespace ::parameters;

namespace tesseract {

FZ_HEAPDBG_TRACKER_SECTION_START_MARKER(_)

BOOL_VAR(stream_filelist, false, "Stream a filelist from stdin.");
BOOL_VAR(show_threshold_images, false, "Show grey/binary 'thresholded' (pre-processed) images.");
STRING_VAR(document_title, "", "Title of output document (used for hOCR and PDF output).");
#ifdef HAVE_LIBCURL
INT_VAR(curl_timeout, 0, "Timeout for curl in seconds.");
STRING_VAR(curl_cookiefile, "", "File with cookie data for curl");
#endif
INT_VAR(debug_all, 0, "Turn on all the debugging features. Set to '2' or higher for extreme verbose debug diagnostics output.");
BOOL_VAR(debug_misc, false, "Turn on miscellaneous debugging features.");
#if !GRAPHICS_DISABLED
BOOL_VAR(scrollview_support, false, "Turn ScrollView support on/off. When turned OFF, the OCR process executes a little faster but almost all graphical feedback/diagnostics features will have been disabled.");
#endif
BOOL_VAR(verbose_process, false, "Print descriptive messages reporting which steps are taken during the OCR process. This may help non-expert users to better grasp what is happening under the hood and which stages of the OCR process take up time.");
STRING_VAR(vars_report_file, "+", "Filename/path to write the 'Which -c variables were used' report. File may be 'stdout', '1' or '-' to be output to stdout. File may be 'stderr', '2' or '+' to be output to stderr. Empty means no report will be produced.");
BOOL_VAR(report_all_variables, true, "When reporting the variables used (via 'vars_report_file') also report all *unused* variables, hence the report will always list *all* available variables.");
DOUBLE_VAR(allowed_image_memory_capacity, ImageCostEstimate::get_max_system_allowance(), "Set maximum memory allowance for image data: this will be used as part of a sanity check for oversized input images.");
BOOL_VAR(two_pass, false, "Enable double analysis: this will analyse every image twice. Once with the given page segmentation mode (typically 3), and then once with a single block page segmentation mode. The second run runs on a modified image where any earlier blocks are turned black, causing Tesseract to skip them for the second analysis. Currently two pages are output for a single image, so this is clearly a hack, but it's not as computationally intensive as running two full runs. (In fact, it might add as little as ~10% overhead, depending on the input image)   WARNING: This will probably break weird non-filepath file input patterns like \"-\" for stdin, or things that resolve using libcurl.");


/** Minimum sensible image size to be worth running Tesseract. */
const int kMinRectSize = 10;
/** Character returned when Tesseract couldn't recognize anything. */
const char kTesseractReject = '~';
/** Character used by UNLV error counter as a reject. */
const char kUNLVReject = '~';
/** Character used by UNLV as a suspect marker. */
const char kUNLVSuspect = '^';
/**
 * Temp file used for storing current parameters before applying retry values.
 */
static const char *kOldVarsFile = "failed_vars.txt";

#if !DISABLED_LEGACY_ENGINE

static const char kUnknownFontName[] = "UnknownFont";

static STRING_VAR(classify_font_name, kUnknownFontName,
                  "Default font name to be used in training.");

// Finds the name of the training font and returns it in fontname, by cutting
// it out based on the expectation that the filename is of the form:
// /path/to/dir/[lang].[fontname].exp[num]
// The [lang], [fontname] and [num] fields should not have '.' characters.
// If the global parameter classify_font_name is set, its value is used instead.
static void ExtractFontName(const char* filename, std::string* fontname) {
  *fontname = classify_font_name;
  if (*fontname == kUnknownFontName) {
    // filename is expected to be of the form [lang].[fontname].exp[num]
    // The [lang], [fontname] and [num] fields should not have '.' characters.
    const char *basename = strrchr(filename, '/');
    const char *firstdot = strchr(basename ? basename : filename, '.');
    const char *lastdot  = strrchr(filename, '.');
    if (firstdot != lastdot && firstdot != nullptr && lastdot != nullptr) {
      ++firstdot;
      *fontname = firstdot;
      fontname->resize(lastdot - firstdot);
    }
  }
}
#endif

FZ_HEAPDBG_TRACKER_SECTION_END_MARKER(_)

/* Add all available languages recursively.
 */
static void addAvailableLanguages(const std::string &datadir, const std::string &base,
                                  std::vector<std::string> *langs) {
  auto base2 = base;
  if (!base2.empty()) {
    base2 += "/";
  }
  const size_t extlen = sizeof(kTrainedDataSuffix);
#if defined(WIN32) || defined(_WIN32) || defined(_WIN64)
  const auto kTrainedDataSuffixUtf16 = winutils::Utf8ToUtf16(kTrainedDataSuffix);

  WIN32_FIND_DATAW data;
  HANDLE handle = FindFirstFileW(winutils::Utf8ToUtf16((datadir + base2 + "*").c_str()).c_str(), &data);
  if (handle != INVALID_HANDLE_VALUE) {
    BOOL result = TRUE;
    for (; result;) {
      wchar_t *name = data.cFileName;
      // Skip '.', '..', and hidden files
      if (name[0] != '.') {
        if ((data.dwFileAttributes & FILE_ATTRIBUTE_DIRECTORY) == FILE_ATTRIBUTE_DIRECTORY) {
          addAvailableLanguages(datadir, base2 + winutils::Utf16ToUtf8(name), langs);
        } else {
          size_t len = wcslen(name);
          if (len > extlen && name[len - extlen] == '.' &&
              wcscmp(&name[len - extlen + 1], kTrainedDataSuffixUtf16.c_str()) == 0) {
            name[len - extlen] = '\0';
            langs->push_back(base2 + winutils::Utf16ToUtf8(name));
          }
        }
      }
      result = FindNextFileW(handle, &data);
    }
    FindClose(handle);
  }
#else // _WIN32
  DIR *dir = opendir((datadir + base).c_str());
  if (dir != nullptr) {
    dirent *de;
    while ((de = readdir(dir))) {
      char *name = de->d_name;
      // Skip '.', '..', and hidden files
      if (name[0] != '.') {
        struct stat st;
        if (stat((datadir + base2 + name).c_str(), &st) == 0 && (st.st_mode & S_IFDIR) == S_IFDIR) {
          addAvailableLanguages(datadir, base2 + name, langs);
        } else {
          size_t len = strlen(name);
          if (len > extlen && name[len - extlen] == '.' &&
              strcmp(&name[len - extlen + 1], kTrainedDataSuffix) == 0) {
            name[len - extlen] = '\0';
            langs->push_back(base2 + name);
          }
        }
      }
    }
    closedir(dir);
  }
#endif
}


TessBaseAPI::TessBaseAPI()
    : tesseract_(nullptr)
#if !DISABLED_LEGACY_ENGINE
      ,
      osd_tesseract_(nullptr),
      equ_detect_(nullptr)
#endif
      ,
      reader_(nullptr),
      // thresholder_ is initialized to nullptr here, but will be set before use
      // by: A constructor of a derived API or created
      // implicitly when used in InternalResetImage.
      thresholder_(nullptr),
      paragraph_models_(nullptr),
      block_list_(nullptr),
      page_res_(nullptr),
      pix_visible_image_(nullptr),
      last_oem_requested_(OEM_DEFAULT),
      recognition_done_(false),
      rect_left_(0),
      rect_top_(0),
      rect_width_(0),
      rect_height_(0),
      image_width_(0),
      image_height_(0) {
  // make sure the debug_all preset is set up BEFORE any command-line arguments
  // direct tesseract to set some arbitrary parameters just below,
  // for otherwise those `-c xyz=v` commands may be overruled by the
  // debug_all preset!
  debug_all.set_on_modify_handler([this](decltype(debug_all) &target,
                                         const int32_t old_value,
                                         int32_t &new_value,
                                         const int32_t default_value,
                                         ParamSetBySourceType source_type,
                                         ParamPtr optional_setter) {
    this->SetupDebugAllPreset();
  });
}

TessBaseAPI::~TessBaseAPI() {
  End();
  debug_all.set_on_modify_handler(0);
}

/**
 * Returns the version identifier as a static string. Do not delete.
 */
const char *TessBaseAPI::Version() {
  return TESSERACT_VERSION_STR;
}

Tesseract& TessBaseAPI::tesseract() const {
  if (tesseract_ == nullptr) {
    tesseract_ = new Tesseract();
  }
  return *tesseract_;
}

/**
 * Set the name of the input file. Needed only for training and
 * loading a UNLV zone file.
 */
void TessBaseAPI::SetInputName(const char *name) {
  Tesseract &tess = tesseract();
  tess.input_file_path_ = name;
}

/** Set the name of the visible image files. Needed only for PDF output. */
void TessBaseAPI::SetVisibleImageFilename(const char* name) {
  Tesseract &tess = tesseract();
  tess.visible_image_file_path_ = name;
}

/**
* Return a memory capacity cost estimate for the given image dimensions and
* some heuristics re tesseract behaviour, e.g. input images will be normalized/greyscaled,
* then thresholded, all of which will be kept in memory while the session runs.
*
* Also uses the Tesseract Variable `allowed_image_memory_capacity` to indicate
* whether the estimated cost is oversized --> `cost.is_too_large()`
*
* For user convenience, static functions are provided:
* the static functions MAY be used by userland code *before* the high cost of
* instantiating a Tesseract instance is incurred.
*/
ImageCostEstimate TessBaseAPI::EstimateImageMemoryCost(int image_width, int image_height, float allowance) {
  // The heuristics used:
  // 
  // we reckon with leptonica Pix storage at 4 bytes per pixel,
  // tesseract storing (worst case) 3 different images: original, greyscale, binary thresholded,
  // we DO NOT reckon with the extra image that may serve as background for PDF outputs, etc.
  // we DO NOT reckon with the memory cost for the OCR match tree, etc.
  // However, we attempt a VERY ROUGH estimate by calculating a 20% overdraft for internal operations'
  // storage costs.
  float cost = 4 * 3 * 1.20f;
  cost *= image_width;
  cost *= image_height;

  if (allowed_image_memory_capacity > 0.0) {
    // any rediculous input values will be replaced by the Tesseract configuration value:
    if (allowance > allowed_image_memory_capacity || allowance <= 0.0)
      allowance = allowed_image_memory_capacity;
  }

  return ImageCostEstimate(cost, allowance);
}

ImageCostEstimate TessBaseAPI::EstimateImageMemoryCost(const Pix* pix, float allowance) {
  auto w = pixGetWidth(pix);
  auto h = pixGetHeight(pix);
  return EstimateImageMemoryCost(w, h, allowance);
}

/**
* Ditto, but this API may be invoked after SetInputImage() or equivalent has been called
* and reports the cost estimate for the current instance/image.
*/
ImageCostEstimate TessBaseAPI::EstimateImageMemoryCost() const {
  return tesseract().EstimateImageMemoryCost();
}

/**
* Helper, which may be invoked after SetInputImage() or equivalent has been called:
* reports the cost estimate for the current instance/image via `tprintDebug()` and returns
* `true` when the cost is expected to be too high.
*
* You can use this as a fast pre-flight check. Many major tesseract APIs perform
* this same check as part of their startup routine.
*/
bool TessBaseAPI::CheckAndReportIfImageTooLarge(const Pix* pix) const {
  return tesseract().CheckAndReportIfImageTooLarge(pix);
}

/** Set the name of the output files. Needed only for debugging. */
void TessBaseAPI::SetOutputName(const char *name) {
  tesseract().output_base_filename.set_value(name, PARAM_VALUE_IS_SET_BY_APPLICATION);
}

const std::string &TessBaseAPI::GetOutputName() {
  return tesseract().output_base_filename;
}

bool TessBaseAPI::SetVariable(const char *name, const char *value) {
  return ParamUtils::SetParam(name, value, tesseract().params_collective(), PARAM_VALUE_IS_SET_BY_APPLICATION);
}

bool TessBaseAPI::SetVariable(const char *name, int value) {
  return ParamUtils::SetParam(name, value, tesseract().params_collective(), PARAM_VALUE_IS_SET_BY_APPLICATION);
}

bool TessBaseAPI::SetVariable(const char *name, bool value) {
  return ParamUtils::SetParam(name, value, tesseract().params_collective(), PARAM_VALUE_IS_SET_BY_APPLICATION);
}

bool TessBaseAPI::SetVariable(const char *name, double value) {
  return ParamUtils::SetParam(name, value, tesseract().params_collective(), PARAM_VALUE_IS_SET_BY_APPLICATION);
}

bool TessBaseAPI::SetVariable(const char *name, const std::string &value) {
  return ParamUtils::SetParam(name, value, tesseract().params_collective(), PARAM_VALUE_IS_SET_BY_APPLICATION);
}

bool TessBaseAPI::GetIntVariable(const char *name, int *value) const {
  IntParam *p = ParamUtils::FindParam<IntParam>(name, tesseract().params_collective());
  if (!p) {
    return false;
  }
  *value = p->value();
  return true;
}

bool TessBaseAPI::GetBoolVariable(const char *name, bool *value) const {
  BoolParam *p = ParamUtils::FindParam<BoolParam>(name, tesseract().params_collective());
  if (!p) {
    return false;
  }
  *value = p->value();
  return true;
}

const char *TessBaseAPI::GetStringVariable(const char *name) const {
  StringParam *p = ParamUtils::FindParam<StringParam>(name, tesseract().params_collective());
  if (!p) {
    return nullptr;
  }
  return p->c_str();
}

bool TessBaseAPI::GetDoubleVariable(const char *name, double *value) const {
  DoubleParam *p = ParamUtils::FindParam<DoubleParam>(name, tesseract().params_collective());
  if (!p) {
    return false;
  }
  *value = p->value();
  return true;
}

/** Get value of named variable as a string, if it exists. */
bool TessBaseAPI::GetVariableAsString(const char *name, std::string *val) const {
  Param *p = ParamUtils::FindParam(name, tesseract().params_collective());
  if (p != nullptr) {
    if (val != nullptr) {
      *val = p->raw_value_str();
    }
    return true;
  }
  return false;
}


bool TessBaseAPI::InitParameters(const std::vector<std::string> &vars_vec,
                                 const std::vector<std::string> &vars_values) {
  Tesseract &tess = tesseract();
  return tess.InitParameters(vars_vec, vars_values);
}

void TessBaseAPI::ReadyParametersForReinitialization() {
  Tesseract &tess = tesseract();
  tess.ReadyParametersForReinitialization();
}

void TessBaseAPI::ResetParametersToFactoryDefault() {
  Tesseract &tess = tesseract();
  tess.ResetParametersToFactoryDefault();
}


#if !DISABLED_LEGACY_ENGINE

/** Print Tesseract fonts table to the given file. */
void TessBaseAPI::PrintFontsTable(FILE *fp) const {
  if (!fp)
    fp = stdout;
  bool print_info = (fp == stdout || fp == stderr);
  Tesseract& tess = tesseract();
  const int fontinfo_size = tess.get_fontinfo_table().size();
  for (int font_index = 1; font_index < fontinfo_size; ++font_index) {
    FontInfo font = tess.get_fontinfo_table().at(font_index);
    if (print_info) {
      tprintInfo(
          "ID={}: {} is_italic={} is_bold={} is_fixed_pitch={} is_serif={} is_fraktur={}\n",
          font_index, font.name,
          font.is_italic(),
          font.is_bold(),
          font.is_fixed_pitch(),
          font.is_serif(),
          font.is_fraktur());
    } else {
      std::string msg = fmt::format(
          "ID={}: {} is_italic={} is_bold={} is_fixed_pitch={} is_serif={} is_fraktur={}\n",
          font_index, font.name,
          font.is_italic(),
          font.is_bold(),
          font.is_fixed_pitch(),
          font.is_serif(),
          font.is_fraktur());
      fputs(msg.c_str(), fp);
    }
  }
}

#endif

/** 
 * Print Tesseract parameters to the given file with descriptions of each option. 
 * Cannot be used as Tesseract configuration file due to descriptions 
 * (use DumpVariables instead to create config files).
 */
void TessBaseAPI::PrintVariables(FILE *fp) const {
  ParamUtils::PrintParams(fp, tesseract().params_collective(), true);
}

void TessBaseAPI::SaveParameters() {
  // Save current config variables before switching modes.
  FILE *fp = fopen(kOldVarsFile, "wb");
  PrintVariables(fp);
  fclose(fp);
}

void TessBaseAPI::RestoreParameters() {
  ReadConfigFile(kOldVarsFile);
}

/** 
 * Print Tesseract parameters to the given file without descriptions. 
 * Can be used as Tesseract configuration file.
*/
void TessBaseAPI::DumpVariables(FILE *fp) const {
  ParamUtils::PrintParams(fp, tesseract().params_collective(), false);
}

// Report parameters' usage statistics, i.e. report which params have been
// set, modified and read/checked until now during this run-time's lifetime.
//
// Use this method for run-time 'discovery' about which tesseract parameters
// are actually *used* during your particular usage of the library, ergo
// answering the question:
// "Which of all those parameters are actually *relevant* to my use case today?"
void TessBaseAPI::ReportParamsUsageStatistics() const {
  tesseract::ParamsVectorSet &vec = tesseract().params_collective();
  std::string fpath = tesseract::vars_report_file;
  ReportFile f(fpath);
  ParamUtils::ReportParamsUsageStatistics(f, vec);
}

/**
 * The datapath must be the name of the data directory or
 * some other file in which the data directory resides (for instance argv[0].)
 * The language is (usually) an ISO 639-3 string or nullptr will default to eng.
 * If numeric_mode is true, then only digits and Roman numerals will
 * be returned.
 * 
 * @return: 0 on success and -1 on initialization failure.
 */
int TessBaseAPI::Init(const char* datapath,
                      ParamsVectorSet& vars)
{
  std::vector<std::string> nil;
  //ParamsVectorSet vars;
  FileReader nada;
  Tesseract &tess = tesseract();
  //tess.tessedit_ocr_engine_mode = oem;
  //tess.languages_to_try = language;
  if (tess.datadir_base_path.is_set() && !strempty(datapath) && tess.datadir_base_path.value() != datapath) {
    // direct parameter overrides previous parameter set-up
    tess.datadir_base_path = datapath;
  }
  return Init_Internal(datapath, vars, nil, nada, nullptr, 0);
}

int TessBaseAPI::Init(const char *datapath,
         ParamsVectorSet &vars,
                      const std::vector<std::string> &configs)
{

}

int TessBaseAPI::Init(ParamsVectorSet& vars)
{

}

int TessBaseAPI::Init(ParamsVectorSet& vars,
                      const std::vector<std::string>& configs)
{

}

int TessBaseAPI::Init(const char* datapath,
         ParamsVectorSet& vars,
                      FileReader reader)
{

}

int TessBaseAPI::Init(const char* datapath,
         ParamsVectorSet& vars,
         const std::vector<std::string>& configs,
                      FileReader reader)
{

}

int TessBaseAPI::Init(const char* datapath,
         const std::vector<std::string>& vars_vec,
                      const std::vector<std::string>& vars_values)
{

}

int TessBaseAPI::Init(const char* datapath,
         const std::vector<std::string>& vars_vec,
         const std::vector<std::string>& vars_values,
                      const std::vector<std::string>& configs)
{

}

int TessBaseAPI::Init(const char* datapath, const char* language, OcrEngineMode oem)
{

}

int TessBaseAPI::Init(const char* datapath, const char* language, OcrEngineMode oem,
                      const std::vector<std::string>& configs)
{

}

int TessBaseAPI::Init(const char* datapath, const char* language)
{

}

int TessBaseAPI::Init(const char* datapath, const char* language,
                      const std::vector<std::string>& configs)
{

}

int TessBaseAPI::Init(const char *language, OcrEngineMode oem)
{

}

int TessBaseAPI::Init(const char *language, OcrEngineMode oem,
         const std::vector<std::string> &configs)
{

}

int TessBaseAPI::Init(const char* language)
{

}

int TessBaseAPI::Init(const char* language,
                      const std::vector<std::string>& configs)
{

}

// Reads the traineddata via a FileReader from path `datapath`.
int TessBaseAPI::Init(const char* datapath,
         const std::vector<std::string>& vars_vec,
         const std::vector<std::string>& vars_values,
                      FileReader reader)
{

}

int TessBaseAPI::Init(const char* datapath,
         const std::vector<std::string>& vars_vec,
         const std::vector<std::string>& vars_values,
         const std::vector<std::string>& configs,
                      FileReader reader)
{

}

// In-memory version reads the traineddata directly from the given
// data[data_size] array.
int TessBaseAPI::InitFromMemory(const char *data, size_t data_size,
                   const std::vector<std::string>& vars_vec,
                   const std::vector<std::string>& vars_values)
{

}

int TessBaseAPI::InitFromMemory(const char *data, size_t data_size,
                   const std::vector<std::string>& vars_vec,
                   const std::vector<std::string>& vars_values,
                   const std::vector<std::string>& configs)
{

}

int TessBaseAPI::Init_Internal(const char *path,
                               ParamsVectorSet &vars,
                               const std::vector<std::string> &configs,
                               FileReader reader,
                               const char *data, size_t data_size) {
  Tesseract &tess = tesseract();
#if 0
  if (tess.languages_to_try.empty()) {
    tess.languages_to_try = "";
  }
#endif
  if (data == nullptr) {
    data = "";
    data_size = 0; // as a precaution to prevent invalid user-set value to
  }
  std::string datapath;
  if (!strempty(path)) {
    datapath = path;
  } else if (!tess.datadir_base_path.empty()) {
    datapath = tess.datadir_base_path;
  } else {
    datapath = tess.languages_to_try;
  }

  // TODO: re-evaluate this next (old) code chunk which decides when to reset the tesseract instance.

  std::string buggered_languge = "XYZ";

  // If the datapath, OcrEngineMode or the language have changed - start again.
  // Note that the language_ field stores the last requested language that was
  // initialized successfully, while tesseract().lang stores the language
  // actually used. They differ only if the requested language was nullptr, in
  // which case tesseract().lang is set to the Tesseract default ("eng").
  if (
      (datapath_.empty() || language_.empty() || datapath_ != datapath ||
       last_oem_requested_ != oem() || (language_ != buggered_languge && tesseract_->lang_ != buggered_languge))) {
    // TODO: code a proper RESET operation instead of ditching and re-instatiating, which will nuke our `tess` reference.
    assert(0);
    delete tesseract_;
    tesseract_ = nullptr;
  }
  bool reset_classifier = true;
  if (tesseract_ == nullptr) {
    reset_classifier = false;
    tesseract_ = new Tesseract();
    if (reader != nullptr) {
      reader_ = reader;
    }
    TessdataManager mgr(reader_);
    if (data_size != 0) {
      mgr.LoadMemBuffer(buggered_languge.c_str(), data, data_size);
    }
    if (tess.init_tesseract(datapath, output_file_, &mgr) != 0) {
      return -1;
    }
  }

  // Update datapath and language requested for the last valid initialization.
  datapath_ = std::move(datapath);
  if (datapath_.empty() && !tess.datadir_.empty()) {
    datapath_ = tess.datadir_;
  }

  language_ = buggered_languge;
  last_oem_requested_ = oem();

#if !DISABLED_LEGACY_ENGINE
  // For same language and datapath, just reset the adaptive classifier.
  if (reset_classifier) {
    tess.ResetAdaptiveClassifier();
  }
#endif // !DISABLED_LEGACY_ENGINE

  return 0;
}

/**
 * Returns the languages string used in the last valid initialization.
 * If the last initialization specified "deu+hin" then that will be
 * returned. If hin loaded eng automatically as well, then that will
 * not be included in this list. To find the languages actually
 * loaded use GetLoadedLanguagesAsVector.
 * The returned string should NOT be deleted.
 */
const char *TessBaseAPI::GetInitLanguagesAsString() const {
  return language_.c_str();
}

/**
 * Returns the loaded languages in the vector of std::string.
 * Includes all languages loaded by the last Init, including those loaded
 * as dependencies of other loaded languages.
 */
void TessBaseAPI::GetLoadedLanguagesAsVector(std::vector<std::string> *langs) const {
  langs->clear();
  Tesseract &tess = tesseract();
  langs->push_back(tess.lang_);
  int num_subs = tess.num_sub_langs();
  for (int i = 0; i < num_subs; ++i) {
    langs->push_back(tess.get_sub_lang(i)->lang_);
  }
}

/**
 * Returns the available languages in the sorted vector of std::string.
 */
void TessBaseAPI::GetAvailableLanguagesAsVector(std::vector<std::string> *langs) const {
  langs->clear();
  Tesseract &tess = tesseract();
  addAvailableLanguages(tess.datadir_, "", langs);
  std::sort(langs->begin(), langs->end());
}

/**
 * Init only for page layout analysis. Use only for calls to SetImage and
 * AnalysePage. Calls that attempt recognition will generate an error.
 */
void TessBaseAPI::InitForAnalysePage() {
  tesseract().InitAdaptiveClassifier(nullptr);
}

/**
 * Read a "config" file containing a set of parameter name, value pairs.
 * Searches the standard places: tessdata/configs, tessdata/tessconfigs
 * and also accepts a relative or absolute path name.
 */
void TessBaseAPI::ReadConfigFile(const char *filename) {
  tesseract().read_config_file(filename);
}

/**
 * Set the current page segmentation mode. Defaults to PSM_AUTO.
 * The mode is stored as an IntParam so it can also be modified by
 * ReadConfigFile or SetVariable("tessedit_pageseg_mode", mode as string).
 */
void TessBaseAPI::SetPageSegMode(PageSegMode mode) {
  tesseract().tessedit_pageseg_mode.set_value(mode, PARAM_VALUE_IS_SET_BY_APPLICATION);
}

/** Return the current page segmentation mode. */
PageSegMode TessBaseAPI::GetPageSegMode() const {
  return static_cast<PageSegMode>(tesseract().tessedit_pageseg_mode.value());
}

/**
 * Recognize a rectangle from an image and return the result as a string.
 * May be called many times for a single Init.
 * Currently has no error checking.
 * Greyscale of 8 and color of 24 or 32 bits per pixel may be given.
 * Palette color images will not work properly and must be converted to
 * 24 bit.
 * Binary images of 1 bit per pixel may also be given but they must be
 * byte packed with the MSB of the first byte being the first pixel, and a
 * one pixel is WHITE. For binary images set bytes_per_pixel=0.
 * The recognized text is returned as a char* which is coded
 * as UTF8 and must be freed with the delete [] operator.
 */
char *TessBaseAPI::TesseractRect(const unsigned char *imagedata, int bytes_per_pixel,
                                 int bytes_per_line, int left, int top, int width, int height) {
  if (tesseract_ == nullptr || width < kMinRectSize || height < kMinRectSize) {
    return nullptr; // Nothing worth doing.
  }

  // Since this original api didn't give the exact size of the image,
  // we have to invent a reasonable value.
  int bits_per_pixel = bytes_per_pixel == 0 ? 1 : bytes_per_pixel * 8;
  SetImage(imagedata, bytes_per_line * 8 / bits_per_pixel, height + top, bytes_per_pixel,
           bytes_per_line);
  SetRectangle(left, top, width, height);

  return GetUTF8Text();
}

#if !DISABLED_LEGACY_ENGINE
/**
 * Call between pages or documents etc to free up memory and forget
 * adaptive data.
 */
void TessBaseAPI::ClearAdaptiveClassifier() {
  Tesseract& tess = tesseract();
  tess.ResetAdaptiveClassifier();
  tess.ResetDocumentDictionary();
}
#endif // !DISABLED_LEGACY_ENGINE

/**
 * Provide an image for Tesseract to recognize. Format is as
 * TesseractRect above. Copies the image buffer and converts to Pix.
 * SetImage clears all recognition results, and sets the rectangle to the
 * full image, so it may be followed immediately by a GetUTF8Text, and it
 * will automatically perform recognition.
 */
void TessBaseAPI::SetImage(const unsigned char *imagedata, int width, int height,
                           int bytes_per_pixel, int bytes_per_line, int exif, 
                           const float angle, bool upscale) {
  if (InternalResetImage()) {
    thresholder_->SetImage(imagedata, width, height, bytes_per_pixel, bytes_per_line, exif, angle, upscale);
    SetInputImage(thresholder_->GetPixRect());
  }
}

void TessBaseAPI::SetSourceResolution(int ppi) {
  if (thresholder_) {
    thresholder_->SetSourceYResolution(ppi);
  } else {
    tprintError("Please call SetImage before SetSourceResolution.\n");
  }
}

/**
 * Provide an image for Tesseract to recognize. As with SetImage above,
 * Tesseract takes its own copy of the image, so it need not persist until
 * after Recognize.
 * Pix vs raw, which to use?
 * Use Pix where possible. Tesseract uses Pix as its internal representation
 * and it is therefore more efficient to provide a Pix directly.
 */
void TessBaseAPI::SetImage(Pix *pix, int exif, const float angle, bool upscale) {
  if (InternalResetImage()) {
    if (pixGetSpp(pix) == 4) {
      // remove alpha channel from image; the background color is assumed to be PURE WHITE.
      Pix *p1 = pixRemoveAlpha(pix);
      pixSetSpp(p1, 3);
      (void)pixCopy(pix, p1);
      pixDestroy(&p1);
    }
    thresholder_->SetImage(pix, exif, angle, upscale);
    SetInputImage(thresholder_->GetPixRect());
  }
}

int TessBaseAPI::SetImageFile(int exif, const float angle, bool upscale) {
    const char *filename1 = "/input";
    Pix *pix = pixRead(filename1);
    if (pix == nullptr) {
      tprintError("Image file {} cannot be read!\n", filename1);
      return 1;
    }
    if (pixGetSpp(pix) == 4 && pixGetInputFormat(pix) == IFF_PNG) {
      // remove alpha channel from png
      Pix *p1 = pixRemoveAlpha(pix);
      pixSetSpp(p1, 3);
      (void)pixCopy(pix, p1);
      pixDestroy(&p1);
    }
    thresholder_->SetImage(pix, exif, angle, upscale);
    SetInputImage(thresholder_->GetPixRect());
    pixDestroy(&pix);
    return 0;
}

/**
 * Restrict recognition to a sub-rectangle of the image. Call after SetImage.
 * Each SetRectangle clears the recognition results so multiple rectangles
 * can be recognized with the same image.
 */
void TessBaseAPI::SetRectangle(int left, int top, int width, int height) {
  if (thresholder_ == nullptr) {
    return;
  }
  // TODO: this ClearResults prematurely nukes the page image and pushes for the diagnostics log to be written to output file,
  // while this SetRectangle() very well may be meant to OCR a *second* rectangle in the existing page image, which will fail
  // today as the page image will be lost, thanks to ClearResults.
  //
  // Hm, maybe have two Clear methods: ClearPageResults + ClearPageSource, so we can differentiate? And only push the diagnostics log
  // as late as possible, i.e. when the SourceImage is being discarded then in ClearPageSource().
  ClearResults();
  thresholder_->SetRectangle(left, top, width, height);
}

/**
 * ONLY available after SetImage if you have Leptonica installed.
 * Get a copy of the internal thresholded image from Tesseract.
 */
Pix *TessBaseAPI::GetThresholdedImage() {
  if (tesseract_ == nullptr || thresholder_ == nullptr) {
    return nullptr;
  }
<<<<<<< HEAD

  Tesseract& tess = tesseract();
  if (tess.pix_binary() == nullptr) {
  if (verbose_process) {
      tprintInfo("PROCESS: source image is not a binary image, hence we apply a thresholding algo/subprocess to obtain a binarized image.\n");
  }
=======
  if (tesseract_->pix_binary() == nullptr) {
	if (verbose_process) {
      tprintInfo("PROCESS: the source image is not a binary image, hence we apply a thresholding algo/subprocess to obtain a binarized image.\n");
	}
>>>>>>> 85e2abc6

    Image pix = Image();
    if (!Threshold(&pix.pix_)) {
      return nullptr;
    }
    tess.set_pix_binary(pix);

    if (tess.tessedit_dump_pageseg_images) {
      tess.AddPixDebugPage(tess.pix_binary(), "Thresholded Image (because it wasn't thresholded yet)");
    }
  }

  const char *debug_output_path = tess.debug_output_path.c_str();

  //Pix *p1 = pixRotate(tess.pix_binary(), 0.15, L_ROTATE_SHEAR, L_BRING_IN_WHITE, 0, 0);
  // if (scribe_save_binary_rotated_image) {
  //   Pix *p1 = tess.pix_binary();
  //   pixWrite("/binary_image.png", p1, IFF_PNG);
  // }
  if (tess.scribe_save_grey_rotated_image) {
    Pix *p1 = tess.pix_grey();
    tess.AddPixDebugPage(p1, "greyscale image");
  }
  if (tess.scribe_save_binary_rotated_image) {
    Pix *p1 = tess.pix_binary();
    tess.AddPixDebugPage(p1, "binary (black & white) image");
  }
  if (tess.scribe_save_original_rotated_image) {
    Pix *p1 = tess.pix_original();
    tess.AddPixDebugPage(p1, "original image");
  }

  return tess.pix_binary().clone();
}

/**
 * Function added by Tesseract.js.
 * Saves a .png image of the type specified by `type` to "/image.png"
 * ONLY available after SetImage if you have Leptonica installed.
 */
void TessBaseAPI::WriteImage(const int type) {
  if (tesseract_ == nullptr || thresholder_ == nullptr) {
    return;
  }

  Tesseract& tess = tesseract();
  if (type == 0) {
    if (tess.pix_original() == nullptr) {
      return;
    }
    Pix *p1 = tess.pix_original();
    pixWrite("/image.png", p1, IFF_PNG);

  } else if (type == 1) {
    if (tess.pix_grey() == nullptr && !Threshold(static_cast<Pix **>(tess.pix_binary()))) {
      return;
    }
    // When the user uploads a black and white image, there will be no pix_grey.
    // Therefore, we return pix_binary instead in this case. 
    if (tess.pix_grey() == nullptr) {
      Pix *p1 = tess.pix_binary();
      pixWrite("/image.png", p1, IFF_PNG);
    } else {
      Pix *p1 = tess.pix_grey();
      pixWrite("/image.png", p1, IFF_PNG);
    }
  } else if (type == 2) {
    if (tess.pix_binary() == nullptr && !Threshold(static_cast<Pix**>(tess.pix_binary()))) {
      return;
    }
    Pix *p1 = tess.pix_binary();
    pixWrite("/image.png", p1, IFF_PNG);
  }

  return;
}

/**
 * Get the result of page layout analysis as a leptonica-style
 * Boxa, Pixa pair, in reading order.
 * Can be called before or after Recognize.
 */
Boxa *TessBaseAPI::GetRegions(Pixa **pixa) {
  return GetComponentImages(RIL_BLOCK, false, pixa, nullptr);
}

/**
 * Get the textlines as a leptonica-style Boxa, Pixa pair, in reading order.
 * Can be called before or after Recognize.
 * If blockids is not nullptr, the block-id of each line is also returned as an
 * array of one element per line. delete [] after use.
 * If paraids is not nullptr, the paragraph-id of each line within its block is
 * also returned as an array of one element per line. delete [] after use.
 */
Boxa *TessBaseAPI::GetTextlines(const bool raw_image, const int raw_padding, Pixa **pixa,
                                int **blockids, int **paraids) {
  return GetComponentImages(RIL_TEXTLINE, true, raw_image, raw_padding, pixa, blockids, paraids);
}

/**
 * Get textlines and strips of image regions as a leptonica-style Boxa, Pixa
 * pair, in reading order. Enables downstream handling of non-rectangular
 * regions.
 * Can be called before or after Recognize.
 * If blockids is not nullptr, the block-id of each line is also returned as an
 * array of one element per line. delete [] after use.
 */
Boxa *TessBaseAPI::GetStrips(Pixa **pixa, int **blockids) {
  return GetComponentImages(RIL_TEXTLINE, false, pixa, blockids);
}

/**
 * Get the words as a leptonica-style
 * Boxa, Pixa pair, in reading order.
 * Can be called before or after Recognize.
 */
Boxa *TessBaseAPI::GetWords(Pixa **pixa) {
  return GetComponentImages(RIL_WORD, true, pixa, nullptr);
}

/**
 * Gets the individual connected (text) components (created
 * after pages segmentation step, but before recognition)
 * as a leptonica-style Boxa, Pixa pair, in reading order.
 * Can be called before or after Recognize.
 */
Boxa *TessBaseAPI::GetConnectedComponents(Pixa **pixa) {
  return GetComponentImages(RIL_SYMBOL, true, pixa, nullptr);
}

/**
 * Get the given level kind of components (block, textline, word etc.) as a
 * leptonica-style Boxa, Pixa pair, in reading order.
 * Can be called before or after Recognize.
 * If blockids is not nullptr, the block-id of each component is also returned
 * as an array of one element per component. delete [] after use.
 * If text_only is true, then only text components are returned.
 */
Boxa *TessBaseAPI::GetComponentImages(PageIteratorLevel level, bool text_only, bool raw_image,
                                      const int raw_padding, Pixa **pixa, int **blockids,
                                      int **paraids) {
  /*non-const*/ std::unique_ptr</*non-const*/ PageIterator> page_it(GetIterator());
  if (page_it == nullptr) {
    page_it.reset(AnalyseLayout());
  }
  if (page_it == nullptr) {
    return nullptr; // Failed.
  }

  // Count the components to get a size for the arrays.
  int component_count = 0;
  int left, top, right, bottom;

  if (raw_image) {
    // Get bounding box in original raw image with padding.
    do {
      if (page_it->BoundingBox(level, raw_padding, &left, &top, &right, &bottom) &&
          (!text_only || PTIsTextType(page_it->BlockType()))) {
        ++component_count;
      }
    } while (page_it->Next(level));
  } else {
    // Get bounding box from binarized imaged. Note that this could be
    // differently scaled from the original image.
    do {
      if (page_it->BoundingBoxInternal(level, &left, &top, &right, &bottom) &&
          (!text_only || PTIsTextType(page_it->BlockType()))) {
        ++component_count;
      }
    } while (page_it->Next(level));
  }

  Boxa *boxa = boxaCreate(component_count);
  if (pixa != nullptr) {
    *pixa = pixaCreate(component_count);
  }
  if (blockids != nullptr) {
    *blockids = new int[component_count];
  }
  if (paraids != nullptr) {
    *paraids = new int[component_count];
  }

  int blockid = 0;
  int paraid = 0;
  int component_index = 0;
  page_it->Begin();
  do {
    bool got_bounding_box;
    if (raw_image) {
      got_bounding_box = page_it->BoundingBox(level, raw_padding, &left, &top, &right, &bottom);
    } else {
      got_bounding_box = page_it->BoundingBoxInternal(level, &left, &top, &right, &bottom);
    }
    if (got_bounding_box && (!text_only || PTIsTextType(page_it->BlockType()))) {
      Box *lbox = boxCreate(left, top, right - left, bottom - top);
      boxaAddBox(boxa, lbox, L_INSERT);
      if (pixa != nullptr) {
        Pix *pix = nullptr;
        if (raw_image) {
          pix = page_it->GetImage(level, raw_padding, GetInputImage(), &left, &top);
        } else {
          pix = page_it->GetBinaryImage(level);
        }
        pixaAddPix(*pixa, pix, L_INSERT);
        pixaAddBox(*pixa, lbox, L_CLONE);
      }
      if (paraids != nullptr) {
        (*paraids)[component_index] = paraid;
        if (page_it->IsAtFinalElement(RIL_PARA, level)) {
          ++paraid;
        }
      }
      if (blockids != nullptr) {
        (*blockids)[component_index] = blockid;
        if (page_it->IsAtFinalElement(RIL_BLOCK, level)) {
          ++blockid;
          paraid = 0;
        }
      }
      ++component_index;
    }
  } while (page_it->Next(level));
  return boxa;
}

/**
 * Stores lstmf based on in-memory data for one line with pix and text
 * This function is (atm) not used in the current processing,
 * but can be used via CAPI e.g. tesserocr
 */
bool TessBaseAPI::WriteLSTMFLineData(const char *name, const char *path,
                                     Pix *pix, const char *truth_text,
                                     bool vertical) {
  // Check if path exists
  std::ifstream test(path);
  if (!test) {
    tprintError("The path {} doesn't exist.\n", path);
    return false;
  }
  // Check if truth_text exists
  if ((truth_text != NULL) && (truth_text[0] == '\0') ||
      (truth_text[0] == '\n')) {
    tprintError("Ground truth text is empty or starts with newline.\n");
    return false;
  }
  // Check if pix exists
  if (!pix) {
    tprintError("No image provided.\n");
    return false;
  }
  // Variables for ImageData for just one line
  std::vector<TBOX> boxes;
  std::vector<std::string> line_texts;
  std::string current_char, last_char, textline_str;
  unsigned text_index = 0;
  std::string truth_text_str = std::string(truth_text);
  TBOX bounding_box = TBOX(0, 0, pixGetWidth(pix), pixGetHeight(pix));
  // Take only the first line from the truth_text, replace tabs with whitespaces
  // and reduce multiple whitespaces to just one
  while (text_index < truth_text_str.size() &&
         truth_text_str[text_index] != '\n') {
    current_char = truth_text_str[text_index];
    if (current_char == "\t") {
      current_char = " ";
    }
    if (last_char != " " || current_char != " ") {
      textline_str.append(current_char);
      last_char = current_char;
    }
    text_index++;
  }
  if (textline_str.empty() || textline_str != " ") {
    tprintError("There is no first line information.\n");
    return false;
  } else {
    boxes.push_back(bounding_box);
    line_texts.push_back(textline_str);
  }

  std::vector<int> page_numbers(boxes.size(), 1);

  // Init ImageData
  auto *image_data = new ImageData(vertical, pix);
  image_data->set_page_number(1);
  image_data->AddBoxes(boxes, line_texts, page_numbers);

  // Write it to a lstmf-file
  std::filesystem::path filename = path;
  filename /= std::string(name) + std::string(".lstmf");
  DocumentData doc_data(filename.string());
  doc_data.AddPageToDocument(image_data);
  if (!doc_data.SaveDocument(filename.string().c_str(), nullptr)) {
    tprintError("Failed to write training data to {}!\n", filename.string());
    return false;
  }
  return true;
}

int TessBaseAPI::GetThresholdedImageScaleFactor() const {
  if (thresholder_ == nullptr) {
    return 0;
  }
  return thresholder_->GetScaleFactor();
}

/**
 * Runs page layout analysis in the mode set by SetPageSegMode.
 * May optionally be called prior to Recognize to get access to just
 * the page layout results. Returns an iterator to the results.
 * If merge_similar_words is true, words are combined where suitable for use
 * with a line recognizer. Use if you want to use AnalyseLayout to find the
 * textlines, and then want to process textline fragments with an external
 * line recognizer.
 * Returns nullptr on error or an empty page.
 * The returned iterator must be deleted after use.
 * WARNING! This class points to data held within the TessBaseAPI class, and
 * therefore can only be used while the TessBaseAPI class still exists and
 * has not been subjected to a call of Init, SetImage, Recognize, Clear, End
 * DetectOS, or anything else that changes the internal PAGE_RES.
 */
PageIterator *TessBaseAPI::AnalyseLayout(bool merge_similar_words) {
  if (FindLines() == 0) {
    Tesseract& tess = tesseract();
    AutoPopDebugSectionLevel section_handle(&tess, tess.PushSubordinatePixDebugSection("Analyse Layout"));

    if (block_list_->empty()) {
      return nullptr; // The page was empty.
    }
    page_res_ = new PAGE_RES(merge_similar_words, block_list_, nullptr);
    DetectParagraphs(false);
    return new PageIterator(page_res_, &tess, thresholder_->GetScaleFactor(),
                            thresholder_->GetScaledYResolution(), rect_left_, rect_top_,
                            rect_width_, rect_height_);
  }
  return nullptr;
}

/**
 * Recognize the tesseract global image and return the result as Tesseract
 * internal structures.
 */
int TessBaseAPI::Recognize(ETEXT_DESC *monitor) {
  if (tesseract_ == nullptr) {
    return -1;
  }

  Tesseract& tess = tesseract();

  if (FindLines() != 0) {
    return -1;
  }

  AutoPopDebugSectionLevel section_handle(&tess, tess.PushSubordinatePixDebugSection("Recognize (OCR)"));

  delete page_res_;
  if (block_list_->empty()) {
    page_res_ = new PAGE_RES(false, block_list_, &tess.prev_word_best_choice_);
    return 0; // Empty page.
  }

  tess.SetBlackAndWhitelist();
  recognition_done_ = true;
#if !DISABLED_LEGACY_ENGINE
  if (tess.tessedit_resegment_from_line_boxes) {
    if (verbose_process)
      tprintInfo("PROCESS: Re-segment from line boxes.\n");
    page_res_ = tess.ApplyBoxes(tess.input_file_path_.c_str(), true, block_list_);
  } else if (tess.tessedit_resegment_from_boxes) {
    if (verbose_process)
      tprintInfo("PROCESS: Re-segment from page boxes.\n");
    page_res_ = tess.ApplyBoxes(tess.input_file_path_.c_str(), false, block_list_);
  } else
#endif // !DISABLED_LEGACY_ENGINE
  {
    if (verbose_process)
      tprintInfo("PROCESS: Re-segment from LSTM / previous word best choice.\n");
    page_res_ = new PAGE_RES(tess.AnyLSTMLang(), block_list_, &tess.prev_word_best_choice_);
  }

  if (page_res_ == nullptr) {
    return -1;
  }

  if (tess.tessedit_train_line_recognizer) {
    AutoPopDebugSectionLevel subsection_handle(&tess, tess.PushSubordinatePixDebugSection("Train Line Recognizer: Correct Classify Words"));
    if (!tess.TrainLineRecognizer(tess.input_file_path_.c_str(), output_file_, block_list_)) {
      return -1;
    }
    tess.CorrectClassifyWords(page_res_);
    return 0;
  }
#if !DISABLED_LEGACY_ENGINE
  if (tess.tessedit_make_boxes_from_boxes) {
    AutoPopDebugSectionLevel subsection_handle(&tess, tess.PushSubordinatePixDebugSection("Make Boxes From Boxes: Correct Classify Words"));
    tess.CorrectClassifyWords(page_res_);
    return 0;
  }
#endif // !DISABLED_LEGACY_ENGINE

  int result = 0;
  if (tess.SupportsInteractiveScrollView()) {
#if !GRAPHICS_DISABLED
    AutoPopDebugSectionLevel subsection_handle(&tess, tess.PushSubordinatePixDebugSection("PGEditor: Interactive Session"));
    tess.pgeditor_main(rect_width_, rect_height_, page_res_);

    // The page_res is invalid after an interactive session, so cleanup
    // in a way that lets us continue to the next page without crashing.
    delete page_res_;
    page_res_ = nullptr;
    return -1;
#else
    ASSERT0(!"Should never get here!");
#endif
#if !DISABLED_LEGACY_ENGINE
  } else if (tess.tessedit_train_from_boxes) {
    AutoPopDebugSectionLevel subsection_handle(&tess, tess.PushSubordinatePixDebugSection("Train From Boxes"));
    std::string fontname;
    ExtractFontName(output_file_.c_str(), &fontname);
    tess.ApplyBoxTraining(fontname, page_res_);
  } else if (tess.tessedit_ambigs_training) {
    AutoPopDebugSectionLevel subsection_handle(&tess, tess.PushSubordinatePixDebugSection("Train Ambigs"));
    FILE *training_output_file = tess.init_recog_training(tess.input_file_path_.c_str());
    // OCR the page segmented into words by tesseract.
    tess.recog_training_segmented(tess.input_file_path_.c_str(), page_res_, monitor,
                                         training_output_file);
    fclose(training_output_file);
#endif // !DISABLED_LEGACY_ENGINE
  } else {
    AutoPopDebugSectionLevel subsection_handle(&tess, tess.PushSubordinatePixDebugSection("The Main Recognition Phase"));

#if !GRAPHICS_DISABLED
    if (scrollview_support) {
      tess.pgeditor_main(rect_width_, rect_height_, page_res_);
    }
#endif

    // Now run the main recognition.
    if (!tess.paragraph_text_based) {
      AutoPopDebugSectionLevel subsection_handle(&tess, tess.PushSubordinatePixDebugSection("Detect Paragraphs (Before Recognition)"));
      DetectParagraphs(false);
#if !GRAPHICS_DISABLED
      if (scrollview_support) {
        tess.pgeditor_main(rect_width_, rect_height_, page_res_);
      }
#endif
    }

    AutoPopDebugSectionLevel subsection_handle2(&tess, tess.PushSubordinatePixDebugSection("Recognize All Words"));
    if (tess.recog_all_words(page_res_, monitor, nullptr, nullptr, 0)) {
#if !GRAPHICS_DISABLED
      if (scrollview_support) {
        tess.pgeditor_main(rect_width_, rect_height_, page_res_);
      }
#endif
      subsection_handle2.pop();
      if (tess.paragraph_text_based) {
        AutoPopDebugSectionLevel subsection_handle(&tess, tess.PushSubordinatePixDebugSection("Detect Paragraphs (After Recognition)"));
        DetectParagraphs(true);
#if !GRAPHICS_DISABLED
        if (scrollview_support) {
          tess.pgeditor_main(rect_width_, rect_height_, page_res_);
        }
#endif
      }
    } else {
      result = -1;
    }
  }
  return result;
}

// Takes ownership of the input pix.
void TessBaseAPI::SetInputImage(Pix *pix) {
  tesseract().set_pix_original(pix);
}

void TessBaseAPI::SetVisibleImage(Pix *pix) {
  if (pix_visible_image_)
    pixDestroy(&pix_visible_image_);
  pix_visible_image_ = nullptr;
  if (pix) {
    pix_visible_image_ = pixCopy(NULL, pix);
    // tesseract().set_pix_visible_image(pix);
  }
}

Pix *TessBaseAPI::GetInputImage() {
  return tesseract().pix_original();
}

static const char* NormalizationModeName(int mode) {
  switch(mode) {
    case 0:
      return "No normalization";
    case 1:
      return "Thresholding + Recognition";
    case 2:
      return "Thresholding";
    case 3:
      return "Recognition";
    default:
      ASSERT0(!"Unknown Normalization Mode");
      return "Unknown Normalization Mode";
  }
}

// Grayscale normalization (preprocessing)
bool TessBaseAPI::NormalizeImage(int mode) {
  Tesseract& tess = tesseract();
  AutoPopDebugSectionLevel section_handle(&tess, tess.PushSubordinatePixDebugSection("Normalize Image"));

  if (!GetInputImage()) {
    tprintError("Please use SetImage before applying the image pre-processing steps.\n");
    return false;
  }

  Image pix = thresholder_->GetPixNormRectGrey();
  if (tess.debug_image_normalization) {
    tess.AddPixDebugPage(pix, fmt::format("Grayscale normalization based on nlbin (Thomas Breuel) mode = {} ({})", mode, NormalizationModeName(mode)));
  }
  if (mode == 1) {
    SetInputImage(pix);
    thresholder_->SetImage(GetInputImage());
    if (tess.debug_image_normalization) {
      tess.AddPixDebugPage(thresholder_->GetPixRect(), "Grayscale normalization, as obtained from the thresholder & set up as input image");
    }
  } else if (mode == 2) {
    thresholder_->SetImage(pix);
    if (tess.debug_image_normalization) {
      tess.AddPixDebugPage(thresholder_->GetPixRect(), "Grayscale normalization, as obtained from the thresholder");
    }
  } else if (mode == 3) {
    SetInputImage(pix);
    if (tess.debug_image_normalization) {
      tess.AddPixDebugPage(GetInputImage(), "Grayscale normalization, now set up as input image");
    }
  } else {
    return false;
  }
  return true;
}

Pix* TessBaseAPI::GetVisibleImage() {
  return pix_visible_image_;
}

const char *TessBaseAPI::GetInputName() {
  if (tesseract_ != nullptr && !tesseract_->input_file_path_.empty()) {
    return tesseract_->input_file_path_.c_str();
  }
  return nullptr;
}

const char * TessBaseAPI::GetVisibleImageFilename() {
  if (tesseract_ != nullptr && !tesseract_->visible_image_file_path_.empty()) {
    return tesseract_->visible_image_file_path_.c_str();
  }
  return nullptr;
}

const char *TessBaseAPI::GetDatapath() {
  return tesseract().datadir_.c_str();
}

int TessBaseAPI::GetSourceYResolution() {
  if (thresholder_ == nullptr)
    return -1;
  return thresholder_->GetSourceYResolution();
}

// If `flist` exists, get data from there. Otherwise get data from `buf`.
// Seems convoluted, but is the easiest way I know of to meet multiple
// goals. Support streaming from stdin, and also work on platforms
// lacking fmemopen.
// 
// TODO: check different logic for flist/buf and simplify.
//
// If `tessedit_page_number` is non-negative, will only process that
// single page. Works for multi-page tiff file as well as or filelist.
bool TessBaseAPI::ProcessPagesFileList(FILE *flist, std::string *buf, const char *retry_config,
                                       int timeout_millisec, TessResultRenderer *renderer) {
  if (!flist && !buf) {
    return false;
  }
  Tesseract& tess = tesseract();
  int page_number = (tess.tessedit_page_number >= 0) ? tess.tessedit_page_number : 0;
  char pagename[MAX_PATH];

  std::vector<std::string> lines;
  if (!flist) {
    std::string line;
    for (const auto ch : *buf) {
      if (ch == '\n') {
        lines.push_back(line);
        line.clear();
      } else {
        line.push_back(ch);
      }
    }
    if (!line.empty()) {
      // Add last line without terminating LF.
      lines.push_back(line);
    }
    if (lines.empty()) {
      return false;
    }
  }

  // Begin producing output
  if (renderer && !renderer->BeginDocument(document_title.c_str())) {
    return false;
  }

  // Loop over all pages - or just the requested one
  for (int i = 0; ; i++) {
    if (flist) {
      if (fgets(pagename, sizeof(pagename), flist) == nullptr) {
        break;
      }
    } else {
      // Skip to the requested page number.
      if (i < page_number)
        continue;
      else if (page_number >= lines.size()) {
        break;
      }
      snprintf(pagename, sizeof(pagename), "%s", lines[i].c_str());
    }
    chomp_string(pagename);
    Pix *pix = pixRead(pagename);
    if (pix == nullptr) {
      tprintError("Image file {} cannot be read!\n", pagename);
      return false;
    }
    tprintInfo("Processing page #{} : {}\n", page_number + 1, pagename);
    tess.applybox_page.set_value(page_number, PARAM_VALUE_IS_SET_BY_CORE_RUN);
    bool r = ProcessPage(pix, pagename, retry_config, timeout_millisec, renderer);

    if (two_pass) {
      Boxa *default_boxes = GetComponentImages(tesseract::RIL_BLOCK, true, nullptr, nullptr);

      // pixWrite("/tmp/out.png", pix, IFF_PNG);
      // Pix *newpix = pixPaintBoxa(pix, default_boxes, 0);
      Pix *newpix = pixSetBlackOrWhiteBoxa(pix, default_boxes, L_SET_BLACK);
      // pixWrite("/tmp/out_boxes.png", newpix, IFF_PNG);

      SetPageSegMode(PSM_SINGLE_BLOCK);
      // Set thresholding method to 0 for second pass regardless
      tess.thresholding_method = (int)ThresholdMethod::Otsu;
      // SetPageSegMode(PSM_SPARSE_TEXT);

      SetImage(newpix);

      r = r && !Recognize(NULL);
      renderer->AddImage(this);

      boxaDestroy(&default_boxes);
      pixDestroy(&newpix);
    }

    pixDestroy(&pix);
    if (!r) {
      return false;
    }
    if (tess.tessedit_page_number >= 0) {
      break;
    }
    ++page_number;
  }

  // Finish producing output
  if (renderer && !renderer->EndDocument()) {
    return false;
  }
  return true;
}

// If `tessedit_page_number` is non-negative, will only process that
// single page in the multi-page tiff file.
bool TessBaseAPI::ProcessPagesMultipageTiff(const l_uint8 *data, size_t size, const char *filename,
                                            const char *retry_config, int timeout_millisec,
                                            TessResultRenderer *renderer) {
  Pix *pix = nullptr;
  Tesseract& tess = tesseract();
  int page_number = (tess.tessedit_page_number >= 0) ? tess.tessedit_page_number : 0;
  size_t offset = 0;
  for (int pgn = 1; ; ++pgn) {
    // pix = (data) ? pixReadMemTiff(data, size, page_number) : pixReadTiff(filename, page_number);
    pix = (data) ? pixReadMemFromMultipageTiff(data, size, &offset)
                 : pixReadFromMultipageTiff(filename, &offset);
    if (pix == nullptr) {
      break;
    }
  if (tess.tessedit_page_number > 0 && pgn != tess.tessedit_page_number) {
    continue;
  }
  
    tprintInfo("Processing page #{} of multipage TIFF {}\n", pgn, filename ? filename : "(from internal storage)");
    tess.applybox_page.set_value(pgn, PARAM_VALUE_IS_SET_BY_CORE_RUN);
    bool r = ProcessPage(pix, filename, retry_config, timeout_millisec, renderer);
    pixDestroy(&pix);
    if (!r) {
      return false;
    }
    if (tess.tessedit_page_number >= 0) {
      break;
    }
    if (!offset) {
      break;
    }
  }
  return true;
}

// Master ProcessPages calls ProcessPagesInternal and then does any post-
// processing required due to being in a training mode.
bool TessBaseAPI::ProcessPages(const char *filename, const char *retry_config, int timeout_millisec,
                               TessResultRenderer *renderer) {
  Tesseract& tess = tesseract();
  AutoPopDebugSectionLevel section_handle(&tess, tess.PushSubordinatePixDebugSection("Process pages"));
  
  bool result = ProcessPagesInternal(filename, retry_config, timeout_millisec, renderer);
#if !DISABLED_LEGACY_ENGINE
  if (result) {
    if (tess.tessedit_train_from_boxes && !tess.WriteTRFile(output_file_.c_str())) {
      tprintError("Write of TR file failed: {}\n", output_file_.c_str());
      return false;
    }
  }
#endif // !DISABLED_LEGACY_ENGINE
  return result;
}

#ifdef HAVE_LIBCURL
static size_t WriteMemoryCallback(void *contents, size_t size, size_t nmemb, void *userp) {
  size = size * nmemb;
  auto *buf = reinterpret_cast<std::string *>(userp);
  buf->append(reinterpret_cast<const char *>(contents), size);
  return size;
}
#endif

// In the ideal scenario, Tesseract will start working on data as soon
// as it can. For example, if you stream a filelist through stdin, we
// should start the OCR process as soon as the first filename is
// available. This is particularly useful when hooking Tesseract up to
// slow hardware such as a book scanning machine.
//
// Unfortunately there are trade-offs. You can't seek on stdin. That
// makes automatic detection of datatype (TIFF? filelist? PNG?)
// impractical.  So we support a command line flag to explicitly
// identify the scenario that really matters: filelists on
// stdin. We'll still do our best if the user likes pipes.
bool TessBaseAPI::ProcessPagesInternal(const char *filename, const char *retry_config,
                                       int timeout_millisec, TessResultRenderer *renderer) {
  bool stdInput = !strcmp(filename, "stdin") || !strcmp(filename, "/dev/stdin") || !strcmp(filename, "-");
  if (stdInput) {
#if defined(WIN32) || defined(_WIN32) || defined(_WIN64)
    if (_setmode(_fileno(stdin), _O_BINARY) == -1)
      tprintError("Cannot set STDIN to binary: {}", strerror(errno));
#endif // WIN32
  }

  if (stream_filelist) {
    return ProcessPagesFileList(stdin, nullptr, retry_config, timeout_millisec, renderer);
  }

  // At this point we are officially in auto-detection territory.
  // That means any data in stdin must be buffered, to make it
  // seekable.
  std::string buf;
  const l_uint8 *data = nullptr;
  if (stdInput) {
    buf.assign((std::istreambuf_iterator<char>(std::cin)), (std::istreambuf_iterator<char>()));
    data = reinterpret_cast<const l_uint8 *>(buf.data());
  } else if (strstr(filename, "://") != nullptr) {
    // Get image or image list by URL.
#ifdef HAVE_LIBCURL
    CURL *curl = curl_easy_init();
    if (curl == nullptr) {
      fprintf(stderr, "Error, curl_easy_init failed\n");
      return false;
    } else {
      CURLcode curlcode;
      auto error = [curl, &curlcode](const char *function) {
        tprintError("{} failed with error {}\n", function, curl_easy_strerror(curlcode));
        curl_easy_cleanup(curl);
        return false;
      };
      curlcode = curl_easy_setopt(curl, CURLOPT_URL, filename);
      if (curlcode != CURLE_OK) {
        return error("curl_easy_setopt");
      }
      curlcode = curl_easy_setopt(curl, CURLOPT_FAILONERROR, 1L);
      if (curlcode != CURLE_OK) {
        return error("curl_easy_setopt");
      }
      // Follow HTTP, HTTPS, FTP and FTPS redirects.
      curlcode = curl_easy_setopt(curl, CURLOPT_FOLLOWLOCATION, 1);
      if (curlcode != CURLE_OK) {
        return error("curl_easy_setopt");
      }
      // Allow no more than 8 redirections to prevent endless loops.
      curlcode = curl_easy_setopt(curl, CURLOPT_MAXREDIRS, 8);
      if (curlcode != CURLE_OK) {
        return error("curl_easy_setopt");
      }
      int timeout = curl_timeout;
      if (timeout > 0) {
        curlcode = curl_easy_setopt(curl, CURLOPT_NOSIGNAL, 1L);
        if (curlcode != CURLE_OK) {
          return error("curl_easy_setopt");
        }
        curlcode = curl_easy_setopt(curl, CURLOPT_TIMEOUT, timeout);
        if (curlcode != CURLE_OK) {
          return error("curl_easy_setopt");
        }
      }
      std::string cookiefile = curl_cookiefile;
      if (!cookiefile.empty()) {
        curlcode = curl_easy_setopt(curl, CURLOPT_COOKIEFILE, cookiefile.c_str());
        if (curlcode != CURLE_OK) {
          return error("curl_easy_setopt");
        }
      }
      curlcode = curl_easy_setopt(curl, CURLOPT_WRITEFUNCTION, WriteMemoryCallback);
      if (curlcode != CURLE_OK) {
        return error("curl_easy_setopt");
      }
      curlcode = curl_easy_setopt(curl, CURLOPT_WRITEDATA, &buf);
      if (curlcode != CURLE_OK) {
        return error("curl_easy_setopt");
      }
      curlcode = curl_easy_setopt(curl, CURLOPT_USERAGENT, "Tesseract OCR");
      if (curlcode != CURLE_OK) {
        return error("curl_easy_setopt");
      }
      curlcode = curl_easy_perform(curl);
      if (curlcode != CURLE_OK) {
        return error("curl_easy_perform");
      }
      curl_easy_cleanup(curl);
      data = reinterpret_cast<const l_uint8 *>(buf.data());
    }
#else
    fprintf(stderr, "Error, this tesseract has no URL support\n");
    return false;
#endif
  } else {
    // Check whether the input file can be read.
    if (FILE *file = fopen(filename, "rb")) {
      fclose(file);
    } else {
      tprintError("cannot read input file {}: {}\n", filename, strerror(errno));
      return false;
    }
  }

  // Here is our autodetection
  int format;
  int r = (data != nullptr) ? findFileFormatBuffer(data, &format) : findFileFormat(filename, &format);

  // Maybe we have a filelist
  if (r != 0 || format == IFF_UNKNOWN) {
    std::string s;
    if (data != nullptr) {
      s = buf.c_str();
    } else {
      std::ifstream t(filename);
      std::string u((std::istreambuf_iterator<char>(t)), std::istreambuf_iterator<char>());
      s = u.c_str();
    }
    return ProcessPagesFileList(nullptr, &s, retry_config, timeout_millisec, renderer);
  }

  // Maybe we have a TIFF which is potentially multipage
  bool tiff = (format == IFF_TIFF || format == IFF_TIFF_PACKBITS || format == IFF_TIFF_RLE ||
               format == IFF_TIFF_G3 || format == IFF_TIFF_G4 || format == IFF_TIFF_LZW ||
#if LIBLEPT_MAJOR_VERSION > 1 || LIBLEPT_MINOR_VERSION > 76
               format == IFF_TIFF_JPEG ||
#endif
               format == IFF_TIFF_ZIP);

  // Fail early if we can, before producing any output
  Pix *pix = nullptr;
  if (!tiff) {
    pix = (data != nullptr) ? pixReadMem(data, buf.size()) : pixRead(filename);
    if (pix == nullptr) {
      return false;
    }
  }

  // Begin the output
  if (renderer && !renderer->BeginDocument(document_title.c_str())) {
    pixDestroy(&pix);
    return false;
  }

  // Produce output
  if (tiff) {
    r = ProcessPagesMultipageTiff(data, buf.size(), filename, retry_config, timeout_millisec, renderer);
  }
  else {
<<<<<<< HEAD
    tesseract().applybox_page.set_value(-1, PARAM_VALUE_IS_SET_BY_CORE_RUN);
    r = ProcessPage(pix, filename, retry_config, timeout_millisec, renderer);
=======
	SetVariable("applybox_page", -1 /* all pages */);
	r = ProcessPage(pix, filename, retry_config, timeout_millisec, renderer);
>>>>>>> 85e2abc6
  }

  // Clean up memory as needed
  pixDestroy(&pix);

  // End the output
  if (!r || (renderer && !renderer->EndDocument())) {
    return false;
  }
  return true;
}

bool TessBaseAPI::ProcessPage(Pix *pix, const char *filename,
                              const char *retry_config, int timeout_millisec,
                              TessResultRenderer *renderer) {
<<<<<<< HEAD
  Tesseract& tess = tesseract();
  AutoPopDebugSectionLevel page_level_handle(&tess, tess.PushSubordinatePixDebugSection(fmt::format("Process a single page: page #{}", static_cast<int>(tess.tessedit_page_number))));
=======
  AutoSupressMarker supress_premature_log_reporting(GetLogReportingHoldoffMarkerRef());
  AutoPopDebugSectionLevel page_level_handle(tesseract_, tesseract_->PushSubordinatePixDebugSection(fmt::format("Process a single page: page #{}", 1 + tesseract_->tessedit_page_number)));
>>>>>>> 85e2abc6
  //page_level_handle.SetAsRootLevelForParamUsageReporting();

  SetInputName(filename);

  SetImage(pix);

  // Before we start to do *real* work, do a preliminary sanity check re expected memory pressure.
  // The check MAY recur in some (semi)public APIs that MAY be called later, but this is the big one
  // and it's a simple check at negligible cost, saving us some headaches when we start feeding large
  // material to the Tesseract animal.
  //
  // TODO: rescale overlarge input images? Or is that left to userland code? (as it'll be pretty fringe anyway)
  {
    auto cost = TessBaseAPI::EstimateImageMemoryCost(pix);
    std::string cost_report = cost;
    tprintInfo("Estimated memory pressure: {} for input image size {} x {} px\n", cost_report, pixGetWidth(pix), pixGetHeight(pix));

    if (CheckAndReportIfImageTooLarge(pix)) {
      return false; // fail early
    }
  }

  // Image preprocessing on image
  
  // pixTRCMap(PIX   *pixs, PIX   *pixm, NUMA  *na)  --> can create and use our own dynamic range mapping with this one!
  // 
  // pixAutoPhotoinvert()
  //
  //     if (edgecrop > 0.0) {
  //  box = boxCreate(0.5f * edgecrop * w, 0.5f * edgecrop * h,
  //                   (1.0f - edgecrop) * w, (1.0f - edgecrop) * h);
  //   pix2 = pixClipRectangle(pix1, box, NULL);
  //   boxDestroy(&box);
  // }
  //   else {
  //   pix2 = pixClone(pix1);
  // }
  //
  // pixCleanBackgroundToWhite()
  //
  //   pixalpha = pixGetRGBComponent(pixs, L_ALPHA_CHANNEL);  /* save */
  //   if ((nag = numaGammaTRC(gamma, minval, maxval)) == NULL)
  //     return (PIX *)ERROR_PTR("nag not made", __func__, pixd);
  //   pixTRCMap(pixd, NULL, nag);
  //   pixSetRGBComponent(pixd, pixalpha, L_ALPHA_CHANNEL); /* restore */
  //   pixSetSpp(pixd, 4);
  //   numaDestroy(&nag);
  //   pixDestroy(&pixalpha);
  //
  // l_float32  avefg, avebg;
  //   l_float32 numfg, numbg;
  //   NUMA *na = pixGetGrayHistogram(pixt, 1);
  //   l_float32 mean, median, mode, variance;
  //   numaGetHistogramStats(na, 0.0, 1.0, &mean, &median, &mode, &variance);
  //
  // PIX * pixGetRGBComponent ( PIX *pixs, l_int32 comp );
  //
  // pixGetRankValue()
  // numaHistogramGetValFromRank(na, rank, &val);
  //
  // numaGetMin(), numaGetMax()
  //
  // pixThresholdByConnComp()
  //
  //  numaGetNonzeroRange()
  //
  // pixMaxDynamicRange

  


  

  // Grayscale normalization
  int graynorm_mode = tess.preprocess_graynorm_mode;
  {
    Image input_img = GetInputImage();

<<<<<<< HEAD
  if ((graynorm_mode > 0 || tess.showcase_threshold_methods) && NormalizeImage(graynorm_mode) && tess.tessedit_write_images) {
    // Write normalized image 
    Pix *p1;
    if (graynorm_mode == 2) {
      p1 = thresholder_->GetPixRect();
    } else {
      p1 = GetInputImage();
    }
    tess.AddPixDebugPage(p1, fmt::format("(normalized) image to process @ graynorm_mode = {}", graynorm_mode));
  }

    // rewind the normalize operation as it was only showcased, but not intended for use by the remainder of the process:
    if (tess.showcase_threshold_methods && (graynorm_mode <= 0)) {
      SetInputImage(input_img);
      SetImage(pix);
=======
    if (graynorm_mode > 0 && NormalizeImage(graynorm_mode) && tesseract_->tessedit_write_images) {
      // Write normalized image 
      Pix *p1;
      if (graynorm_mode == 2) {
        p1 = thresholder_->GetPixRect();
      } else {
        p1 = GetInputImage();
      }
      tesseract_->AddPixDebugPage(p1, fmt::format("(normalized) image to process @ graynorm_mode = {}", graynorm_mode));
>>>>>>> 85e2abc6
    }
  }

  // Recognition
  
  bool failed = false;

  if (tess.tessedit_pageseg_mode == PSM_AUTO_ONLY) {
    // Disabled character recognition
    if (! std::unique_ptr<const PageIterator>(AnalyseLayout())) {
      failed = true;
    }
  } else if (tess.tessedit_pageseg_mode == PSM_OSD_ONLY) {
    failed = (FindLines() != 0);
  } else if (timeout_millisec > 0) {
    // Running with a timeout.
    ETEXT_DESC monitor;
    monitor.cancel = nullptr;
    monitor.cancel_this = nullptr;
    monitor.set_deadline_msecs(timeout_millisec);

    // Now run the main recognition.
    failed = (Recognize(&monitor) < 0);
  } else {
    // Normal layout and character recognition with no timeout.
    failed = (Recognize(nullptr) < 0);
  }

  if (tess.tessedit_write_images) {
    Pix *page_pix = GetThresholdedImage();
<<<<<<< HEAD
    tess.AddPixDebugPage(page_pix, fmt::format("processed page #{} : text recog done", static_cast<int>(tess.tessedit_page_number)));
=======
    tesseract_->AddPixDebugPage(page_pix, fmt::format("processed page #{} : text recog done", 1 + tesseract_->tessedit_page_number));
>>>>>>> 85e2abc6
  }

  if (failed && retry_config != nullptr && retry_config[0] != '\0') {
    // Save current config variables before switching modes.
    FILE *fp = fopen(kOldVarsFile, "wb");
    if (fp == nullptr) {
      tprintError("Failed to open file \"{}\"\n", kOldVarsFile);
    } else {
      DumpVariables(fp);
      fclose(fp);
    }
    // Switch to alternate mode for retry.
    ReadConfigFile(retry_config);
    SetImage(pix);
    
    // Apply image preprocessing
    NormalizeImage(graynorm_mode);

    //if (normalize_grayscale) thresholder_->SetImage(thresholder_->GetPixNormRectGrey());
    Recognize(nullptr);
    // Restore saved config variables.
    ReadConfigFile(kOldVarsFile);
  }

  if (renderer && !failed) {
    failed = !renderer->AddImage(this);
  }
  //pixDestroy(&pixs);
  return !failed;
}

/**
 * Get a left-to-right iterator to the results of LayoutAnalysis and/or
 * Recognize. The returned iterator must be deleted after use.
 */
LTRResultIterator *TessBaseAPI::GetLTRIterator() {
  if (tesseract_ == nullptr || page_res_ == nullptr) {
    return nullptr;
  }
  return new LTRResultIterator(page_res_, tesseract_, thresholder_->GetScaleFactor(),
                               thresholder_->GetScaledYResolution(), rect_left_, rect_top_,
                               rect_width_, rect_height_);
}

/**
 * Get a reading-order iterator to the results of LayoutAnalysis and/or
 * Recognize. The returned iterator must be deleted after use.
 * WARNING! This class points to data held within the TessBaseAPI class, and
 * therefore can only be used while the TessBaseAPI class still exists and
 * has not been subjected to a call of Init, SetImage, Recognize, Clear, End
 * DetectOS, or anything else that changes the internal PAGE_RES.
 */
ResultIterator *TessBaseAPI::GetIterator() {
  if (tesseract_ == nullptr || page_res_ == nullptr) {
    return nullptr;
  }
  return ResultIterator::StartOfParagraph(LTRResultIterator(
      page_res_, tesseract_, thresholder_->GetScaleFactor(), thresholder_->GetScaledYResolution(),
      rect_left_, rect_top_, rect_width_, rect_height_));
}

/**
 * Get a mutable iterator to the results of LayoutAnalysis and/or Recognize.
 * The returned iterator must be deleted after use.
 * WARNING! This class points to data held within the TessBaseAPI class, and
 * therefore can only be used while the TessBaseAPI class still exists and
 * has not been subjected to a call of Init, SetImage, Recognize, Clear, End
 * DetectOS, or anything else that changes the internal PAGE_RES.
 */
MutableIterator *TessBaseAPI::GetMutableIterator() {
  if (tesseract_ == nullptr || page_res_ == nullptr) {
    return nullptr;
  }
  return new MutableIterator(page_res_, tesseract_, thresholder_->GetScaleFactor(),
                             thresholder_->GetScaledYResolution(), rect_left_, rect_top_,
                             rect_width_, rect_height_);
}

/** Make a text string from the internal data structures. */
char *TessBaseAPI::GetUTF8Text() {
  if (tesseract_ == nullptr || (!recognition_done_ && Recognize(nullptr) < 0)) {
    return nullptr;
  }
  std::string text("");
  const std::unique_ptr</*non-const*/ ResultIterator> it(GetIterator());
  do {
    if (it->Empty(RIL_PARA)) {
      continue;
    }
    auto block_type = it->BlockType();
    switch (block_type) {
      case PT_FLOWING_IMAGE:
      case PT_HEADING_IMAGE:
      case PT_PULLOUT_IMAGE:
      case PT_HORZ_LINE:
      case PT_VERT_LINE:
        // Ignore images and lines for text output.
        continue;
      case PT_NOISE:
        tprintError("TODO: Please report image which triggers the noise case.\n");
        ASSERT_HOST(false);
    break;
      default:
        break;
    }

    const std::unique_ptr<const char[]> para_text(it->GetUTF8Text(RIL_PARA));
    text += para_text.get();
  } while (it->Next(RIL_PARA));
  return copy_string(text);
}

size_t TessBaseAPI::GetNumberOfTables() const
{
  return constUniqueInstance<std::vector<TessTable>>().size();
}

std::tuple<int,int,int,int> TessBaseAPI::GetTableBoundingBox(unsigned i)
{
  const auto &t = constUniqueInstance<std::vector<TessTable>>();

  if (i >= t.size()) {
    return std::tuple<int, int, int, int>(0, 0, 0, 0);
  }

  const int height = tesseract().ImageHeight();

  return std::make_tuple<int,int,int,int>(
    t[i].box.left(), height - t[i].box.top(),
    t[i].box.right(), height - t[i].box.bottom());
}

std::vector<std::tuple<int,int,int,int>> TessBaseAPI::GetTableRows(unsigned i)
{
  const auto &t = constUniqueInstance<std::vector<TessTable>>();

  if (i >= t.size()) {
    return std::vector<std::tuple<int, int, int, int>>();
  }

  std::vector<std::tuple<int,int,int,int>> rows(t[i].rows.size());
  const int height = tesseract().ImageHeight();

  for (unsigned j = 0; j < t[i].rows.size(); ++j) {
    rows[j] =
        std::make_tuple<int, int, int, int>(t[i].rows[j].left(), height - t[i].rows[j].top(),
                                            t[i].rows[j].right(), height - t[i].rows[j].bottom());
  }

  return rows;
}

std::vector<std::tuple<int,int,int,int>> TessBaseAPI::GetTableCols(unsigned i)
{
  const auto &t = constUniqueInstance<std::vector<TessTable>>();

  if (i >= t.size()) {
    return std::vector<std::tuple<int, int, int, int>>();
  }

  std::vector<std::tuple<int,int,int,int>> cols(t[i].cols.size());
  const int height = tesseract().ImageHeight();

  for (unsigned j = 0; j < t[i].cols.size(); ++j) {
    cols[j] =
        std::make_tuple<int, int, int, int>(t[i].cols[j].left(), height - t[i].cols[j].top(),
                                            t[i].cols[j].right(), height - t[i].cols[j].bottom());
  }

  return cols;
}

static void AddBoxToTSV(const PageIterator *it, PageIteratorLevel level, std::string &text) {
  int left, top, right, bottom;
  it->BoundingBox(level, &left, &top, &right, &bottom);
  text += "\t" + std::to_string(left);
  text += "\t" + std::to_string(top);
  text += "\t" + std::to_string(right - left);
  text += "\t" + std::to_string(bottom - top);
}

/**
 * Make a TSV-formatted string from the internal data structures.
 * Allows additional column with detected language.
 * page_number is 0-based but will appear in the output as 1-based.
 *
 * Returned string must be freed with the delete [] operator.
 */
char *TessBaseAPI::GetTSVText(int page_number, bool lang_info) {
  if (tesseract_ == nullptr || (page_res_ == nullptr && Recognize(nullptr) < 0)) {
    return nullptr;
  }

  int page_id = page_number + 1; // we use 1-based page numbers.

  int page_num = page_id;
  int block_num = 0;
  int par_num = 0;
  int line_num = 0;
  int word_num = 0;
  int symbol_num = 0;
  std::string lang;

  std::string tsv_str;
  tsv_str += "1\t" + std::to_string(page_num); // level 1 - page
  tsv_str += "\t" + std::to_string(block_num);
  tsv_str += "\t" + std::to_string(par_num);
  tsv_str += "\t" + std::to_string(line_num);
  tsv_str += "\t" + std::to_string(word_num);
  tsv_str += "\t" + std::to_string(symbol_num);
  tsv_str += "\t" + std::to_string(rect_left_);
  tsv_str += "\t" + std::to_string(rect_top_);
  tsv_str += "\t" + std::to_string(rect_width_);
  tsv_str += "\t" + std::to_string(rect_height_);
  tsv_str += "\t-1";
  if (lang_info) {
    tsv_str += "\t" + lang;
  }
  tsv_str += "\t\n";

  const std::unique_ptr</*non-const*/ ResultIterator> res_it(GetIterator());
  while (!res_it->Empty(RIL_BLOCK)) {
    if (res_it->Empty(RIL_WORD)) {
      res_it->Next(RIL_WORD);
      continue;
    }

    // Add rows for any new block/paragraph/textline.
    if (res_it->IsAtBeginningOf(RIL_BLOCK)) {
      block_num++;
      par_num = 0;
      line_num = 0;
      word_num = 0;
      symbol_num = 0;
      tsv_str += "2\t" + std::to_string(page_num); // level 2 - block
      tsv_str += "\t" + std::to_string(block_num);
      tsv_str += "\t" + std::to_string(par_num);
      tsv_str += "\t" + std::to_string(line_num);
      tsv_str += "\t" + std::to_string(word_num);
      tsv_str += "\t" + std::to_string(symbol_num);
      AddBoxToTSV(res_it.get(), RIL_BLOCK, tsv_str);
<<<<<<< HEAD
      tsv_str += "\t-1";
      if (lang_info) {
        tsv_str += "\t";
      }
      tsv_str += "\t\n"; // end of row for block
=======
      tsv_str += "\t" + std::to_string(res_it->Confidence(RIL_BLOCK)); // end of row for block
      tsv_str += "\t\n";
>>>>>>> 85e2abc6
    }
    if (res_it->IsAtBeginningOf(RIL_PARA)) {
      if (lang_info) {
        lang = res_it->WordRecognitionLanguage();
      }
      par_num++;
      line_num = 0;
      word_num = 0;
      symbol_num = 0;
      tsv_str += "3\t" + std::to_string(page_num); // level 3 - paragraph
      tsv_str += "\t" + std::to_string(block_num);
      tsv_str += "\t" + std::to_string(par_num);
      tsv_str += "\t" + std::to_string(line_num);
      tsv_str += "\t" + std::to_string(word_num);
      tsv_str += "\t" + std::to_string(symbol_num);
      AddBoxToTSV(res_it.get(), RIL_PARA, tsv_str);
<<<<<<< HEAD
      tsv_str += "\t-1";
      if (lang_info) {
        tsv_str += "\t" + lang;
      }
      tsv_str += "\t\n"; // end of row for para
=======
      tsv_str += "\t" + std::to_string(res_it->Confidence(RIL_PARA)); // end of row for block
      tsv_str += "\t\n";
>>>>>>> 85e2abc6
    }
    if (res_it->IsAtBeginningOf(RIL_TEXTLINE)) {
      line_num++;
      word_num = 0;
      symbol_num = 0;
      tsv_str += "4\t" + std::to_string(page_num); // level 4 - line
      tsv_str += "\t" + std::to_string(block_num);
      tsv_str += "\t" + std::to_string(par_num);
      tsv_str += "\t" + std::to_string(line_num);
      tsv_str += "\t" + std::to_string(word_num);
      tsv_str += "\t" + std::to_string(symbol_num);
      AddBoxToTSV(res_it.get(), RIL_TEXTLINE, tsv_str);
<<<<<<< HEAD
      tsv_str += "\t-1";
      if (lang_info) {
        tsv_str += "\t";
      }
      tsv_str += "\t\n"; // end of row for line
=======
      tsv_str += "\t" + std::to_string(res_it->Confidence(RIL_TEXTLINE)); // end of row for block
      tsv_str += "\t\n";
>>>>>>> 85e2abc6
    }

    // Now, process the word...
    int left, top, right, bottom;
    res_it->BoundingBox(RIL_WORD, &left, &top, &right, &bottom);
    word_num++;
    symbol_num = 0;
    tsv_str += "5\t" + std::to_string(page_num); // level 5 - word
    tsv_str += "\t" + std::to_string(block_num);
    tsv_str += "\t" + std::to_string(par_num);
    tsv_str += "\t" + std::to_string(line_num);
    tsv_str += "\t" + std::to_string(word_num);
    tsv_str += "\t" + std::to_string(symbol_num);
    tsv_str += "\t" + std::to_string(left);
    tsv_str += "\t" + std::to_string(top);
    tsv_str += "\t" + std::to_string(right - left);
    tsv_str += "\t" + std::to_string(bottom - top);
    tsv_str += "\t" + std::to_string(res_it->Confidence(RIL_WORD));

    if (lang_info) {
      const char *word_lang = res_it->WordRecognitionLanguage();
      tsv_str += "\t";
      if (word_lang) {
        tsv_str += word_lang;
      }
    }

    tsv_str += "\t";

    std::string tsv_symbol_lines;

    do {
      tsv_str += std::unique_ptr<const char[]>(res_it->GetUTF8Text(RIL_SYMBOL)).get();

      res_it->BoundingBox(RIL_SYMBOL, &left, &top, &right, &bottom);
      symbol_num++;
      tsv_symbol_lines += "6\t" + std::to_string(page_num); // level 6 - symbol
      tsv_symbol_lines += "\t" + std::to_string(block_num);
      tsv_symbol_lines += "\t" + std::to_string(par_num);
      tsv_symbol_lines += "\t" + std::to_string(line_num);
      tsv_symbol_lines += "\t" + std::to_string(word_num);
      tsv_symbol_lines += "\t" + std::to_string(symbol_num);
      tsv_symbol_lines += "\t" + std::to_string(left);
      tsv_symbol_lines += "\t" + std::to_string(top);
      tsv_symbol_lines += "\t" + std::to_string(right - left);
      tsv_symbol_lines += "\t" + std::to_string(bottom - top);
      tsv_symbol_lines += "\t" + std::to_string(res_it->Confidence(RIL_SYMBOL));
      tsv_symbol_lines += "\t";
      tsv_symbol_lines += std::unique_ptr<const char[]>(res_it->GetUTF8Text(RIL_SYMBOL)).get();
      tsv_symbol_lines += "\n";

      res_it->Next(RIL_SYMBOL);
    } while (!res_it->Empty(RIL_BLOCK) && !res_it->IsAtBeginningOf(RIL_WORD));
    tsv_str += "\n"; // end of row

    tsv_str += tsv_symbol_lines; // add the individual symbol rows right after the word row they are considered to a part of.
  }

  return copy_string(tsv_str);
}

/** The 5 numbers output for each box (the usual 4 and a page number.) */
const int kNumbersPerBlob = 5;
/**
 * The number of bytes taken by each number. Since we use int16_t for ICOORD,
 * assume only 5 digits max.
 */
const int kBytesPerNumber = 5;
/**
 * Multiplier for max expected textlength assumes (kBytesPerNumber + space)
 * * kNumbersPerBlob plus the newline. Add to this the
 * original UTF8 characters, and one kMaxBytesPerLine for safety.
 */
const int kBytesPerBoxFileLine = (kBytesPerNumber + 1) * kNumbersPerBlob + 1;
/** Max bytes in the decimal representation of int64_t. */
const int kBytesPer64BitNumber = 20;
/**
 * A maximal single box could occupy kNumbersPerBlob numbers at
 * kBytesPer64BitNumber digits (if someone sneaks in a 64 bit value) and a
 * space plus the newline and the maximum length of a UNICHAR.
 * Test against this on each iteration for safety.
 */
const int kMaxBytesPerLine = kNumbersPerBlob * (kBytesPer64BitNumber + 1) + 1 + UNICHAR_LEN;

/**
 * The recognized text is returned as a char* which is coded
 * as a UTF8 box file.
 * page_number is a 0-base page index that will appear in the box file.
 * Returned string must be freed with the delete [] operator.
 */
char *TessBaseAPI::GetBoxText(int page_number) {
  if (tesseract_ == nullptr || (!recognition_done_ && Recognize(nullptr) < 0)) {
    return nullptr;
  }
  int blob_count;
  int utf8_length = TextLength(&blob_count);
  int total_length = blob_count * kBytesPerBoxFileLine + utf8_length + kMaxBytesPerLine;
  char *result = new char[total_length];
  result[0] = '\0';
  int output_length = 0;
  LTRResultIterator *it = GetLTRIterator();
  do {
    int left, top, right, bottom;
    if (it->BoundingBox(RIL_SYMBOL, &left, &top, &right, &bottom)) {
      const std::unique_ptr</*non-const*/ char[]> text(it->GetUTF8Text(RIL_SYMBOL));
      // Tesseract uses space for recognition failure. Fix to a reject
      // character, kTesseractReject so we don't create illegal box files.
      for (int i = 0; text[i] != '\0'; ++i) {
        if (text[i] == ' ') {
          text[i] = kTesseractReject;
        }
      }
      snprintf(result + output_length, total_length - output_length, "%s %d %d %d %d %d\n",
               text.get(), left, image_height_ - bottom, right, image_height_ - top, page_number);
      output_length += strlen(result + output_length);
      // Just in case...
      if (output_length + kMaxBytesPerLine > total_length) {
        break;
      }
    }
  } while (it->Next(RIL_SYMBOL));
  delete it;
  return result;
}

/**
 * Conversion table for non-latin characters.
 * Maps characters out of the latin set into the latin set.
 * TODO(rays) incorporate this translation into unicharset.
 */
const int kUniChs[] = {0x20ac, 0x201c, 0x201d, 0x2018, 0x2019, 0x2022, 0x2014, 0};
/** Latin chars corresponding to the unicode chars above. */
const int kLatinChs[] = {0x00a2, 0x0022, 0x0022, 0x0027, 0x0027, 0x00b7, 0x002d, 0};

/**
 * The recognized text is returned as a char* which is coded
 * as UNLV format Latin-1 with specific reject and suspect codes.
 * Returned string must be freed with the delete [] operator.
 */
char *TessBaseAPI::GetUNLVText() {
  if (tesseract_ == nullptr || (!recognition_done_ && Recognize(nullptr) < 0)) {
    return nullptr;
  }
  bool tilde_crunch_written = false;
  bool last_char_was_newline = true;
  bool last_char_was_tilde = false;

  int total_length = TextLength(nullptr);
  PAGE_RES_IT page_res_it(page_res_);
  char *result = new char[total_length];
  char *ptr = result;
  for (page_res_it.restart_page(); page_res_it.word() != nullptr; page_res_it.forward()) {
    WERD_RES *word = page_res_it.word();
    // Process the current word.
    if (word->unlv_crunch_mode != CR_NONE) {
      if (word->unlv_crunch_mode != CR_DELETE &&
          (!tilde_crunch_written ||
           (word->unlv_crunch_mode == CR_KEEP_SPACE && word->word->space() > 0 &&
            !word->word->flag(W_FUZZY_NON) && !word->word->flag(W_FUZZY_SP)))) {
        if (!word->word->flag(W_BOL) && word->word->space() > 0 && !word->word->flag(W_FUZZY_NON) &&
            !word->word->flag(W_FUZZY_SP)) {
          /* Write a space to separate from preceding good text */
          *ptr++ = ' ';
          last_char_was_tilde = false;
        }
        if (!last_char_was_tilde) {
          // Write a reject char.
          last_char_was_tilde = true;
          *ptr++ = kUNLVReject;
          tilde_crunch_written = true;
          last_char_was_newline = false;
        }
      }
    } else {
      // NORMAL PROCESSING of non tilde crunched words.
      tilde_crunch_written = false;
      tesseract().set_unlv_suspects(word);
      const char *wordstr = word->best_choice->unichar_string().c_str();
      const auto &lengths = word->best_choice->unichar_lengths();
      int length = lengths.length();
      int i = 0;
      int offset = 0;

      if (last_char_was_tilde && word->word->space() == 0 && wordstr[offset] == ' ') {
        // Prevent adjacent tilde across words - we know that adjacent tildes
        // within words have been removed.
        // Skip the first character.
        offset = lengths[i++];
      }
      if (i < length && wordstr[offset] != 0) {
        if (!last_char_was_newline) {
          *ptr++ = ' ';
        } else {
          last_char_was_newline = false;
        }
        for (; i < length; offset += lengths[i++]) {
          if (wordstr[offset] == ' ' || wordstr[offset] == kTesseractReject) {
            *ptr++ = kUNLVReject;
            last_char_was_tilde = true;
          } else {
            if (word->reject_map[i].rejected()) {
              *ptr++ = kUNLVSuspect;
            }
            UNICHAR ch(wordstr + offset, lengths[i]);
            int uni_ch = ch.first_uni();
            for (int j = 0; kUniChs[j] != 0; ++j) {
              if (kUniChs[j] == uni_ch) {
                uni_ch = kLatinChs[j];
                break;
              }
            }
            if (uni_ch <= 0xff) {
              *ptr++ = static_cast<char>(uni_ch);
              last_char_was_tilde = false;
            } else {
              *ptr++ = kUNLVReject;
              last_char_was_tilde = true;
            }
          }
        }
      }
    }
    if (word->word->flag(W_EOL) && !last_char_was_newline) {
      /* Add a new line output */
      *ptr++ = '\n';
      tilde_crunch_written = false;
      last_char_was_newline = true;
      last_char_was_tilde = false;
    }
  }
  *ptr++ = '\n';
  *ptr = '\0';
  return result;
}

#if !DISABLED_LEGACY_ENGINE

/**
 * Detect the orientation of the input image and apparent script (alphabet).
 * orient_deg is the detected clockwise rotation of the input image in degrees
 * (0, 90, 180, 270)
 * orient_conf is the confidence (15.0 is reasonably confident)
 * script_name is an ASCII string, the name of the script, e.g. "Latin"
 * script_conf is confidence level in the script
 * Returns true on success and writes values to each parameter as an output
 */
bool TessBaseAPI::DetectOrientationScript(int *orient_deg, float *orient_conf,
                                          const char **script_name, float *script_conf) {
  OSResults osr;

  bool osd = DetectOS(&osr);
  if (!osd) {
    return false;
  }

  int orient_id = osr.best_result.orientation_id;
  int script_id = osr.get_best_script(orient_id);
  if (orient_conf) {
    *orient_conf = osr.best_result.oconfidence;
  }
  if (orient_deg) {
    *orient_deg = orient_id * 90; // convert quadrant to degrees
  }

  if (script_name) {
    const char *script = osr.unicharset->get_script_from_script_id(script_id);

    *script_name = script;
  }

  if (script_conf) {
    *script_conf = osr.best_result.sconfidence;
  }

  return true;
}

/**
 * The recognized text is returned as a char* which is coded
 * as UTF8 and must be freed with the delete [] operator.
 * page_number is a 0-based page index that will appear in the osd file.
 */
char *TessBaseAPI::GetOsdText(int page_number) {
  int orient_deg;
  float orient_conf;
  const char *script_name;
  float script_conf;

  if (!DetectOrientationScript(&orient_deg, &orient_conf, &script_name, &script_conf)) {
    return nullptr;
  }

  // clockwise rotation needed to make the page upright
  int rotate = OrientationIdToValue(orient_deg / 90);

  std::stringstream stream;
  // Use "C" locale (needed for float values orient_conf and script_conf).
  stream.imbue(std::locale::classic());
  // Use fixed notation with 2 digits after the decimal point for float values.
  stream.precision(2);
  stream << std::fixed << "Page number: " << page_number << "\n"
         << "Orientation in degrees: " << orient_deg << "\n"
         << "Rotate: " << rotate << "\n"
         << "Orientation confidence: " << orient_conf << "\n"
         << "Script: " << script_name << "\n"
         << "Script confidence: " << script_conf << "\n";
  return copy_string(stream.str());
}

#endif // !DISABLED_LEGACY_ENGINE

/** Returns the average word confidence for Tesseract page result. */
int TessBaseAPI::MeanTextConf() {
  int *conf = AllWordConfidences();
  if (!conf) {
    return 0;
  }
  int sum = 0;
  int *pt = conf;
  while (*pt >= 0) {
    sum += *pt++;
  }
  if (pt != conf) {
    sum /= pt - conf;
  }
  delete[] conf;
  return sum;
}

/** Returns an array of all word confidences, terminated by -1. */
int *TessBaseAPI::AllWordConfidences() {
  if (tesseract_ == nullptr || (!recognition_done_ && Recognize(nullptr) < 0)) {
    return nullptr;
  }
  int n_word = 0;
  PAGE_RES_IT res_it(page_res_);
  for (res_it.restart_page(); res_it.word() != nullptr; res_it.forward()) {
    n_word++;
  }

  int *conf = new int[n_word + 1];
  n_word = 0;
  for (res_it.restart_page(); res_it.word() != nullptr; res_it.forward()) {
    WERD_RES *word = res_it.word();
    WERD_CHOICE *choice = word->best_choice;
    int w_conf = static_cast<int>(100 + 5 * choice->certainty());
    // This is the eq for converting Tesseract confidence to 1..100
    if (w_conf < 0) {
      w_conf = 0;
    }
    if (w_conf > 100) {
      w_conf = 100;
    }
    conf[n_word++] = w_conf;
  }
  conf[n_word] = -1;
  return conf;
}

#if !DISABLED_LEGACY_ENGINE
/**
 * Applies the given word to the adaptive classifier if possible.
 * The word must be SPACE-DELIMITED UTF-8 - l i k e t h i s , so it can
 * tell the boundaries of the graphemes.
 * Assumes that SetImage/SetRectangle have been used to set the image
 * to the given word. The mode arg should be PSM_SINGLE_WORD or
 * PSM_CIRCLE_WORD, as that will be used to control layout analysis.
 * The currently set PageSegMode is preserved.
 * Returns false if adaption was not possible for some reason.
 */
bool TessBaseAPI::AdaptToWordStr(PageSegMode mode, const char *wordstr) {
  bool success = true;
  Tesseract& tess = tesseract();
  PageSegMode current_psm = GetPageSegMode();
  SetPageSegMode(mode);

  tess.classify_enable_learning = false;

  const std::unique_ptr<const char[]> text(GetUTF8Text());
  if (tess.applybox_debug) {
    tprintDebug("Trying to adapt \"{}\" to \"{}\"\n", text.get(), wordstr);
  }
  if (text != nullptr) {
    PAGE_RES_IT it(page_res_);
    WERD_RES *word_res = it.word();
    if (word_res != nullptr) {
      word_res->word->set_text(wordstr);
      // Check to see if text matches wordstr.
      int w = 0;
      int t;
      for (t = 0; text[t] != '\0'; ++t) {
        if (text[t] == '\n' || text[t] == ' ') {
          continue;
        }
        while (wordstr[w] == ' ') {
          ++w;
        }
        if (text[t] != wordstr[w]) {
          break;
        }
        ++w;
      }
      if (text[t] != '\0' || wordstr[w] != '\0') {
        // No match.
        delete page_res_;
        std::vector<TBOX> boxes;
        page_res_ = tess.SetupApplyBoxes(boxes, block_list_);
        tess.ReSegmentByClassification(page_res_);
        tess.TidyUp(page_res_);
        PAGE_RES_IT pr_it(page_res_);
        if (pr_it.word() == nullptr) {
          success = false;
        } else {
          word_res = pr_it.word();
        }
      } else {
        word_res->BestChoiceToCorrectText();
      }
      if (success) {
        tess.EnableLearning = true;
        tess.LearnWord(nullptr, word_res);
      }
    } else {
      success = false;
    }
  } else {
    success = false;
  }
  SetPageSegMode(current_psm);
  return success;
}
#endif // !DISABLED_LEGACY_ENGINE

/**
 * Free up recognition results and any stored image data, without actually
 * freeing any recognition data that would be time-consuming to reload.
 * Afterwards, you must call SetImage or TesseractRect before doing
 * any Recognize or Get* operation.
 */
void TessBaseAPI::Clear() {
  // TODO? write/flush log output / ReportDebugInfo() ?

  if (thresholder_ != nullptr) {
    thresholder_->Clear();
  }
  ClearResults();
  if (tesseract_ != nullptr) {
    SetInputImage(nullptr);
  }
}

/**
 * Close down tesseract and free up all memory. End() is equivalent to
 * destructing and reconstructing your TessBaseAPI.
 * Once End() has been used, none of the other API functions may be used
 * other than Init and anything declared above it in the class definition.
 */
void TessBaseAPI::End() {
  ReportDebugInfo();

  Clear();
  delete thresholder_;
  thresholder_ = nullptr;
  delete page_res_;
  page_res_ = nullptr;
  delete block_list_;
  block_list_ = nullptr;
  if (paragraph_models_ != nullptr) {
    for (auto model : *paragraph_models_) {
      delete model;
    }
    delete paragraph_models_;
    paragraph_models_ = nullptr;
  }
#if !DISABLED_LEGACY_ENGINE
  if (osd_tesseract_ == tesseract_) {
    osd_tesseract_ = nullptr;
  }
  delete osd_tesseract_;
  osd_tesseract_ = nullptr;
  delete equ_detect_;
  equ_detect_ = nullptr;
#endif // !DISABLED_LEGACY_ENGINE

  delete tesseract_;
  tesseract_ = nullptr;
  pixDestroy(&pix_visible_image_);
  pix_visible_image_ = nullptr;
  visible_image_file_.clear();
  output_file_.clear();
  datapath_.clear();
  language_.clear();
}

// Clear any library-level memory caches.
// There are a variety of expensive-to-load constant data structures (mostly
// language dictionaries) that are cached globally -- surviving the Init()
// and End() of individual TessBaseAPI's.  This function allows the clearing
// of these caches.
void TessBaseAPI::ClearPersistentCache() {
#if 0
  Dict::GlobalDawgCache()->DeleteUnusedDawgs();
#else
  Dict::CleanGlobalDawgCache();
#endif
}

/**
 * Check whether a word is valid according to Tesseract's language model
 * returns 0 if the word is invalid, non-zero if valid
 */
int TessBaseAPI::IsValidWord(const char *word) const {
  return tesseract().getDict().valid_word(word);
}
// Returns true if utf8_character is defined in the UniCharset.
bool TessBaseAPI::IsValidCharacter(const char *utf8_character) const {
  return tesseract().unicharset_.contains_unichar(utf8_character);
}

// TODO(rays) Obsolete this function and replace with a more aptly named
// function that returns image coordinates rather than tesseract coordinates.
bool TessBaseAPI::GetTextDirection(int *out_offset, float *out_slope) {
  const std::unique_ptr<const PageIterator> it(AnalyseLayout());
  if (it == nullptr) {
    return false;
  }
  int x1, x2, y1, y2;
  it->Baseline(RIL_TEXTLINE, &x1, &y1, &x2, &y2);
  // Calculate offset and slope (NOTE: Kind of ugly)
  if (x2 <= x1) {
    x2 = x1 + 1;
  }
  // Convert the point pair to slope/offset of the baseline (in image coords.)
  *out_slope = static_cast<float>(y2 - y1) / (x2 - x1);
  *out_offset = static_cast<int>(y1 - *out_slope * x1);
  // Get the y-coord of the baseline at the left and right edges of the
  // textline's bounding box.
  int left, top, right, bottom;
  if (!it->BoundingBox(RIL_TEXTLINE, &left, &top, &right, &bottom)) {
    return false;
  }
  int left_y = IntCastRounded(*out_slope * left + *out_offset);
  int right_y = IntCastRounded(*out_slope * right + *out_offset);
  // Shift the baseline down so it passes through the nearest bottom-corner
  // of the textline's bounding box. This is the difference between the y
  // at the lowest (max) edge of the box and the actual box bottom.
  *out_offset += bottom - std::max(left_y, right_y);
  // Switch back to bottom-up tesseract coordinates. Requires negation of
  // the slope and height - offset for the offset.
  *out_slope = -*out_slope;
  *out_offset = rect_height_ - *out_offset;

  return true;
}

/** Sets Dict::letter_is_okay_ function to point to the given function. */
void TessBaseAPI::SetDictFunc(DictFunc f) {
  if (tesseract_ != nullptr) {
    tesseract().getDict().letter_is_okay_ = f;
  }
}

/**
 * Sets Dict::probability_in_context_ function to point to the given
 * function.
 *
 * @param f A single function that returns the probability of the current
 * "character" (in general a utf-8 string), given the context of a previous
 * utf-8 string.
 */
void TessBaseAPI::SetProbabilityInContextFunc(ProbabilityInContextFunc f) {
  if (tesseract_ != nullptr) {
    Tesseract& tess = tesseract();
    tess.getDict().probability_in_context_ = f;
    // Set it for the sublangs too.
    int num_subs = tess.num_sub_langs();
    for (int i = 0; i < num_subs; ++i) {
      tess.get_sub_lang(i)->getDict().probability_in_context_ = f;
    }
  }
}

/** Common code for setting the image. */
bool TessBaseAPI::InternalResetImage() {
  if (tesseract_ == nullptr) {
    tprintError("Please call Init before attempting to set an image.\n");
    return false;
  }
  if (thresholder_ != nullptr) {
    thresholder_->Clear();
  }
  if (thresholder_ == nullptr) {
    thresholder_ = new ImageThresholder(tesseract_);
  }
  ClearResults();
  return true;
}

/**
 * Run the thresholder to make the thresholded image, returned in pix,
 * which must not be nullptr. *pix must be initialized to nullptr, or point
 * to an existing pixDestroyable Pix.
 * The usual argument to Threshold is Tesseract::mutable_pix_binary().
 */
bool TessBaseAPI::Threshold(Pix **pix) {
  Tesseract& tess = tesseract();
  ASSERT_HOST(pix != nullptr);
  if (*pix != nullptr) {
    pixDestroy(pix);
  }
  // Zero resolution messes up the algorithms, so make sure it is credible.
  int user_dpi = tess.user_defined_dpi;
  int y_res = thresholder_->GetScaledYResolution();
  if (user_dpi && (user_dpi < kMinCredibleResolution || user_dpi > kMaxCredibleResolution)) {
    tprintWarn("User defined image dpi is outside of expected range "
        "({} - {})!\n",
        kMinCredibleResolution, kMaxCredibleResolution);
  }
  // Always use user defined dpi
  if (user_dpi) {
    thresholder_->SetSourceYResolution(user_dpi);
  } else if (y_res < kMinCredibleResolution || y_res > kMaxCredibleResolution) {
    if (y_res != 0) {
      // Show warning only if a resolution was given.
      tprintWarn("Invalid resolution {} dpi. Using {} instead.\n",
              y_res, kMinCredibleResolution);
    }
    thresholder_->SetSourceYResolution(kMinCredibleResolution);
  }

<<<<<<< HEAD
  auto selected_thresholding_method = static_cast<ThresholdMethod>(tess.thresholding_method.value());
  auto thresholding_method = selected_thresholding_method;

  AutoPopDebugSectionLevel subsec_handle(tesseract_, tess.PushSubordinatePixDebugSection(tess.showcase_threshold_methods ? "Showcase threshold methods..." : fmt::format("Applying the threshold method chosen for this run: {}", selected_thresholding_method)));

  // debug_all/showcase_threshold_methods: assist diagnostics by cycling through all thresholding methods and applying each,
  // saving each result to a separate diagnostic image for later evaluation, before commencing
  // and finally applying the *user-selected* threshold method and continue with the OCR process:
  for (int m = 0; m <= (int)ThresholdMethod::Max; m++)
  {
    bool go = false;

    if (m != (int)ThresholdMethod::Max)
    {
      if (!tess.showcase_threshold_methods) {
      m = (int)ThresholdMethod::Max - 1;    // jump to the last round of the loop: we need only one round through here.
        continue;
    }

      thresholding_method = (ThresholdMethod)m;
    }
    else
    {
      if (tess.showcase_threshold_methods) {
        tess.PushNextPixDebugSection(fmt::format("Applying the threshold method chosen for this run: {}", selected_thresholding_method));
      }
=======
  auto selected_thresholding_method = static_cast<ThresholdMethod>(static_cast<int>(tesseract_->thresholding_method));

  AutoPopDebugSectionLevel subsec_handle(tesseract_, tesseract_->PushSubordinatePixDebugSection(fmt::format("Applying the threshold method chosen for this run: {}", selected_thresholding_method)));

  {
    tesseract_->PushNextPixDebugSection(fmt::format("Applying the threshold method chosen for this run: {}", selected_thresholding_method));

	  if (selected_thresholding_method == ThresholdMethod::Otsu) {
		  Image pix_binary(*pix);
		  if (!thresholder_->ThresholdToPix(&pix_binary)) {
			  return false;
		  }

		  *pix = pix_binary;

		  if (!thresholder_->IsBinary()) {
			  tesseract_->set_pix_thresholds(thresholder_->GetPixRectThresholds());
			  tesseract_->set_pix_grey(thresholder_->GetPixRectGrey());
		  } else {
			  tesseract_->set_pix_thresholds(nullptr);
			  tesseract_->set_pix_grey(nullptr);
		  }

      if (tesseract_->tessedit_dump_pageseg_images) {
        tesseract_->AddPixDebugPage(tesseract_->pix_grey(), "Otsu (tesseract) : Greyscale = pre-image");
        tesseract_->AddPixDebugPage(tesseract_->pix_thresholds(), "Otsu (tesseract) : Thresholds");
        if (verbose_process) {
          tprintInfo("PROCESS: The 'Thresholds' image displays the per-pixel grey level which will be used to decide which pixels are *foreground* (text, probably) and which pixels are *background* (i.e. the *paper* the text was printed on); you'll note that each pixel in the original (greyscale!) image which is darker than its corresponding threshold level is *binarized* to black (foreground in tesseract) while any lighter pixel is *binarized* to white (background in tesseract).\n");
        }
        tesseract_->AddPixDebugPage(pix_binary, "Otsu (tesseract) : Binary = post-image");

        const char *sequence = "c1.1 + d3.3";
        const int dispsep = 0;
        Image pix_post = pixMorphSequence(pix_binary, sequence, dispsep);
        tesseract_->AddPixCompedOverOrigDebugPage(pix_post, fmt::format("Otsu (tesseract) : post-processed: {} (just an example to showcase what leptonica can do for us!)", sequence));
        pix_post.destroy();
      }
	  } else {
		  auto [ok, pix_grey, pix_binary, pix_thresholds] = thresholder_->Threshold(selected_thresholding_method);
>>>>>>> 85e2abc6

      // on last round, we reset to the selected threshold method
      thresholding_method = selected_thresholding_method;
      go = true;
    }

<<<<<<< HEAD
    {
      auto [ok, pix_grey, pix_binary, pix_thresholds] = thresholder_->Threshold(thresholding_method);
=======
		  *pix = pix_binary;
>>>>>>> 85e2abc6

      if (!ok) {
        return false;
      }

<<<<<<< HEAD
      if (go)
        *pix = pix_binary;

      tess.set_pix_thresholds(pix_thresholds);
      tess.set_pix_grey(pix_grey);

      std::string caption = ThresholdMethodName(thresholding_method);

      if (tess.tessedit_dump_pageseg_images || tess.showcase_threshold_methods || show_threshold_images) {
        tess.AddPixDebugPage(tess.pix_grey(), fmt::format("{} : Grey = pre-image", caption));
        tess.AddPixDebugPage(tess.pix_thresholds(), fmt::format("{} : Thresholds", caption));
        tess.AddPixDebugPage(pix_binary, fmt::format("{} : Binary = post-image", caption));

        const char *sequence = "c1.1 + d3.3";
        const int dispsep = 0;
        Image pix_post = pixMorphSequence(pix_binary, sequence, dispsep);
        tess.AddClippedPixDebugPage(pix_post, fmt::format("{} : post-processed: {}", caption, sequence));
        pix_post.destroy();
      }

      if (!go)
        pix_binary.destroy();
    }
=======
      std::string caption = ThresholdMethodName(selected_thresholding_method);

      if (tesseract_->tessedit_dump_pageseg_images) {
        tesseract_->AddPixDebugPage(tesseract_->pix_grey(), fmt::format("{} : Grey = pre-image", caption));
        tesseract_->AddPixDebugPage(tesseract_->pix_thresholds(), fmt::format("{} : Thresholds", caption));
        if (verbose_process) {
          tprintInfo("PROCESS: The 'Thresholds' image displays the per-pixel grey level which will be used to decide which pixels are *foreground* (text, probably) and which pixels are *background* (i.e. the *paper* the text was printed on); you'll note that each pixel in the original (greyscale!) image which is darker than its corresponding threshold level is *binarized* to black (foreground in tesseract) while any lighter pixel is *binarized* to white (background in tesseract).\n");
        }
        tesseract_->AddPixDebugPage(pix_binary, fmt::format("{} : Binary = post-image", caption));

        const char *sequence = "c1.1 + d3.3";
        const int dispsep = 0;
        Image pix_post = pixMorphSequence(pix_binary, sequence, dispsep);
        tesseract_->AddPixCompedOverOrigDebugPage(pix_post, fmt::format("{} : post-processed: {}", caption, sequence));
        pix_post.destroy();
      }
    }
  }
  if (verbose_process) {
    tprintInfo("PROCESS: For overall very dark images you may sometimes observe that tesseract may attempt to *invert* the image in an attempt to extract the foreground 'text' pixels: tesseract naively assumes that the count of text pixels in a page must be less background pixels and very dark pages with white text are dealt with by *inverting* them so that the OCR will be fed word image snippets it trained to deal with: (dark) black text on (light) white plain background. Also note that tesseract is not geared towards recognizing and dealing nicely with other page elements, such as in-page images, charts, illustrations and/or scanner equipment background surrounding your page at the time it was photographed: it benefits all if you can remove and/or clean up such image elements before feeding the image to tesseract.\n");
    tprintInfo("PROCESS: By removing all non-text image elements in the page image before you feed it to tesseract also will have a notable effect on the thresholding algorithm's behaviour as the *pixel greyscale levels histogram* will then have a different shape; tesseract thresholding works best when fed clean page images with high contrast between the (very) light background and (very) dark foreground pixels. Remember: only *foreground* pixels that turn up as 'black' in the binarized/thresholded image result above will potentially be sent to the OCR AI engine for decoding into text: anything that doesn't show clearly in the above thresholded image will not be processed by tesseract, so your page image preprocessing process should strive towards making tesseract produce a clear black&white page image above for optimal OCR text extraction results!\n");
>>>>>>> 85e2abc6
  }

  thresholder_->GetImageSizes(&rect_left_, &rect_top_, &rect_width_, &rect_height_, &image_width_,
                              &image_height_);

  // Set the internal resolution that is used for layout parameters from the
  // estimated resolution, rather than the image resolution, which may be
  // fabricated, but we will use the image resolution, if there is one, to
  // report output point sizes.
  int estimated_res = ClipToRange(thresholder_->GetScaledEstimatedResolution(),
                                  kMinCredibleResolution, kMaxCredibleResolution);
  if (estimated_res != thresholder_->GetScaledEstimatedResolution()) {
    tprintWarn("Estimated internal resolution {} out of range! "
        "Corrected to {}.\n",
        thresholder_->GetScaledEstimatedResolution(), estimated_res);
  }
  tess.set_source_resolution(estimated_res);
  return true;
}

/** Find lines from the image making the BLOCK_LIST. */
int TessBaseAPI::FindLines() {
  if (thresholder_ == nullptr || thresholder_->IsEmpty()) {
    tprintError("Please call SetImage before attempting recognition.\n");
    return -1;
  }
  if (recognition_done_) {
    ClearResults();
  }
  if (!block_list_->empty()) {
    return 0;
  }
  Tesseract& tess = tesseract();
#if !DISABLED_LEGACY_ENGINE
  tess.InitAdaptiveClassifier(nullptr);
#endif
<<<<<<< HEAD

  if (tess.pix_binary() == nullptr) {
    if (verbose_process) {
      tprintInfo("PROCESS: source image is not a binary image, hence we apply a thresholding algo/subprocess to obtain a binarized image.\n");
    }
=======
  }
  if (tesseract_->pix_binary() == nullptr) {
	if (verbose_process) {
      tprintInfo("PROCESS: the source image is not a binary image, hence we apply a thresholding algo/subprocess to obtain a binarized image.\n");
	}
>>>>>>> 85e2abc6

    Image pix = Image();
    if (!Threshold(&pix.pix_)) {
      return -1;
    }
    tess.set_pix_binary(pix);
  }

  if (tess.tessedit_dump_pageseg_images) {
    tess.AddPixDebugPage(tess.pix_binary(), "FindLines :: Thresholded Image -> this image is now set as the page Master Source Image");
  }

  if (verbose_process) {
    tprintInfo("PROCESS: prepare the image for page segmentation, i.e. discovery of all text areas + bounding boxes & image/text orientation and script{} detection.\n",
#if !DISABLED_LEGACY_ENGINE
               (tess.textord_equation_detect ? " + equations" : "")
#else
               ""
#endif
    );
  }

  AutoPopDebugSectionLevel section_handle(tesseract_, tess.PushSubordinatePixDebugSection("Prepare for Page Segmentation"));

  tess.PrepareForPageseg();

#if !DISABLED_LEGACY_ENGINE
  if (tess.textord_equation_detect) {
    if (equ_detect_ == nullptr && !datapath_.empty()) {
      equ_detect_ = new EquationDetect(datapath_.c_str(), nullptr);
    }
    if (equ_detect_ == nullptr) {
      tprintWarn("Could not set equation detector\n");
    } else {
      tess.SetEquationDetect(equ_detect_);
    }
  }
#endif // !DISABLED_LEGACY_ENGINE

#if !DISABLED_LEGACY_ENGINE
  Tesseract *osd_tess = osd_tesseract_;
#else
  Tesseract *osd_tess = nullptr;
#endif
  OSResults osr;
#if !DISABLED_LEGACY_ENGINE
  if (PSM_OSD_ENABLED(tess.tessedit_pageseg_mode) && osd_tess == nullptr) {
    if (strcmp(language_.c_str(), "osd") == 0) {
      osd_tess = tesseract_;
    } else {
      osd_tesseract_ = new Tesseract(tesseract_);
      TessdataManager mgr(reader_);
      std::vector<std::string> nil;
      if (datapath_.empty()) {
        tprintWarn("Auto orientation and script detection requested,"
            " but data path is undefined\n");
        delete osd_tesseract_;
        osd_tesseract_ = nullptr;
      } else if (osd_tesseract_->init_tesseract(datapath_, "osd", OEM_TESSERACT_ONLY, &mgr) == 0) {
        osd_tesseract_->set_source_resolution(thresholder_->GetSourceYResolution());
      } else {
        tprintWarn(
            "Auto orientation and script detection requested,"
            " but osd language failed to load\n");
        delete osd_tesseract_;
        osd_tesseract_ = nullptr;
      }
    }
  }
#endif // !DISABLED_LEGACY_ENGINE

  if (tess.SegmentPage(tess.input_file_path_.c_str(), block_list_, osd_tess, &osr) < 0) {
    return -1;
  }

  // If Devanagari is being recognized, we use different images for page seg
  // and for OCR.
  tess.PrepareForTessOCR(block_list_, &osr);

  return 0;
}

/**
 * Return average gradient of lines on page.
 */
float TessBaseAPI::GetGradient() {
  return tesseract().gradient();
}

/** Delete the pageres and clear the block list ready for a new page. */
void TessBaseAPI::ClearResults() {
  if (tesseract_ != nullptr) {
    tesseract_->Clear();
  }
  if (osd_tesseract_ != tesseract_ && osd_tesseract_ != nullptr) {
    osd_tesseract_->Clear();
  }
  delete page_res_;
  page_res_ = nullptr;
  recognition_done_ = false;
  if (block_list_ == nullptr) {
    block_list_ = new BLOCK_LIST;
  } else {
    block_list_->clear();
  }
  if (paragraph_models_ != nullptr) {
    for (auto model : *paragraph_models_) {
      delete model;
    }
    delete paragraph_models_;
    paragraph_models_ = nullptr;
  }

  uniqueInstance<std::vector<TessTable>>().clear();
}

/**
 * Return the length of the output text string, as UTF8, assuming
 * liberally two spacing marks after each word (as paragraphs end with two
 * newlines), and assuming a single character reject marker for each rejected
 * character.
 * Also return the number of recognized blobs in blob_count.
 */
int TessBaseAPI::TextLength(int *blob_count) const {
  if (tesseract_ == nullptr || page_res_ == nullptr) {
    return 0;
  }

  PAGE_RES_IT page_res_it(page_res_);
  int total_length = 2;
  int total_blobs = 0;
  // Iterate over the data structures to extract the recognition result.
  for (page_res_it.restart_page(); page_res_it.word() != nullptr; page_res_it.forward()) {
    WERD_RES *word = page_res_it.word();
    WERD_CHOICE *choice = word->best_choice;
    if (choice != nullptr) {
      total_blobs += choice->length() + 2;
      total_length += choice->unichar_string().length() + 2;
      for (int i = 0; i < word->reject_map.length(); ++i) {
        if (word->reject_map[i].rejected()) {
          ++total_length;
        }
      }
    }
  }
  if (blob_count != nullptr) {
    *blob_count = total_blobs;
  }
  return total_length;
}

#if !DISABLED_LEGACY_ENGINE
/**
 * Estimates the Orientation And Script of the image.
 * Returns true if the image was processed successfully.
 */
bool TessBaseAPI::DetectOS(OSResults *osr) {
  if (tesseract_ == nullptr) {
    return false;
  }
  ClearResults();
  Tesseract& tess = tesseract();
  if (tess.pix_binary() == nullptr) {
    Image pix = Image();
    if (!Threshold(&pix.pix_)) {
      return false;
    }
    tess.set_pix_binary(pix);

    tess.AddPixDebugPage(tess.pix_binary(), "DetectOS (Orientation and Script) : Thresholded Image");
  }

  return tess.orientation_and_script_detection(tess.input_file_path_.c_str(), osr) > 0;
}
#endif // !DISABLED_LEGACY_ENGINE

void TessBaseAPI::set_min_orientation_margin(double margin) {
  tesseract().min_orientation_margin.set_value(margin, PARAM_VALUE_IS_SET_BY_APPLICATION);
}

/**
 * Return text orientation of each block as determined in an earlier page layout
 * analysis operation. Orientation is returned as the number of ccw 90-degree
 * rotations (in [0..3]) required to make the text in the block upright
 * (readable). Note that this may not necessary be the block orientation
 * preferred for recognition (such as the case of vertical CJK text).
 *
 * Also returns whether the text in the block is believed to have vertical
 * writing direction (when in an upright page orientation).
 *
 * The returned array is of length equal to the number of text blocks, which may
 * be less than the total number of blocks. The ordering is intended to be
 * consistent with GetTextLines().
 */
void TessBaseAPI::GetBlockTextOrientations(int **block_orientation, bool **vertical_writing) {
  delete[] * block_orientation;
  *block_orientation = nullptr;
  delete[] * vertical_writing;
  *vertical_writing = nullptr;
  BLOCK_IT block_it(block_list_);

  block_it.move_to_first();
  int num_blocks = 0;
  for (block_it.mark_cycle_pt(); !block_it.cycled_list(); block_it.forward()) {
    if (!block_it.data()->pdblk.poly_block()->IsText()) {
      continue;
    }
    ++num_blocks;
  }
  if (!num_blocks) {
    tprintWarn("Found no blocks\n");
    return;
  }
  *block_orientation = new int[num_blocks];
  *vertical_writing = new bool[num_blocks];
  block_it.move_to_first();
  int i = 0;
  for (block_it.mark_cycle_pt(); !block_it.cycled_list(); block_it.forward()) {
    if (!block_it.data()->pdblk.poly_block()->IsText()) {
      continue;
    }
    FCOORD re_rotation = block_it.data()->re_rotation();
    float re_theta = re_rotation.angle();
    FCOORD classify_rotation = block_it.data()->classify_rotation();
    float classify_theta = classify_rotation.angle();
    double rot_theta = -(re_theta - classify_theta) * 2.0 / M_PI;
    if (rot_theta < 0) {
      rot_theta += 4;
    }
    int num_rotations = static_cast<int>(rot_theta + 0.5);
    (*block_orientation)[i] = num_rotations;
    // The classify_rotation is non-zero only if the text has vertical
    // writing direction.
    (*vertical_writing)[i] = (classify_rotation.y() != 0.0f);
    ++i;
  }
}

void TessBaseAPI::DetectParagraphs(bool after_text_recognition) {
  Tesseract& tess = tesseract();
  if (paragraph_models_ == nullptr) {
    paragraph_models_ = new std::vector<ParagraphModel*>;
  }
  MutableIterator *result_it = GetMutableIterator();
  do { // Detect paragraphs for this block
    std::vector<ParagraphModel *> models;
    tess.DetectParagraphs(after_text_recognition, result_it, &models);
    paragraph_models_->insert(paragraph_models_->end(), models.begin(), models.end());
  } while (result_it->Next(RIL_BLOCK));
  delete result_it;
}

/** This method returns the string form of the specified unichar. */
const char *TessBaseAPI::GetUnichar(int unichar_id) const {
  return tesseract().unicharset_.id_to_unichar(unichar_id);
}

/** Return the pointer to the i-th dawg loaded into tesseract_ object. */
const Dawg *TessBaseAPI::GetDawg(int i) const {
  if (tesseract_ == nullptr || i >= NumDawgs()) {
    return nullptr;
  }
  return tesseract().getDict().GetDawg(i);
}

/** Return the number of dawgs loaded into tesseract_ object. */
int TessBaseAPI::NumDawgs() const {
  return tesseract_ == nullptr ? 0 : tesseract().getDict().NumDawgs();
}


void TessBaseAPI::ReportDebugInfo() {
  if (tesseract_ == nullptr) {
    return;
  }
  tesseract().ReportDebugInfo();
}

void TessBaseAPI::SetupDebugAllPreset() {
  Tesseract& tess = tesseract();
  Textord &textord = *tess.mutable_textord();
  
  const ParamSetBySourceType SRC = PARAM_VALUE_IS_SET_BY_PRESET;

  verbose_process.set_value(true, SRC);
  
#if !GRAPHICS_DISABLED
  scrollview_support.set_value(true, SRC);
#endif

  textord_tabfind_show_images.set_value(true, SRC);
  // textord_tabfind_show_vlines.set_value(true, SRC);

#if !GRAPHICS_DISABLED
  textord_tabfind_show_initial_partitions.set_value(true, SRC);
  textord_tabfind_show_reject_blobs.set_value(true, SRC);
  textord_tabfind_show_partitions.set_value(2, SRC);
  textord_tabfind_show_columns.set_value(true, SRC);
  textord_tabfind_show_blocks.set_value(true, SRC);
#endif

  textord.textord_noise_debug.set_value(true, SRC);
  textord_oldbl_debug.set_value(false, SRC); // turned OFF, for 'true' produces very noisy output
  textord.textord_baseline_debug.set_value(true, SRC);
  textord_debug_block.set_value(9, SRC);
  textord_debug_bugs.set_value(9, SRC);
  textord_debug_tabfind.set_value(1 /* 9 */, SRC); // '9' produces very noisy output

  textord_debug_baselines.set_value(true, SRC);
  textord_debug_blob.set_value(true, SRC);
  textord_debug_pitch_metric.set_value(true, SRC);
  textord_debug_fixed_pitch_test.set_value(true, SRC);
  textord_debug_pitch.set_value(true, SRC);
  textord_debug_printable.set_value(true, SRC);
  textord_debug_xheights.set_value(true, SRC);
  textord_debug_xheights.set_value(true, SRC);

  textord_show_initial_words.set_value(true, SRC);
  textord_blocksall_fixed.set_value(true, SRC);
  textord_blocksall_prop.set_value(true, SRC);

  tess.tessedit_create_hocr.set_value(true, SRC);
  tess.tessedit_create_alto.set_value(true, SRC);
  tess.tessedit_create_page_xml.set_value(true, SRC);
  tess.tessedit_create_tsv.set_value(true, SRC);
  tess.tessedit_create_pdf.set_value(true, SRC);
  tess.textonly_pdf.set_value(false, SRC); // turned OFF
  tess.tessedit_write_unlv.set_value(true, SRC);
  tess.tessedit_create_lstmbox.set_value(true, SRC);
  tess.tessedit_create_boxfile.set_value(true, SRC);
  tess.tessedit_create_wordstrbox.set_value(true, SRC);
  tess.tessedit_create_txt.set_value(true, SRC);

  tess.tessedit_dump_choices.set_value(true, SRC);
  tess.tessedit_dump_pageseg_images.set_value(true, SRC);

  tess.tessedit_write_images.set_value(true, SRC);

  tess.tessedit_adaption_debug.set_value(true, SRC);
  tess.tessedit_debug_block_rejection.set_value(true, SRC);
  tess.tessedit_debug_doc_rejection.set_value(true, SRC);
  tess.tessedit_debug_fonts.set_value(true, SRC);
  tess.tessedit_debug_quality_metrics.set_value(true, SRC);

  tess.tessedit_rejection_debug.set_value(true, SRC);
  tess.tessedit_timing_debug.set_value(true, SRC);

  tess.tessedit_bigram_debug.set_value(true, SRC);

  tess.tess_debug_lstm.set_value(debug_all >= 1 ? 1 : 0, SRC); // LSTM debug output is extremely noisy

  tess.debug_noise_removal.set_value(true, SRC);

  tess.classify_debug_level.set_value(debug_all.value(), SRC); // LSTM debug output is extremely noisy
  tess.classify_learning_debug_level.set_value(9, SRC);
  tess.classify_debug_character_fragments.set_value(true, SRC);
  tess.classify_enable_adaptive_debugger.set_value(true, SRC);
  // tess.classify_learn_debug_str.set_value("????????????????", SRC);
  tess.matcher_debug_separate_windows.set_value(true, SRC);
  tess.matcher_debug_flags.set_value(true, SRC);
  tess.matcher_debug_level.set_value(3, SRC);

  tess.multilang_debug_level.set_value(3, SRC);

  tess.paragraph_debug_level.set_value(3, SRC);

  tess.segsearch_debug_level.set_value(3, SRC);

  // TODO: synchronize the settings of all Dict instances during Dict object creation and after any change...

  Dict &dict = tess.getInitialDict();
  dict.stopper_debug_level.set_value(3, SRC);

  tess.superscript_debug.set_value(true, SRC);

  tess.crunch_debug.set_value(true, SRC);

  dict.dawg_debug_level.set_value(1, SRC); // noisy

  tess.debug_fix_space_level.set_value(9, SRC);
  tess.debug_x_ht_level.set_value(3, SRC);
  // tess.debug_file.set_value("xxxxxxxxxxxxxxxxx", SRC);
  // tess.debug_output_path.set_Value("xxxxxxxxxxxxxx", SRC);
  debug_misc.set_value(true, SRC);

  dict.hyphen_debug_level.set_value(3, SRC);

  LanguageModelSettings &langmodel = tess.getLanguageModelSettings();

  langmodel.language_model_debug_level.set_value(0, SRC); /* 7 */

  textord.tosp_debug_level.set_value(3, SRC);

  tess.wordrec_debug_level.set_value(3, SRC);

  //dict.word_to_debug.set_value("", SRC);

  tess.scribe_save_grey_rotated_image.set_value(true, SRC);
  tess.scribe_save_binary_rotated_image.set_value(true, SRC);
  tess.scribe_save_original_rotated_image.set_value(true, SRC);

  tess.hocr_font_info.set_value(true, SRC);
  tess.hocr_char_boxes.set_value(true, SRC);
  tess.hocr_images.set_value(true, SRC);

  tess.thresholding_debug.set_value(true, SRC);

  tess.preprocess_graynorm_mode.set_value(0, SRC); // 0..3

  tess.tessedit_bigram_debug.set_value(true, SRC);

  tess.wordrec_debug_blamer.set_value(true, SRC);

  devanagari_split_debugimage.set_value(true, SRC);
  devanagari_split_debuglevel.set_value(3, SRC);

  gapmap_debug.set_value(true, SRC);

  poly_debug.set_value(false, SRC); // turned OFF: 'othwerwise 'true' produces very noisy output

  edges_debug.set_value(true, SRC);

  tess.ambigs_debug_level.set_value(3, SRC);

  tess.applybox_debug.set_value(true, SRC);

  tess.bidi_debug.set_value(true, SRC);

  tess.chop_debug.set_value(3, SRC);

  tess.debug_baseline_fit.set_value(1, SRC); // 0..3
  tess.debug_baseline_y_coord.set_value(-2000, SRC);

  tess.showcase_threshold_methods.set_value((debug_all > 2), SRC);

  tess.debug_write_unlv.set_value(true, SRC);
  tess.debug_line_finding.set_value(true, SRC);
  tess.debug_image_normalization.set_value(true, SRC);
  tess.debug_do_not_use_scrollview_app.set_value(true, SRC);

  tess.interactive_display_mode.set_value(true, SRC);

  tess.debug_display_page.set_value(true, SRC);
  tess.debug_display_page_blocks.set_value(true, SRC);
  tess.debug_display_page_baselines.set_value(true, SRC);

  tess.ResyncVariablesInternally();
}

void TessBaseAPI::SetupDefaultPreset() {
  Tesseract &tess = tesseract();
  const ParamSetBySourceType SRC = PARAM_VALUE_IS_SET_BY_PRESET;

  // default: TXT + HOCR renderer     ... plus all the rest of 'em   [GHo patch]
  tess.tessedit_create_hocr.set_value(true, SRC);
  tess.tessedit_create_alto.set_value(true, SRC);
  tess.tessedit_create_page_xml.set_value(true, SRC);
  tess.tessedit_create_tsv.set_value(true, SRC);
  tess.tessedit_create_pdf.set_value(true, SRC);
  tess.textonly_pdf.set_value(false, SRC);         // turned OFF
  tess.tessedit_write_unlv.set_value(true, SRC);
  tess.tessedit_create_lstmbox.set_value(true, SRC);
  tess.tessedit_create_boxfile.set_value(true, SRC);
  tess.tessedit_create_wordstrbox.set_value(true, SRC);
  tess.tessedit_create_txt.set_value(true, SRC);

  tess.ResyncVariablesInternally();
}


// sanity check for the imagelist expander below: any CONTROL characters in here signal binary data and thus NOT AN IMAGELIST format.
static inline bool is_sane_imagelist_line(const char *p) {
  while (*p) {
    uint8_t c = *p++;
    if (c < ' ' && c != '\t')
      return false;
  }
  return true;
}

#if defined(_MSC_VER) && !defined(strtok_r)
static inline char *strtok_r(char * s, const char * sep, char ** state) {
  return strtok_s(s, sep, state);
}
#endif

static void destroy_il_buffer(char *buf) {
  free(buf);
}

std::vector<ImagePageFileSpec> TessBaseAPI::ExpandImagelistFilesInSet(const std::vector<std::string>& paths) {
  std::vector<ImagePageFileSpec> rv;
  std::ostringstream errmsg;

  for (auto spec : paths) {
    // each item in the list must exist?
    if (!fs::exists(spec)) {
      errmsg << "Specified file does not exist. Path: " << spec << "\n";
      goto continue_on_error;
      //continue;
    }

    {
      const size_t SAMPLESIZE = 8192;

      // load the first ~8K and see if that chunk contains a decent set of file paths: is so, the heuristic says it's an imagelist, rather than an image file.
      char scratch[SAMPLESIZE + 2];
      ConfigFile f(spec); // not a problem that this one opens the file in "r" (CRLF conversion) mode: we're after text files and the others will quickly be discovered below.
      if (!f) {
        errmsg << "Cannot open/access specified file";
        int ecode = errno;
        if (ecode != E_OK) {
          errmsg << " due to error: " << strerror(errno);
        }
        errmsg << ". Path: " << spec << "\n";
        goto continue_on_error;
        // continue;
      }
      auto l = fread(scratch, 1, SAMPLESIZE, f());
      // when it's an imagelist, it MAY be smaller than our scratch buffer!
      if (l == 0 || ferror(f())) {
        errmsg << "Failed to read a first chunk of the specified file";
        int ecode = errno;
        if (ecode != E_OK) {
          errmsg << " due to error: " << strerror(errno);
        }
        errmsg << ". Tried to read " << SAMPLESIZE << " bytes, received " << l << " bytes.  Path: " << spec << "\n";
        goto continue_on_error;
        // continue;
      }
      // make sure the sampled chunk is terminated before we go and parse it as a imagelist file (which may be damaged at the end as we sampled only the start of it!)
      scratch[l] = 0;
      scratch[l + 1] = 0;

      bool is_imagelist = true;
      std::vector<char *> lines;
      char *state = nullptr;
      char *s = strtok_r(scratch, "\r\n", &state);
      while (s) {
        char *p = s + strspn(s, " \t");

        // sanity check: any CONTROL characters in here signal binary data and thus NOT AN IMAGELIST format.
        if (!is_sane_imagelist_line(p)) {
          is_imagelist = false;
          break;
        }

        // skip comment lines and empty lines:
        if (!strchr("#;", *p)) {
          lines.push_back(s);
        }

        s = strtok_r(nullptr, "\r\n", &state);
      }
      // do we have a potentially sane imagelist? Do we need to truncate the damaged end, if it is?
      if (l == SAMPLESIZE && is_imagelist && lines.size() >= 1) {
        // the last line will be damaged due to our sampling, so we better discard that one:
        (void)lines.pop_back();
      }

      if (is_imagelist) {
        int error_count = 0;
        int sample_count = 0;
        // validate the lines in the sample:
        for (auto spec : lines) {
          // parse and chop into 1..3 file paths: image;mask;overlay
          state = nullptr;
          int count = 0;
          char *s = strtok_r(spec, ";", &state);
          while (s) {
            count++;
            char *p = s + strspn(s, " \t");

            // trim whitespace at the end...
            char *e = p + strlen(p);
            while (e > p) {
              if (isspace(p[-1])) {
                *p-- = 0;
                continue;
              }
              break;
            }

            sample_count++;
            if (!fs::exists(p)) {
              error_count++;
            }

            s = strtok_r(nullptr, ";", &state);
          }
          if (count < 1 || count > 3) {
            error_count++;
          }
        }

        // we tolerate about 1-in-10 file errors here...
        float err_ratio = error_count * 100.0f / sample_count;
        is_imagelist = (err_ratio < 10.0 /* percent */);
      }

      if (is_imagelist) {
        // now that we know the sample is a sensible imagelist, grab the entire thing and parse it entirely...
        const size_t listfilesize = fs::file_size(spec);

        std::unique_ptr<char, void (*)(char *)> buffer((char *)malloc(listfilesize + 2), destroy_il_buffer);
        if (!buffer) {
          // TODO
          continue;
        }

        // rewind file
        fseek(f(), 0, SEEK_SET);
        l = fread(buffer.get(), 1, listfilesize, f());
        if (l != listfilesize || ferror(f())) {
          // TODO
          continue;
        }
        // make sure the sampled chunk is terminated before we go and parse it as a imagelist file (which may be damaged at the end as we sampled only the start of it!)
        char *b = buffer.get();
        b[l] = 0;
        b[l + 1] = 0;

        std::vector<char *> lines;
        char *state = nullptr;
        char *s = strtok_r(buffer.get(), "\r\n", &state);
        while (s) {
          char *p = s + strspn(s, " \t");

          // sanity check: any CONTROL characters in here signal binary data and thus NOT AN IMAGELIST format.
          if (!is_sane_imagelist_line(p)) {
            is_imagelist = false;
            break;
          }

          // skip comment lines and empty lines:
          if (!strchr("#;", *p)) {
            lines.push_back(s);
          }

          s = strtok_r(nullptr, "\r\n", &state);
        }

        // do we have a potentially sane imagelist? Do we need to truncate the damaged end, if it is?
        if (l == SAMPLESIZE && is_imagelist && lines.size() >= 1) {
          // the last line will be damaged due to our sampling, so we better discard that one:
          (void)lines.pop_back();
        }

        int error_count = 0;
        int sample_count = 0;
        // parse & validate the lines:
        for (auto spec : lines) {
          // parse and chop into 1..3 file paths: image;mask;overlay
          state = nullptr;
          std::vector<std::string> fspecs;
          char *s = strtok_r(spec, ";", &state);
          while (s) {
            char *p = s + strspn(s, " \t");

            // trim whitespace at the end...
            char *e = p + strlen(p);
            while (e > p) {
              if (isspace(p[-1])) {
                *p-- = 0;
                continue;
              }
              break;
            }

            sample_count++;
            if (!fs::exists(p)) {
              error_count++;
            }

            fspecs.push_back(p);

            s = strtok_r(nullptr, ";", &state);
          }
          if (fspecs.size() < 1 || fspecs.size() > 3) {
            error_count++;
          } else {
            ImagePageFileSpec sp = {fspecs[0]};
            if (fspecs.size() > 1) {
              sp.segment_mask_image_path = fspecs[1];
            }
            if (fspecs.size() > 2) {
              sp.visible_page_image_path = fspecs[2];
            }
            rv.push_back(sp);
          }
        }
      } else {
        // not an image list: pick this one up as a sole image file spec:
        goto continue_on_error;
      }
    }

    if (false) {
continue_on_error:
      // treat situation as simple as possible: `spec` is not an image list; pick this one up as a sole image file spec:
      ImagePageFileSpec sp = {spec};
      rv.push_back(sp);
    }
  }
  return rv;
}

/** Escape a char string - replace <>&"' with HTML codes. */
std::string HOcrEscape(const char *text) {
  std::string ret;
  const char *ptr;
  for (ptr = text; *ptr; ptr++) {
    switch (*ptr) {
      case '<':
        ret += "&lt;";
        break;
      case '>':
        ret += "&gt;";
        break;
      case '&':
        ret += "&amp;";
        break;
      case '"':
        ret += "&quot;";
        break;
      case '\'':
        ret += "&#39;";
        break;
      default:
        ret += *ptr;
    }
  }
  return ret;
}

std::string mkUniqueOutputFilePath(const char* basepath, int page_number, const char* label, const char* filename_extension)
{
  size_t pos = strcspn(basepath, ":\\/");
  const char* filename = basepath;
  const char* p = basepath + pos;
  while (*p)
  {
    filename = p + 1;
    pos = strcspn(filename, ":\\/");
    p = filename + pos;
  }
  size_t pathlen = filename - basepath;
  if (!*filename)
    filename = "tesseract";

  char ns[40] = { 0 };
  if (page_number != 0)
  {
    snprintf(ns, sizeof(ns), ".p%04d", page_number);
  }

  static int unique_seq_counter = 0;
  unique_seq_counter++;

  char nq[40] = { 0 };
  snprintf(nq, sizeof(nq), ".n%04d", unique_seq_counter);

  std::string f(basepath);
  f = f.substr(0, pathlen);
  f += filename;
  f += nq;
  if (label && *label)
  {
    f += ".";
    f += label;
  }
  if (*ns)
  {
    f += ns;
  }
  f += ".";
  f += filename_extension;

  // sanitize generated filename part:
  char* str = f.data();
  int slen = f.length();
  int dpos = pathlen;
  bool marker = false;
  for (int spos = pathlen; spos < slen; spos++)
  {
    int c = str[spos];
    switch (c)
    {
    case '.':
    case '-':
    case '_':
    case ' ':
      if (!marker)
      {
        marker = true;
        str[dpos++] = c;
      }
      // otherwise skip additional 'marker' characters in the filename
      break;

    default:
      marker = false;
      str[dpos++] = c;
      break;
    }
  }
  // no marker tolerated at end of filename:
  if (marker)
    dpos--;
  // fringe case: filename is *only markers*:
  if (dpos == pathlen)
    str[dpos++] = '_';

  f.resize(dpos);

  return std::move(f);
}

void WritePix(const std::string &file_path, Pix *pic, int file_type)
{
  tprintInfo("Saving image file {}\n", file_path);
#if defined(HAVE_MUPDF)
  fz_mkdir_for_file(fz_get_global_context(), file_path.c_str());
#endif
  if (pixWrite(file_path.c_str(), pic, file_type))
  {
    tprintError("Writing image file {} failed\n", file_path);
  }
}

} // namespace tesseract<|MERGE_RESOLUTION|>--- conflicted
+++ resolved
@@ -974,19 +974,12 @@
   if (tesseract_ == nullptr || thresholder_ == nullptr) {
     return nullptr;
   }
-<<<<<<< HEAD
 
   Tesseract& tess = tesseract();
   if (tess.pix_binary() == nullptr) {
   if (verbose_process) {
-      tprintInfo("PROCESS: source image is not a binary image, hence we apply a thresholding algo/subprocess to obtain a binarized image.\n");
-  }
-=======
-  if (tesseract_->pix_binary() == nullptr) {
-	if (verbose_process) {
       tprintInfo("PROCESS: the source image is not a binary image, hence we apply a thresholding algo/subprocess to obtain a binarized image.\n");
-	}
->>>>>>> 85e2abc6
+  }
 
     Image pix = Image();
     if (!Threshold(&pix.pix_)) {
@@ -1891,13 +1884,8 @@
     r = ProcessPagesMultipageTiff(data, buf.size(), filename, retry_config, timeout_millisec, renderer);
   }
   else {
-<<<<<<< HEAD
-    tesseract().applybox_page.set_value(-1, PARAM_VALUE_IS_SET_BY_CORE_RUN);
+    tesseract().applybox_page.set_value(-1 /* all pages */, PARAM_VALUE_IS_SET_BY_CORE_RUN);
     r = ProcessPage(pix, filename, retry_config, timeout_millisec, renderer);
-=======
-	SetVariable("applybox_page", -1 /* all pages */);
-	r = ProcessPage(pix, filename, retry_config, timeout_millisec, renderer);
->>>>>>> 85e2abc6
   }
 
   // Clean up memory as needed
@@ -1913,13 +1901,8 @@
 bool TessBaseAPI::ProcessPage(Pix *pix, const char *filename,
                               const char *retry_config, int timeout_millisec,
                               TessResultRenderer *renderer) {
-<<<<<<< HEAD
   Tesseract& tess = tesseract();
-  AutoPopDebugSectionLevel page_level_handle(&tess, tess.PushSubordinatePixDebugSection(fmt::format("Process a single page: page #{}", static_cast<int>(tess.tessedit_page_number))));
-=======
-  AutoSupressMarker supress_premature_log_reporting(GetLogReportingHoldoffMarkerRef());
-  AutoPopDebugSectionLevel page_level_handle(tesseract_, tesseract_->PushSubordinatePixDebugSection(fmt::format("Process a single page: page #{}", 1 + tesseract_->tessedit_page_number)));
->>>>>>> 85e2abc6
+  AutoPopDebugSectionLevel page_level_handle(tess, tess.PushSubordinatePixDebugSection(fmt::format("Process a single page: page #{}", 1 + tesseract_->tessedit_page_number)));
   //page_level_handle.SetAsRootLevelForParamUsageReporting();
 
   SetInputName(filename);
@@ -1998,24 +1981,7 @@
   {
     Image input_img = GetInputImage();
 
-<<<<<<< HEAD
-  if ((graynorm_mode > 0 || tess.showcase_threshold_methods) && NormalizeImage(graynorm_mode) && tess.tessedit_write_images) {
-    // Write normalized image 
-    Pix *p1;
-    if (graynorm_mode == 2) {
-      p1 = thresholder_->GetPixRect();
-    } else {
-      p1 = GetInputImage();
-    }
-    tess.AddPixDebugPage(p1, fmt::format("(normalized) image to process @ graynorm_mode = {}", graynorm_mode));
-  }
-
-    // rewind the normalize operation as it was only showcased, but not intended for use by the remainder of the process:
-    if (tess.showcase_threshold_methods && (graynorm_mode <= 0)) {
-      SetInputImage(input_img);
-      SetImage(pix);
-=======
-    if (graynorm_mode > 0 && NormalizeImage(graynorm_mode) && tesseract_->tessedit_write_images) {
+    if (graynorm_mode > 0 && NormalizeImage(graynorm_mode) && tess.tessedit_write_images) {
       // Write normalized image 
       Pix *p1;
       if (graynorm_mode == 2) {
@@ -2023,8 +1989,7 @@
       } else {
         p1 = GetInputImage();
       }
-      tesseract_->AddPixDebugPage(p1, fmt::format("(normalized) image to process @ graynorm_mode = {}", graynorm_mode));
->>>>>>> 85e2abc6
+      tess.AddPixDebugPage(p1, fmt::format("(normalized) image to process @ graynorm_mode = {}", graynorm_mode));
     }
   }
 
@@ -2055,11 +2020,7 @@
 
   if (tess.tessedit_write_images) {
     Pix *page_pix = GetThresholdedImage();
-<<<<<<< HEAD
-    tess.AddPixDebugPage(page_pix, fmt::format("processed page #{} : text recog done", static_cast<int>(tess.tessedit_page_number)));
-=======
-    tesseract_->AddPixDebugPage(page_pix, fmt::format("processed page #{} : text recog done", 1 + tesseract_->tessedit_page_number));
->>>>>>> 85e2abc6
+    tess.AddPixDebugPage(page_pix, fmt::format("processed page #{} : text recog done", 1 + tess.tessedit_page_number));
   }
 
   if (failed && retry_config != nullptr && retry_config[0] != '\0') {
@@ -2301,16 +2262,11 @@
       tsv_str += "\t" + std::to_string(word_num);
       tsv_str += "\t" + std::to_string(symbol_num);
       AddBoxToTSV(res_it.get(), RIL_BLOCK, tsv_str);
-<<<<<<< HEAD
-      tsv_str += "\t-1";
+      tsv_str += "\t" + std::to_string(res_it->Confidence(RIL_BLOCK)); // end of row for block
       if (lang_info) {
         tsv_str += "\t";
       }
       tsv_str += "\t\n"; // end of row for block
-=======
-      tsv_str += "\t" + std::to_string(res_it->Confidence(RIL_BLOCK)); // end of row for block
-      tsv_str += "\t\n";
->>>>>>> 85e2abc6
     }
     if (res_it->IsAtBeginningOf(RIL_PARA)) {
       if (lang_info) {
@@ -2327,16 +2283,11 @@
       tsv_str += "\t" + std::to_string(word_num);
       tsv_str += "\t" + std::to_string(symbol_num);
       AddBoxToTSV(res_it.get(), RIL_PARA, tsv_str);
-<<<<<<< HEAD
-      tsv_str += "\t-1";
+      tsv_str += "\t" + std::to_string(res_it->Confidence(RIL_PARA)); // end of row for block
       if (lang_info) {
         tsv_str += "\t" + lang;
       }
       tsv_str += "\t\n"; // end of row for para
-=======
-      tsv_str += "\t" + std::to_string(res_it->Confidence(RIL_PARA)); // end of row for block
-      tsv_str += "\t\n";
->>>>>>> 85e2abc6
     }
     if (res_it->IsAtBeginningOf(RIL_TEXTLINE)) {
       line_num++;
@@ -2349,16 +2300,11 @@
       tsv_str += "\t" + std::to_string(word_num);
       tsv_str += "\t" + std::to_string(symbol_num);
       AddBoxToTSV(res_it.get(), RIL_TEXTLINE, tsv_str);
-<<<<<<< HEAD
-      tsv_str += "\t-1";
+      tsv_str += "\t" + std::to_string(res_it->Confidence(RIL_TEXTLINE)); // end of row for block
       if (lang_info) {
         tsv_str += "\t";
       }
       tsv_str += "\t\n"; // end of row for line
-=======
-      tsv_str += "\t" + std::to_string(res_it->Confidence(RIL_TEXTLINE)); // end of row for block
-      tsv_str += "\t\n";
->>>>>>> 85e2abc6
     }
 
     // Now, process the word...
@@ -2989,34 +2935,6 @@
     thresholder_->SetSourceYResolution(kMinCredibleResolution);
   }
 
-<<<<<<< HEAD
-  auto selected_thresholding_method = static_cast<ThresholdMethod>(tess.thresholding_method.value());
-  auto thresholding_method = selected_thresholding_method;
-
-  AutoPopDebugSectionLevel subsec_handle(tesseract_, tess.PushSubordinatePixDebugSection(tess.showcase_threshold_methods ? "Showcase threshold methods..." : fmt::format("Applying the threshold method chosen for this run: {}", selected_thresholding_method)));
-
-  // debug_all/showcase_threshold_methods: assist diagnostics by cycling through all thresholding methods and applying each,
-  // saving each result to a separate diagnostic image for later evaluation, before commencing
-  // and finally applying the *user-selected* threshold method and continue with the OCR process:
-  for (int m = 0; m <= (int)ThresholdMethod::Max; m++)
-  {
-    bool go = false;
-
-    if (m != (int)ThresholdMethod::Max)
-    {
-      if (!tess.showcase_threshold_methods) {
-      m = (int)ThresholdMethod::Max - 1;    // jump to the last round of the loop: we need only one round through here.
-        continue;
-    }
-
-      thresholding_method = (ThresholdMethod)m;
-    }
-    else
-    {
-      if (tess.showcase_threshold_methods) {
-        tess.PushNextPixDebugSection(fmt::format("Applying the threshold method chosen for this run: {}", selected_thresholding_method));
-      }
-=======
   auto selected_thresholding_method = static_cast<ThresholdMethod>(static_cast<int>(tesseract_->thresholding_method));
 
   AutoPopDebugSectionLevel subsec_handle(tesseract_, tesseract_->PushSubordinatePixDebugSection(fmt::format("Applying the threshold method chosen for this run: {}", selected_thresholding_method)));
@@ -3056,49 +2974,16 @@
       }
 	  } else {
 		  auto [ok, pix_grey, pix_binary, pix_thresholds] = thresholder_->Threshold(selected_thresholding_method);
->>>>>>> 85e2abc6
-
-      // on last round, we reset to the selected threshold method
-      thresholding_method = selected_thresholding_method;
-      go = true;
-    }
-
-<<<<<<< HEAD
-    {
-      auto [ok, pix_grey, pix_binary, pix_thresholds] = thresholder_->Threshold(thresholding_method);
-=======
+
+		  if (!ok) {
+			  return false;
+		  }
+
 		  *pix = pix_binary;
->>>>>>> 85e2abc6
-
-      if (!ok) {
-        return false;
-      }
-
-<<<<<<< HEAD
-      if (go)
-        *pix = pix_binary;
-
-      tess.set_pix_thresholds(pix_thresholds);
-      tess.set_pix_grey(pix_grey);
-
-      std::string caption = ThresholdMethodName(thresholding_method);
-
-      if (tess.tessedit_dump_pageseg_images || tess.showcase_threshold_methods || show_threshold_images) {
-        tess.AddPixDebugPage(tess.pix_grey(), fmt::format("{} : Grey = pre-image", caption));
-        tess.AddPixDebugPage(tess.pix_thresholds(), fmt::format("{} : Thresholds", caption));
-        tess.AddPixDebugPage(pix_binary, fmt::format("{} : Binary = post-image", caption));
-
-        const char *sequence = "c1.1 + d3.3";
-        const int dispsep = 0;
-        Image pix_post = pixMorphSequence(pix_binary, sequence, dispsep);
-        tess.AddClippedPixDebugPage(pix_post, fmt::format("{} : post-processed: {}", caption, sequence));
-        pix_post.destroy();
-      }
-
-      if (!go)
-        pix_binary.destroy();
-    }
-=======
+
+		  tesseract_->set_pix_thresholds(pix_thresholds);
+		  tesseract_->set_pix_grey(pix_grey);
+
       std::string caption = ThresholdMethodName(selected_thresholding_method);
 
       if (tesseract_->tessedit_dump_pageseg_images) {
@@ -3120,7 +3005,6 @@
   if (verbose_process) {
     tprintInfo("PROCESS: For overall very dark images you may sometimes observe that tesseract may attempt to *invert* the image in an attempt to extract the foreground 'text' pixels: tesseract naively assumes that the count of text pixels in a page must be less background pixels and very dark pages with white text are dealt with by *inverting* them so that the OCR will be fed word image snippets it trained to deal with: (dark) black text on (light) white plain background. Also note that tesseract is not geared towards recognizing and dealing nicely with other page elements, such as in-page images, charts, illustrations and/or scanner equipment background surrounding your page at the time it was photographed: it benefits all if you can remove and/or clean up such image elements before feeding the image to tesseract.\n");
     tprintInfo("PROCESS: By removing all non-text image elements in the page image before you feed it to tesseract also will have a notable effect on the thresholding algorithm's behaviour as the *pixel greyscale levels histogram* will then have a different shape; tesseract thresholding works best when fed clean page images with high contrast between the (very) light background and (very) dark foreground pixels. Remember: only *foreground* pixels that turn up as 'black' in the binarized/thresholded image result above will potentially be sent to the OCR AI engine for decoding into text: anything that doesn't show clearly in the above thresholded image will not be processed by tesseract, so your page image preprocessing process should strive towards making tesseract produce a clear black&white page image above for optimal OCR text extraction results!\n");
->>>>>>> 85e2abc6
   }
 
   thresholder_->GetImageSizes(&rect_left_, &rect_top_, &rect_width_, &rect_height_, &image_width_,
@@ -3157,19 +3041,11 @@
 #if !DISABLED_LEGACY_ENGINE
   tess.InitAdaptiveClassifier(nullptr);
 #endif
-<<<<<<< HEAD
 
   if (tess.pix_binary() == nullptr) {
     if (verbose_process) {
-      tprintInfo("PROCESS: source image is not a binary image, hence we apply a thresholding algo/subprocess to obtain a binarized image.\n");
-    }
-=======
-  }
-  if (tesseract_->pix_binary() == nullptr) {
-	if (verbose_process) {
       tprintInfo("PROCESS: the source image is not a binary image, hence we apply a thresholding algo/subprocess to obtain a binarized image.\n");
-	}
->>>>>>> 85e2abc6
+    }
 
     Image pix = Image();
     if (!Threshold(&pix.pix_)) {
