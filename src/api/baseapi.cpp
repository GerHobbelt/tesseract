--- conflicted
+++ resolved
@@ -3152,21 +3152,14 @@
             " but data path is undefined\n");
         delete osd_tesseract_;
         osd_tesseract_ = nullptr;
-<<<<<<< HEAD
-      } else if (osd_tesseract_->init_tesseract(datapath_, "osd", OEM_TESSERACT_ONLY, &mgr) == 0) {
-        osd_tesseract_->set_source_resolution(thresholder_->GetSourceYResolution());
-=======
         // V522 Dereferencing of the null pointer 'osd_tess' might take place. baseapi.cpp 3017
-      } else if (osd_tesseract_ != nullptr && osd_tesseract_->init_tesseract(datapath_, "", "osd", OEM_TESSERACT_ONLY,
-                                                nullptr, 0, nullptr, nullptr, false, &mgr) == 0) {
+      } else if (osd_tesseract_ != nullptr && osd_tesseract_->init_tesseract(datapath_, "", "osd", OEM_TESSERACT_ONLY, &mgr) == 0) {
         osd_tess = osd_tesseract_;
         ASSERT0(osd_tess != nullptr);
         ASSERT0(thresholder_ != nullptr);
         osd_tess->set_source_resolution(thresholder_->GetSourceYResolution());
->>>>>>> 3add19dd
       } else {
-        tprintWarn(
-            "Auto orientation and script detection requested,"
+        tprintWarn("Auto orientation and script detection requested,"
             " but osd language failed to load\n");
         delete osd_tesseract_;
         osd_tesseract_ = nullptr;
