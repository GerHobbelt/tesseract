/**********************************************************************
 * File:        baseapi.cpp
 * Description: Simple API for calling tesseract.
 * Author:      Ray Smith
 *
 * (C) Copyright 2006, Google Inc.
 ** Licensed under the Apache License, Version 2.0 (the "License");
 ** you may not use this file except in compliance with the License.
 ** You may obtain a copy of the License at
 ** http://www.apache.org/licenses/LICENSE-2.0
 ** Unless required by applicable law or agreed to in writing, software
 ** distributed under the License is distributed on an "AS IS" BASIS,
 ** WITHOUT WARRANTIES OR CONDITIONS OF ANY KIND, either express or implied.
 ** See the License for the specific language governing permissions and
 ** limitations under the License.
 *
 **********************************************************************/

// Include automatically generated configuration file if running autoconf.
#include <tesseract/preparation.h> // compiler config, etc.

#include <tesseract/debugheap.h>
#include "boxword.h"    // for BoxWord
#include "coutln.h"     // for C_OUTLINE_IT, C_OUTLINE_LIST
#include "dawg_cache.h" // for DawgCache
#include "dict.h"       // for Dict
#include "elst.h"       // for ELIST_ITERATOR, ELISTIZE, ELISTIZEH
#include <leptonica/environ.h>    // for l_uint8
#include "equationdetect.h" // for EquationDetect, destructor of equ_detect_
#include "errcode.h" // for ASSERT_HOST
#include "helpers.h" // for IntCastRounded, chomp_string, copy_string
#include "host.h"    // for MAX_PATH
#include "imagedata.h" // for ImageData, DocumentData
#include <leptonica/imageio.h> // for IFF_TIFF_G4, IFF_TIFF, IFF_TIFF_G3, ...
#if !DISABLED_LEGACY_ENGINE
#  include "intfx.h" // for INT_FX_RESULT_STRUCT
#endif
#include "mutableiterator.h" // for MutableIterator
#include "normalis.h"        // for kBlnBaselineOffset, kBlnXHeight
#include "pageres.h"         // for PAGE_RES_IT, WERD_RES, PAGE_RES, CR_DE...
#include "paragraphs.h"      // for DetectParagraphs
#include "global_params.h"
#include "pdblock.h"         // for PDBLK
#include "points.h"          // for FCOORD
#include "polyblk.h"         // for POLY_BLOCK
#include "rect.h"            // for TBOX
#include "stepblob.h"        // for C_BLOB_IT, C_BLOB, C_BLOB_LIST
#include "tessdatamanager.h" // for TessdataManager, kTrainedDataSuffix
#include "tesseractclass.h"  // for Tesseract
#include <tesseract/tprintf.h>         // for tprintf
#include "werd.h"            // for WERD, WERD_IT, W_FUZZY_NON, W_FUZZY_SP
#include "tabletransfer.h"   // for detected tables from tablefind.h
#include "thresholder.h"     // for ImageThresholder
#include "winutils.h"
#include "colfind.h"         // for param globals
#include "oldbasel.h"        // for param globals
#include "tovars.h"          // for param globals
#include "makerow.h"         // for param globals
#include "topitch.h"         // for param globals
#include "polyaprx.h"        // for param globals
#include "edgblob.h"         // for param globals
#include "pathutils.h"       // for fs namespace

#include <tesseract/baseapi.h>
#include <tesseract/ocrclass.h>       // for ETEXT_DESC
#include <tesseract/osdetect.h>       // for OSResults, OSBestResult, OrientationId...
#include <tesseract/renderer.h>       // for TessResultRenderer
#include <tesseract/resultiterator.h> // for ResultIterator
#include <tesseract/params.h>    // for Param, ..., ParamVectorSet class definitions
#include <tesseract/assert.h>

#include <cmath>    // for round, M_PI
#include <cstdint>  // for int32_t
#include <cstring>  // for strcmp, strcpy
#include <filesystem> // for path
#include <fstream>  // for size_t
#include <iostream> // for std::cin
#include <locale>   // for std::locale::classic
#include <memory>   // for std::unique_ptr
#include <set>      // for std::pair
#include <sstream>  // for std::stringstream
#include <vector>   // for std::vector
#include <cfloat>

#include <parameters/parameters.h>
#include <leptonica/allheaders.h> // for pixDestroy, boxCreate, boxaAddBox, box...
#ifdef HAVE_LIBCURL
#  include <curl/curl.h>
#endif

#ifdef __linux__
#  include <csignal> // for sigaction, SA_RESETHAND, SIGBUS, SIGFPE
#endif

#if defined(WIN32) || defined(_WIN32) || defined(_WIN64)
#  include <fcntl.h>
#  include <io.h>
#else
#  include <dirent.h> // for closedir, opendir, readdir, DIR, dirent
#  include <libgen.h>
#  include <sys/stat.h> // for stat, S_IFDIR
#  include <sys/types.h>
#  include <unistd.h>
#endif // _WIN32


using namespace ::parameters;

namespace tesseract {

FZ_HEAPDBG_TRACKER_SECTION_START_MARKER(_)

BOOL_VAR(stream_filelist, false, "Stream a filelist from stdin.");
BOOL_VAR(show_threshold_images, false, "Show grey/binary 'thresholded' (pre-processed) images.");
STRING_VAR(document_title, "", "Title of output document (used for hOCR and PDF output).");
#ifdef HAVE_LIBCURL
INT_VAR(curl_timeout, 0, "Timeout for curl in seconds.");
STRING_VAR(curl_cookiefile, "", "File with cookie data for curl");
#endif
INT_VAR(debug_all, 0, "Turn on all the debugging features. Set to '2' or higher for extreme verbose debug diagnostics output.");
BOOL_VAR(debug_misc, false, "Turn on miscellaneous debugging features.");
#if !GRAPHICS_DISABLED
BOOL_VAR(scrollview_support, false, "Turn ScrollView support on/off. When turned OFF, the OCR process executes a little faster but almost all graphical feedback/diagnostics features will have been disabled.");
#endif
BOOL_VAR(verbose_process, false, "Print descriptive messages reporting which steps are taken during the OCR process. This may help non-expert users to better grasp what is happening under the hood and which stages of the OCR process take up time.");
STRING_VAR(vars_report_file, "+", "Filename/path to write the 'Which -c variables were used' report. File may be 'stdout', '1' or '-' to be output to stdout. File may be 'stderr', '2' or '+' to be output to stderr. Empty means no report will be produced.");
BOOL_VAR(report_all_variables, true, "When reporting the variables used (via 'vars_report_file') also report all *unused* variables, hence the report will always list *all* available variables.");
DOUBLE_VAR(allowed_image_memory_capacity, ImageCostEstimate::get_max_system_allowance(), "Set maximum memory allowance for image data: this will be used as part of a sanity check for oversized input images.");
BOOL_VAR(two_pass, false, "Enable double analysis: this will analyse every image twice. Once with the given page segmentation mode (typically 3), and then once with a single block page segmentation mode. The second run runs on a modified image where any earlier blocks are turned black, causing Tesseract to skip them for the second analysis. Currently two pages are output for a single image, so this is clearly a hack, but it's not as computationally intensive as running two full runs. (In fact, it might add as little as ~10% overhead, depending on the input image)   WARNING: This will probably break weird non-filepath file input patterns like \"-\" for stdin, or things that resolve using libcurl.");


/** Minimum sensible image size to be worth running Tesseract. */
const int kMinRectSize = 10;
/** Character returned when Tesseract couldn't recognize anything. */
const char kTesseractReject = '~';
/** Character used by UNLV error counter as a reject. */
const char kUNLVReject = '~';
/** Character used by UNLV as a suspect marker. */
const char kUNLVSuspect = '^';
/**
 * Temp file used for storing current parameters before applying retry values.
 */
static const char *kOldVarsFile = "failed_vars.txt";

#if !DISABLED_LEGACY_ENGINE

static const char kUnknownFontName[] = "UnknownFont";

static STRING_VAR(classify_font_name, kUnknownFontName,
                  "Default font name to be used in training.");

// Finds the name of the training font and returns it in fontname, by cutting
// it out based on the expectation that the filename is of the form:
// /path/to/dir/[lang].[fontname].exp[num]
// The [lang], [fontname] and [num] fields should not have '.' characters.
// If the global parameter classify_font_name is set, its value is used instead.
static void ExtractFontName(const char* filename, std::string* fontname) {
  *fontname = classify_font_name;
  if (*fontname == kUnknownFontName) {
    // filename is expected to be of the form [lang].[fontname].exp[num]
    // The [lang], [fontname] and [num] fields should not have '.' characters.
    const char *basename = strrchr(filename, '/');
    const char *firstdot = strchr(basename ? basename : filename, '.');
    const char *lastdot  = strrchr(filename, '.');
    if (firstdot != lastdot && firstdot != nullptr && lastdot != nullptr) {
      ++firstdot;
      *fontname = firstdot;
      fontname->resize(lastdot - firstdot);
    }
  }
}
#endif

FZ_HEAPDBG_TRACKER_SECTION_END_MARKER(_)

/* Add all available languages recursively.
 */
static void addAvailableLanguages(const std::string &datadir, const std::string &base,
                                  std::vector<std::string> *langs) {
  auto base2 = base;
  if (!base2.empty()) {
    base2 += "/";
  }
  const size_t extlen = sizeof(kTrainedDataSuffix);
#if defined(WIN32) || defined(_WIN32) || defined(_WIN64)
  const auto kTrainedDataSuffixUtf16 = winutils::Utf8ToUtf16(kTrainedDataSuffix);

  WIN32_FIND_DATAW data;
  HANDLE handle = FindFirstFileW(winutils::Utf8ToUtf16((datadir + base2 + "*").c_str()).c_str(), &data);
  if (handle != INVALID_HANDLE_VALUE) {
    BOOL result = TRUE;
    for (; result;) {
      wchar_t *name = data.cFileName;
      // Skip '.', '..', and hidden files
      if (name[0] != '.') {
        if ((data.dwFileAttributes & FILE_ATTRIBUTE_DIRECTORY) == FILE_ATTRIBUTE_DIRECTORY) {
          addAvailableLanguages(datadir, base2 + winutils::Utf16ToUtf8(name), langs);
        } else {
          size_t len = wcslen(name);
          if (len > extlen && name[len - extlen] == '.' &&
              wcscmp(&name[len - extlen + 1], kTrainedDataSuffixUtf16.c_str()) == 0) {
            name[len - extlen] = '\0';
            langs->push_back(base2 + winutils::Utf16ToUtf8(name));
          }
        }
      }
      result = FindNextFileW(handle, &data);
    }
    FindClose(handle);
  }
#else // _WIN32
  DIR *dir = opendir((datadir + base).c_str());
  if (dir != nullptr) {
    dirent *de;
    while ((de = readdir(dir))) {
      char *name = de->d_name;
      // Skip '.', '..', and hidden files
      if (name[0] != '.') {
        struct stat st;
        if (stat((datadir + base2 + name).c_str(), &st) == 0 && (st.st_mode & S_IFDIR) == S_IFDIR) {
          addAvailableLanguages(datadir, base2 + name, langs);
        } else {
          size_t len = strlen(name);
          if (len > extlen && name[len - extlen] == '.' &&
              strcmp(&name[len - extlen + 1], kTrainedDataSuffix) == 0) {
            name[len - extlen] = '\0';
            langs->push_back(base2 + name);
          }
        }
      }
    }
    closedir(dir);
  }
#endif
}


TessBaseAPI::TessBaseAPI()
    : tesseract_(nullptr)
#if !DISABLED_LEGACY_ENGINE
      ,
      osd_tesseract_(nullptr),
      equ_detect_(nullptr)
#endif
      ,
      reader_(nullptr),
      // thresholder_ is initialized to nullptr here, but will be set before use
      // by: A constructor of a derived API or created
      // implicitly when used in InternalResetImage.
      thresholder_(nullptr),
      paragraph_models_(nullptr),
      block_list_(nullptr),
      page_res_(nullptr),
      pix_visible_image_(nullptr),
      last_oem_requested_(OEM_DEFAULT),
      recognition_done_(false),
      rect_left_(0),
      rect_top_(0),
      rect_width_(0),
      rect_height_(0),
      image_width_(0),
      image_height_(0) {
  // make sure the debug_all preset is set up BEFORE any command-line arguments
  // direct tesseract to set some arbitrary parameters just below,
  // for otherwise those `-c xyz=v` commands may be overruled by the
  // debug_all preset!
  debug_all.set_on_modify_handler([this](decltype(debug_all) &target,
                                         const int32_t old_value,
                                         int32_t &new_value,
                                         const int32_t default_value,
                                         ParamSetBySourceType source_type,
                                         ParamPtr optional_setter) {
    this->SetupDebugAllPreset();
  });
}

TessBaseAPI::~TessBaseAPI() {
  End();
  debug_all.set_on_modify_handler(0);
}

/**
 * Returns the version identifier as a static string. Do not delete.
 */
const char *TessBaseAPI::Version() {
  return TESSERACT_VERSION_STR;
}

Tesseract& TessBaseAPI::tesseract() const {
  if (tesseract_ == nullptr) {
    tesseract_ = new Tesseract();
  }
  return *tesseract_;
}

/**
 * Set the name of the input file. Needed only for training and
 * loading a UNLV zone file.
 */
void TessBaseAPI::SetInputName(const char *name) {
  Tesseract &tess = tesseract();
  tess.input_file_path_ = name;
}

/** Set the name of the visible image files. Needed only for PDF output. */
void TessBaseAPI::SetVisibleImageFilename(const char* name) {
  Tesseract &tess = tesseract();
  tess.visible_image_file_path_ = name;
}

/**
* Return a memory capacity cost estimate for the given image dimensions and
* some heuristics re tesseract behaviour, e.g. input images will be normalized/greyscaled,
* then thresholded, all of which will be kept in memory while the session runs.
*
* Also uses the Tesseract Variable `allowed_image_memory_capacity` to indicate
* whether the estimated cost is oversized --> `cost.is_too_large()`
*
* For user convenience, static functions are provided:
* the static functions MAY be used by userland code *before* the high cost of
* instantiating a Tesseract instance is incurred.
*/
ImageCostEstimate TessBaseAPI::EstimateImageMemoryCost(int image_width, int image_height, float allowance) {
  // The heuristics used:
  // 
  // we reckon with leptonica Pix storage at 4 bytes per pixel,
  // tesseract storing (worst case) 3 different images: original, greyscale, binary thresholded,
  // we DO NOT reckon with the extra image that may serve as background for PDF outputs, etc.
  // we DO NOT reckon with the memory cost for the OCR match tree, etc.
  // However, we attempt a VERY ROUGH estimate by calculating a 20% overdraft for internal operations'
  // storage costs.
  float cost = 4 * 3 * 1.20f;
  cost *= image_width;
  cost *= image_height;

  if (allowed_image_memory_capacity > 0.0) {
    // any rediculous input values will be replaced by the Tesseract configuration value:
    if (allowance > allowed_image_memory_capacity || allowance <= 0.0)
      allowance = allowed_image_memory_capacity;
  }

  return ImageCostEstimate(cost, allowance);
}

ImageCostEstimate TessBaseAPI::EstimateImageMemoryCost(const Pix* pix, float allowance) {
  auto w = pixGetWidth(pix);
  auto h = pixGetHeight(pix);
  return EstimateImageMemoryCost(w, h, allowance);
}

/**
* Ditto, but this API may be invoked after SetInputImage() or equivalent has been called
* and reports the cost estimate for the current instance/image.
*/
ImageCostEstimate TessBaseAPI::EstimateImageMemoryCost() const {
  return tesseract().EstimateImageMemoryCost();
}

/**
* Helper, which may be invoked after SetInputImage() or equivalent has been called:
* reports the cost estimate for the current instance/image via `tprintDebug()` and returns
* `true` when the cost is expected to be too high.
*
* You can use this as a fast pre-flight check. Many major tesseract APIs perform
* this same check as part of their startup routine.
*/
bool TessBaseAPI::CheckAndReportIfImageTooLarge(const Pix* pix) const {
  return tesseract().CheckAndReportIfImageTooLarge(pix);
}

/** Set the name of the output files. Needed only for debugging. */
void TessBaseAPI::SetOutputName(const char *name) {
  tesseract().output_base_filename.set_value(name, PARAM_VALUE_IS_SET_BY_APPLICATION);
}

const std::string &TessBaseAPI::GetOutputName() {
  return tesseract().output_base_filename;
}

bool TessBaseAPI::SetVariable(const char *name, const char *value) {
  return ParamUtils::SetParam(name, value, tesseract().params_collective(), PARAM_VALUE_IS_SET_BY_APPLICATION);
}

bool TessBaseAPI::SetVariable(const char *name, int value) {
  return ParamUtils::SetParam(name, value, tesseract().params_collective(), PARAM_VALUE_IS_SET_BY_APPLICATION);
}

bool TessBaseAPI::SetVariable(const char *name, bool value) {
  return ParamUtils::SetParam(name, value, tesseract().params_collective(), PARAM_VALUE_IS_SET_BY_APPLICATION);
}

bool TessBaseAPI::SetVariable(const char *name, double value) {
  return ParamUtils::SetParam(name, value, tesseract().params_collective(), PARAM_VALUE_IS_SET_BY_APPLICATION);
}

bool TessBaseAPI::SetVariable(const char *name, const std::string &value) {
  return ParamUtils::SetParam(name, value, tesseract().params_collective(), PARAM_VALUE_IS_SET_BY_APPLICATION);
}

bool TessBaseAPI::GetIntVariable(const char *name, int *value) const {
  IntParam *p = ParamUtils::FindParam<IntParam>(name, tesseract().params_collective());
  if (!p) {
    return false;
  }
  *value = p->value();
  return true;
}

bool TessBaseAPI::GetBoolVariable(const char *name, bool *value) const {
  BoolParam *p = ParamUtils::FindParam<BoolParam>(name, tesseract().params_collective());
  if (!p) {
    return false;
  }
  *value = p->value();
  return true;
}

const char *TessBaseAPI::GetStringVariable(const char *name) const {
  StringParam *p = ParamUtils::FindParam<StringParam>(name, tesseract().params_collective());
  if (!p) {
    return nullptr;
  }
  return p->c_str();
}

bool TessBaseAPI::GetDoubleVariable(const char *name, double *value) const {
  DoubleParam *p = ParamUtils::FindParam<DoubleParam>(name, tesseract().params_collective());
  if (!p) {
    return false;
  }
  *value = p->value();
  return true;
}

/** Get value of named variable as a string, if it exists. */
bool TessBaseAPI::GetVariableAsString(const char *name, std::string *val) const {
  Param *p = ParamUtils::FindParam(name, tesseract().params_collective());
  if (p != nullptr) {
    if (val != nullptr) {
      *val = p->raw_value_str();
    }
    return true;
  }
  return false;
}


bool TessBaseAPI::InitParameters(const std::vector<std::string> &vars_vec,
                                 const std::vector<std::string> &vars_values) {
  Tesseract &tess = tesseract();
  return tess.InitParameters(vars_vec, vars_values);
}

void TessBaseAPI::ReadyParametersForReinitialization() {
  Tesseract &tess = tesseract();
  tess.ReadyParametersForReinitialization();
}

void TessBaseAPI::ResetParametersToFactoryDefault() {
  Tesseract &tess = tesseract();
  tess.ResetParametersToFactoryDefault();
}


#if !DISABLED_LEGACY_ENGINE

/** Print Tesseract fonts table to the given file. */
void TessBaseAPI::PrintFontsTable(FILE *fp) const {
  if (!fp)
    fp = stdout;
  bool print_info = (fp == stdout || fp == stderr);
  Tesseract& tess = tesseract();
  const int fontinfo_size = tess.get_fontinfo_table().size();
  for (int font_index = 1; font_index < fontinfo_size; ++font_index) {
    FontInfo font = tess.get_fontinfo_table().at(font_index);
    if (print_info) {
      tprintInfo(
          "ID={}: {} is_italic={} is_bold={} is_fixed_pitch={} is_serif={} is_fraktur={}\n",
          font_index, font.name,
          font.is_italic(),
          font.is_bold(),
          font.is_fixed_pitch(),
          font.is_serif(),
          font.is_fraktur());
    } else {
      std::string msg = fmt::format(
          "ID={}: {} is_italic={} is_bold={} is_fixed_pitch={} is_serif={} is_fraktur={}\n",
          font_index, font.name,
          font.is_italic(),
          font.is_bold(),
          font.is_fixed_pitch(),
          font.is_serif(),
          font.is_fraktur());
      fputs(msg.c_str(), fp);
    }
  }
}

#endif

/** 
 * Print Tesseract parameters to the given file with descriptions of each option. 
 * Cannot be used as Tesseract configuration file due to descriptions 
 * (use DumpVariables instead to create config files).
 */
void TessBaseAPI::PrintVariables(FILE *fp) const {
  ParamUtils::PrintParams(fp, tesseract().params_collective(), true);
}

void TessBaseAPI::SaveParameters() {
  // Save current config variables before switching modes.
  FILE *fp = fopen(kOldVarsFile, "wb");
  PrintVariables(fp);
  fclose(fp);
}

void TessBaseAPI::RestoreParameters() {
  ReadConfigFile(kOldVarsFile);
}

/** 
 * Print Tesseract parameters to the given file without descriptions. 
 * Can be used as Tesseract configuration file.
*/
void TessBaseAPI::DumpVariables(FILE *fp) const {
  ParamUtils::PrintParams(fp, tesseract().params_collective(), false);
}

// Report parameters' usage statistics, i.e. report which params have been
// set, modified and read/checked until now during this run-time's lifetime.
//
// Use this method for run-time 'discovery' about which tesseract parameters
// are actually *used* during your particular usage of the library, ergo
// answering the question:
// "Which of all those parameters are actually *relevant* to my use case today?"
void TessBaseAPI::ReportParamsUsageStatistics() const {
  tesseract::ParamsVectorSet &vec = tesseract().params_collective();
  std::string fpath = tesseract::vars_report_file;
  ReportFile f(fpath);
    int section_level = tesseract_->GetPixDebugSectionLevel();
    ParamUtils::ReportParamsUsageStatistics(f, vec, section_level);
}

/**
 * The datapath must be the name of the data directory or
 * some other file in which the data directory resides (for instance argv[0].)
 * The language is (usually) an ISO 639-3 string or nullptr will default to eng.
 * If numeric_mode is true, then only digits and Roman numerals will
 * be returned.
 * 
 * @return: 0 on success and -1 on initialization failure.
 */
int TessBaseAPI::Init(const char* datapath,
                      ParamsVectorSet& vars)
{
  std::vector<std::string> nil;
  //ParamsVectorSet vars;
  FileReader nada;
  Tesseract &tess = tesseract();
  //tess.tessedit_ocr_engine_mode = oem;
  //tess.languages_to_try = language;
  if (tess.datadir_base_path.is_set() && !strempty(datapath) && tess.datadir_base_path.value() != datapath) {
    // direct parameter overrides previous parameter set-up
    tess.datadir_base_path = datapath;
  }
  return Init_Internal(datapath, vars, nil, nada, nullptr, 0);
}

int TessBaseAPI::Init(const char *datapath,
         ParamsVectorSet &vars,
                      const std::vector<std::string> &configs)
{

}

int TessBaseAPI::Init(ParamsVectorSet& vars)
{

}

int TessBaseAPI::Init(ParamsVectorSet& vars,
                      const std::vector<std::string>& configs)
{

}

int TessBaseAPI::Init(const char* datapath,
         ParamsVectorSet& vars,
                      FileReader reader)
{

}

int TessBaseAPI::Init(const char* datapath,
         ParamsVectorSet& vars,
         const std::vector<std::string>& configs,
                      FileReader reader)
{

}

int TessBaseAPI::Init(const char* datapath,
         const std::vector<std::string>& vars_vec,
                      const std::vector<std::string>& vars_values)
{

}

int TessBaseAPI::Init(const char* datapath,
         const std::vector<std::string>& vars_vec,
         const std::vector<std::string>& vars_values,
                      const std::vector<std::string>& configs)
{

}

int TessBaseAPI::Init(const char* datapath, const char* language, OcrEngineMode oem)
{

}

int TessBaseAPI::Init(const char* datapath, const char* language, OcrEngineMode oem,
                      const std::vector<std::string>& configs)
{

}

int TessBaseAPI::Init(const char* datapath, const char* language)
{

}

int TessBaseAPI::Init(const char* datapath, const char* language,
                      const std::vector<std::string>& configs)
{

}

int TessBaseAPI::Init(const char *language, OcrEngineMode oem)
{

}

int TessBaseAPI::Init(const char *language, OcrEngineMode oem,
         const std::vector<std::string> &configs)
{

}

int TessBaseAPI::Init(const char* language)
{

}

int TessBaseAPI::Init(const char* language,
                      const std::vector<std::string>& configs)
{

}

// Reads the traineddata via a FileReader from path `datapath`.
int TessBaseAPI::Init(const char* datapath,
         const std::vector<std::string>& vars_vec,
         const std::vector<std::string>& vars_values,
                      FileReader reader)
{

}

int TessBaseAPI::Init(const char* datapath,
         const std::vector<std::string>& vars_vec,
         const std::vector<std::string>& vars_values,
         const std::vector<std::string>& configs,
                      FileReader reader)
{

}

// In-memory version reads the traineddata directly from the given
// data[data_size] array.
int TessBaseAPI::InitFromMemory(const char *data, size_t data_size,
                   const std::vector<std::string>& vars_vec,
                   const std::vector<std::string>& vars_values)
{

}

int TessBaseAPI::InitFromMemory(const char *data, size_t data_size,
                   const std::vector<std::string>& vars_vec,
                   const std::vector<std::string>& vars_values,
                   const std::vector<std::string>& configs)
{

}

int TessBaseAPI::Init_Internal(const char *path,
                               ParamsVectorSet &vars,
                               const std::vector<std::string> &configs,
                               FileReader reader,
                               const char *data, size_t data_size) {
  Tesseract &tess = tesseract();
#if 0
  if (tess.languages_to_try.empty()) {
    tess.languages_to_try = "";
  }
#endif
  if (data == nullptr) {
    data = "";
    data_size = 0; // as a precaution to prevent invalid user-set value to
  }
  std::string datapath;
  if (!strempty(path)) {
    datapath = path;
  } else if (!tess.datadir_base_path.empty()) {
    datapath = tess.datadir_base_path;
  } else {
    datapath = tess.languages_to_try;
  }

  // TODO: re-evaluate this next (old) code chunk which decides when to reset the tesseract instance.

  std::string buggered_languge = "XYZ";

  // If the datapath, OcrEngineMode or the language have changed - start again.
  // Note that the language_ field stores the last requested language that was
  // initialized successfully, while tesseract().lang stores the language
  // actually used. They differ only if the requested language was nullptr, in
  // which case tesseract().lang is set to the Tesseract default ("eng").
  if (
      tesseract_->RequiresWipeBeforeIndependentReUse() &&
      (datapath_.empty() || language_.empty() || datapath_ != datapath ||
       last_oem_requested_ != oem() || (language_ != buggered_languge && tesseract_->lang_ != buggered_languge))) {
#if 0
    assert(0);
    delete tesseract_;
    tesseract_ = nullptr;
#else
    // try not to throw away tesseract instances. Clean them out rigorously, instead.
    tesseract_->WipeSqueakyCleanForReUse();
#endif
  }
  if (tesseract_ == nullptr) {
    tesseract_ = new Tesseract();
  }
  if (reader != nullptr) {
    reader_ = reader;
  }
  TessdataManager mgr(reader_);
  if (data_size != 0) {
      mgr.LoadMemBuffer(buggered_languge.c_str(), data, data_size);
  }
    if (tess.init_tesseract(datapath, output_file_, &mgr) != 0) {
    return -1;
  }

  // Update datapath and language requested for the last valid initialization.
  datapath_ = std::move(datapath);
  if (datapath_.empty() && !tess.datadir_.empty()) {
    datapath_ = tess.datadir_;
  }

  language_ = buggered_languge;
  last_oem_requested_ = oem();

#if !DISABLED_LEGACY_ENGINE
  // For same language and datapath, just reset the adaptive classifier.
  // 
  // We are initializing: *always* reset the classifier here, because we
  // can come through here after a previous failed/aborted/successful
  // initialization and we still would need to set up the Tesseract
  // instance to a definitely known state here anyway.
    tess.ResetAdaptiveClassifier();
#endif // !DISABLED_LEGACY_ENGINE

  return 0;
}

/**
 * Returns the languages string used in the last valid initialization.
 * If the last initialization specified "deu+hin" then that will be
 * returned. If hin loaded eng automatically as well, then that will
 * not be included in this list. To find the languages actually
 * loaded use GetLoadedLanguagesAsVector.
 * The returned string should NOT be deleted.
 */
const char *TessBaseAPI::GetInitLanguagesAsString() const {
  return language_.c_str();
}

/**
 * Returns the loaded languages in the vector of std::string.
 * Includes all languages loaded by the last Init, including those loaded
 * as dependencies of other loaded languages.
 */
void TessBaseAPI::GetLoadedLanguagesAsVector(std::vector<std::string> *langs) const {
  langs->clear();
  Tesseract &tess = tesseract();
  langs->push_back(tess.lang_);
  int num_subs = tess.num_sub_langs();
  for (int i = 0; i < num_subs; ++i) {
    langs->push_back(tess.get_sub_lang(i)->lang_);
  }
}

/**
 * Returns the available languages in the sorted vector of std::string.
 */
void TessBaseAPI::GetAvailableLanguagesAsVector(std::vector<std::string> *langs) const {
  langs->clear();
  Tesseract &tess = tesseract();
  addAvailableLanguages(tess.datadir_, "", langs);
  std::sort(langs->begin(), langs->end());
}

/**
 * Init only for page layout analysis. Use only for calls to SetImage and
 * AnalysePage. Calls that attempt recognition will generate an error.
 */
void TessBaseAPI::InitForAnalysePage() {
  tesseract().InitAdaptiveClassifier(nullptr);
}

/**
 * Read a "config" file containing a set of parameter name, value pairs.
 * Searches the standard places: tessdata/configs, tessdata/tessconfigs
 * and also accepts a relative or absolute path name.
 */
void TessBaseAPI::ReadConfigFile(const char *filename) {
  tesseract().read_config_file(filename);
}

/**
 * Set the current page segmentation mode. Defaults to PSM_AUTO.
 * The mode is stored as an IntParam so it can also be modified by
 * ReadConfigFile or SetVariable("tessedit_pageseg_mode", mode as string).
 */
void TessBaseAPI::SetPageSegMode(PageSegMode mode) {
  tesseract().tessedit_pageseg_mode.set_value(mode, PARAM_VALUE_IS_SET_BY_APPLICATION);
}

/** Return the current page segmentation mode. */
PageSegMode TessBaseAPI::GetPageSegMode() const {
  return static_cast<PageSegMode>(tesseract().tessedit_pageseg_mode.value());
}

/**
 * Recognize a rectangle from an image and return the result as a string.
 * May be called many times for a single Init.
 * Currently has no error checking.
 * Greyscale of 8 and color of 24 or 32 bits per pixel may be given.
 * Palette color images will not work properly and must be converted to
 * 24 bit.
 * Binary images of 1 bit per pixel may also be given but they must be
 * byte packed with the MSB of the first byte being the first pixel, and a
 * one pixel is WHITE. For binary images set bytes_per_pixel=0.
 * The recognized text is returned as a char* which is coded
 * as UTF8 and must be freed with the delete [] operator.
 */
char *TessBaseAPI::TesseractRect(const unsigned char *imagedata, int bytes_per_pixel,
                                 int bytes_per_line, int left, int top, int width, int height) {
  if (tesseract_ == nullptr || width < kMinRectSize || height < kMinRectSize) {
    return nullptr; // Nothing worth doing.
  }

  // Since this original api didn't give the exact size of the image,
  // we have to invent a reasonable value.
  int bits_per_pixel = bytes_per_pixel == 0 ? 1 : bytes_per_pixel * 8;
  SetImage(imagedata, bytes_per_line * 8 / bits_per_pixel, height + top, bytes_per_pixel,
           bytes_per_line);
  SetRectangle(left, top, width, height);

  return GetUTF8Text();
}

#if !DISABLED_LEGACY_ENGINE
/**
 * Call between pages or documents etc to free up memory and forget
 * adaptive data.
 */
void TessBaseAPI::ClearAdaptiveClassifier() {
  Tesseract& tess = tesseract();
  tess.ResetAdaptiveClassifier();
  tess.ResetDocumentDictionary();
}
#endif // !DISABLED_LEGACY_ENGINE

/**
 * Provide an image for Tesseract to recognize. Format is as
 * TesseractRect above. Copies the image buffer and converts to Pix.
 * SetImage clears all recognition results, and sets the rectangle to the
 * full image, so it may be followed immediately by a GetUTF8Text, and it
 * will automatically perform recognition.
 */
void TessBaseAPI::SetImage(const unsigned char *imagedata, int width, int height,
                           int bytes_per_pixel, int bytes_per_line, int exif, 
                           const float angle, bool upscale) {
  if (InternalResetImage()) {
    thresholder_->SetImage(imagedata, width, height, bytes_per_pixel, bytes_per_line, exif, angle, upscale);
    SetInputImage(thresholder_->GetPixRect());
  }
}

void TessBaseAPI::SetSourceResolution(int ppi) {
  if (thresholder_) {
    thresholder_->SetSourceYResolution(ppi);
  } else {
    tprintError("Please call SetImage before SetSourceResolution.\n");
  }
}

/**
 * Provide an image for Tesseract to recognize. As with SetImage above,
 * Tesseract takes its own copy of the image, so it need not persist until
 * after Recognize.
 * Pix vs raw, which to use?
 * Use Pix where possible. Tesseract uses Pix as its internal representation
 * and it is therefore more efficient to provide a Pix directly.
 */
void TessBaseAPI::SetImage(Pix *pix, int exif, const float angle, bool upscale) {
  if (InternalResetImage()) {
    if (pixGetSpp(pix) == 4) {
      // remove alpha channel from image; the background color is assumed to be PURE WHITE.
      Pix *p1 = pixRemoveAlpha(pix);
      pixSetSpp(p1, 3);
      (void)pixCopy(pix, p1);
      pixDestroy(&p1);
    }
    thresholder_->SetImage(pix, exif, angle, upscale);
    SetInputImage(thresholder_->GetPixRect());
  }
}

int TessBaseAPI::SetImageFile(int exif, const float angle, bool upscale) {
    const char *filename1 = "/input";
    Pix *pix = pixRead(filename1);
    if (pix == nullptr) {
      tprintError("Image file {} cannot be read!\n", filename1);
      return 1;
    }
    if (pixGetSpp(pix) == 4 && pixGetInputFormat(pix) == IFF_PNG) {
      // remove alpha channel from png
      Pix *p1 = pixRemoveAlpha(pix);
      pixSetSpp(p1, 3);
      (void)pixCopy(pix, p1);
      pixDestroy(&p1);
    }
    thresholder_->SetImage(pix, exif, angle, upscale);
    SetInputImage(thresholder_->GetPixRect());
    pixDestroy(&pix);
    return 0;
}

/**
 * Restrict recognition to a sub-rectangle of the image. Call after SetImage.
 * Each SetRectangle clears the recognition results so multiple rectangles
 * can be recognized with the same image.
 */
void TessBaseAPI::SetRectangle(int left, int top, int width, int height) {
  if (thresholder_ == nullptr) {
    return;
  }
  // TODO: this ClearResults prematurely nukes the page image and pushes for the diagnostics log to be written to output file,
  // while this SetRectangle() very well may be meant to OCR a *second* rectangle in the existing page image, which will fail
  // today as the page image will be lost, thanks to ClearResults.
  //
  // Hm, maybe have two Clear methods: ClearPageResults + ClearPageSource, so we can differentiate? And only push the diagnostics log
  // as late as possible, i.e. when the SourceImage is being discarded then in ClearPageSource().
  ClearResults();
  thresholder_->SetRectangle(left, top, width, height);
}

/**
 * ONLY available after SetImage if you have Leptonica installed.
 * Get a copy of the internal thresholded image from Tesseract.
 */
Pix *TessBaseAPI::GetThresholdedImage() {
  if (tesseract_ == nullptr || thresholder_ == nullptr) {
    return nullptr;
  }

  Tesseract& tess = tesseract();
  if (tess.pix_binary() == nullptr) {
  if (verbose_process) {
      tprintInfo("PROCESS: the source image is not a binary image, hence we apply a thresholding algo/subprocess to obtain a binarized image.\n");
  }

    Image pix = Image();
    if (!Threshold(&pix.pix_)) {
      return nullptr;
    }
    tess.set_pix_binary(pix);

    if (tess.tessedit_dump_pageseg_images) {
      tess.AddPixDebugPage(tess.pix_binary(), "Thresholded Image result (because it wasn't thresholded yet)");
    }
  }

  const char *debug_output_path = tess.debug_output_path.c_str();

  //Pix *p1 = pixRotate(tess.pix_binary(), 0.15, L_ROTATE_SHEAR, L_BRING_IN_WHITE, 0, 0);
  // if (scribe_save_binary_rotated_image) {
  //   Pix *p1 = tess.pix_binary();
  //   pixWrite("/binary_image.png", p1, IFF_PNG);
  // }
  if (tess.scribe_save_grey_rotated_image) {
    Pix *p1 = tess.pix_grey();
    tess.AddPixDebugPage(p1, "greyscale image");
  }
  if (tess.scribe_save_binary_rotated_image) {
    Pix *p1 = tess.pix_binary();
    tess.AddPixDebugPage(p1, "binary (black & white) image");
  }
  if (tess.scribe_save_original_rotated_image) {
    Pix *p1 = tess.pix_original();
    tess.AddPixDebugPage(p1, "original image");
  }

  return tess.pix_binary().clone();
}

/**
 * Function added by Tesseract.js.
 * Saves a .png image of the type specified by `type` to "/image.png"
 * ONLY available after SetImage if you have Leptonica installed.
 */
void TessBaseAPI::WriteImage(const int type) {
  if (tesseract_ == nullptr || thresholder_ == nullptr) {
    return;
  }

  Tesseract& tess = tesseract();
  if (type == 0) {
    if (tess.pix_original() == nullptr) {
      return;
    }
    Pix *p1 = tess.pix_original();
    pixWrite("/image.png", p1, IFF_PNG);

  } else if (type == 1) {
    if (tess.pix_grey() == nullptr && !Threshold(static_cast<Pix **>(tess.pix_binary()))) {
      return;
    }
    // When the user uploads a black and white image, there will be no pix_grey.
    // Therefore, we return pix_binary instead in this case. 
    if (tess.pix_grey() == nullptr) {
      Pix *p1 = tess.pix_binary();
      pixWrite("/image.png", p1, IFF_PNG);
    } else {
      Pix *p1 = tess.pix_grey();
      pixWrite("/image.png", p1, IFF_PNG);
    }
  } else if (type == 2) {
    if (tess.pix_binary() == nullptr && !Threshold(static_cast<Pix**>(tess.pix_binary()))) {
      return;
    }
    Pix *p1 = tess.pix_binary();
    pixWrite("/image.png", p1, IFF_PNG);
  }

  return;
}

/**
 * Get the result of page layout analysis as a leptonica-style
 * Boxa, Pixa pair, in reading order.
 * Can be called before or after Recognize.
 */
Boxa *TessBaseAPI::GetRegions(Pixa **pixa) {
  return GetComponentImages(RIL_BLOCK, false, pixa, nullptr);
}

/**
 * Get the textlines as a leptonica-style Boxa, Pixa pair, in reading order.
 * Can be called before or after Recognize.
 * If blockids is not nullptr, the block-id of each line is also returned as an
 * array of one element per line. delete [] after use.
 * If paraids is not nullptr, the paragraph-id of each line within its block is
 * also returned as an array of one element per line. delete [] after use.
 */
Boxa *TessBaseAPI::GetTextlines(const bool raw_image, const int raw_padding, Pixa **pixa,
                                int **blockids, int **paraids) {
  return GetComponentImages(RIL_TEXTLINE, true, raw_image, raw_padding, pixa, blockids, paraids);
}

/**
 * Get textlines and strips of image regions as a leptonica-style Boxa, Pixa
 * pair, in reading order. Enables downstream handling of non-rectangular
 * regions.
 * Can be called before or after Recognize.
 * If blockids is not nullptr, the block-id of each line is also returned as an
 * array of one element per line. delete [] after use.
 */
Boxa *TessBaseAPI::GetStrips(Pixa **pixa, int **blockids) {
  return GetComponentImages(RIL_TEXTLINE, false, pixa, blockids);
}

/**
 * Get the words as a leptonica-style
 * Boxa, Pixa pair, in reading order.
 * Can be called before or after Recognize.
 */
Boxa *TessBaseAPI::GetWords(Pixa **pixa) {
  return GetComponentImages(RIL_WORD, true, pixa, nullptr);
}

/**
 * Gets the individual connected (text) components (created
 * after pages segmentation step, but before recognition)
 * as a leptonica-style Boxa, Pixa pair, in reading order.
 * Can be called before or after Recognize.
 */
Boxa *TessBaseAPI::GetConnectedComponents(Pixa **pixa) {
  return GetComponentImages(RIL_SYMBOL, true, pixa, nullptr);
}

/**
 * Get the given level kind of components (block, textline, word etc.) as a
 * leptonica-style Boxa, Pixa pair, in reading order.
 * Can be called before or after Recognize.
 * If blockids is not nullptr, the block-id of each component is also returned
 * as an array of one element per component. delete [] after use.
 * If text_only is true, then only text components are returned.
 */
Boxa *TessBaseAPI::GetComponentImages(PageIteratorLevel level, bool text_only, bool raw_image,
                                      const int raw_padding, Pixa **pixa, int **blockids,
                                      int **paraids) {
  /*non-const*/ std::unique_ptr</*non-const*/ PageIterator> page_it(GetIterator());
  if (page_it == nullptr) {
    page_it.reset(AnalyseLayout());
  }
  if (page_it == nullptr) {
    return nullptr; // Failed.
  }

  // Count the components to get a size for the arrays.
  int component_count = 0;
  int left, top, right, bottom;

  if (raw_image) {
    // Get bounding box in original raw image with padding.
    do {
      if (page_it->BoundingBox(level, raw_padding, &left, &top, &right, &bottom) &&
          (!text_only || PTIsTextType(page_it->BlockType()))) {
        ++component_count;
      }
    } while (page_it->Next(level));
  } else {
    // Get bounding box from binarized imaged. Note that this could be
    // differently scaled from the original image.
    do {
      if (page_it->BoundingBoxInternal(level, &left, &top, &right, &bottom) &&
          (!text_only || PTIsTextType(page_it->BlockType()))) {
        ++component_count;
      }
    } while (page_it->Next(level));
  }

  Boxa *boxa = boxaCreate(component_count);
  if (pixa != nullptr) {
    *pixa = pixaCreate(component_count);
  }
  if (blockids != nullptr) {
    *blockids = new int[component_count];
  }
  if (paraids != nullptr) {
    *paraids = new int[component_count];
  }

  int blockid = 0;
  int paraid = 0;
  int component_index = 0;
  page_it->Begin();
  do {
    bool got_bounding_box;
    if (raw_image) {
      got_bounding_box = page_it->BoundingBox(level, raw_padding, &left, &top, &right, &bottom);
    } else {
      got_bounding_box = page_it->BoundingBoxInternal(level, &left, &top, &right, &bottom);
    }
    if (got_bounding_box && (!text_only || PTIsTextType(page_it->BlockType()))) {
      Box *lbox = boxCreate(left, top, right - left, bottom - top);
      boxaAddBox(boxa, lbox, L_INSERT);
      if (pixa != nullptr) {
        Pix *pix = nullptr;
        if (raw_image) {
          pix = page_it->GetImage(level, raw_padding, GetInputImage(), &left, &top);
        } else {
          pix = page_it->GetBinaryImage(level);
        }
        pixaAddPix(*pixa, pix, L_INSERT);
        pixaAddBox(*pixa, lbox, L_CLONE);
      }
      if (paraids != nullptr) {
        (*paraids)[component_index] = paraid;
        if (page_it->IsAtFinalElement(RIL_PARA, level)) {
          ++paraid;
        }
      }
      if (blockids != nullptr) {
        (*blockids)[component_index] = blockid;
        if (page_it->IsAtFinalElement(RIL_BLOCK, level)) {
          ++blockid;
          paraid = 0;
        }
      }
      ++component_index;
    }
  } while (page_it->Next(level));
  return boxa;
}

/**
 * Stores lstmf based on in-memory data for one line with pix and text
 * This function is (atm) not used in the current processing,
 * but can be used via CAPI e.g. tesserocr
 */
bool TessBaseAPI::WriteLSTMFLineData(const char *name, const char *path,
                                     Pix *pix, const char *truth_text,
                                     bool vertical) {
  // Check if path exists
  std::ifstream test(path);
  if (!test) {
    tprintError("The path {} doesn't exist.\n", path);
    return false;
  }
  // Check if truth_text exists
  if ((truth_text != NULL) && (truth_text[0] == '\0') ||
      (truth_text[0] == '\n')) {
    tprintError("Ground truth text is empty or starts with newline.\n");
    return false;
  }
  // Check if pix exists
  if (!pix) {
    tprintError("No image provided.\n");
    return false;
  }
  // Variables for ImageData for just one line
  std::vector<TBOX> boxes;
  std::vector<std::string> line_texts;
  std::string current_char, last_char, textline_str;
  unsigned text_index = 0;
  std::string truth_text_str = std::string(truth_text);
  TBOX bounding_box = TBOX(0, 0, pixGetWidth(pix), pixGetHeight(pix));
  // Take only the first line from the truth_text, replace tabs with whitespaces
  // and reduce multiple whitespaces to just one
  while (text_index < truth_text_str.size() &&
         truth_text_str[text_index] != '\n') {
    current_char = truth_text_str[text_index];
    if (current_char == "\t") {
      current_char = " ";
    }
    if (last_char != " " || current_char != " ") {
      textline_str.append(current_char);
      last_char = current_char;
    }
    text_index++;
  }
  if (textline_str.empty() || textline_str != " ") {
    tprintError("There is no first line information.\n");
    return false;
  } else {
    boxes.push_back(bounding_box);
    line_texts.push_back(textline_str);
  }

  std::vector<int> page_numbers(boxes.size(), 1);

  // Init ImageData
  auto *image_data = new ImageData(vertical, pix);
  image_data->set_page_number(1);
  image_data->AddBoxes(boxes, line_texts, page_numbers);

  // Write it to a lstmf-file
  std::filesystem::path filename = path;
  filename /= std::string(name) + std::string(".lstmf");
  DocumentData doc_data(filename.string());
  doc_data.AddPageToDocument(image_data);
  if (!doc_data.SaveDocument(filename.string().c_str(), nullptr)) {
    tprintError("Failed to write training data to {}!\n", filename.string());
    return false;
  }
  return true;
}

int TessBaseAPI::GetThresholdedImageScaleFactor() const {
  if (thresholder_ == nullptr) {
    return 0;
  }
  return thresholder_->GetScaleFactor();
}

/**
 * Runs page layout analysis in the mode set by SetPageSegMode.
 * May optionally be called prior to Recognize to get access to just
 * the page layout results. Returns an iterator to the results.
 * If merge_similar_words is true, words are combined where suitable for use
 * with a line recognizer. Use if you want to use AnalyseLayout to find the
 * textlines, and then want to process textline fragments with an external
 * line recognizer.
 * Returns nullptr on error or an empty page.
 * The returned iterator must be deleted after use.
 * WARNING! This class points to data held within the TessBaseAPI class, and
 * therefore can only be used while the TessBaseAPI class still exists and
 * has not been subjected to a call of Init, SetImage, Recognize, Clear, End
 * DetectOS, or anything else that changes the internal PAGE_RES.
 */
PageIterator *TessBaseAPI::AnalyseLayout(bool merge_similar_words) {
  if (FindLines() == 0) {
    Tesseract& tess = tesseract();
    AutoPopDebugSectionLevel section_handle(&tess, tess.PushSubordinatePixDebugSection("Analyse Layout"));

    if (block_list_->empty()) {
      return nullptr; // The page was empty.
    }
    page_res_ = new PAGE_RES(merge_similar_words, block_list_, nullptr);
    DetectParagraphs(false);
    return new PageIterator(page_res_, &tess, thresholder_->GetScaleFactor(),
                            thresholder_->GetScaledYResolution(), rect_left_, rect_top_,
                            rect_width_, rect_height_);
  }
  return nullptr;
}

/**
 * Recognize the tesseract global image and return the result as Tesseract
 * internal structures.
 */
int TessBaseAPI::Recognize(ETEXT_DESC *monitor) {
  if (tesseract_ == nullptr) {
    return -1;
  }

  Tesseract& tess = tesseract();

  if (FindLines() != 0) {
    return -1;
  }

  AutoPopDebugSectionLevel section_handle(&tess, tess.PushSubordinatePixDebugSection("Recognize (OCR)"));

  delete page_res_;
  if (block_list_->empty()) {
    page_res_ = new PAGE_RES(false, block_list_, &tess.prev_word_best_choice_);
    return 0; // Empty page.
  }

  tess.SetBlackAndWhitelist();
  recognition_done_ = true;
#if !DISABLED_LEGACY_ENGINE
  if (tess.tessedit_resegment_from_line_boxes) {
    if (verbose_process)
      tprintInfo("PROCESS: Re-segment from line boxes.\n");
    page_res_ = tess.ApplyBoxes(tess.input_file_path_.c_str(), true, block_list_);
  } else if (tess.tessedit_resegment_from_boxes) {
    if (verbose_process)
      tprintInfo("PROCESS: Re-segment from page boxes.\n");
    page_res_ = tess.ApplyBoxes(tess.input_file_path_.c_str(), false, block_list_);
  } else
#endif // !DISABLED_LEGACY_ENGINE
  {
    if (verbose_process)
      tprintInfo("PROCESS: Re-segment from LSTM / previous word best choice.\n");
    page_res_ = new PAGE_RES(tess.AnyLSTMLang(), block_list_, &tess.prev_word_best_choice_);
  }

  if (page_res_ == nullptr) {
    return -1;
  }

  if (tess.tessedit_train_line_recognizer) {
    AutoPopDebugSectionLevel subsection_handle(&tess, tess.PushSubordinatePixDebugSection("Train Line Recognizer: Correct Classify Words"));
    if (!tess.TrainLineRecognizer(tess.input_file_path_.c_str(), output_file_, block_list_)) {
      return -1;
    }
    tess.CorrectClassifyWords(page_res_);
    return 0;
  }
#if !DISABLED_LEGACY_ENGINE
  if (tess.tessedit_make_boxes_from_boxes) {
    AutoPopDebugSectionLevel subsection_handle(&tess, tess.PushSubordinatePixDebugSection("Make Boxes From Boxes: Correct Classify Words"));
    tess.CorrectClassifyWords(page_res_);
    return 0;
  }
#endif // !DISABLED_LEGACY_ENGINE

  int result = 0;
  if (tess.SupportsInteractiveScrollView()) {
#if !GRAPHICS_DISABLED
    AutoPopDebugSectionLevel subsection_handle(&tess, tess.PushSubordinatePixDebugSection("PGEditor: Interactive Session"));
    tess.pgeditor_main(rect_width_, rect_height_, page_res_);

    // The page_res is invalid after an interactive session, so cleanup
    // in a way that lets us continue to the next page without crashing.
    delete page_res_;
    page_res_ = nullptr;
    return -1;
#else
    ASSERT0(!"Should never get here!");
#endif
#if !DISABLED_LEGACY_ENGINE
  } else if (tess.tessedit_train_from_boxes) {
    AutoPopDebugSectionLevel subsection_handle(&tess, tess.PushSubordinatePixDebugSection("Train From Boxes"));
    std::string fontname;
    ExtractFontName(output_file_.c_str(), &fontname);
    tess.ApplyBoxTraining(fontname, page_res_);
  } else if (tess.tessedit_ambigs_training) {
    AutoPopDebugSectionLevel subsection_handle(&tess, tess.PushSubordinatePixDebugSection("Train Ambigs"));
    FILE *training_output_file = tess.init_recog_training(tess.input_file_path_.c_str());
    // OCR the page segmented into words by tesseract.
    tess.recog_training_segmented(tess.input_file_path_.c_str(), page_res_, monitor,
                                         training_output_file);
    fclose(training_output_file);
#endif // !DISABLED_LEGACY_ENGINE
  } else {
    AutoPopDebugSectionLevel subsection_handle(&tess, tess.PushSubordinatePixDebugSection("The Main Recognition Phase"));

#if !GRAPHICS_DISABLED
    if (scrollview_support) {
      tess.pgeditor_main(rect_width_, rect_height_, page_res_);
    }
#endif

    // Now run the main recognition.
    if (!tess.paragraph_text_based) {
      AutoPopDebugSectionLevel subsection_handle(&tess, tess.PushSubordinatePixDebugSection("Detect Paragraphs (Before Recognition)"));
      DetectParagraphs(false);
#if !GRAPHICS_DISABLED
      if (scrollview_support) {
        tess.pgeditor_main(rect_width_, rect_height_, page_res_);
      }
#endif
    }

    AutoPopDebugSectionLevel subsection_handle2(&tess, tess.PushSubordinatePixDebugSection("Recognize All Words"));
    if (tess.recog_all_words(page_res_, monitor, nullptr, nullptr, 0)) {
#if !GRAPHICS_DISABLED
      if (scrollview_support) {
        tess.pgeditor_main(rect_width_, rect_height_, page_res_);
      }
#endif
      subsection_handle2.pop();
      if (tess.paragraph_text_based) {
        AutoPopDebugSectionLevel subsection_handle(&tess, tess.PushSubordinatePixDebugSection("Detect Paragraphs (After Recognition)"));
        DetectParagraphs(true);
#if !GRAPHICS_DISABLED
        if (scrollview_support) {
          tess.pgeditor_main(rect_width_, rect_height_, page_res_);
        }
#endif
      }
    } else {
      result = -1;
    }
  }
  return result;
}

// Takes ownership of the input pix.
void TessBaseAPI::SetInputImage(Pix *pix) {
  tesseract().set_pix_original(pix);
}

void TessBaseAPI::SetVisibleImage(Pix *pix) {
  if (pix_visible_image_)
    pixDestroy(&pix_visible_image_);
  pix_visible_image_ = nullptr;
  if (pix) {
    pix_visible_image_ = pixCopy(NULL, pix);
    // tesseract().set_pix_visible_image(pix);
  }
}

Pix *TessBaseAPI::GetInputImage() {
  return tesseract().pix_original();
}

static const char* NormalizationModeName(int mode) {
  switch(mode) {
    case 0:
      return "No normalization";
    case 1:
      return "Thresholding + Recognition";
    case 2:
      return "Thresholding";
    case 3:
      return "Recognition";
    default:
      ASSERT0(!"Unknown Normalization Mode");
      return "Unknown Normalization Mode";
  }
}

// Grayscale normalization (preprocessing)
bool TessBaseAPI::NormalizeImage(int mode) {
  Tesseract& tess = tesseract();
  AutoPopDebugSectionLevel section_handle(&tess, tess.PushSubordinatePixDebugSection("Normalize Image"));

  if (!GetInputImage()) {
    tprintError("Please use SetImage before applying the image pre-processing steps.\n");
    return false;
  }

  Image pix = thresholder_->GetPixNormRectGrey();
  if (tess.debug_image_normalization) {
    tess.AddPixDebugPage(pix, fmt::format("Grayscale normalization based on nlbin (Thomas Breuel) mode = {} ({})", mode, NormalizationModeName(mode)));
  }
  if (mode == 1) {
    SetInputImage(pix);
    thresholder_->SetImage(GetInputImage());
    if (tess.debug_image_normalization) {
      tess.AddPixDebugPage(thresholder_->GetPixRect(), "Grayscale normalization, as obtained from the thresholder & set up as input image");
    }
  } else if (mode == 2) {
    thresholder_->SetImage(pix);
    if (tess.debug_image_normalization) {
      tess.AddPixDebugPage(thresholder_->GetPixRect(), "Grayscale normalization, as obtained from the thresholder");
    }
  } else if (mode == 3) {
    SetInputImage(pix);
    if (tess.debug_image_normalization) {
      tess.AddPixDebugPage(GetInputImage(), "Grayscale normalization, now set up as input image");
    }
  } else {
    return false;
  }
  return true;
}

Pix* TessBaseAPI::GetVisibleImage() {
  return pix_visible_image_;
}

const char *TessBaseAPI::GetInputName() {
  if (tesseract_ != nullptr && !tesseract_->input_file_path_.empty()) {
    return tesseract_->input_file_path_.c_str();
  }
  return nullptr;
}

const char * TessBaseAPI::GetVisibleImageFilename() {
  if (tesseract_ != nullptr && !tesseract_->visible_image_file_path_.empty()) {
    return tesseract_->visible_image_file_path_.c_str();
  }
  return nullptr;
}

const char *TessBaseAPI::GetDatapath() {
  return tesseract().datadir_.c_str();
}

int TessBaseAPI::GetSourceYResolution() {
  if (thresholder_ == nullptr)
    return -1;
  return thresholder_->GetSourceYResolution();
}

// If `flist` exists, get data from there. Otherwise get data from `buf`.
// Seems convoluted, but is the easiest way I know of to meet multiple
// goals. Support streaming from stdin, and also work on platforms
// lacking fmemopen.
// 
// TODO: check different logic for flist/buf and simplify.
//
// If `tessedit_page_number` is non-negative, will only process that
// single page. Works for multi-page tiff file as well as or filelist.
bool TessBaseAPI::ProcessPagesFileList(FILE *flist, std::string *buf, const char *retry_config,
                                       int timeout_millisec, TessResultRenderer *renderer) {
  if (!flist && !buf) {
    return false;
  }
  Tesseract& tess = tesseract();
  int page_number = (tess.tessedit_page_number >= 0) ? tess.tessedit_page_number : 0;
  char pagename[MAX_PATH];

  std::vector<std::string> lines;
  if (!flist) {
    std::string line;
    for (const auto ch : *buf) {
      if (ch == '\n') {
        lines.push_back(line);
        line.clear();
      } else {
        line.push_back(ch);
      }
    }
    if (!line.empty()) {
      // Add last line without terminating LF.
      lines.push_back(line);
    }
    if (lines.empty()) {
      return false;
    }
  }

  // Begin producing output
  if (renderer && !renderer->BeginDocument(document_title.c_str())) {
    return false;
  }

  // Loop over all pages - or just the requested one
  for (int i = 0; ; i++) {
    if (flist) {
      if (fgets(pagename, sizeof(pagename), flist) == nullptr) {
        break;
      }
    } else {
      // Skip to the requested page number.
      if (i < page_number)
        continue;
      else if (page_number >= lines.size()) {
        break;
      }
      snprintf(pagename, sizeof(pagename), "%s", lines[i].c_str());
    }
    chomp_string(pagename);
    Pix *pix = pixRead(pagename);
    if (pix == nullptr) {
      tprintError("Image file {} cannot be read!\n", pagename);
      return false;
    }
    tprintInfo("Processing page #{} : {}\n", page_number + 1, pagename);
<<<<<<< HEAD
    tess.applybox_page.set_value(page_number, PARAM_VALUE_IS_SET_BY_CORE_RUN);
    bool r = ProcessPage(pix, pagename, retry_config, timeout_millisec, renderer);
=======
    tesseract_->applybox_page.set_value(page_number);
	bool r = ProcessPage(pix, pagename, retry_config, timeout_millisec, renderer);

    bool two_pass = false;
>>>>>>> 8dc3cdd4

    if (two_pass) {
      Boxa *default_boxes = GetComponentImages(tesseract::RIL_BLOCK, true, nullptr, nullptr);

      // pixWrite("/tmp/out.png", pix, IFF_PNG);
      // Pix *newpix = pixPaintBoxa(pix, default_boxes, 0);
      Pix *newpix = pixSetBlackOrWhiteBoxa(pix, default_boxes, L_SET_BLACK);
      // pixWrite("/tmp/out_boxes.png", newpix, IFF_PNG);

      SetPageSegMode(PSM_SINGLE_BLOCK);
      // Set thresholding method to 0 for second pass regardless
      tess.thresholding_method = (int)ThresholdMethod::Otsu;
      // SetPageSegMode(PSM_SPARSE_TEXT);

      SetImage(newpix);

      r = r && !Recognize(NULL);
      renderer->AddImage(this);

      boxaDestroy(&default_boxes);
      pixDestroy(&newpix);
    }

    pixDestroy(&pix);
    if (!r) {
      return false;
    }
    if (tess.tessedit_page_number >= 0) {
      break;
    }
    ++page_number;
  }

  // Finish producing output
  if (renderer && !renderer->EndDocument()) {
    return false;
  }
  return true;
}

// If `tessedit_page_number` is non-negative, will only process that
// single page in the multi-page tiff file.
bool TessBaseAPI::ProcessPagesMultipageTiff(const l_uint8 *data, size_t size, const char *filename,
                                            const char *retry_config, int timeout_millisec,
                                            TessResultRenderer *renderer) {
  Pix *pix = nullptr;
  Tesseract& tess = tesseract();
  int page_number = (tess.tessedit_page_number >= 0) ? tess.tessedit_page_number : 0;
  size_t offset = 0;
  for (int pgn = 1; ; ++pgn) {
    // pix = (data) ? pixReadMemTiff(data, size, page_number) : pixReadTiff(filename, page_number);
    pix = (data) ? pixReadMemFromMultipageTiff(data, size, &offset)
                 : pixReadFromMultipageTiff(filename, &offset);
    if (pix == nullptr) {
      break;
    }
<<<<<<< HEAD
  if (tess.tessedit_page_number > 0 && pgn != tess.tessedit_page_number) {
    continue;
  }
  
    tprintInfo("Processing page #{} of multipage TIFF {}\n", pgn, filename ? filename : "(from internal storage)");
    tess.applybox_page.set_value(pgn, PARAM_VALUE_IS_SET_BY_CORE_RUN);
=======
    tprintInfo("Processing page #{} of multipage TIFF {}\n", page_number + 1, filename ? filename : "(from internal storage)");
    tesseract_->applybox_page.set_value(page_number);
>>>>>>> 8dc3cdd4
    bool r = ProcessPage(pix, filename, retry_config, timeout_millisec, renderer);
    pixDestroy(&pix);
    if (!r) {
      return false;
    }
    if (tess.tessedit_page_number >= 0) {
      break;
    }
    if (!offset) {
      break;
    }
  }
  return true;
}

// Master ProcessPages calls ProcessPagesInternal and then does any post-
// processing required due to being in a training mode.
bool TessBaseAPI::ProcessPages(const char *filename, const char *retry_config, int timeout_millisec,
                               TessResultRenderer *renderer) {
  Tesseract& tess = tesseract();
  AutoPopDebugSectionLevel section_handle(&tess, tess.PushSubordinatePixDebugSection("Process pages"));
  
  bool result = ProcessPagesInternal(filename, retry_config, timeout_millisec, renderer);
#if !DISABLED_LEGACY_ENGINE
  if (result) {
    if (tess.tessedit_train_from_boxes && !tess.WriteTRFile(output_file_.c_str())) {
      tprintError("Write of TR file failed: {}\n", output_file_.c_str());
      return false;
    }
  }
#endif // !DISABLED_LEGACY_ENGINE
  return result;
}

#ifdef HAVE_LIBCURL
static size_t WriteMemoryCallback(void *contents, size_t size, size_t nmemb, void *userp) {
  size = size * nmemb;
  auto *buf = reinterpret_cast<std::string *>(userp);
  buf->append(reinterpret_cast<const char *>(contents), size);
  return size;
}
#endif

// In the ideal scenario, Tesseract will start working on data as soon
// as it can. For example, if you stream a filelist through stdin, we
// should start the OCR process as soon as the first filename is
// available. This is particularly useful when hooking Tesseract up to
// slow hardware such as a book scanning machine.
//
// Unfortunately there are trade-offs. You can't seek on stdin. That
// makes automatic detection of datatype (TIFF? filelist? PNG?)
// impractical.  So we support a command line flag to explicitly
// identify the scenario that really matters: filelists on
// stdin. We'll still do our best if the user likes pipes.
bool TessBaseAPI::ProcessPagesInternal(const char *filename, const char *retry_config,
                                       int timeout_millisec, TessResultRenderer *renderer) {
  bool stdInput = !strcmp(filename, "stdin") || !strcmp(filename, "/dev/stdin") || !strcmp(filename, "-");
  if (stdInput) {
#if defined(WIN32) || defined(_WIN32) || defined(_WIN64)
    if (_setmode(_fileno(stdin), _O_BINARY) == -1)
      tprintError("Cannot set STDIN to binary: {}", strerror(errno));
#endif // WIN32
  }

  if (stream_filelist) {
    return ProcessPagesFileList(stdin, nullptr, retry_config, timeout_millisec, renderer);
  }

  // At this point we are officially in auto-detection territory.
  // That means any data in stdin must be buffered, to make it
  // seekable.
  std::string buf;
  const l_uint8 *data = nullptr;
  if (stdInput) {
    buf.assign((std::istreambuf_iterator<char>(std::cin)), (std::istreambuf_iterator<char>()));
    data = reinterpret_cast<const l_uint8 *>(buf.data());
  } else if (strstr(filename, "://") != nullptr) {
    // Get image or image list by URL.
#ifdef HAVE_LIBCURL
    CURL *curl = curl_easy_init();
    if (curl == nullptr) {
      fprintf(stderr, "Error, curl_easy_init failed\n");
      return false;
    } else {
      CURLcode curlcode;
      auto error = [curl, &curlcode](const char *function) {
        tprintError("{} failed with error {}\n", function, curl_easy_strerror(curlcode));
        curl_easy_cleanup(curl);
        return false;
      };
      curlcode = curl_easy_setopt(curl, CURLOPT_URL, filename);
      if (curlcode != CURLE_OK) {
        return error("curl_easy_setopt");
      }
      curlcode = curl_easy_setopt(curl, CURLOPT_FAILONERROR, 1L);
      if (curlcode != CURLE_OK) {
        return error("curl_easy_setopt");
      }
      // Follow HTTP, HTTPS, FTP and FTPS redirects.
      curlcode = curl_easy_setopt(curl, CURLOPT_FOLLOWLOCATION, 1);
      if (curlcode != CURLE_OK) {
        return error("curl_easy_setopt");
      }
      // Allow no more than 8 redirections to prevent endless loops.
      curlcode = curl_easy_setopt(curl, CURLOPT_MAXREDIRS, 8);
      if (curlcode != CURLE_OK) {
        return error("curl_easy_setopt");
      }
      int timeout = curl_timeout;
      if (timeout > 0) {
        curlcode = curl_easy_setopt(curl, CURLOPT_NOSIGNAL, 1L);
        if (curlcode != CURLE_OK) {
          return error("curl_easy_setopt");
        }
        curlcode = curl_easy_setopt(curl, CURLOPT_TIMEOUT, timeout);
        if (curlcode != CURLE_OK) {
          return error("curl_easy_setopt");
        }
      }
      std::string cookiefile = curl_cookiefile;
      if (!cookiefile.empty()) {
        curlcode = curl_easy_setopt(curl, CURLOPT_COOKIEFILE, cookiefile.c_str());
        if (curlcode != CURLE_OK) {
          return error("curl_easy_setopt");
        }
      }
      curlcode = curl_easy_setopt(curl, CURLOPT_WRITEFUNCTION, WriteMemoryCallback);
      if (curlcode != CURLE_OK) {
        return error("curl_easy_setopt");
      }
      curlcode = curl_easy_setopt(curl, CURLOPT_WRITEDATA, &buf);
      if (curlcode != CURLE_OK) {
        return error("curl_easy_setopt");
      }
      curlcode = curl_easy_setopt(curl, CURLOPT_USERAGENT, "Tesseract OCR");
      if (curlcode != CURLE_OK) {
        return error("curl_easy_setopt");
      }
      curlcode = curl_easy_perform(curl);
      if (curlcode != CURLE_OK) {
        return error("curl_easy_perform");
      }
      curl_easy_cleanup(curl);
      data = reinterpret_cast<const l_uint8 *>(buf.data());
    }
#else
    fprintf(stderr, "Error, this tesseract has no URL support\n");
    return false;
#endif
  } else {
    // Check whether the input file can be read.
    if (FILE *file = fopen(filename, "rb")) {
      fclose(file);
    } else {
      tprintError("cannot read input file {}: {}\n", filename, strerror(errno));
      return false;
    }
  }

  // Here is our autodetection
  int format;
  int r = (data != nullptr) ? findFileFormatBuffer(data, &format) : findFileFormat(filename, &format);

  // Maybe we have a filelist
  if (r != 0 || format == IFF_UNKNOWN) {
    std::string s;
    if (data != nullptr) {
      s = buf.c_str();
    } else {
      std::ifstream t(filename);
      std::string u((std::istreambuf_iterator<char>(t)), std::istreambuf_iterator<char>());
      s = u.c_str();
    }
    return ProcessPagesFileList(nullptr, &s, retry_config, timeout_millisec, renderer);
  }

  // Maybe we have a TIFF which is potentially multipage
  bool tiff = (format == IFF_TIFF || format == IFF_TIFF_PACKBITS || format == IFF_TIFF_RLE ||
               format == IFF_TIFF_G3 || format == IFF_TIFF_G4 || format == IFF_TIFF_LZW ||
#if LIBLEPT_MAJOR_VERSION > 1 || LIBLEPT_MINOR_VERSION > 76
               format == IFF_TIFF_JPEG ||
#endif
               format == IFF_TIFF_ZIP);

  // Fail early if we can, before producing any output
  Pix *pix = nullptr;
  if (!tiff) {
    pix = (data != nullptr) ? pixReadMem(data, buf.size()) : pixRead(filename);
    if (pix == nullptr) {
      return false;
    }
  }

  // Begin the output
  if (renderer && !renderer->BeginDocument(document_title.c_str())) {
    pixDestroy(&pix);
    return false;
  }

  // Produce output
  if (tiff) {
    r = ProcessPagesMultipageTiff(data, buf.size(), filename, retry_config, timeout_millisec, renderer);
  }
  else {
<<<<<<< HEAD
    tesseract().applybox_page.set_value(-1 /* all pages */, PARAM_VALUE_IS_SET_BY_CORE_RUN);
    r = ProcessPage(pix, filename, retry_config, timeout_millisec, renderer);
=======
    tesseract_->applybox_page.set_value(-1 /* all pages */);
	r = ProcessPage(pix, filename, retry_config, timeout_millisec, renderer);
>>>>>>> 8dc3cdd4
  }

  // Clean up memory as needed
  pixDestroy(&pix);

  // End the output
  if (!r || (renderer && !renderer->EndDocument())) {
    return false;
  }
  return true;
}

bool TessBaseAPI::ProcessPage(Pix *pix, const char *filename,
                              const char *retry_config, int timeout_millisec,
                              TessResultRenderer *renderer) {
  Tesseract& tess = tesseract();
  AutoPopDebugSectionLevel page_level_handle(tess, tess.PushSubordinatePixDebugSection(fmt::format("Process a single page: page #{}", 1 + tesseract_->tessedit_page_number)));
  //page_level_handle.SetAsRootLevelForParamUsageReporting();

  SetInputName(filename);

  SetImage(pix);

  // Before we start to do *real* work, do a preliminary sanity check re expected memory pressure.
  // The check MAY recur in some (semi)public APIs that MAY be called later, but this is the big one
  // and it's a simple check at negligible cost, saving us some headaches when we start feeding large
  // material to the Tesseract animal.
  //
  // TODO: rescale overlarge input images? Or is that left to userland code? (as it'll be pretty fringe anyway)
  {
    auto cost = TessBaseAPI::EstimateImageMemoryCost(pix);
    std::string cost_report = cost;
    tprintInfo("Estimated memory pressure: {} for input image size {} x {} px\n", cost_report, pixGetWidth(pix), pixGetHeight(pix));

    if (CheckAndReportIfImageTooLarge(pix)) {
      return false; // fail early
    }
  }

  // Image preprocessing on image
  
  // pixTRCMap(PIX   *pixs, PIX   *pixm, NUMA  *na)  --> can create and use our own dynamic range mapping with this one!
  // 
  // pixAutoPhotoinvert()
  //
  //     if (edgecrop > 0.0) {
  //  box = boxCreate(0.5f * edgecrop * w, 0.5f * edgecrop * h,
  //                   (1.0f - edgecrop) * w, (1.0f - edgecrop) * h);
  //   pix2 = pixClipRectangle(pix1, box, NULL);
  //   boxDestroy(&box);
  // }
  //   else {
  //   pix2 = pixClone(pix1);
  // }
  //
  // pixCleanBackgroundToWhite()
  //
  //   pixalpha = pixGetRGBComponent(pixs, L_ALPHA_CHANNEL);  /* save */
  //   if ((nag = numaGammaTRC(gamma, minval, maxval)) == NULL)
  //     return (PIX *)ERROR_PTR("nag not made", __func__, pixd);
  //   pixTRCMap(pixd, NULL, nag);
  //   pixSetRGBComponent(pixd, pixalpha, L_ALPHA_CHANNEL); /* restore */
  //   pixSetSpp(pixd, 4);
  //   numaDestroy(&nag);
  //   pixDestroy(&pixalpha);
  //
  // l_float32  avefg, avebg;
  //   l_float32 numfg, numbg;
  //   NUMA *na = pixGetGrayHistogram(pixt, 1);
  //   l_float32 mean, median, mode, variance;
  //   numaGetHistogramStats(na, 0.0, 1.0, &mean, &median, &mode, &variance);
  //
  // PIX * pixGetRGBComponent ( PIX *pixs, l_int32 comp );
  //
  // pixGetRankValue()
  // numaHistogramGetValFromRank(na, rank, &val);
  //
  // numaGetMin(), numaGetMax()
  //
  // pixThresholdByConnComp()
  //
  //  numaGetNonzeroRange()
  //
  // pixMaxDynamicRange

  


  

  // Grayscale normalization
  int graynorm_mode = tess.preprocess_graynorm_mode;
  {
    Image input_img = GetInputImage();

    if (graynorm_mode > 0 && NormalizeImage(graynorm_mode) && tess.tessedit_write_images) {
      // Write normalized image 
      Pix *p1;
      if (graynorm_mode == 2) {
        p1 = thresholder_->GetPixRect();
      } else {
        p1 = GetInputImage();
      }
<<<<<<< HEAD
      tess.AddPixDebugPage(p1, fmt::format("(normalized) image to process @ graynorm_mode = {}", graynorm_mode));
=======
      tesseract_->AddPixDebugPage(p1, fmt::format("Greyscale normalized image to process @ graynorm_mode = {}", graynorm_mode));
>>>>>>> 8dc3cdd4
    }
  }

  // Recognition
  
  bool failed = false;

  if (tess.tessedit_pageseg_mode == PSM_AUTO_ONLY) {
    // Disabled character recognition
    if (! std::unique_ptr<const PageIterator>(AnalyseLayout())) {
      failed = true;
    }
  } else if (tess.tessedit_pageseg_mode == PSM_OSD_ONLY) {
    failed = (FindLines() != 0);
  } else if (timeout_millisec > 0) {
    // Running with a timeout.
    ETEXT_DESC monitor;
    monitor.cancel = nullptr;
    monitor.cancel_this = nullptr;
    monitor.set_deadline_msecs(timeout_millisec);

    // Now run the main recognition.
    failed = (Recognize(&monitor) < 0);
  } else {
    // Normal layout and character recognition with no timeout.
    failed = (Recognize(nullptr) < 0);
  }

  if (tess.tessedit_write_images) {
    Pix *page_pix = GetThresholdedImage();
    tess.AddPixDebugPage(page_pix, fmt::format("processed page #{} : text recog done", 1 + tess.tessedit_page_number));
  }

  if (failed && retry_config != nullptr && retry_config[0] != '\0') {
    // Save current config variables before switching modes.
    FILE *fp = fopen(kOldVarsFile, "wb");
    if (fp == nullptr) {
      tprintError("Failed to open file \"{}\"\n", kOldVarsFile);
    } else {
      DumpVariables(fp);
      fclose(fp);
    }
    // Switch to alternate mode for retry.
    ReadConfigFile(retry_config);
    SetImage(pix);
    
    // Apply image preprocessing
    NormalizeImage(graynorm_mode);

    //if (normalize_grayscale) thresholder_->SetImage(thresholder_->GetPixNormRectGrey());
    Recognize(nullptr);
    // Restore saved config variables.
    ReadConfigFile(kOldVarsFile);
  }

  if (renderer && !failed) {
    failed = !renderer->AddImage(this);
  }
  //pixDestroy(&pixs);
  return !failed;
}

/**
 * Get a left-to-right iterator to the results of LayoutAnalysis and/or
 * Recognize. The returned iterator must be deleted after use.
 */
LTRResultIterator *TessBaseAPI::GetLTRIterator() {
  if (tesseract_ == nullptr || page_res_ == nullptr) {
    return nullptr;
  }
  return new LTRResultIterator(page_res_, tesseract_, thresholder_->GetScaleFactor(),
                               thresholder_->GetScaledYResolution(), rect_left_, rect_top_,
                               rect_width_, rect_height_);
}

/**
 * Get a reading-order iterator to the results of LayoutAnalysis and/or
 * Recognize. The returned iterator must be deleted after use.
 * WARNING! This class points to data held within the TessBaseAPI class, and
 * therefore can only be used while the TessBaseAPI class still exists and
 * has not been subjected to a call of Init, SetImage, Recognize, Clear, End
 * DetectOS, or anything else that changes the internal PAGE_RES.
 */
ResultIterator *TessBaseAPI::GetIterator() {
  if (tesseract_ == nullptr || page_res_ == nullptr) {
    return nullptr;
  }
  return ResultIterator::StartOfParagraph(LTRResultIterator(
      page_res_, tesseract_, thresholder_->GetScaleFactor(), thresholder_->GetScaledYResolution(),
      rect_left_, rect_top_, rect_width_, rect_height_));
}

/**
 * Get a mutable iterator to the results of LayoutAnalysis and/or Recognize.
 * The returned iterator must be deleted after use.
 * WARNING! This class points to data held within the TessBaseAPI class, and
 * therefore can only be used while the TessBaseAPI class still exists and
 * has not been subjected to a call of Init, SetImage, Recognize, Clear, End
 * DetectOS, or anything else that changes the internal PAGE_RES.
 */
MutableIterator *TessBaseAPI::GetMutableIterator() {
  if (tesseract_ == nullptr || page_res_ == nullptr) {
    return nullptr;
  }
  return new MutableIterator(page_res_, tesseract_, thresholder_->GetScaleFactor(),
                             thresholder_->GetScaledYResolution(), rect_left_, rect_top_,
                             rect_width_, rect_height_);
}

/** Make a text string from the internal data structures. */
char *TessBaseAPI::GetUTF8Text() {
  if (tesseract_ == nullptr || (!recognition_done_ && Recognize(nullptr) < 0)) {
    return nullptr;
  }
  std::string text("");
  const std::unique_ptr</*non-const*/ ResultIterator> it(GetIterator());
  do {
    if (it->Empty(RIL_PARA)) {
      continue;
    }
    auto block_type = it->BlockType();
    switch (block_type) {
      case PT_FLOWING_IMAGE:
      case PT_HEADING_IMAGE:
      case PT_PULLOUT_IMAGE:
      case PT_HORZ_LINE:
      case PT_VERT_LINE:
        // Ignore images and lines for text output.
        continue;
      case PT_NOISE:
        ASSERT_HOST_MSG(false, "TODO: Please report image which triggers the noise case.\n");
		break;
      default:
        break;
    }

    const std::unique_ptr<const char[]> para_text(it->GetUTF8Text(RIL_PARA));
    text += para_text.get();
  } while (it->Next(RIL_PARA));
  return copy_string(text);
}

size_t TessBaseAPI::GetNumberOfTables() const
{
  return constUniqueInstance<std::vector<TessTable>>().size();
}

std::tuple<int,int,int,int> TessBaseAPI::GetTableBoundingBox(unsigned i)
{
  const auto &t = constUniqueInstance<std::vector<TessTable>>();

  if (i >= t.size()) {
    return std::tuple<int, int, int, int>(0, 0, 0, 0);
  }

  const int height = tesseract().ImageHeight();

  return std::make_tuple<int,int,int,int>(
    t[i].box.left(), height - t[i].box.top(),
    t[i].box.right(), height - t[i].box.bottom());
}

std::vector<std::tuple<int,int,int,int>> TessBaseAPI::GetTableRows(unsigned i)
{
  const auto &t = constUniqueInstance<std::vector<TessTable>>();

  if (i >= t.size()) {
    return std::vector<std::tuple<int, int, int, int>>();
  }

  std::vector<std::tuple<int,int,int,int>> rows(t[i].rows.size());
  const int height = tesseract().ImageHeight();

  for (unsigned j = 0; j < t[i].rows.size(); ++j) {
    rows[j] =
        std::make_tuple<int, int, int, int>(t[i].rows[j].left(), height - t[i].rows[j].top(),
                                            t[i].rows[j].right(), height - t[i].rows[j].bottom());
  }

  return rows;
}

std::vector<std::tuple<int,int,int,int>> TessBaseAPI::GetTableCols(unsigned i)
{
  const auto &t = constUniqueInstance<std::vector<TessTable>>();

  if (i >= t.size()) {
    return std::vector<std::tuple<int, int, int, int>>();
  }

  std::vector<std::tuple<int,int,int,int>> cols(t[i].cols.size());
  const int height = tesseract().ImageHeight();

  for (unsigned j = 0; j < t[i].cols.size(); ++j) {
    cols[j] =
        std::make_tuple<int, int, int, int>(t[i].cols[j].left(), height - t[i].cols[j].top(),
                                            t[i].cols[j].right(), height - t[i].cols[j].bottom());
  }

  return cols;
}

static void AddBoxToTSV(const PageIterator *it, PageIteratorLevel level, std::string &text) {
  int left, top, right, bottom;
  it->BoundingBox(level, &left, &top, &right, &bottom);
  text += "\t" + std::to_string(left);
  text += "\t" + std::to_string(top);
  text += "\t" + std::to_string(right - left);
  text += "\t" + std::to_string(bottom - top);
}

/**
 * Make a TSV-formatted string from the internal data structures.
 * Allows additional column with detected language.
 * page_number is 0-based but will appear in the output as 1-based.
 *
 * Returned string must be freed with the delete [] operator.
 */
char *TessBaseAPI::GetTSVText(int page_number, bool lang_info) {
  if (tesseract_ == nullptr || (page_res_ == nullptr && Recognize(nullptr) < 0)) {
    return nullptr;
  }

  int page_id = page_number + 1; // we use 1-based page numbers.

  int page_num = page_id;
  int block_num = 0;
  int par_num = 0;
  int line_num = 0;
  int word_num = 0;
  int symbol_num = 0;
  std::string lang;

  std::string tsv_str;
  tsv_str += "1\t" + std::to_string(page_num); // level 1 - page
  tsv_str += "\t" + std::to_string(block_num);
  tsv_str += "\t" + std::to_string(par_num);
  tsv_str += "\t" + std::to_string(line_num);
  tsv_str += "\t" + std::to_string(word_num);
  tsv_str += "\t" + std::to_string(symbol_num);
  tsv_str += "\t" + std::to_string(rect_left_);
  tsv_str += "\t" + std::to_string(rect_top_);
  tsv_str += "\t" + std::to_string(rect_width_);
  tsv_str += "\t" + std::to_string(rect_height_);
  tsv_str += "\t-1";
  if (lang_info) {
    tsv_str += "\t" + lang;
  }
  tsv_str += "\t\n";

  const std::unique_ptr</*non-const*/ ResultIterator> res_it(GetIterator());
  while (!res_it->Empty(RIL_BLOCK)) {
    if (res_it->Empty(RIL_WORD)) {
      res_it->Next(RIL_WORD);
      continue;
    }

    // Add rows for any new block/paragraph/textline.
    if (res_it->IsAtBeginningOf(RIL_BLOCK)) {
      block_num++;
      par_num = 0;
      line_num = 0;
      word_num = 0;
      symbol_num = 0;
      tsv_str += "2\t" + std::to_string(page_num); // level 2 - block
      tsv_str += "\t" + std::to_string(block_num);
      tsv_str += "\t" + std::to_string(par_num);
      tsv_str += "\t" + std::to_string(line_num);
      tsv_str += "\t" + std::to_string(word_num);
      tsv_str += "\t" + std::to_string(symbol_num);
      AddBoxToTSV(res_it.get(), RIL_BLOCK, tsv_str);
      tsv_str += "\t" + std::to_string(res_it->Confidence(RIL_BLOCK)); // end of row for block
      if (lang_info) {
        tsv_str += "\t";
      }
      tsv_str += "\t\n"; // end of row for block
    }
    if (res_it->IsAtBeginningOf(RIL_PARA)) {
      if (lang_info) {
        lang = res_it->WordRecognitionLanguage();
      }
      par_num++;
      line_num = 0;
      word_num = 0;
      symbol_num = 0;
      tsv_str += "3\t" + std::to_string(page_num); // level 3 - paragraph
      tsv_str += "\t" + std::to_string(block_num);
      tsv_str += "\t" + std::to_string(par_num);
      tsv_str += "\t" + std::to_string(line_num);
      tsv_str += "\t" + std::to_string(word_num);
      tsv_str += "\t" + std::to_string(symbol_num);
      AddBoxToTSV(res_it.get(), RIL_PARA, tsv_str);
      tsv_str += "\t" + std::to_string(res_it->Confidence(RIL_PARA)); // end of row for block
      if (lang_info) {
        tsv_str += "\t" + lang;
      }
      tsv_str += "\t\n"; // end of row for para
    }
    if (res_it->IsAtBeginningOf(RIL_TEXTLINE)) {
      line_num++;
      word_num = 0;
      symbol_num = 0;
      tsv_str += "4\t" + std::to_string(page_num); // level 4 - line
      tsv_str += "\t" + std::to_string(block_num);
      tsv_str += "\t" + std::to_string(par_num);
      tsv_str += "\t" + std::to_string(line_num);
      tsv_str += "\t" + std::to_string(word_num);
      tsv_str += "\t" + std::to_string(symbol_num);
      AddBoxToTSV(res_it.get(), RIL_TEXTLINE, tsv_str);
      tsv_str += "\t" + std::to_string(res_it->Confidence(RIL_TEXTLINE)); // end of row for block
      if (lang_info) {
        tsv_str += "\t";
      }
      tsv_str += "\t\n"; // end of row for line
    }

    // Now, process the word...
    int left, top, right, bottom;
    res_it->BoundingBox(RIL_WORD, &left, &top, &right, &bottom);
    word_num++;
    symbol_num = 0;
    tsv_str += "5\t" + std::to_string(page_num); // level 5 - word
    tsv_str += "\t" + std::to_string(block_num);
    tsv_str += "\t" + std::to_string(par_num);
    tsv_str += "\t" + std::to_string(line_num);
    tsv_str += "\t" + std::to_string(word_num);
    tsv_str += "\t" + std::to_string(symbol_num);
    tsv_str += "\t" + std::to_string(left);
    tsv_str += "\t" + std::to_string(top);
    tsv_str += "\t" + std::to_string(right - left);
    tsv_str += "\t" + std::to_string(bottom - top);
    tsv_str += "\t" + std::to_string(res_it->Confidence(RIL_WORD));

    if (lang_info) {
      const char *word_lang = res_it->WordRecognitionLanguage();
      tsv_str += "\t";
      if (word_lang) {
        tsv_str += word_lang;
      }
    }

    tsv_str += "\t";

    std::string tsv_symbol_lines;

    do {
      tsv_str += std::unique_ptr<const char[]>(res_it->GetUTF8Text(RIL_SYMBOL)).get();

      res_it->BoundingBox(RIL_SYMBOL, &left, &top, &right, &bottom);
      symbol_num++;
      tsv_symbol_lines += "6\t" + std::to_string(page_num); // level 6 - symbol
      tsv_symbol_lines += "\t" + std::to_string(block_num);
      tsv_symbol_lines += "\t" + std::to_string(par_num);
      tsv_symbol_lines += "\t" + std::to_string(line_num);
      tsv_symbol_lines += "\t" + std::to_string(word_num);
      tsv_symbol_lines += "\t" + std::to_string(symbol_num);
      tsv_symbol_lines += "\t" + std::to_string(left);
      tsv_symbol_lines += "\t" + std::to_string(top);
      tsv_symbol_lines += "\t" + std::to_string(right - left);
      tsv_symbol_lines += "\t" + std::to_string(bottom - top);
      tsv_symbol_lines += "\t" + std::to_string(res_it->Confidence(RIL_SYMBOL));
      tsv_symbol_lines += "\t";
      tsv_symbol_lines += std::unique_ptr<const char[]>(res_it->GetUTF8Text(RIL_SYMBOL)).get();
      tsv_symbol_lines += "\n";

      res_it->Next(RIL_SYMBOL);
    } while (!res_it->Empty(RIL_BLOCK) && !res_it->IsAtBeginningOf(RIL_WORD));
    tsv_str += "\n"; // end of row

    tsv_str += tsv_symbol_lines; // add the individual symbol rows right after the word row they are considered to a part of.
  }

  return copy_string(tsv_str);
}

/** The 5 numbers output for each box (the usual 4 and a page number.) */
const int kNumbersPerBlob = 5;
/**
 * The number of bytes taken by each number. Since we use int16_t for ICOORD,
 * assume only 5 digits max.
 */
const int kBytesPerNumber = 5;
/**
 * Multiplier for max expected textlength assumes (kBytesPerNumber + space)
 * * kNumbersPerBlob plus the newline. Add to this the
 * original UTF8 characters, and one kMaxBytesPerLine for safety.
 */
const int kBytesPerBoxFileLine = (kBytesPerNumber + 1) * kNumbersPerBlob + 1;
/** Max bytes in the decimal representation of int64_t. */
const int kBytesPer64BitNumber = 20;
/**
 * A maximal single box could occupy kNumbersPerBlob numbers at
 * kBytesPer64BitNumber digits (if someone sneaks in a 64 bit value) and a
 * space plus the newline and the maximum length of a UNICHAR.
 * Test against this on each iteration for safety.
 */
const int kMaxBytesPerLine = kNumbersPerBlob * (kBytesPer64BitNumber + 1) + 1 + UNICHAR_LEN;

/**
 * The recognized text is returned as a char* which is coded
 * as a UTF8 box file.
 * page_number is a 0-base page index that will appear in the box file.
 * Returned string must be freed with the delete [] operator.
 */
char *TessBaseAPI::GetBoxText(int page_number) {
  if (tesseract_ == nullptr || (!recognition_done_ && Recognize(nullptr) < 0)) {
    return nullptr;
  }
  int blob_count;
  int utf8_length = TextLength(&blob_count);
  int total_length = blob_count * kBytesPerBoxFileLine + utf8_length + kMaxBytesPerLine;
  char *result = new char[total_length];
  result[0] = '\0';
  int output_length = 0;
  LTRResultIterator *it = GetLTRIterator();
  do {
    int left, top, right, bottom;
    if (it->BoundingBox(RIL_SYMBOL, &left, &top, &right, &bottom)) {
      const std::unique_ptr</*non-const*/ char[]> text(it->GetUTF8Text(RIL_SYMBOL));
      // Tesseract uses space for recognition failure. Fix to a reject
      // character, kTesseractReject so we don't create illegal box files.
      for (int i = 0; text[i] != '\0'; ++i) {
        if (text[i] == ' ') {
          text[i] = kTesseractReject;
        }
      }
      snprintf(result + output_length, total_length - output_length, "%s %d %d %d %d %d\n",
               text.get(), left, image_height_ - bottom, right, image_height_ - top, page_number);
      output_length += strlen(result + output_length);
      // Just in case...
      if (output_length + kMaxBytesPerLine > total_length) {
        break;
      }
    }
  } while (it->Next(RIL_SYMBOL));
  delete it;
  return result;
}

/**
 * Conversion table for non-latin characters.
 * Maps characters out of the latin set into the latin set.
 * TODO(rays) incorporate this translation into unicharset.
 */
const int kUniChs[] = {0x20ac, 0x201c, 0x201d, 0x2018, 0x2019, 0x2022, 0x2014, 0};
/** Latin chars corresponding to the unicode chars above. */
const int kLatinChs[] = {0x00a2, 0x0022, 0x0022, 0x0027, 0x0027, 0x00b7, 0x002d, 0};

/**
 * The recognized text is returned as a char* which is coded
 * as UNLV format Latin-1 with specific reject and suspect codes.
 * Returned string must be freed with the delete [] operator.
 */
char *TessBaseAPI::GetUNLVText() {
  if (tesseract_ == nullptr || (!recognition_done_ && Recognize(nullptr) < 0)) {
    return nullptr;
  }
  bool tilde_crunch_written = false;
  bool last_char_was_newline = true;
  bool last_char_was_tilde = false;

  int total_length = TextLength(nullptr);
  PAGE_RES_IT page_res_it(page_res_);
  char *result = new char[total_length];
  char *ptr = result;
  for (page_res_it.restart_page(); page_res_it.word() != nullptr; page_res_it.forward()) {
    WERD_RES *word = page_res_it.word();
    // Process the current word.
    if (word->unlv_crunch_mode != CR_NONE) {
      if (word->unlv_crunch_mode != CR_DELETE &&
          (!tilde_crunch_written ||
           (word->unlv_crunch_mode == CR_KEEP_SPACE && word->word->space() > 0 &&
            !word->word->flag(W_FUZZY_NON) && !word->word->flag(W_FUZZY_SP)))) {
        if (!word->word->flag(W_BOL) && word->word->space() > 0 && !word->word->flag(W_FUZZY_NON) &&
            !word->word->flag(W_FUZZY_SP)) {
          /* Write a space to separate from preceding good text */
          *ptr++ = ' ';
          last_char_was_tilde = false;
        }
        if (!last_char_was_tilde) {
          // Write a reject char.
          last_char_was_tilde = true;
          *ptr++ = kUNLVReject;
          tilde_crunch_written = true;
          last_char_was_newline = false;
        }
      }
    } else {
      // NORMAL PROCESSING of non tilde crunched words.
      tilde_crunch_written = false;
      tesseract().set_unlv_suspects(word);
      const char *wordstr = word->best_choice->unichar_string().c_str();
      const auto &lengths = word->best_choice->unichar_lengths();
      int length = lengths.length();
      int i = 0;
      int offset = 0;

      if (last_char_was_tilde && word->word->space() == 0 && wordstr[offset] == ' ') {
        // Prevent adjacent tilde across words - we know that adjacent tildes
        // within words have been removed.
        // Skip the first character.
        offset = lengths[i++];
      }
      if (i < length && wordstr[offset] != 0) {
        if (!last_char_was_newline) {
          *ptr++ = ' ';
        } else {
          last_char_was_newline = false;
        }
        for (; i < length; offset += lengths[i++]) {
          if (wordstr[offset] == ' ' || wordstr[offset] == kTesseractReject) {
            *ptr++ = kUNLVReject;
            last_char_was_tilde = true;
          } else {
            if (word->reject_map[i].rejected()) {
              *ptr++ = kUNLVSuspect;
            }
            UNICHAR ch(wordstr + offset, lengths[i]);
            int uni_ch = ch.first_uni();
            for (int j = 0; kUniChs[j] != 0; ++j) {
              if (kUniChs[j] == uni_ch) {
                uni_ch = kLatinChs[j];
                break;
              }
            }
            if (uni_ch <= 0xff) {
              *ptr++ = static_cast<char>(uni_ch);
              last_char_was_tilde = false;
            } else {
              *ptr++ = kUNLVReject;
              last_char_was_tilde = true;
            }
          }
        }
      }
    }
    if (word->word->flag(W_EOL) && !last_char_was_newline) {
      /* Add a new line output */
      *ptr++ = '\n';
      tilde_crunch_written = false;
      last_char_was_newline = true;
      last_char_was_tilde = false;
    }
  }
  *ptr++ = '\n';
  *ptr = '\0';
  return result;
}

#if !DISABLED_LEGACY_ENGINE

/**
 * Detect the orientation of the input image and apparent script (alphabet).
 * orient_deg is the detected clockwise rotation of the input image in degrees
 * (0, 90, 180, 270)
 * orient_conf is the confidence (15.0 is reasonably confident)
 * script_name is an ASCII string, the name of the script, e.g. "Latin"
 * script_conf is confidence level in the script
 * Returns true on success and writes values to each parameter as an output
 */
bool TessBaseAPI::DetectOrientationScript(int *orient_deg, float *orient_conf,
                                          const char **script_name, float *script_conf) {
  OSResults osr;

  bool osd = DetectOS(&osr);
  if (!osd) {
    return false;
  }

  int orient_id = osr.best_result.orientation_id;
  int script_id = osr.get_best_script(orient_id);
  if (orient_conf) {
    *orient_conf = osr.best_result.oconfidence;
  }
  if (orient_deg) {
    *orient_deg = orient_id * 90; // convert quadrant to degrees
  }

  if (script_name) {
    const char *script = osr.unicharset->get_script_from_script_id(script_id);

    *script_name = script;
  }

  if (script_conf) {
    *script_conf = osr.best_result.sconfidence;
  }

  return true;
}

/**
 * The recognized text is returned as a char* which is coded
 * as UTF8 and must be freed with the delete [] operator.
 * page_number is a 0-based page index that will appear in the osd file.
 */
char *TessBaseAPI::GetOsdText(int page_number) {
  int orient_deg;
  float orient_conf;
  const char *script_name;
  float script_conf;

  if (!DetectOrientationScript(&orient_deg, &orient_conf, &script_name, &script_conf)) {
    return nullptr;
  }

  // clockwise rotation needed to make the page upright
  int rotate = OrientationIdToValue(orient_deg / 90);

  std::stringstream stream;
  // Use "C" locale (needed for float values orient_conf and script_conf).
  stream.imbue(std::locale::classic());
  // Use fixed notation with 2 digits after the decimal point for float values.
  stream.precision(2);
  stream << std::fixed << "Page number: " << page_number << "\n"
         << "Orientation in degrees: " << orient_deg << "\n"
         << "Rotate: " << rotate << "\n"
         << "Orientation confidence: " << orient_conf << "\n"
         << "Script: " << script_name << "\n"
         << "Script confidence: " << script_conf << "\n";
  return copy_string(stream.str());
}

#endif // !DISABLED_LEGACY_ENGINE

/** Returns the average word confidence for Tesseract page result. */
int TessBaseAPI::MeanTextConf() {
  int *conf = AllWordConfidences();
  if (!conf) {
    return 0;
  }
  int sum = 0;
  int *pt = conf;
  while (*pt >= 0) {
    sum += *pt++;
  }
  if (pt != conf) {
    sum /= pt - conf;
  }
  delete[] conf;
  return sum;
}

/** Returns an array of all word confidences, terminated by -1. */
int *TessBaseAPI::AllWordConfidences() {
  if (tesseract_ == nullptr || (!recognition_done_ && Recognize(nullptr) < 0)) {
    return nullptr;
  }
  int n_word = 0;
  PAGE_RES_IT res_it(page_res_);
  for (res_it.restart_page(); res_it.word() != nullptr; res_it.forward()) {
    n_word++;
  }

  int *conf = new int[n_word + 1];
  n_word = 0;
  for (res_it.restart_page(); res_it.word() != nullptr; res_it.forward()) {
    WERD_RES *word = res_it.word();
    WERD_CHOICE *choice = word->best_choice;
    int w_conf = static_cast<int>(100 + 5 * choice->certainty());
    // This is the eq for converting Tesseract confidence to 1..100
    if (w_conf < 0) {
      w_conf = 0;
    }
    if (w_conf > 100) {
      w_conf = 100;
    }
    conf[n_word++] = w_conf;
  }
  conf[n_word] = -1;
  return conf;
}

#if !DISABLED_LEGACY_ENGINE
/**
 * Applies the given word to the adaptive classifier if possible.
 * The word must be SPACE-DELIMITED UTF-8 - l i k e t h i s , so it can
 * tell the boundaries of the graphemes.
 * Assumes that SetImage/SetRectangle have been used to set the image
 * to the given word. The mode arg should be PSM_SINGLE_WORD or
 * PSM_CIRCLE_WORD, as that will be used to control layout analysis.
 * The currently set PageSegMode is preserved.
 * Returns false if adaption was not possible for some reason.
 */
bool TessBaseAPI::AdaptToWordStr(PageSegMode mode, const char *wordstr) {
  bool success = true;
  Tesseract& tess = tesseract();
  PageSegMode current_psm = GetPageSegMode();
  SetPageSegMode(mode);

  tess.classify_enable_learning = false;

  const std::unique_ptr<const char[]> text(GetUTF8Text());
  if (tess.applybox_debug) {
    tprintDebug("Trying to adapt \"{}\" to \"{}\"\n", text.get(), wordstr);
  }
  if (text != nullptr) {
    PAGE_RES_IT it(page_res_);
    WERD_RES *word_res = it.word();
    if (word_res != nullptr) {
      word_res->word->set_text(wordstr);
      // Check to see if text matches wordstr.
      int w = 0;
      int t;
      for (t = 0; text[t] != '\0'; ++t) {
        if (text[t] == '\n' || text[t] == ' ') {
          continue;
        }
        while (wordstr[w] == ' ') {
          ++w;
        }
        if (text[t] != wordstr[w]) {
          break;
        }
        ++w;
      }
      if (text[t] != '\0' || wordstr[w] != '\0') {
        // No match.
        delete page_res_;
        std::vector<TBOX> boxes;
        page_res_ = tess.SetupApplyBoxes(boxes, block_list_);
        tess.ReSegmentByClassification(page_res_);
        tess.TidyUp(page_res_);
        PAGE_RES_IT pr_it(page_res_);
        if (pr_it.word() == nullptr) {
          success = false;
        } else {
          word_res = pr_it.word();
        }
      } else {
        word_res->BestChoiceToCorrectText();
      }
      if (success) {
        tess.EnableLearning = true;
        tess.LearnWord(nullptr, word_res);
      }
    } else {
      success = false;
    }
  } else {
    success = false;
  }
  SetPageSegMode(current_psm);
  return success;
}
#endif // !DISABLED_LEGACY_ENGINE

/**
 * Free up recognition results and any stored image data, without actually
 * freeing any recognition data that would be time-consuming to reload.
 * Afterwards, you must call SetImage or TesseractRect before doing
 * any Recognize or Get* operation.
 */
void TessBaseAPI::Clear() {
  // TODO? write/flush log output / ReportDebugInfo() ?

  if (thresholder_ != nullptr) {
    thresholder_->Clear();
  }
  ClearResults();
  if (tesseract_ != nullptr) {
    SetInputImage(nullptr);
  }
}

/**
 * Close down tesseract and free up (almost) all memory.
 * WipeSqueakyCleanForReUse() is near equivalent to destructing and
 * reconstructing your TessBaseAPI or calling End(), with two important
 * distinctions:
 *
 * - WipeSqueakyCleanForReUse() will *not* destroy the internal Tesseract
 *   class instance, but wipe it clean so it'll behave as if destructed and
 *   then reconstructed afresh, with one caveat:
 * - WipeSqueakyCleanForReUse() will not destroy any diagnostics/trace data
 *   cached in the running instance: the goal is to thus be able to produce
 *   diagnostics reports which span multiple rounds of OCR activity, executed
 *   in the single lifespan of the TesseractAPI instance.
 *
 * Once WipeSqueakyCleanForReUse() has been used, none of the other API
 * functions may be used other than Init and anything declared above it in the
 * class definition: as with after calling End(), the internal state is
 * equivalent to being freshly constructed.
 */
void TessBaseAPI::WipeSqueakyCleanForReUse() {
  ReportDebugInfo();

  Clear();
  delete thresholder_;
  thresholder_ = nullptr;
  delete page_res_;
  page_res_ = nullptr;
  delete block_list_;
  block_list_ = nullptr;
  if (paragraph_models_ != nullptr) {
    for (auto model : *paragraph_models_) {
      delete model;
    }
    delete paragraph_models_;
    paragraph_models_ = nullptr;
  }
#if !DISABLED_LEGACY_ENGINE
  if (osd_tesseract_ == tesseract_) {
    osd_tesseract_ = nullptr;
  }
  // TODO: should we pick up diagnostics from this one?
  delete osd_tesseract_;
  osd_tesseract_ = nullptr;
  delete equ_detect_;
  equ_detect_ = nullptr;
#endif // !DISABLED_LEGACY_ENGINE

  if (tesseract_ != nullptr) {
    tesseract_->WipeSqueakyCleanForReUse();
  }

  pixDestroy(&pix_visible_image_);
  pix_visible_image_ = nullptr;
  visible_image_file_.clear();
  output_file_.clear();
  datapath_.clear();
  language_.clear();
}

/**
 * Close down tesseract and free up all memory. End() is equivalent to
 * destructing and reconstructing your TessBaseAPI.
 * Once End() has been used, none of the other API functions may be used
 * other than Init and anything declared above it in the class definition.
 */
void TessBaseAPI::End() {
  WipeSqueakyCleanForReUse();

  delete tesseract_;
  tesseract_ = nullptr;
}

// Clear any library-level memory caches.
// There are a variety of expensive-to-load constant data structures (mostly
// language dictionaries) that are cached globally -- surviving the Init()
// and End() of individual TessBaseAPI's.  This function allows the clearing
// of these caches.
void TessBaseAPI::ClearPersistentCache() {
#if 0
  Dict::GlobalDawgCache()->DeleteUnusedDawgs();
#else
  Dict::CleanGlobalDawgCache();
#endif
}

/**
 * Check whether a word is valid according to Tesseract's language model
 * returns 0 if the word is invalid, non-zero if valid
 */
int TessBaseAPI::IsValidWord(const char *word) const {
  return tesseract().getDict().valid_word(word);
}
// Returns true if utf8_character is defined in the UniCharset.
bool TessBaseAPI::IsValidCharacter(const char *utf8_character) const {
  return tesseract().unicharset_.contains_unichar(utf8_character);
}

// TODO(rays) Obsolete this function and replace with a more aptly named
// function that returns image coordinates rather than tesseract coordinates.
bool TessBaseAPI::GetTextDirection(int *out_offset, float *out_slope) {
  const std::unique_ptr<const PageIterator> it(AnalyseLayout());
  if (it == nullptr) {
    return false;
  }
  int x1, x2, y1, y2;
  it->Baseline(RIL_TEXTLINE, &x1, &y1, &x2, &y2);
  // Calculate offset and slope (NOTE: Kind of ugly)
  if (x2 <= x1) {
    x2 = x1 + 1;
  }
  // Convert the point pair to slope/offset of the baseline (in image coords.)
  *out_slope = static_cast<float>(y2 - y1) / (x2 - x1);
  *out_offset = static_cast<int>(y1 - *out_slope * x1);
  // Get the y-coord of the baseline at the left and right edges of the
  // textline's bounding box.
  int left, top, right, bottom;
  if (!it->BoundingBox(RIL_TEXTLINE, &left, &top, &right, &bottom)) {
    return false;
  }
  int left_y = IntCastRounded(*out_slope * left + *out_offset);
  int right_y = IntCastRounded(*out_slope * right + *out_offset);
  // Shift the baseline down so it passes through the nearest bottom-corner
  // of the textline's bounding box. This is the difference between the y
  // at the lowest (max) edge of the box and the actual box bottom.
  *out_offset += bottom - std::max(left_y, right_y);
  // Switch back to bottom-up tesseract coordinates. Requires negation of
  // the slope and height - offset for the offset.
  *out_slope = -*out_slope;
  *out_offset = rect_height_ - *out_offset;

  return true;
}

/** Sets Dict::letter_is_okay_ function to point to the given function. */
void TessBaseAPI::SetDictFunc(DictFunc f) {
  if (tesseract_ != nullptr) {
    tesseract().getDict().letter_is_okay_ = f;
  }
}

/**
 * Sets Dict::probability_in_context_ function to point to the given
 * function.
 *
 * @param f A single function that returns the probability of the current
 * "character" (in general a utf-8 string), given the context of a previous
 * utf-8 string.
 */
void TessBaseAPI::SetProbabilityInContextFunc(ProbabilityInContextFunc f) {
  if (tesseract_ != nullptr) {
    Tesseract& tess = tesseract();
    tess.getDict().probability_in_context_ = f;
    // Set it for the sublangs too.
    int num_subs = tess.num_sub_langs();
    for (int i = 0; i < num_subs; ++i) {
      tess.get_sub_lang(i)->getDict().probability_in_context_ = f;
    }
  }
}

/** Common code for setting the image. */
bool TessBaseAPI::InternalResetImage() {
  if (tesseract_ == nullptr) {
    tprintError("Please call Init before attempting to set an image.\n");
    return false;
  }
  if (thresholder_ != nullptr) {
    thresholder_->Clear();
  }
  if (thresholder_ == nullptr) {
    thresholder_ = new ImageThresholder(tesseract_);
  }
  ClearResults();
  return true;
}

/**
 * Run the thresholder to make the thresholded image, returned in pix,
 * which must not be nullptr. *pix must be initialized to nullptr, or point
 * to an existing pixDestroyable Pix.
 * The usual argument to Threshold is Tesseract::mutable_pix_binary().
 */
bool TessBaseAPI::Threshold(Pix **pix) {
  Tesseract& tess = tesseract();
  ASSERT_HOST(pix != nullptr);
  if (*pix != nullptr) {
    pixDestroy(pix);
  }
  // Zero resolution messes up the algorithms, so make sure it is credible.
  int user_dpi = tess.user_defined_dpi;
  int y_res = thresholder_->GetScaledYResolution();
  if (user_dpi && (user_dpi < kMinCredibleResolution || user_dpi > kMaxCredibleResolution)) {
    tprintWarn("User defined image dpi is outside of expected range "
        "({} - {})!\n",
        kMinCredibleResolution, kMaxCredibleResolution);
  }
  // Always use user defined dpi
  if (user_dpi) {
    thresholder_->SetSourceYResolution(user_dpi);
  } else if (y_res < kMinCredibleResolution || y_res > kMaxCredibleResolution) {
    if (y_res != 0) {
      // Show warning only if a resolution was given.
      tprintWarn("Invalid resolution {} dpi. Using {} instead.\n",
              y_res, kMinCredibleResolution);
    }
    thresholder_->SetSourceYResolution(kMinCredibleResolution);
  }

  auto selected_thresholding_method = static_cast<ThresholdMethod>(static_cast<int>(tesseract_->thresholding_method));

  AutoPopDebugSectionLevel subsec_handle(tesseract_, tesseract_->PushSubordinatePixDebugSection(fmt::format("Applying the threshold method chosen for this run: {}", selected_thresholding_method)));

  {
    tesseract_->PushNextPixDebugSection(fmt::format("Applying the threshold method chosen for this run: {}", selected_thresholding_method));

	  if (selected_thresholding_method == ThresholdMethod::Otsu) {
		  Image pix_binary(*pix);
		  if (!thresholder_->ThresholdToPix(&pix_binary)) {
			  return false;
		  }

		  *pix = pix_binary;

		  if (!thresholder_->IsBinary()) {
			  tesseract_->set_pix_thresholds(thresholder_->GetPixRectThresholds());
			  tesseract_->set_pix_grey(thresholder_->GetPixRectGrey());
		  } else {
			  tesseract_->set_pix_thresholds(nullptr);
			  tesseract_->set_pix_grey(nullptr);
		  }

      if (tesseract_->tessedit_dump_pageseg_images) {
        tesseract_->AddPixDebugPage(tesseract_->pix_grey(), "Otsu (tesseract) : Greyscale = pre-image");
        tesseract_->AddPixDebugPage(tesseract_->pix_thresholds(), "Otsu (tesseract) : Thresholds");
        if (verbose_process) {
          tprintInfo("PROCESS: The 'Thresholds' image displays the per-pixel grey level which will be used to decide which pixels are *foreground* (text, probably) and which pixels are *background* (i.e. the *paper* the text was printed on); you'll note that each pixel in the original (greyscale!) image which is darker than its corresponding threshold level is *binarized* to black (foreground in tesseract) while any lighter pixel is *binarized* to white (background in tesseract).\n");
        }
        tesseract_->AddPixDebugPage(pix_binary, "Otsu (tesseract) : Binary = post-image");

        const char *sequence = "c1.1 + d3.3";
        const int dispsep = 0;
        Image pix_post = pixMorphSequence(pix_binary, sequence, dispsep);
        tesseract_->AddPixCompedOverOrigDebugPage(pix_post, fmt::format("Otsu (tesseract) : post-processed: {} -- just an example to showcase what leptonica can do for us!", sequence));

        l_int32 w, h, d;
        Image composite = tesseract_->pix_grey().copy();
        pixGetDimensions(composite, &w, &h, &d);
        Image mask = pixConvert1To8(nullptr, pix_post, 255, 0);
        pixRasterop(composite, 0, 0, w, h, PIX_PAINT, mask, 0, 0);
        tesseract_->AddPixCompedOverOrigDebugPage(composite, fmt::format("post-processed & masked with: {} -- this should remove all image noise that's not very close to the text, i.e. is considered *not part of the text to OCR*.", sequence));

        mask.destroy();
        composite.destroy();
        pix_post.destroy();
      }
	  } else {
		  auto [ok, pix_grey, pix_binary, pix_thresholds] = thresholder_->Threshold(selected_thresholding_method);

		  if (!ok) {
			  return false;
		  }

		  *pix = pix_binary;

		  tesseract_->set_pix_thresholds(pix_thresholds);
		  tesseract_->set_pix_grey(pix_grey);

      std::string caption = ThresholdMethodName(selected_thresholding_method);

      if (tesseract_->tessedit_dump_pageseg_images) {
        tesseract_->AddPixDebugPage(tesseract_->pix_grey(), fmt::format("{} : Grey = pre-image", caption));
        tesseract_->AddPixDebugPage(tesseract_->pix_thresholds(), fmt::format("{} : Thresholds", caption));
        if (verbose_process) {
          tprintInfo("PROCESS: The 'Thresholds' image displays the per-pixel grey level which will be used to decide which pixels are *foreground* (text, probably) and which pixels are *background* (i.e. the *paper* the text was printed on); you'll note that each pixel in the original (greyscale!) image which is darker than its corresponding threshold level is *binarized* to black (foreground in tesseract) while any lighter pixel is *binarized* to white (background in tesseract).\n");
        }
        tesseract_->AddPixDebugPage(pix_binary, fmt::format("{} : Binary = post-image", caption));

        const char *sequence = "c1.1 + d3.3";
        const int dispsep = 0;
        Image pix_post = pixMorphSequence(pix_binary, sequence, dispsep);
        tesseract_->AddPixCompedOverOrigDebugPage(pix_post, fmt::format("{} : post-processed: {}", caption, sequence));
        pix_post.destroy();
      }
    }
  }
  if (verbose_process) {
    tprintInfo("PROCESS: For overall very dark images you may sometimes observe that tesseract *inverts* the image in an attempt to extract the foreground 'text' pixels: tesseract naively assumes that number of black text pixels (*foreground*) should be significantly *lower* than the number of white *background* pixels in a page.\n\n"
      "With very dark pages that ratio of many background vs. few foreground pixels is the opposite of tesseract's assumption regarding black and white pixels so it will decide to *invert* the image, thus attempting to get back to a *black text over white background input image*. tesseract does this in its effort to feed the inner OCR engine image material that is as close as possible to what it has always been trained with and designed for: basic scanned books and academic publications: those all have: (dark) black text on (light) white plain background.\n\n"
      "Also note that tesseract is not geared towards recognizing and dealing nicely with other (a.k.a. *non-text*) page elements, such as in-page images, charts, illustrations and/or scanner equipment background surrounding your page at the time it was photographed: it benefits all if you can remove and/or clean up such image elements before feeding the image to tesseract.\n");
    tprintInfo("PROCESS: Removing all non-text image elements in the page image *before you feed it to tesseract* also will have a notable effect on the thresholding (a.k.a. binarization) algorithm's behaviour as the *pixel greyscale levels histogram* will then have a different shape; tesseract thresholding works best when fed clean page images with high contrast between the (very) light background and (very) dark foreground pixels.\n\n"
      "Remember: only *foreground* pixels that turn up as *black* in the binarized/thresholded image result above will potentially be sent to the OCR AI engine for decoding into text; anything that doesn't show clearly in the above thresholded image will not be processed by tesseract, so your page image preprocessing process should strive towards making tesseract produce a clear black&white page image above for optimal OCR text extraction results!\n");
  }

  thresholder_->GetImageSizes(&rect_left_, &rect_top_, &rect_width_, &rect_height_, &image_width_,
                              &image_height_);

  // Set the internal resolution that is used for layout parameters from the
  // estimated resolution, rather than the image resolution, which may be
  // fabricated, but we will use the image resolution, if there is one, to
  // report output point sizes.
  int estimated_res = ClipToRange(thresholder_->GetScaledEstimatedResolution(),
                                  kMinCredibleResolution, kMaxCredibleResolution);
  if (estimated_res != thresholder_->GetScaledEstimatedResolution()) {
    tprintWarn("Estimated internal resolution {} out of range! "
        "Corrected to {}.\n",
        thresholder_->GetScaledEstimatedResolution(), estimated_res);
  }
  tess.set_source_resolution(estimated_res);
  return true;
}

/** Find lines from the image making the BLOCK_LIST. */
int TessBaseAPI::FindLines() {
  if (thresholder_ == nullptr || thresholder_->IsEmpty()) {
    tprintError("Please call SetImage before attempting recognition.\n");
    return -1;
  }
  if (recognition_done_) {
    ClearResults();
  }
  if (!block_list_->empty()) {
    return 0;
  }
  Tesseract& tess = tesseract();
#if !DISABLED_LEGACY_ENGINE
  tess.InitAdaptiveClassifier(nullptr);
#endif

  if (tess.pix_binary() == nullptr) {
    if (verbose_process) {
      tprintInfo("PROCESS: the source image is not a binary image, hence we apply a thresholding algo/subprocess to obtain a binarized image.\n");
    }

    Image pix = Image();
    if (!Threshold(&pix.pix_)) {
      return -1;
    }
    tess.set_pix_binary(pix);
  }

<<<<<<< HEAD
  if (tess.tessedit_dump_pageseg_images) {
    tess.AddPixDebugPage(tess.pix_binary(), "FindLines :: Thresholded Image -> this image is now set as the page Master Source Image for this activity");
=======
  if (tesseract_->tessedit_dump_pageseg_images) {
    tesseract_->AddPixDebugPage(tesseract_->pix_binary(), "FindLines :: Thresholded Image -- this image is now set as the page Master Source Image for this activity");
>>>>>>> 8dc3cdd4
  }

  if (verbose_process) {
    tprintInfo("PROCESS: prepare the image for page segmentation, i.e. discovery of all text areas + bounding boxes & image/text orientation and script{} detection.\n",
#if !DISABLED_LEGACY_ENGINE
               (tess.textord_equation_detect ? " + equations" : "")
#else
               ""
#endif
    );
  }

  AutoPopDebugSectionLevel section_handle(tesseract_, tess.PushSubordinatePixDebugSection("Prepare for Page Segmentation"));

  tess.PrepareForPageseg();

#if !DISABLED_LEGACY_ENGINE
  if (tess.textord_equation_detect) {
    if (equ_detect_ == nullptr && !datapath_.empty()) {
      equ_detect_ = new EquationDetect(datapath_.c_str(), nullptr);
    }
    if (equ_detect_ == nullptr) {
      tprintWarn("Could not set equation detector\n");
    } else {
      tess.SetEquationDetect(equ_detect_);
    }
  }
#endif // !DISABLED_LEGACY_ENGINE

#if !DISABLED_LEGACY_ENGINE
  Tesseract *osd_tess = osd_tesseract_;
#else
  Tesseract *osd_tess = nullptr;
#endif
  OSResults osr;
#if !DISABLED_LEGACY_ENGINE
  if (PSM_OSD_ENABLED(tess.tessedit_pageseg_mode) && osd_tess == nullptr) {
    if (strcmp(language_.c_str(), "osd") == 0) {
      osd_tess = tesseract_;
    } else {
      osd_tesseract_ = new Tesseract(tesseract_);
      TessdataManager mgr(reader_);
      std::vector<std::string> nil;
      if (datapath_.empty()) {
        tprintWarn("Auto orientation and script detection requested,"
            " but data path is undefined\n");
        delete osd_tesseract_;
        osd_tesseract_ = nullptr;
      } else if (osd_tesseract_->init_tesseract(datapath_, "osd", OEM_TESSERACT_ONLY, &mgr) == 0) {
        osd_tesseract_->set_source_resolution(thresholder_->GetSourceYResolution());
      } else {
        tprintWarn(
            "Auto orientation and script detection requested,"
            " but osd language failed to load\n");
        delete osd_tesseract_;
        osd_tesseract_ = nullptr;
      }
    }
  }
#endif // !DISABLED_LEGACY_ENGINE

  if (tess.SegmentPage(tess.input_file_path_.c_str(), block_list_, osd_tess, &osr) < 0) {
    return -1;
  }

  // If Devanagari is being recognized, we use different images for page seg
  // and for OCR.
  tess.PrepareForTessOCR(block_list_, &osr);

  return 0;
}

/**
 * Return average gradient of lines on page.
 */
float TessBaseAPI::GetGradient() {
  return tesseract().gradient();
}

/** Delete the pageres and clear the block list ready for a new page. */
void TessBaseAPI::ClearResults() {
  if (tesseract_ != nullptr) {
    tesseract_->Clear();
  }
  if (osd_tesseract_ != tesseract_ && osd_tesseract_ != nullptr) {
    osd_tesseract_->Clear();
  }
  delete page_res_;
  page_res_ = nullptr;
  recognition_done_ = false;
  if (block_list_ == nullptr) {
    block_list_ = new BLOCK_LIST;
  } else {
    block_list_->clear();
  }
  if (paragraph_models_ != nullptr) {
    for (auto model : *paragraph_models_) {
      delete model;
    }
    delete paragraph_models_;
    paragraph_models_ = nullptr;
  }

  uniqueInstance<std::vector<TessTable>>().clear();
}

/**
 * Return the length of the output text string, as UTF8, assuming
 * liberally two spacing marks after each word (as paragraphs end with two
 * newlines), and assuming a single character reject marker for each rejected
 * character.
 * Also return the number of recognized blobs in blob_count.
 */
int TessBaseAPI::TextLength(int *blob_count) const {
  if (tesseract_ == nullptr || page_res_ == nullptr) {
    return 0;
  }

  PAGE_RES_IT page_res_it(page_res_);
  int total_length = 2;
  int total_blobs = 0;
  // Iterate over the data structures to extract the recognition result.
  for (page_res_it.restart_page(); page_res_it.word() != nullptr; page_res_it.forward()) {
    WERD_RES *word = page_res_it.word();
    WERD_CHOICE *choice = word->best_choice;
    if (choice != nullptr) {
      total_blobs += choice->length() + 2;
      total_length += choice->unichar_string().length() + 2;
      for (int i = 0; i < word->reject_map.length(); ++i) {
        if (word->reject_map[i].rejected()) {
          ++total_length;
        }
      }
    }
  }
  if (blob_count != nullptr) {
    *blob_count = total_blobs;
  }
  return total_length;
}

#if !DISABLED_LEGACY_ENGINE
/**
 * Estimates the Orientation And Script of the image.
 * Returns true if the image was processed successfully.
 */
bool TessBaseAPI::DetectOS(OSResults *osr) {
  if (tesseract_ == nullptr) {
    return false;
  }
  ClearResults();
  Tesseract& tess = tesseract();
  if (tess.pix_binary() == nullptr) {
    Image pix = Image();
    if (!Threshold(&pix.pix_)) {
      return false;
    }
    tess.set_pix_binary(pix);

    if (tess.tessedit_write_images)
	    tess.AddPixDebugPage(tess.pix_binary(), "DetectOS (Orientation And Script) : Thresholded Image");
  }

  return tess.orientation_and_script_detection(tess.input_file_path_.c_str(), osr) > 0;
}
#endif // !DISABLED_LEGACY_ENGINE

void TessBaseAPI::set_min_orientation_margin(double margin) {
  tesseract().min_orientation_margin.set_value(margin, PARAM_VALUE_IS_SET_BY_APPLICATION);
}

/**
 * Return text orientation of each block as determined in an earlier page layout
 * analysis operation. Orientation is returned as the number of ccw 90-degree
 * rotations (in [0..3]) required to make the text in the block upright
 * (readable). Note that this may not necessary be the block orientation
 * preferred for recognition (such as the case of vertical CJK text).
 *
 * Also returns whether the text in the block is believed to have vertical
 * writing direction (when in an upright page orientation).
 *
 * The returned array is of length equal to the number of text blocks, which may
 * be less than the total number of blocks. The ordering is intended to be
 * consistent with GetTextLines().
 */
void TessBaseAPI::GetBlockTextOrientations(int **block_orientation, bool **vertical_writing) {
  delete[] * block_orientation;
  *block_orientation = nullptr;
  delete[] * vertical_writing;
  *vertical_writing = nullptr;
  BLOCK_IT block_it(block_list_);

  block_it.move_to_first();
  int num_blocks = 0;
  for (block_it.mark_cycle_pt(); !block_it.cycled_list(); block_it.forward()) {
    if (!block_it.data()->pdblk.poly_block()->IsText()) {
      continue;
    }
    ++num_blocks;
  }
  if (!num_blocks) {
    tprintWarn("Found no blocks\n");
    return;
  }
  *block_orientation = new int[num_blocks];
  *vertical_writing = new bool[num_blocks];
  block_it.move_to_first();
  int i = 0;
  for (block_it.mark_cycle_pt(); !block_it.cycled_list(); block_it.forward()) {
    if (!block_it.data()->pdblk.poly_block()->IsText()) {
      continue;
    }
    FCOORD re_rotation = block_it.data()->re_rotation();
    float re_theta = re_rotation.angle();
    FCOORD classify_rotation = block_it.data()->classify_rotation();
    float classify_theta = classify_rotation.angle();
    double rot_theta = -(re_theta - classify_theta) * 2.0 / M_PI;
    if (rot_theta < 0) {
      rot_theta += 4;
    }
    int num_rotations = static_cast<int>(rot_theta + 0.5);
    (*block_orientation)[i] = num_rotations;
    // The classify_rotation is non-zero only if the text has vertical
    // writing direction.
    (*vertical_writing)[i] = (classify_rotation.y() != 0.0f);
    ++i;
  }
}

void TessBaseAPI::DetectParagraphs(bool after_text_recognition) {
  Tesseract& tess = tesseract();
  if (paragraph_models_ == nullptr) {
    paragraph_models_ = new std::vector<ParagraphModel*>;
  }
  MutableIterator *result_it = GetMutableIterator();
  do { // Detect paragraphs for this block
    std::vector<ParagraphModel *> models;
    tess.DetectParagraphs(after_text_recognition, result_it, &models);
    paragraph_models_->insert(paragraph_models_->end(), models.begin(), models.end());
  } while (result_it->Next(RIL_BLOCK));
  delete result_it;
}

/** This method returns the string form of the specified unichar. */
const char *TessBaseAPI::GetUnichar(int unichar_id) const {
  return tesseract().unicharset_.id_to_unichar(unichar_id);
}

/** Return the pointer to the i-th dawg loaded into tesseract_ object. */
const Dawg *TessBaseAPI::GetDawg(int i) const {
  if (tesseract_ == nullptr || i >= NumDawgs()) {
    return nullptr;
  }
  return tesseract().getDict().GetDawg(i);
}

/** Return the number of dawgs loaded into tesseract_ object. */
int TessBaseAPI::NumDawgs() const {
  return tesseract_ == nullptr ? 0 : tesseract().getDict().NumDawgs();
}


void TessBaseAPI::ReportDebugInfo() {
  if (tesseract_ == nullptr) {
    return;
  }
  tesseract().ReportDebugInfo();
}

void TessBaseAPI::SetupDebugAllPreset() {
  Tesseract& tess = tesseract();
  Textord &textord = *tess.mutable_textord();
  
  const ParamSetBySourceType SRC = PARAM_VALUE_IS_SET_BY_PRESET;

  verbose_process.set_value(true, SRC);
  
#if !GRAPHICS_DISABLED
  scrollview_support.set_value(true, SRC);
#endif

  textord_tabfind_show_images.set_value(true, SRC);
  // textord_tabfind_show_vlines.set_value(true, SRC);

#if !GRAPHICS_DISABLED
  textord_tabfind_show_initial_partitions.set_value(true, SRC);
  textord_tabfind_show_reject_blobs.set_value(true, SRC);
  textord_tabfind_show_partitions.set_value(2, SRC);
  textord_tabfind_show_columns.set_value(true, SRC);
  textord_tabfind_show_blocks.set_value(true, SRC);
#endif

  textord.textord_noise_debug.set_value(true, SRC);
  textord_oldbl_debug.set_value(false, SRC); // turned OFF, for 'true' produces very noisy output
  textord.textord_baseline_debug.set_value(true, SRC);
  textord_debug_block.set_value(9, SRC);
  textord_debug_bugs.set_value(9, SRC);
  textord_debug_tabfind.set_value(1 /* 9 */, SRC); // '9' produces very noisy output

  textord_debug_baselines.set_value(true, SRC);
  textord_debug_blob.set_value(true, SRC);
  textord_debug_pitch_metric.set_value(true, SRC);
  textord_debug_fixed_pitch_test.set_value(true, SRC);
  textord_debug_pitch.set_value(true, SRC);
  textord_debug_printable.set_value(true, SRC);
  textord_debug_xheights.set_value(true, SRC);
  textord_debug_xheights.set_value(true, SRC);

  textord_show_initial_words.set_value(true, SRC);
  textord_blocksall_fixed.set_value(true, SRC);
  textord_blocksall_prop.set_value(true, SRC);

  tess.tessedit_create_hocr.set_value(true, SRC);
  tess.tessedit_create_alto.set_value(true, SRC);
  tess.tessedit_create_page_xml.set_value(true, SRC);
  tess.tessedit_create_tsv.set_value(true, SRC);
  tess.tessedit_create_pdf.set_value(true, SRC);
  tess.textonly_pdf.set_value(false, SRC); // turned OFF
  tess.tessedit_write_unlv.set_value(true, SRC);
  tess.tessedit_create_lstmbox.set_value(true, SRC);
  tess.tessedit_create_boxfile.set_value(true, SRC);
  tess.tessedit_create_wordstrbox.set_value(true, SRC);
  tess.tessedit_create_txt.set_value(true, SRC);

  tess.tessedit_dump_choices.set_value(true, SRC);
  tess.tessedit_dump_pageseg_images.set_value(true, SRC);

  tess.tessedit_write_images.set_value(true, SRC);

  tess.tessedit_adaption_debug.set_value(true, SRC);
  tess.tessedit_debug_block_rejection.set_value(true, SRC);
  tess.tessedit_debug_doc_rejection.set_value(true, SRC);
  tess.tessedit_debug_fonts.set_value(true, SRC);
  tess.tessedit_debug_quality_metrics.set_value(true, SRC);

  tess.tessedit_rejection_debug.set_value(true, SRC);
  tess.tessedit_timing_debug.set_value(true, SRC);

  tess.tessedit_bigram_debug.set_value(true, SRC);

  tess.tess_debug_lstm.set_value(debug_all >= 1 ? 1 : 0, SRC); // LSTM debug output is extremely noisy

  tess.debug_noise_removal.set_value(true, SRC);

  tess.classify_debug_level.set_value(debug_all.value(), SRC); // LSTM debug output is extremely noisy
  tess.classify_learning_debug_level.set_value(9, SRC);
  tess.classify_debug_character_fragments.set_value(true, SRC);
  tess.classify_enable_adaptive_debugger.set_value(true, SRC);
  // tess.classify_learn_debug_str.set_value("????????????????", SRC);
  tess.matcher_debug_separate_windows.set_value(true, SRC);
  tess.matcher_debug_flags.set_value(true, SRC);
  tess.matcher_debug_level.set_value(3, SRC);

  tess.multilang_debug_level.set_value(3, SRC);

  tess.paragraph_debug_level.set_value(3, SRC);

  tess.segsearch_debug_level.set_value(3, SRC);

  // TODO: synchronize the settings of all Dict instances during Dict object creation and after any change...

  Dict &dict = tess.getInitialDict();
  dict.stopper_debug_level.set_value(3, SRC);

  tess.superscript_debug.set_value(true, SRC);

  tess.crunch_debug.set_value(true, SRC);

  dict.dawg_debug_level.set_value(1, SRC); // noisy

  tess.debug_fix_space_level.set_value(9, SRC);
  tess.debug_x_ht_level.set_value(3, SRC);
  // tess.debug_file.set_value("xxxxxxxxxxxxxxxxx", SRC);
  // tess.debug_output_path.set_Value("xxxxxxxxxxxxxx", SRC);
  debug_misc.set_value(true, SRC);

  dict.hyphen_debug_level.set_value(3, SRC);

  LanguageModelSettings &langmodel = tess.getLanguageModelSettings();

  langmodel.language_model_debug_level.set_value(0, SRC); /* 7 */

  textord.tosp_debug_level.set_value(3, SRC);

  tess.wordrec_debug_level.set_value(3, SRC);

  //dict.word_to_debug.set_value("", SRC);

  tess.scribe_save_grey_rotated_image.set_value(true, SRC);
  tess.scribe_save_binary_rotated_image.set_value(true, SRC);
  tess.scribe_save_original_rotated_image.set_value(true, SRC);

  tess.hocr_font_info.set_value(true, SRC);
  tess.hocr_char_boxes.set_value(true, SRC);
  tess.hocr_images.set_value(true, SRC);

  tess.thresholding_debug.set_value(true, SRC);

  tess.preprocess_graynorm_mode.set_value(0, SRC); // 0..3

  tess.tessedit_bigram_debug.set_value(true, SRC);

  tess.wordrec_debug_blamer.set_value(true, SRC);

  devanagari_split_debugimage.set_value(true, SRC);
  devanagari_split_debuglevel.set_value(3, SRC);

  gapmap_debug.set_value(true, SRC);

  poly_debug.set_value(false, SRC); // turned OFF: 'othwerwise 'true' produces very noisy output

  edges_debug.set_value(true, SRC);

  tess.ambigs_debug_level.set_value(3, SRC);

  tess.applybox_debug.set_value(true, SRC);

  tess.bidi_debug.set_value(true, SRC);

  tess.chop_debug.set_value(3, SRC);

  tess.debug_baseline_fit.set_value(1, SRC); // 0..3
  tess.debug_baseline_y_coord.set_value(-2000, SRC);

  tess.debug_write_unlv.set_value(true, SRC);
  tess.debug_line_finding.set_value(true, SRC);
  tess.debug_image_normalization.set_value(true, SRC);

  tess.interactive_display_mode.set_value(false, SRC);       // graphics, but do not invoke ScrollView app.

  tess.debug_display_page.set_value(true, SRC);
  tess.debug_display_page_blocks.set_value(true, SRC);
  tess.debug_display_page_baselines.set_value(true, SRC);

  tess.dump_segmented_word_images.set_value(true, SRC);
  tess.dump_osdetect_process_images.set_value(true, SRC);

  tess.ResyncVariablesInternally();
}

void TessBaseAPI::SetupDefaultPreset() {
  Tesseract &tess = tesseract();
  const ParamSetBySourceType SRC = PARAM_VALUE_IS_SET_BY_PRESET;

  // default: TXT + HOCR renderer     ... plus all the rest of 'em   [GHo patch]
  tess.tessedit_create_hocr.set_value(true, SRC);
  tess.tessedit_create_alto.set_value(true, SRC);
  tess.tessedit_create_page_xml.set_value(true, SRC);
  tess.tessedit_create_tsv.set_value(true, SRC);
  tess.tessedit_create_pdf.set_value(true, SRC);
  tess.textonly_pdf.set_value(false, SRC);         // turned OFF
  tess.tessedit_write_unlv.set_value(true, SRC);
  tess.tessedit_create_lstmbox.set_value(true, SRC);
  tess.tessedit_create_boxfile.set_value(true, SRC);
  tess.tessedit_create_wordstrbox.set_value(true, SRC);
  tess.tessedit_create_txt.set_value(true, SRC);

  tess.ResyncVariablesInternally();
}


// sanity check for the imagelist expander below: any CONTROL characters in here signal binary data and thus NOT AN IMAGELIST format.
static inline bool is_sane_imagelist_line(const char *p) {
  while (*p) {
    uint8_t c = *p++;
    if (c < ' ' && c != '\t')
      return false;
  }
  return true;
}

#if defined(_MSC_VER) && !defined(strtok_r)
static inline char *strtok_r(char * s, const char * sep, char ** state) {
  return strtok_s(s, sep, state);
}
#endif

static void destroy_il_buffer(char *buf) {
  free(buf);
}

std::vector<ImagePageFileSpec> TessBaseAPI::ExpandImagelistFilesInSet(const std::vector<std::string>& paths) {
  std::vector<ImagePageFileSpec> rv;
  std::ostringstream errmsg;

  for (auto spec : paths) {
    // each item in the list must exist?
    if (!fs::exists(spec)) {
      errmsg << "Specified file does not exist. Path: " << spec << "\n";
      goto continue_on_error;
      //continue;
    }

    {
      const size_t SAMPLESIZE = 8192;

      // load the first ~8K and see if that chunk contains a decent set of file paths: is so, the heuristic says it's an imagelist, rather than an image file.
      char scratch[SAMPLESIZE + 2];
      ConfigFile f(spec); // not a problem that this one opens the file in "r" (CRLF conversion) mode: we're after text files and the others will quickly be discovered below.
      if (!f) {
        errmsg << "Cannot open/access specified file";
        int ecode = errno;
        if (ecode != E_OK) {
          errmsg << " due to error: " << strerror(errno);
        }
        errmsg << ". Path: " << spec << "\n";
        goto continue_on_error;
        // continue;
      }
      auto l = fread(scratch, 1, SAMPLESIZE, f());
      // when it's an imagelist, it MAY be smaller than our scratch buffer!
      if (l == 0 || ferror(f())) {
        errmsg << "Failed to read a first chunk of the specified file";
        int ecode = errno;
        if (ecode != E_OK) {
          errmsg << " due to error: " << strerror(errno);
        }
        errmsg << ". Tried to read " << SAMPLESIZE << " bytes, received " << l << " bytes.  Path: " << spec << "\n";
        goto continue_on_error;
        // continue;
      }
      // make sure the sampled chunk is terminated before we go and parse it as a imagelist file (which may be damaged at the end as we sampled only the start of it!)
      scratch[l] = 0;
      scratch[l + 1] = 0;

      bool is_imagelist = true;
      std::vector<char *> lines;
      char *state = nullptr;
      char *s = strtok_r(scratch, "\r\n", &state);
      while (s) {
        char *p = s + strspn(s, " \t");

        // sanity check: any CONTROL characters in here signal binary data and thus NOT AN IMAGELIST format.
        if (!is_sane_imagelist_line(p)) {
          is_imagelist = false;
          break;
        }

        // skip comment lines and empty lines:
        if (!strchr("#;", *p)) {
          lines.push_back(s);
        }

        s = strtok_r(nullptr, "\r\n", &state);
      }
      // do we have a potentially sane imagelist? Do we need to truncate the damaged end, if it is?
      if (l == SAMPLESIZE && is_imagelist && lines.size() >= 1) {
        // the last line will be damaged due to our sampling, so we better discard that one:
        (void)lines.pop_back();
      }

      if (is_imagelist) {
        int error_count = 0;
        int sample_count = 0;
        // validate the lines in the sample:
        for (auto spec : lines) {
          // parse and chop into 1..3 file paths: image;mask;overlay
          state = nullptr;
          int count = 0;
          char *s = strtok_r(spec, ";", &state);
          while (s) {
            count++;
            char *p = s + strspn(s, " \t");

            // trim whitespace at the end...
            char *e = p + strlen(p);
            while (e > p) {
              if (isspace(p[-1])) {
                *p-- = 0;
                continue;
              }
              break;
            }

            sample_count++;
            if (!fs::exists(p)) {
              error_count++;
            }

            s = strtok_r(nullptr, ";", &state);
          }
          if (count < 1 || count > 3) {
            error_count++;
          }
        }

        // we tolerate about 1-in-10 file errors here...
        float err_ratio = error_count * 100.0f / sample_count;
        is_imagelist = (err_ratio < 10.0 /* percent */);
      }

      if (is_imagelist) {
        // now that we know the sample is a sensible imagelist, grab the entire thing and parse it entirely...
        const size_t listfilesize = fs::file_size(spec);

        std::unique_ptr<char, void (*)(char *)> buffer((char *)malloc(listfilesize + 2), destroy_il_buffer);
        if (!buffer) {
          // TODO
          continue;
        }

        // rewind file
        fseek(f(), 0, SEEK_SET);
        l = fread(buffer.get(), 1, listfilesize, f());
        if (l != listfilesize || ferror(f())) {
          // TODO
          continue;
        }
        // make sure the sampled chunk is terminated before we go and parse it as a imagelist file (which may be damaged at the end as we sampled only the start of it!)
        char *b = buffer.get();
        b[l] = 0;
        b[l + 1] = 0;

        std::vector<char *> lines;
        char *state = nullptr;
        char *s = strtok_r(buffer.get(), "\r\n", &state);
        while (s) {
          char *p = s + strspn(s, " \t");

          // sanity check: any CONTROL characters in here signal binary data and thus NOT AN IMAGELIST format.
          if (!is_sane_imagelist_line(p)) {
            is_imagelist = false;
            break;
          }

          // skip comment lines and empty lines:
          if (!strchr("#;", *p)) {
            lines.push_back(s);
          }

          s = strtok_r(nullptr, "\r\n", &state);
        }

        // do we have a potentially sane imagelist? Do we need to truncate the damaged end, if it is?
        if (l == SAMPLESIZE && is_imagelist && lines.size() >= 1) {
          // the last line will be damaged due to our sampling, so we better discard that one:
          (void)lines.pop_back();
        }

        int error_count = 0;
        int sample_count = 0;
        // parse & validate the lines:
        for (auto spec : lines) {
          // parse and chop into 1..3 file paths: image;mask;overlay
          state = nullptr;
          std::vector<std::string> fspecs;
          char *s = strtok_r(spec, ";", &state);
          while (s) {
            char *p = s + strspn(s, " \t");

            // trim whitespace at the end...
            char *e = p + strlen(p);
            while (e > p) {
              if (isspace(p[-1])) {
                *p-- = 0;
                continue;
              }
              break;
            }

            sample_count++;
            if (!fs::exists(p)) {
              error_count++;
            }

            fspecs.push_back(p);

            s = strtok_r(nullptr, ";", &state);
          }
          if (fspecs.size() < 1 || fspecs.size() > 3) {
            error_count++;
          } else {
            ImagePageFileSpec sp = {fspecs[0]};
            if (fspecs.size() > 1) {
              sp.segment_mask_image_path = fspecs[1];
            }
            if (fspecs.size() > 2) {
              sp.visible_page_image_path = fspecs[2];
            }
            rv.push_back(sp);
          }
        }
      } else {
        // not an image list: pick this one up as a sole image file spec:
        goto continue_on_error;
      }
    }

    if (false) {
continue_on_error:
      // treat situation as simple as possible: `spec` is not an image list; pick this one up as a sole image file spec:
      ImagePageFileSpec sp = {spec};
      rv.push_back(sp);
    }
  }
  return rv;
}

void TessBaseAPI::FinalizeAndWriteDiagnosticsReport() {
  if (tesseract_ == nullptr) {
    ASSERT_HOST_MSG(false,
                    "FinalizeAndWriteDiagnosticsReport was invoked without a "
                    "live tesseract instance: you may have a bug that looses a "
                    "lot of tesseract diagnostics info + reporting for you.\n");
    return;
  };
  tesseract_->ReportDebugInfo();
}

/** Escape a char string - replace <>&"' with HTML codes. */
std::string HOcrEscape(const char *text) {
  std::string ret;
  const char *ptr;
  for (ptr = text; *ptr; ptr++) {
    switch (*ptr) {
      case '<':
        ret += "&lt;";
        break;
      case '>':
        ret += "&gt;";
        break;
      case '&':
        ret += "&amp;";
        break;
      case '"':
        ret += "&quot;";
        break;
      case '\'':
        ret += "&#39;";
        break;
      default:
        ret += *ptr;
    }
  }
  return ret;
}

std::string mkUniqueOutputFilePath(const char* basepath, int page_number, const char* label, const char* filename_extension)
{
  size_t pos = strcspn(basepath, ":\\/");
  const char* filename = basepath;
  const char* p = basepath + pos;
  while (*p)
  {
    filename = p + 1;
    pos = strcspn(filename, ":\\/");
    p = filename + pos;
  }
  size_t pathlen = filename - basepath;
  if (!*filename)
    filename = "tesseract";

  char ns[40] = { 0 };
  if (page_number != 0)
  {
    snprintf(ns, sizeof(ns), ".p%04d", page_number);
  }

  static int unique_seq_counter = 0;
  unique_seq_counter++;

  char nq[40] = { 0 };
  snprintf(nq, sizeof(nq), ".n%04d", unique_seq_counter);

  std::string f(basepath);
  f = f.substr(0, pathlen);
  f += filename;
  f += nq;
  if (label && *label)
  {
    f += ".";
    f += label;
  }
  if (*ns)
  {
    f += ns;
  }
  f += ".";
  f += filename_extension;

  // sanitize generated filename part:
  char* str = f.data();
  int slen = f.length();
  int dpos = pathlen;
  bool marker = false;
  for (int spos = pathlen; spos < slen; spos++)
  {
    int c = str[spos];
    switch (c)
    {
    case '.':
    case '-':
    case '_':
    case ' ':
      if (!marker)
      {
        marker = true;
        str[dpos++] = c;
      }
      // otherwise skip additional 'marker' characters in the filename
      break;

    default:
      marker = false;
      str[dpos++] = c;
      break;
    }
  }
  // no marker tolerated at end of filename:
  if (marker)
    dpos--;
  // fringe case: filename is *only markers*:
  if (dpos == pathlen)
    str[dpos++] = '_';

  f.resize(dpos);

  return std::move(f);
}

void WritePix(const std::string &file_path, Pix *pic, int file_type)
{
  tprintInfo("Saving image file {}\n", file_path);
#if defined(HAVE_MUPDF)
  fz_mkdir_for_file(fz_get_global_context(), file_path.c_str());
#endif
  if (pixWrite(file_path.c_str(), pic, file_type))
  {
    tprintError("Writing image file {} failed\n", file_path);
  }
}

} // namespace tesseract<|MERGE_RESOLUTION|>--- conflicted
+++ resolved
@@ -260,23 +260,10 @@
       rect_height_(0),
       image_width_(0),
       image_height_(0) {
-  // make sure the debug_all preset is set up BEFORE any command-line arguments
-  // direct tesseract to set some arbitrary parameters just below,
-  // for otherwise those `-c xyz=v` commands may be overruled by the
-  // debug_all preset!
-  debug_all.set_on_modify_handler([this](decltype(debug_all) &target,
-                                         const int32_t old_value,
-                                         int32_t &new_value,
-                                         const int32_t default_value,
-                                         ParamSetBySourceType source_type,
-                                         ParamPtr optional_setter) {
-    this->SetupDebugAllPreset();
-  });
 }
 
 TessBaseAPI::~TessBaseAPI() {
   End();
-  debug_all.set_on_modify_handler(0);
 }
 
 /**
@@ -1619,15 +1606,8 @@
       return false;
     }
     tprintInfo("Processing page #{} : {}\n", page_number + 1, pagename);
-<<<<<<< HEAD
     tess.applybox_page.set_value(page_number, PARAM_VALUE_IS_SET_BY_CORE_RUN);
     bool r = ProcessPage(pix, pagename, retry_config, timeout_millisec, renderer);
-=======
-    tesseract_->applybox_page.set_value(page_number);
-	bool r = ProcessPage(pix, pagename, retry_config, timeout_millisec, renderer);
-
-    bool two_pass = false;
->>>>>>> 8dc3cdd4
 
     if (two_pass) {
       Boxa *default_boxes = GetComponentImages(tesseract::RIL_BLOCK, true, nullptr, nullptr);
@@ -1684,17 +1664,12 @@
     if (pix == nullptr) {
       break;
     }
-<<<<<<< HEAD
   if (tess.tessedit_page_number > 0 && pgn != tess.tessedit_page_number) {
     continue;
   }
   
     tprintInfo("Processing page #{} of multipage TIFF {}\n", pgn, filename ? filename : "(from internal storage)");
     tess.applybox_page.set_value(pgn, PARAM_VALUE_IS_SET_BY_CORE_RUN);
-=======
-    tprintInfo("Processing page #{} of multipage TIFF {}\n", page_number + 1, filename ? filename : "(from internal storage)");
-    tesseract_->applybox_page.set_value(page_number);
->>>>>>> 8dc3cdd4
     bool r = ProcessPage(pix, filename, retry_config, timeout_millisec, renderer);
     pixDestroy(&pix);
     if (!r) {
@@ -1899,13 +1874,8 @@
     r = ProcessPagesMultipageTiff(data, buf.size(), filename, retry_config, timeout_millisec, renderer);
   }
   else {
-<<<<<<< HEAD
     tesseract().applybox_page.set_value(-1 /* all pages */, PARAM_VALUE_IS_SET_BY_CORE_RUN);
     r = ProcessPage(pix, filename, retry_config, timeout_millisec, renderer);
-=======
-    tesseract_->applybox_page.set_value(-1 /* all pages */);
-	r = ProcessPage(pix, filename, retry_config, timeout_millisec, renderer);
->>>>>>> 8dc3cdd4
   }
 
   // Clean up memory as needed
@@ -2009,11 +1979,7 @@
       } else {
         p1 = GetInputImage();
       }
-<<<<<<< HEAD
-      tess.AddPixDebugPage(p1, fmt::format("(normalized) image to process @ graynorm_mode = {}", graynorm_mode));
-=======
-      tesseract_->AddPixDebugPage(p1, fmt::format("Greyscale normalized image to process @ graynorm_mode = {}", graynorm_mode));
->>>>>>> 8dc3cdd4
+      tess.AddPixDebugPage(p1, fmt::format("Greyscale normalized image to process @ graynorm_mode = {}", graynorm_mode));
     }
   }
 
@@ -3119,13 +3085,8 @@
     tess.set_pix_binary(pix);
   }
 
-<<<<<<< HEAD
   if (tess.tessedit_dump_pageseg_images) {
     tess.AddPixDebugPage(tess.pix_binary(), "FindLines :: Thresholded Image -> this image is now set as the page Master Source Image for this activity");
-=======
-  if (tesseract_->tessedit_dump_pageseg_images) {
-    tesseract_->AddPixDebugPage(tesseract_->pix_binary(), "FindLines :: Thresholded Image -- this image is now set as the page Master Source Image for this activity");
->>>>>>> 8dc3cdd4
   }
 
   if (verbose_process) {
