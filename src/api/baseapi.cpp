--- conflicted
+++ resolved
@@ -960,24 +960,9 @@
       Image p1 = pixAlphaBlendUniform(img, 0xFFFFFF00);
       //Image p1 = pixRemoveAlpha(img);
       pixSetSpp(p1, 3);
-<<<<<<< HEAD
-      (void)pixCopy(pix, p1);
-      pixDestroy(&p1);
-    } else {
-      pix = pixClone(pix);
-    }
-    thresholder_->SetImage(pix, exif, angle, upscale);
-    pixDestroy(&pix);
-=======
       img = p1;           // move semantics: img now owns p1
-      //(void)pixCopy(pix, p1);
-      //pixDestroy(&p1);
-    //} else {
-      //pix = pixClone(pix);     -- already done by the Image constructor
-    }
-    thresholder_->SetImage(img, angle);
-    //pixDestroy(&pix);
->>>>>>> 064818b3
+    }
+    thresholder_->SetImage(img, exif, angle, upscale);
     SetInputImage(thresholder_->GetPixRect());
   }
 }
@@ -1040,11 +1025,7 @@
     if (!Threshold(pix.obtains())) {
       return nullptr;
     }
-<<<<<<< HEAD
-    tess.set_pix_binary(pix);
-=======
     tesseract_->set_pix_binary(pix);     // candidate for move semantics
->>>>>>> 064818b3
 
     if (tess.tessedit_dump_pageseg_images) {
       tess.AddPixDebugPage(tess.pix_binary(), "Thresholded Image result (because it wasn't thresholded yet)");
@@ -1053,13 +1034,9 @@
 
   // Image p1 = pixRotate(tesseract_->pix_binary(), 0.15, L_ROTATE_SHEAR, L_BRING_IN_WHITE, 0, 0);
 
-<<<<<<< HEAD
-  return tess.pix_binary().clone();
-=======
   // because we want to keep the public API as-is for now, instead of migrating it to using Image type directly,
   // we downgrade to `PIX *` at the exit point, hence the reponsibility to CLONE is ours: 
   return tesseract_->pix_binary().clone2pix();
->>>>>>> 064818b3
 }
 
 /**
@@ -1458,9 +1435,6 @@
 
 // DOES NOT takes ownership of the input pix, but clones it instead.
 void TessBaseAPI::SetInputImage(Pix *pix) {
-<<<<<<< HEAD
-  tesseract().set_pix_original(pix);
-=======
   Image img(false, pix);
   img = img.copy();
   tesseract_->set_pix_original(img);
@@ -1472,19 +1446,10 @@
 }
 void TessBaseAPI::SetInputImage(const Image &pix) {
   tesseract_->set_pix_original(pix);
->>>>>>> 064818b3
 }
 
 void TessBaseAPI::SetVisibleImage(Pix *pix) {
     pix_visible_image_ = pixCopy(NULL, pix);
-<<<<<<< HEAD
-    // tesseract().set_pix_visible_image(pix);
-  }
-}
-
-Pix *TessBaseAPI::GetInputImage() {
-  return tesseract().pix_original();
-=======
     // tesseract_->set_pix_visible_image(pix);
 }
 
@@ -1500,7 +1465,6 @@
 
 Pix *TessBaseAPI::GetInputImage() const {
   return tesseract_->pix_original().clone2pix();
->>>>>>> 064818b3
 }
 
 static const char* NormalizationProcessModeName(int mode) {
@@ -1755,14 +1719,9 @@
 // single page in the multi-page tiff file.
 bool TessBaseAPI::ProcessPagesMultipageTiff(const l_uint8 *data, size_t size, const char *filename,
                                             TessResultRenderer *renderer) {
-<<<<<<< HEAD
-  Pix *pix = nullptr;
+  Image pix;
   Tesseract& tess = tesseract();
   int page_number = (tess.tessedit_page_number >= 0) ? tess.tessedit_page_number : 0;
-=======
-  Image pix;
-  int page_number = (tesseract_->tessedit_page_number >= 0) ? tesseract_->tessedit_page_number : 0;
->>>>>>> 064818b3
   size_t offset = 0;
   for (int pgn = 1; ; ++pgn) {
     // pix = (data) ? pixReadMemTiff(data, size, page_number) : pixReadTiff(filename, page_number);
@@ -2044,15 +2003,9 @@
     failed = (Recognize() < 0);
   }
 
-<<<<<<< HEAD
   if (tess.tessedit_write_images) {
-    Pix *page_pix = GetThresholdedImage();
+    Image page_pix = GetThresholdedImage();
     tess.AddPixDebugPage(page_pix, fmt::format("processed page #{} : text recog done", 1 + tess.tessedit_page_number));
-=======
-  if (tesseract_->tessedit_write_images) {
-    Image page_pix = GetThresholdedImage();
-    tesseract_->AddPixDebugPage(page_pix, fmt::format("processed page #{} : text recog done", 1 + tesseract_->tessedit_page_number));
->>>>>>> 064818b3
   }
 
   if (renderer && !failed) {
@@ -3134,19 +3087,11 @@
       tprintInfo("PROCESS: the source image is not a binary image, hence we apply a thresholding algo/subprocess to obtain a binarized image.\n");
     }
 
-<<<<<<< HEAD
-    Image pix = Image();
-    if (!Threshold(&pix.pix_)) {
-      return -1;
-    }
-    tess.set_pix_binary(pix);
-=======
 	Image pix;
 	if (!Threshold(pix.obtains())) {
-	  return -1;
-	}
-	tesseract_->set_pix_binary(pix);
->>>>>>> 064818b3
+      return -1;
+    }
+    tess.set_pix_binary(pix);
   }
 
   if (tess.tessedit_dump_pageseg_images) {
@@ -3302,22 +3247,13 @@
     return false;
   }
   ClearResults();
-<<<<<<< HEAD
   Tesseract& tess = tesseract();
   if (tess.pix_binary() == nullptr) {
-    Image pix = Image();
-    if (!Threshold(&pix.pix_)) {
-      return false;
-    }
-    tess.set_pix_binary(pix);
-=======
-  if (tesseract_->pix_binary() == nullptr) {
 	  Image pix;
 	  if (!Threshold(pix.obtains())) {
-		  return false;
-	  }
-	  tesseract_->set_pix_binary(pix);           // candidate for move semantics
->>>>>>> 064818b3
+      return false;
+    }
+    tess.set_pix_binary(pix);
 
     if (tess.tessedit_write_images)
 	    tess.AddPixDebugPage(tess.pix_binary(), "DetectOS (Orientation And Script) : Thresholded Image");
