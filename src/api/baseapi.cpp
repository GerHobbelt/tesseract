--- conflicted
+++ resolved
@@ -72,11 +72,7 @@
 #include <cmath>    // for round, M_PI
 #include <cstdint>  // for int32_t
 #include <cstring>  // for strcmp, strcpy
-<<<<<<< HEAD
-#include <filesystem> // for path
-=======
 #include <filesystem> // for std::filesystem
->>>>>>> 027ad18a
 #include <fstream>  // for size_t
 #include <iostream> // for std::cin
 #include <locale>   // for std::locale::classic
@@ -95,23 +91,10 @@
 #  include <csignal> // for sigaction, SA_RESETHAND, SIGBUS, SIGFPE
 #endif
 
-<<<<<<< HEAD
-#if defined(WIN32) || defined(_WIN32) || defined(_WIN64)
-#  include <fcntl.h>
-#  include <io.h>
-#else
-#  include <dirent.h> // for closedir, opendir, readdir, DIR, dirent
-#  include <libgen.h>
-#  include <sys/stat.h> // for stat, S_IFDIR
-#  include <sys/types.h>
-#  include <unistd.h>
-#endif // _WIN32
-=======
 #if defined(_WIN32)
 #  include <fcntl.h> // for _O_BINARY
 #  include <io.h>    // for _setmode
 #endif
->>>>>>> 027ad18a
 
 #if defined(HAVE_MUPDF)
 #include "mupdf/helpers/dir.h"
@@ -186,59 +169,6 @@
  */
 static void addAvailableLanguages(const std::string &datadir,
                                   std::vector<std::string> *langs) {
-<<<<<<< HEAD
-  auto base2 = base;
-  if (!base2.empty()) {
-    base2 += "/";
-  }
-  const size_t extlen = sizeof(kTrainedDataSuffix);
-#if defined(WIN32) || defined(_WIN32) || defined(_WIN64)
-  const auto kTrainedDataSuffixUtf16 = winutils::Utf8ToUtf16(kTrainedDataSuffix);
-
-  WIN32_FIND_DATAW data;
-  HANDLE handle = FindFirstFileW(winutils::Utf8ToUtf16((datadir + base2 + "*").c_str()).c_str(), &data);
-  if (handle != INVALID_HANDLE_VALUE) {
-    BOOL result = TRUE;
-    for (; result;) {
-      wchar_t *name = data.cFileName;
-      // Skip '.', '..', and hidden files
-      if (name[0] != '.') {
-        if ((data.dwFileAttributes & FILE_ATTRIBUTE_DIRECTORY) == FILE_ATTRIBUTE_DIRECTORY) {
-          addAvailableLanguages(datadir, base2 + winutils::Utf16ToUtf8(name), langs);
-        } else {
-          size_t len = wcslen(name);
-          if (len > extlen && name[len - extlen] == '.' &&
-              wcscmp(&name[len - extlen + 1], kTrainedDataSuffixUtf16.c_str()) == 0) {
-            name[len - extlen] = '\0';
-            langs->push_back(base2 + winutils::Utf16ToUtf8(name));
-          }
-        }
-      }
-      result = FindNextFileW(handle, &data);
-    }
-    FindClose(handle);
-  }
-#else // _WIN32
-  DIR *dir = opendir((datadir + base).c_str());
-  if (dir != nullptr) {
-    dirent *de;
-    while ((de = readdir(dir))) {
-      char *name = de->d_name;
-      // Skip '.', '..', and hidden files
-      if (name[0] != '.') {
-        struct stat st;
-        if (stat((datadir + base2 + name).c_str(), &st) == 0 && (st.st_mode & S_IFDIR) == S_IFDIR) {
-          addAvailableLanguages(datadir, base2 + name, langs);
-        } else {
-          size_t len = strlen(name);
-          if (len > extlen && name[len - extlen] == '.' &&
-              strcmp(&name[len - extlen + 1], kTrainedDataSuffix) == 0) {
-            name[len - extlen] = '\0';
-            langs->push_back(base2 + name);
-          }
-        }
-      }
-=======
   for (const auto& entry :
        std::filesystem::recursive_directory_iterator(datadir,
          std::filesystem::directory_options::follow_directory_symlink |
@@ -247,7 +177,6 @@
     auto extPos = path.rfind(".traineddata");
     if (extPos != std::string::npos) {
       langs->push_back(path.substr(0, extPos));
->>>>>>> 027ad18a
     }
   }
 }
@@ -679,17 +608,10 @@
  */
 void TessBaseAPI::GetAvailableLanguagesAsVector(std::vector<std::string> *langs) const {
   langs->clear();
-<<<<<<< HEAD
   ASSERT_HOST(tesseract_ != nullptr);
   const Tesseract &tess = tesseract();
-  addAvailableLanguages(tess.datadir_, "", langs);
+  addAvailableLanguages(tess.datadir_, langs);
   std::sort(langs->begin(), langs->end());
-=======
-  if (tesseract_ != nullptr) {
-    addAvailableLanguages(tesseract_->datadir, langs);
-    std::sort(langs->begin(), langs->end());
-  }
->>>>>>> 027ad18a
 }
 
 /**
