/**********************************************************************
 * File:        baseapi.cpp
 * Description: Simple API for calling tesseract.
 * Author:      Ray Smith
 *
 * (C) Copyright 2006, Google Inc.
 ** Licensed under the Apache License, Version 2.0 (the "License");
 ** you may not use this file except in compliance with the License.
 ** You may obtain a copy of the License at
 ** http://www.apache.org/licenses/LICENSE-2.0
 ** Unless required by applicable law or agreed to in writing, software
 ** distributed under the License is distributed on an "AS IS" BASIS,
 ** WITHOUT WARRANTIES OR CONDITIONS OF ANY KIND, either express or implied.
 ** See the License for the specific language governing permissions and
 ** limitations under the License.
 *
 **********************************************************************/

// Include automatically generated configuration file if running autoconf.
#include <tesseract/preparation.h> // compiler config, etc.

#include <tesseract/debugheap.h>
#include "boxword.h"    // for BoxWord
#include "coutln.h"     // for C_OUTLINE_IT, C_OUTLINE_LIST
#include "dawg_cache.h" // for DawgCache
#include "dict.h"       // for Dict
#include "elst.h"       // for ELIST_ITERATOR, ELISTIZE, ELISTIZEH
#include <leptonica/environ.h>    // for l_uint8
#include "equationdetect.h" // for EquationDetect, destructor of equ_detect_
#include "errcode.h" // for ASSERT_HOST
#include "helpers.h" // for IntCastRounded, chomp_string, copy_string
#include "host.h"    // for MAX_PATH
#include "imagedata.h" // for ImageData, DocumentData
#include <leptonica/imageio.h> // for IFF_TIFF_G4, IFF_TIFF, IFF_TIFF_G3, ...
#if !DISABLED_LEGACY_ENGINE
#  include "intfx.h" // for INT_FX_RESULT_STRUCT
#endif
#include "mutableiterator.h" // for MutableIterator
#include "normalis.h"        // for kBlnBaselineOffset, kBlnXHeight
#include "pageres.h"         // for PAGE_RES_IT, WERD_RES, PAGE_RES, CR_DE...
#include "paragraphs.h"      // for DetectParagraphs
#include "global_params.h"
#include "pdblock.h"         // for PDBLK
#include "points.h"          // for FCOORD
#include "polyblk.h"         // for POLY_BLOCK
#include "rect.h"            // for TBOX
#include "stepblob.h"        // for C_BLOB_IT, C_BLOB, C_BLOB_LIST
#include "tessdatamanager.h" // for TessdataManager, kTrainedDataSuffix
#include "tesseractclass.h"  // for Tesseract
#include <tesseract/tprintf.h>         // for tprintf
#include "werd.h"            // for WERD, WERD_IT, W_FUZZY_NON, W_FUZZY_SP
#include "tabletransfer.h"   // for detected tables from tablefind.h
#include "thresholder.h"     // for ImageThresholder
#include "winutils.h"
#include "colfind.h"         // for param globals
#include "oldbasel.h"        // for param globals
#include "tovars.h"          // for param globals
#include "makerow.h"         // for param globals
#include "topitch.h"         // for param globals
#include "polyaprx.h"        // for param globals
#include "edgblob.h"         // for param globals
#include "pathutils.h"       // for fs namespace

#include <tesseract/baseapi.h>
#include <tesseract/ocrclass.h>       // for ETEXT_DESC
#include <tesseract/osdetect.h>       // for OSResults, OSBestResult, OrientationId...
#include <tesseract/renderer.h>       // for TessResultRenderer
#include <tesseract/resultiterator.h> // for ResultIterator
#include <tesseract/params.h>    // for Param, ..., ParamVectorSet class definitions
#include <tesseract/assert.h>

#include <cmath>    // for round, M_PI
#include <cstdint>  // for int32_t
#include <cstring>  // for strcmp, strcpy
#include <filesystem> // for path
#include <fstream>  // for size_t
#include <iostream> // for std::cin
#include <locale>   // for std::locale::classic
#include <memory>   // for std::unique_ptr
#include <set>      // for std::pair
#include <sstream>  // for std::stringstream
#include <vector>   // for std::vector
#include <cfloat>

#include <parameters/parameters.h>
#include <leptonica/allheaders.h> // for pixDestroy, boxCreate, boxaAddBox, box...
#ifdef HAVE_LIBCURL
#  include <curl/curl.h>
#endif

#ifdef __linux__
#  include <csignal> // for sigaction, SA_RESETHAND, SIGBUS, SIGFPE
#endif

#if defined(WIN32) || defined(_WIN32) || defined(_WIN64)
#  include <fcntl.h>
#  include <io.h>
#else
#  include <dirent.h> // for closedir, opendir, readdir, DIR, dirent
#  include <libgen.h>
#  include <sys/stat.h> // for stat, S_IFDIR
#  include <sys/types.h>
#  include <unistd.h>
#endif // _WIN32


using namespace ::parameters;

namespace tesseract {

FZ_HEAPDBG_TRACKER_SECTION_START_MARKER(_)

BOOL_VAR(stream_filelist, false, "Stream a filelist from stdin.");
BOOL_VAR(show_threshold_images, false, "Show grey/binary 'thresholded' (pre-processed) images.");
STRING_VAR(document_title, "", "Title of output document (used for hOCR and PDF output).");
#ifdef HAVE_LIBCURL
INT_VAR(curl_timeout, 0, "Timeout for curl in seconds.");
STRING_VAR(curl_cookiefile, "", "File with cookie data for curl");
#endif
INT_VAR(debug_all, 0, "Turn on all the debugging features. Set to '2' or higher for extreme verbose debug diagnostics output.");
BOOL_VAR(debug_misc, false, "Turn on miscellaneous debugging features.");
#if !GRAPHICS_DISABLED
BOOL_VAR(scrollview_support, false, "Turn ScrollView support on/off. When turned OFF, the OCR process executes a little faster but almost all graphical feedback/diagnostics features will have been disabled.");
#endif
BOOL_VAR(verbose_process, false, "Print descriptive messages reporting which steps are taken during the OCR process. This may help non-expert users to better grasp what is happening under the hood and which stages of the OCR process take up time.");
STRING_VAR(vars_report_file, "+", "Filename/path to write the 'Which -c variables were used' report. File may be 'stdout', '1' or '-' to be output to stdout. File may be 'stderr', '2' or '+' to be output to stderr. Empty means no report will be produced.");
BOOL_VAR(report_all_variables, true, "When reporting the variables used (via 'vars_report_file') also report all *unused* variables, hence the report will always list *all* available variables.");
DOUBLE_VAR(allowed_image_memory_capacity, ImageCostEstimate::get_max_system_allowance(), "Set maximum memory allowance for image data: this will be used as part of a sanity check for oversized input images.");
BOOL_VAR(two_pass, false, "Enable double analysis: this will analyse every image twice. Once with the given page segmentation mode (typically 3), and then once with a single block page segmentation mode. The second run runs on a modified image where any earlier blocks are turned black, causing Tesseract to skip them for the second analysis. Currently two pages are output for a single image, so this is clearly a hack, but it's not as computationally intensive as running two full runs. (In fact, it might add as little as ~10% overhead, depending on the input image)   WARNING: This will probably break weird non-filepath file input patterns like \"-\" for stdin, or things that resolve using libcurl.");


/** Minimum sensible image size to be worth running Tesseract. */
const int kMinRectSize = 10;
/** Character returned when Tesseract couldn't recognize anything. */
const char kTesseractReject = '~';
/** Character used by UNLV error counter as a reject. */
const char kUNLVReject = '~';
/** Character used by UNLV as a suspect marker. */
const char kUNLVSuspect = '^';
/**
 * Temp file used for storing current parameters before applying retry values.
 */
static const char *kOldVarsFile = "failed_vars.txt";

#if !DISABLED_LEGACY_ENGINE

static const char kUnknownFontName[] = "UnknownFont";

static STRING_VAR(classify_font_name, kUnknownFontName,
                  "Default font name to be used in training.");

// Finds the name of the training font and returns it in fontname, by cutting
// it out based on the expectation that the filename is of the form:
// /path/to/dir/[lang].[fontname].exp[num]
// The [lang], [fontname] and [num] fields should not have '.' characters.
// If the global parameter classify_font_name is set, its value is used instead.
static void ExtractFontName(const char* filename, std::string* fontname) {
  *fontname = classify_font_name;
  if (*fontname == kUnknownFontName) {
    // filename is expected to be of the form [lang].[fontname].exp[num]
    // The [lang], [fontname] and [num] fields should not have '.' characters.
    const char *basename = strrchr(filename, '/');
    const char *firstdot = strchr(basename ? basename : filename, '.');
    const char *lastdot  = strrchr(filename, '.');
    if (firstdot != lastdot && firstdot != nullptr && lastdot != nullptr) {
      ++firstdot;
      *fontname = firstdot;
      fontname->resize(lastdot - firstdot);
    }
  }
}
#endif

FZ_HEAPDBG_TRACKER_SECTION_END_MARKER(_)

/* Add all available languages recursively.
 */
static void addAvailableLanguages(const std::string &datadir, const std::string &base,
                                  std::vector<std::string> *langs) {
  auto base2 = base;
  if (!base2.empty()) {
    base2 += "/";
  }
  const size_t extlen = sizeof(kTrainedDataSuffix);
#if defined(WIN32) || defined(_WIN32) || defined(_WIN64)
  const auto kTrainedDataSuffixUtf16 = winutils::Utf8ToUtf16(kTrainedDataSuffix);

  WIN32_FIND_DATAW data;
  HANDLE handle = FindFirstFileW(winutils::Utf8ToUtf16((datadir + base2 + "*").c_str()).c_str(), &data);
  if (handle != INVALID_HANDLE_VALUE) {
    BOOL result = TRUE;
    for (; result;) {
      wchar_t *name = data.cFileName;
      // Skip '.', '..', and hidden files
      if (name[0] != '.') {
        if ((data.dwFileAttributes & FILE_ATTRIBUTE_DIRECTORY) == FILE_ATTRIBUTE_DIRECTORY) {
          addAvailableLanguages(datadir, base2 + winutils::Utf16ToUtf8(name), langs);
        } else {
          size_t len = wcslen(name);
          if (len > extlen && name[len - extlen] == '.' &&
              wcscmp(&name[len - extlen + 1], kTrainedDataSuffixUtf16.c_str()) == 0) {
            name[len - extlen] = '\0';
            langs->push_back(base2 + winutils::Utf16ToUtf8(name));
          }
        }
      }
      result = FindNextFileW(handle, &data);
    }
    FindClose(handle);
  }
#else // _WIN32
  DIR *dir = opendir((datadir + base).c_str());
  if (dir != nullptr) {
    dirent *de;
    while ((de = readdir(dir))) {
      char *name = de->d_name;
      // Skip '.', '..', and hidden files
      if (name[0] != '.') {
        struct stat st;
        if (stat((datadir + base2 + name).c_str(), &st) == 0 && (st.st_mode & S_IFDIR) == S_IFDIR) {
          addAvailableLanguages(datadir, base2 + name, langs);
        } else {
          size_t len = strlen(name);
          if (len > extlen && name[len - extlen] == '.' &&
              strcmp(&name[len - extlen + 1], kTrainedDataSuffix) == 0) {
            name[len - extlen] = '\0';
            langs->push_back(base2 + name);
          }
        }
      }
    }
    closedir(dir);
  }
#endif
}


TessBaseAPI::TessBaseAPI()
    : tesseract_(nullptr)
#if !DISABLED_LEGACY_ENGINE
      ,
      osd_tesseract_(nullptr),
      equ_detect_(nullptr)
#endif
<<<<<<< HEAD
      ,
      reader_(nullptr),
      // thresholder_ is initialized to nullptr here, but will be set before use
      // by: A constructor of a derived API or created
      // implicitly when used in InternalResetImage.
      thresholder_(nullptr),
      paragraph_models_(nullptr),
      block_list_(nullptr),
      page_res_(nullptr),
      pix_visible_image_(nullptr),
      last_oem_requested_(OEM_DEFAULT),
      recognition_done_(false),
      rect_left_(0),
      rect_top_(0),
      rect_width_(0),
      rect_height_(0),
      image_width_(0),
      image_height_(0) {
=======
    , reader_(nullptr)
    ,
    // thresholder_ is initialized to nullptr here, but will be set before use
    // by: A constructor of a derived API or created
    // implicitly when used in InternalResetImage.
    thresholder_(nullptr)
    , monitor_(&default_minimal_monitor_)
    , paragraph_models_(nullptr)
    , block_list_(nullptr)
    , page_res_(nullptr)
    , pix_visible_image_(nullptr)
    , last_oem_requested_(OEM_DEFAULT)
    , recognition_done_(false)
    , rect_left_(0)
    , rect_top_(0)
    , rect_width_(0)
    , rect_height_(0)
    , image_width_(0)
    , image_height_(0) {
>>>>>>> 030c496c
}

TessBaseAPI::~TessBaseAPI() {
  End();
}

/**
 * Returns the version identifier as a static string. Do not delete.
 */
const char *TessBaseAPI::Version() {
  return TESSERACT_VERSION_STR;
}

Tesseract& TessBaseAPI::tesseract() const {
  if (tesseract_ == nullptr) {
    tesseract_ = new Tesseract();
  }
  return *tesseract_;
}

/**
 * Set the name of the input file. Needed only for training and
 * loading a UNLV zone file.
 */
void TessBaseAPI::SetInputName(const char *name) {
<<<<<<< HEAD
  Tesseract &tess = tesseract();
  tess.input_file_path_ = name;
=======
  if (tesseract_ == nullptr) {
    tesseract_ = new Tesseract(*this, nullptr);
  }
  tesseract_->input_file_path_ = name ? name : "";
>>>>>>> 030c496c
}

/** Set the name of the visible image files. Needed only for PDF output. */
void TessBaseAPI::SetVisibleImageFilename(const char* name) {
  Tesseract &tess = tesseract();
  tess.visible_image_file_path_ = name;
}

/**
* Return a memory capacity cost estimate for the given image dimensions and
* some heuristics re tesseract behaviour, e.g. input images will be normalized/greyscaled,
* then thresholded, all of which will be kept in memory while the session runs.
*
* Also uses the Tesseract Variable `allowed_image_memory_capacity` to indicate
* whether the estimated cost is oversized --> `cost.is_too_large()`
*
* For user convenience, static functions are provided:
* the static functions MAY be used by userland code *before* the high cost of
* instantiating a Tesseract instance is incurred.
*/
ImageCostEstimate TessBaseAPI::EstimateImageMemoryCost(int image_width, int image_height, float allowance) {
  // The heuristics used:
  // 
  // we reckon with leptonica Pix storage at 4 bytes per pixel,
  // tesseract storing (worst case) 3 different images: original, greyscale, binary thresholded,
  // we DO NOT reckon with the extra image that may serve as background for PDF outputs, etc.
  // we DO NOT reckon with the memory cost for the OCR match tree, etc.
  // However, we attempt a VERY ROUGH estimate by calculating a 20% overdraft for internal operations'
  // storage costs.
  float cost = 4 * 3 * 1.20f;
  cost *= image_width;
  cost *= image_height;

  if (allowed_image_memory_capacity > 0.0) {
    // any rediculous input values will be replaced by the Tesseract configuration value:
    if (allowance > allowed_image_memory_capacity || allowance <= 0.0)
      allowance = allowed_image_memory_capacity;
  }

  return ImageCostEstimate(cost, allowance);
}

ImageCostEstimate TessBaseAPI::EstimateImageMemoryCost(const Pix* pix, float allowance) {
  auto w = pixGetWidth(pix);
  auto h = pixGetHeight(pix);
  return EstimateImageMemoryCost(w, h, allowance);
}

/**
* Ditto, but this API may be invoked after SetInputImage() or equivalent has been called
* and reports the cost estimate for the current instance/image.
*/
ImageCostEstimate TessBaseAPI::EstimateImageMemoryCost() const {
  return tesseract().EstimateImageMemoryCost();
}

/**
* Helper, which may be invoked after SetInputImage() or equivalent has been called:
* reports the cost estimate for the current instance/image via `tprintDebug()` and returns
* `true` when the cost is expected to be too high.
*
* You can use this as a fast pre-flight check. Many major tesseract APIs perform
* this same check as part of their startup routine.
*/
bool TessBaseAPI::CheckAndReportIfImageTooLarge(const Pix* pix) const {
  return tesseract().CheckAndReportIfImageTooLarge(pix);
}

/** Set the name of the output files. Needed only for debugging. */
void TessBaseAPI::SetOutputName(const char *name) {
  tesseract().output_base_filename.set_value(name, PARAM_VALUE_IS_SET_BY_APPLICATION);
}

const std::string &TessBaseAPI::GetOutputName() {
  return tesseract().output_base_filename;
}

bool TessBaseAPI::SetVariable(const char *name, const char *value) {
<<<<<<< HEAD
  return ParamUtils::SetParam(name, value, tesseract().params_collective(), PARAM_VALUE_IS_SET_BY_APPLICATION);
=======
  if (tesseract_ == nullptr) {
    tesseract_ = new Tesseract(*this, nullptr);
  }
  return ParamUtils::SetParam(name, value, SET_PARAM_CONSTRAINT_NON_INIT_ONLY, tesseract_->params());
>>>>>>> 030c496c
}

bool TessBaseAPI::SetVariable(const char *name, int value) {
<<<<<<< HEAD
  return ParamUtils::SetParam(name, value, tesseract().params_collective(), PARAM_VALUE_IS_SET_BY_APPLICATION);
}

bool TessBaseAPI::SetVariable(const char *name, bool value) {
  return ParamUtils::SetParam(name, value, tesseract().params_collective(), PARAM_VALUE_IS_SET_BY_APPLICATION);
}

bool TessBaseAPI::SetVariable(const char *name, double value) {
  return ParamUtils::SetParam(name, value, tesseract().params_collective(), PARAM_VALUE_IS_SET_BY_APPLICATION);
}

bool TessBaseAPI::SetVariable(const char *name, const std::string &value) {
  return ParamUtils::SetParam(name, value, tesseract().params_collective(), PARAM_VALUE_IS_SET_BY_APPLICATION);
=======
  if (tesseract_ == nullptr) {
    tesseract_ = new Tesseract(*this, nullptr);
  }
  std::string v = fmt::format("{}", value);
  return ParamUtils::SetParam(name, v.c_str(), SET_PARAM_CONSTRAINT_NON_INIT_ONLY, tesseract_->params());
}

bool TessBaseAPI::SetDebugVariable(const char *name, const char *value) {
  if (tesseract_ == nullptr) {
    tesseract_ = new Tesseract(*this, nullptr);
  }
  return ParamUtils::SetParam(name, value, SET_PARAM_CONSTRAINT_DEBUG_ONLY, tesseract_->params());
>>>>>>> 030c496c
}

bool TessBaseAPI::GetIntVariable(const char *name, int *value) const {
  IntParam *p = ParamUtils::FindParam<IntParam>(name, tesseract().params_collective());
  if (!p) {
    return false;
  }
  *value = p->value();
  return true;
}

bool TessBaseAPI::GetBoolVariable(const char *name, bool *value) const {
  BoolParam *p = ParamUtils::FindParam<BoolParam>(name, tesseract().params_collective());
  if (!p) {
    return false;
  }
  *value = p->value();
  return true;
}

const char *TessBaseAPI::GetStringVariable(const char *name) const {
  StringParam *p = ParamUtils::FindParam<StringParam>(name, tesseract().params_collective());
  if (!p) {
    return nullptr;
  }
  return p->c_str();
}

bool TessBaseAPI::GetDoubleVariable(const char *name, double *value) const {
  DoubleParam *p = ParamUtils::FindParam<DoubleParam>(name, tesseract().params_collective());
  if (!p) {
    return false;
  }
  *value = p->value();
  return true;
}

/** Get value of named variable as a string, if it exists. */
bool TessBaseAPI::GetVariableAsString(const char *name, std::string *val) const {
  Param *p = ParamUtils::FindParam(name, tesseract().params_collective());
  if (p != nullptr) {
    if (val != nullptr) {
      *val = p->raw_value_str();
    }
    return true;
  }
  return false;
}


bool TessBaseAPI::InitParameters(const std::vector<std::string> &vars_vec,
                                 const std::vector<std::string> &vars_values) {
  Tesseract &tess = tesseract();
  return tess.InitParameters(vars_vec, vars_values);
}

void TessBaseAPI::ReadyParametersForReinitialization() {
  Tesseract &tess = tesseract();
  tess.ReadyParametersForReinitialization();
}

void TessBaseAPI::ResetParametersToFactoryDefault() {
  Tesseract &tess = tesseract();
  tess.ResetParametersToFactoryDefault();
}


#if !DISABLED_LEGACY_ENGINE

/** Print Tesseract fonts table to the given file. */
void TessBaseAPI::PrintFontsTable(FILE *fp) const {
  if (!fp)
    fp = stdout;
  bool print_info = (fp == stdout || fp == stderr);
  Tesseract& tess = tesseract();
  const int fontinfo_size = tess.get_fontinfo_table().size();
  for (int font_index = 1; font_index < fontinfo_size; ++font_index) {
    FontInfo font = tess.get_fontinfo_table().at(font_index);
    if (print_info) {
      tprintInfo(
          "ID={}: {} is_italic={} is_bold={} is_fixed_pitch={} is_serif={} is_fraktur={}\n",
          font_index, font.name,
          font.is_italic(),
          font.is_bold(),
          font.is_fixed_pitch(),
          font.is_serif(),
          font.is_fraktur());
    } else {
      std::string msg = fmt::format(
          "ID={}: {} is_italic={} is_bold={} is_fixed_pitch={} is_serif={} is_fraktur={}\n",
          font_index, font.name,
          font.is_italic(),
          font.is_bold(),
          font.is_fixed_pitch(),
          font.is_serif(),
          font.is_fraktur());
      fputs(msg.c_str(), fp);
    }
  }
}

#endif

/** 
 * Print Tesseract parameters to the given file with descriptions of each option. 
 * Cannot be used as Tesseract configuration file due to descriptions 
 * (use DumpVariables instead to create config files).
 */
void TessBaseAPI::PrintVariables(FILE *fp) const {
  ParamUtils::PrintParams(fp, tesseract().params_collective(), true);
}

void TessBaseAPI::SaveParameters() {
  // Save current config variables before switching modes.
  FILE *fp = fopen(kOldVarsFile, "wb");
  PrintVariables(fp);
  fclose(fp);
}

void TessBaseAPI::RestoreParameters() {
  ReadConfigFile(kOldVarsFile);
}

/** 
 * Print Tesseract parameters to the given file without descriptions. 
 * Can be used as Tesseract configuration file.
*/
void TessBaseAPI::DumpVariables(FILE *fp) const {
  ParamUtils::PrintParams(fp, tesseract().params_collective(), false);
}

// Report parameters' usage statistics, i.e. report which params have been
// set, modified and read/checked until now during this run-time's lifetime.
//
// Use this method for run-time 'discovery' about which tesseract parameters
// are actually *used* during your particular usage of the library, ergo
// answering the question:
// "Which of all those parameters are actually *relevant* to my use case today?"
void TessBaseAPI::ReportParamsUsageStatistics() const {
  tesseract::ParamsVectorSet &vec = tesseract().params_collective();
  std::string fpath = tesseract::vars_report_file;
  ReportFile f(fpath);
    int section_level = tesseract_->GetPixDebugSectionLevel();
    ParamUtils::ReportParamsUsageStatistics(f, vec, section_level);
}

/**
 * The datapath must be the name of the data directory or
 * some other file in which the data directory resides (for instance argv[0].)
 * The language is (usually) an ISO 639-3 string or nullptr will default to eng.
 * If numeric_mode is true, then only digits and Roman numerals will
 * be returned.
 * 
 * @return: 0 on success and -1 on initialization failure.
 */
int TessBaseAPI::Init(const char* datapath,
                      ParamsVectorSet& vars)
{
  std::vector<std::string> nil;
  //ParamsVectorSet vars;
  FileReader nada;
  Tesseract &tess = tesseract();
  //tess.tessedit_ocr_engine_mode = oem;
  //tess.languages_to_try = language;
  if (tess.datadir_base_path.is_set() && !strempty(datapath) && tess.datadir_base_path.value() != datapath) {
    // direct parameter overrides previous parameter set-up
    tess.datadir_base_path = datapath;
  }
  return Init_Internal(datapath, vars, nil, nada, nullptr, 0);
}

int TessBaseAPI::Init(const char *datapath,
         ParamsVectorSet &vars,
                      const std::vector<std::string> &configs)
{

}

int TessBaseAPI::Init(ParamsVectorSet& vars)
{

}

int TessBaseAPI::Init(ParamsVectorSet& vars,
                      const std::vector<std::string>& configs)
{

}

int TessBaseAPI::Init(const char* datapath,
         ParamsVectorSet& vars,
                      FileReader reader)
{

}

int TessBaseAPI::Init(const char* datapath,
         ParamsVectorSet& vars,
         const std::vector<std::string>& configs,
                      FileReader reader)
{

}

int TessBaseAPI::Init(const char* datapath,
         const std::vector<std::string>& vars_vec,
                      const std::vector<std::string>& vars_values)
{

}

int TessBaseAPI::Init(const char* datapath,
         const std::vector<std::string>& vars_vec,
         const std::vector<std::string>& vars_values,
                      const std::vector<std::string>& configs)
{

}

int TessBaseAPI::Init(const char* datapath, const char* language, OcrEngineMode oem)
{

}

int TessBaseAPI::Init(const char *datapath, const char *language, OcrEngineMode oem, const char **configs,
                          int configs_size, const std::vector<std::string> *vars_vec,
                          const std::vector<std::string> *vars_values, bool set_only_non_debug_params, FileReader reader) {
  return InitFullWithReader(datapath, 0, language, oem, configs, configs_size, vars_vec, vars_values,
                            set_only_non_debug_params, reader);
}

int TessBaseAPI::Init(const char* datapath, const char* language, OcrEngineMode oem,
                      const std::vector<std::string>& configs)
{

}

int TessBaseAPI::Init(const char *datapath, const char *language, OcrEngineMode oem, FileReader reader) {
  return InitFull(datapath, language, oem, nullptr, 0, nullptr, nullptr, false, reader);
}

int TessBaseAPI::Init(const char* datapath, const char* language)
{

}

int TessBaseAPI::Init(const char* datapath, const char* language,
                      const std::vector<std::string>& configs)
{

}

int TessBaseAPI::Init(const char *language, OcrEngineMode oem)
{

}

int TessBaseAPI::Init(const char *language, OcrEngineMode oem,
         const std::vector<std::string> &configs)
{

}

int TessBaseAPI::Init(const char* language)
{

}

int TessBaseAPI::Init(const char* language,
                      const std::vector<std::string>& configs)
{

}

// Reads the traineddata via a FileReader from path `datapath`.
int TessBaseAPI::Init(const char* datapath,
         const std::vector<std::string>& vars_vec,
         const std::vector<std::string>& vars_values,
                      FileReader reader)
{

}

int TessBaseAPI::Init(const char* datapath,
         const std::vector<std::string>& vars_vec,
         const std::vector<std::string>& vars_values,
         const std::vector<std::string>& configs,
                      FileReader reader)
{

}

// In-memory version reads the traineddata directly from the given
// data[data_size] array.
int TessBaseAPI::InitFromMemory(const char *data, size_t data_size,
                   const std::vector<std::string>& vars_vec,
                   const std::vector<std::string>& vars_values)
{

}

int TessBaseAPI::InitFromMemory(const char *data, size_t data_size,
                   const std::vector<std::string>& vars_vec,
                   const std::vector<std::string>& vars_values,
                   const std::vector<std::string>& configs)
{

}

int TessBaseAPI::Init_Internal(const char *path,
                               ParamsVectorSet &vars,
                               const std::vector<std::string> &configs,
                               FileReader reader,
                               const char *data, size_t data_size) {
  Tesseract &tess = tesseract();
#if 0
  if (tess.languages_to_try.empty()) {
    tess.languages_to_try = "";
  }
#endif
  if (data == nullptr) {
    data = "";
    data_size = 0; // as a precaution to prevent invalid user-set value to
  }
  std::string datapath;
  if (!strempty(path)) {
    datapath = path;
  } else if (!tess.datadir_base_path.empty()) {
    datapath = tess.datadir_base_path;
  } else {
    datapath = tess.languages_to_try;
  }

  // TODO: re-evaluate this next (old) code chunk which decides when to reset the tesseract instance.

  std::string buggered_languge = "XYZ";

  // If the datapath, OcrEngineMode or the language have changed - start again.
  // Note that the language_ field stores the last requested language that was
  // initialized successfully, while tesseract().lang stores the language
  // actually used. They differ only if the requested language was nullptr, in
  // which case tesseract().lang is set to the Tesseract default ("eng").
  if (
      tesseract_->RequiresWipeBeforeIndependentReUse() &&
      (datapath_.empty() || language_.empty() || datapath_ != datapath ||
<<<<<<< HEAD
       last_oem_requested_ != oem() || (language_ != buggered_languge && tesseract_->lang_ != buggered_languge))) {
=======
       last_oem_requested_ != oem || (language_ != language && tesseract_->lang_ != language))) {
>>>>>>> 030c496c
#if 0
    assert(0);
    delete tesseract_;
    tesseract_ = nullptr;
#else
    // try not to throw away tesseract instances. Clean them out rigorously, instead.
    tesseract_->WipeSqueakyCleanForReUse();
#endif
  }
  if (tesseract_ == nullptr) {
<<<<<<< HEAD
    tesseract_ = new Tesseract();
=======
    tesseract_ = new Tesseract(*this, nullptr);
>>>>>>> 030c496c
  }
  if (reader != nullptr) {
    reader_ = reader;
  }
  TessdataManager mgr(reader_);
  if (data_size != 0) {
      mgr.LoadMemBuffer(buggered_languge.c_str(), data, data_size);
  }
<<<<<<< HEAD
    if (tess.init_tesseract(datapath, output_file_, &mgr) != 0) {
=======

  (void)Monitor().set_progress(0.0).exec_progress_func();

  if (tesseract_->init_tesseract(datapath, output_file_, language, oem, configs,
                                  configs_size, vars_vec, vars_values, set_only_non_debug_params,
                                  &mgr) != 0) {
>>>>>>> 030c496c
    return -1;
  }

  // Update datapath and language requested for the last valid initialization.
  datapath_ = std::move(datapath);
<<<<<<< HEAD
  if (datapath_.empty() && !tess.datadir_.empty()) {
    datapath_ = tess.datadir_;
=======
  if (datapath_.empty() && !tesseract_->datadir_.empty()) {
    datapath_ = tesseract_->datadir_;
>>>>>>> 030c496c
  }

  language_ = buggered_languge;
  last_oem_requested_ = oem();

#if !DISABLED_LEGACY_ENGINE
  // For same language and datapath, just reset the adaptive classifier.
  // 
  // We are initializing: *always* reset the classifier here, because we
  // can come through here after a previous failed/aborted/successful
  // initialization and we still would need to set up the Tesseract
  // instance to a definitely known state here anyway.
    tess.ResetAdaptiveClassifier();
#endif // !DISABLED_LEGACY_ENGINE

<<<<<<< HEAD
=======
  if (Monitor().kick_watchdog_and_check_for_cancel()) {
      tprintWarn("Timeout/cancel: abort the tesseract initialization stage.\n");
      return -1;
  }

>>>>>>> 030c496c
  return 0;
}

void TessBaseAPI::RegisterMonitor(ETEXT_DESC *monitor) {
  if (monitor != nullptr)
    monitor_ = monitor;
  else
    monitor_ = &default_minimal_monitor_;
}

ETEXT_DESC& TessBaseAPI::Monitor() {
  return *monitor_;
}

const ETEXT_DESC &TessBaseAPI::Monitor() const {
  return *monitor_;
}

/**
 * Returns the languages string used in the last valid initialization.
 * If the last initialization specified "deu+hin" then that will be
 * returned. If hin loaded eng automatically as well, then that will
 * not be included in this list. To find the languages actually
 * loaded use GetLoadedLanguagesAsVector.
 * The returned string should NOT be deleted.
 */
const char *TessBaseAPI::GetInitLanguagesAsString() const {
  return language_.c_str();
}

/**
 * Returns the loaded languages in the vector of std::string.
 * Includes all languages loaded by the last Init, including those loaded
 * as dependencies of other loaded languages.
 */
void TessBaseAPI::GetLoadedLanguagesAsVector(std::vector<std::string> *langs) const {
  langs->clear();
<<<<<<< HEAD
  Tesseract &tess = tesseract();
  langs->push_back(tess.lang_);
  int num_subs = tess.num_sub_langs();
  for (int i = 0; i < num_subs; ++i) {
    langs->push_back(tess.get_sub_lang(i)->lang_);
=======
  if (tesseract_ != nullptr) {
    langs->push_back(tesseract_->lang_);
    int num_subs = tesseract_->num_sub_langs();
    for (int i = 0; i < num_subs; ++i) {
      langs->push_back(tesseract_->get_sub_lang(i)->lang_);
    }
>>>>>>> 030c496c
  }
}

/**
 * Returns the available languages in the sorted vector of std::string.
 */
void TessBaseAPI::GetAvailableLanguagesAsVector(std::vector<std::string> *langs) const {
  langs->clear();
<<<<<<< HEAD
  Tesseract &tess = tesseract();
  addAvailableLanguages(tess.datadir_, "", langs);
  std::sort(langs->begin(), langs->end());
=======
  if (tesseract_ != nullptr) {
    addAvailableLanguages(tesseract_->datadir_, "", langs);
    std::sort(langs->begin(), langs->end());
  }
>>>>>>> 030c496c
}

/**
 * Init only for page layout analysis. Use only for calls to SetImage and
 * AnalysePage. Calls that attempt recognition will generate an error.
 */
void TessBaseAPI::InitForAnalysePage() {
<<<<<<< HEAD
  tesseract().InitAdaptiveClassifier(nullptr);
=======
  if (tesseract_ == nullptr) {
    tesseract_ = new Tesseract(*this, nullptr);
#if !DISABLED_LEGACY_ENGINE
    tesseract_->InitAdaptiveClassifier(nullptr);
#endif
  }
>>>>>>> 030c496c
}

/**
 * Read a "config" file containing a set of parameter name, value pairs.
 * Searches the standard places: tessdata/configs, tessdata/tessconfigs
 * and also accepts a relative or absolute path name.
 */
void TessBaseAPI::ReadConfigFile(const char *filename) {
  tesseract().read_config_file(filename);
}

/**
 * Set the current page segmentation mode. Defaults to PSM_AUTO.
 * The mode is stored as an IntParam so it can also be modified by
 * ReadConfigFile or SetVariable("tessedit_pageseg_mode", mode as string).
 */
void TessBaseAPI::SetPageSegMode(PageSegMode mode) {
<<<<<<< HEAD
  tesseract().tessedit_pageseg_mode.set_value(mode, PARAM_VALUE_IS_SET_BY_APPLICATION);
=======
  if (tesseract_ == nullptr) {
    tesseract_ = new Tesseract(*this, nullptr);
  }
  tesseract_->tessedit_pageseg_mode.set_value(mode);
>>>>>>> 030c496c
}

/** Return the current page segmentation mode. */
PageSegMode TessBaseAPI::GetPageSegMode() const {
  if (tesseract_ == nullptr) {
    return PSM_SINGLE_BLOCK;
  }
  return static_cast<PageSegMode>(tesseract_->tessedit_pageseg_mode.value());
}

/**
 * Recognize a rectangle from an image and return the result as a string.
 * May be called many times for a single Init.
 * Currently has no error checking.
 * Greyscale of 8 and color of 24 or 32 bits per pixel may be given.
 * Palette color images will not work properly and must be converted to
 * 24 bit.
 * Binary images of 1 bit per pixel may also be given but they must be
 * byte packed with the MSB of the first byte being the first pixel, and a
 * one pixel is WHITE. For binary images set bytes_per_pixel=0.
 * The recognized text is returned as a char* which is coded
 * as UTF8 and must be freed with the delete [] operator.
 */
char *TessBaseAPI::TesseractRect(const unsigned char *imagedata, int bytes_per_pixel,
                                 int bytes_per_line, int left, int top, int width, int height) {
  if (tesseract_ == nullptr || width < kMinRectSize || height < kMinRectSize) {
    return nullptr; // Nothing worth doing.
  }

  // Since this original api didn't give the exact size of the image,
  // we have to invent a reasonable value.
  int bits_per_pixel = bytes_per_pixel == 0 ? 1 : bytes_per_pixel * 8;
  SetImage(imagedata, bytes_per_line * 8 / bits_per_pixel, height + top, bytes_per_pixel,
           bytes_per_line);
  SetRectangle(left, top, width, height);

  return GetUTF8Text();
}

#if !DISABLED_LEGACY_ENGINE
/**
 * Call between pages or documents etc to free up memory and forget
 * adaptive data.
 */
void TessBaseAPI::ClearAdaptiveClassifier() {
  Tesseract& tess = tesseract();
  tess.ResetAdaptiveClassifier();
  tess.ResetDocumentDictionary();
}
#endif // !DISABLED_LEGACY_ENGINE

/**
 * Provide an image for Tesseract to recognize. Format is as
 * TesseractRect above. Copies the image buffer and converts to Pix.
 * SetImage clears all recognition results, and sets the rectangle to the
 * full image, so it may be followed immediately by a GetUTF8Text, and it
 * will automatically perform recognition.
 */
void TessBaseAPI::SetImage(const unsigned char *imagedata, int width, int height,
                           int bytes_per_pixel, int bytes_per_line, int exif, 
                           const float angle, bool upscale) {
  if (InternalResetImage()) {
    thresholder_->SetImage(imagedata, width, height, bytes_per_pixel, bytes_per_line, exif, angle, upscale);
    SetInputImage(thresholder_->GetPixRect());
  }
}

void TessBaseAPI::SetSourceResolution(int ppi) {
  if (thresholder_) {
    thresholder_->SetSourceYResolution(ppi);
  } else {
    tprintError("Please call SetImage before SetSourceResolution.\n");
  }
}

/**
 * Provide an image for Tesseract to recognize. As with SetImage above,
 * Tesseract takes its own copy of the image, so it need not persist until
 * after Recognize.
 * Pix vs raw, which to use?
 * Use Pix where possible. Tesseract uses Pix as its internal representation
 * and it is therefore more efficient to provide a Pix directly.
 */
void TessBaseAPI::SetImage(Pix *pix, int exif, const float angle, bool upscale) {
  if (InternalResetImage()) {
    if (pixGetSpp(pix) == 4) {
      // remove alpha channel from image; the background color is assumed to be PURE WHITE.
      Pix *p1 = pixAlphaBlendUniform(pix, 0xFFFFFF00);
      //Pix *p1 = pixRemoveAlpha(pix);
      pixSetSpp(p1, 3);
      (void)pixCopy(pix, p1);
      pixDestroy(&p1);
    } else {
      pix = pixClone(pix);
    }
    thresholder_->SetImage(pix, exif, angle, upscale);
    pixDestroy(&pix);
    SetInputImage(thresholder_->GetPixRect());
  }
}

int TessBaseAPI::SetImageFile(int exif, const float angle, bool upscale) {
    const char *filename1 = "/input";
    Pix *pix = pixRead(filename1);
    if (pix == nullptr) {
      tprintError("Image file {} cannot be read!\n", filename1);
      return 1;
    }
    if (pixGetSpp(pix) == 4 && pixGetInputFormat(pix) == IFF_PNG) {
      // remove alpha channel from png
      Pix *p1 = pixRemoveAlpha(pix);
      pixSetSpp(p1, 3);
      (void)pixCopy(pix, p1);
      pixDestroy(&p1);
    }
    thresholder_->SetImage(pix, exif, angle, upscale);
    SetInputImage(thresholder_->GetPixRect());
    pixDestroy(&pix);
    return 0;
}

/**
 * Restrict recognition to a sub-rectangle of the image. Call after SetImage.
 * Each SetRectangle clears the recognition results so multiple rectangles
 * can be recognized with the same image.
 */
void TessBaseAPI::SetRectangle(int left, int top, int width, int height) {
  if (thresholder_ == nullptr) {
    return;
  }
  // TODO: this ClearResults prematurely nukes the page image and pushes for the diagnostics log to be written to output file,
  // while this SetRectangle() very well may be meant to OCR a *second* rectangle in the existing page image, which will fail
  // today as the page image will be lost, thanks to ClearResults.
  //
  // Hm, maybe have two Clear methods: ClearPageResults + ClearPageSource, so we can differentiate? And only push the diagnostics log
  // as late as possible, i.e. when the SourceImage is being discarded then in ClearPageSource().
  ClearResults();
  thresholder_->SetRectangle(left, top, width, height);
}

/**
 * ONLY available after SetImage if you have Leptonica installed.
 * Get a copy of the internal thresholded image from Tesseract.
 */
Pix *TessBaseAPI::GetThresholdedImage() {
  if (tesseract_ == nullptr || thresholder_ == nullptr) {
    return nullptr;
  }

  Tesseract& tess = tesseract();
  if (tess.pix_binary() == nullptr) {
	if (verbose_process) {
      tprintInfo("PROCESS: the source image is not a binary image, hence we apply a thresholding algo/subprocess to obtain a binarized image.\n");
	}

    Image pix = Image();
    if (!Threshold(&pix.pix_)) {
      return nullptr;
    }
    tess.set_pix_binary(pix);

    if (tess.tessedit_dump_pageseg_images) {
      tess.AddPixDebugPage(tess.pix_binary(), "Thresholded Image result (because it wasn't thresholded yet)");
    }
  }

  // Pix *p1 = pixRotate(tesseract_->pix_binary(), 0.15, L_ROTATE_SHEAR, L_BRING_IN_WHITE, 0, 0);

  return tess.pix_binary().clone();
}

/**
 * Get the result of page layout analysis as a leptonica-style
 * Boxa, Pixa pair, in reading order.
 * Can be called before or after Recognize.
 */
Boxa *TessBaseAPI::GetRegions(Pixa **pixa) {
  return GetComponentImages(RIL_BLOCK, false, pixa, nullptr);
}

/**
 * Get the textlines as a leptonica-style Boxa, Pixa pair, in reading order.
 * Can be called before or after Recognize.
 * If blockids is not nullptr, the block-id of each line is also returned as an
 * array of one element per line. delete [] after use.
 * If paraids is not nullptr, the paragraph-id of each line within its block is
 * also returned as an array of one element per line. delete [] after use.
 */
Boxa *TessBaseAPI::GetTextlines(const bool raw_image, const int raw_padding, Pixa **pixa,
                                int **blockids, int **paraids) {
  return GetComponentImages(RIL_TEXTLINE, true, raw_image, raw_padding, pixa, blockids, paraids);
}

/**
 * Get textlines and strips of image regions as a leptonica-style Boxa, Pixa
 * pair, in reading order. Enables downstream handling of non-rectangular
 * regions.
 * Can be called before or after Recognize.
 * If blockids is not nullptr, the block-id of each line is also returned as an
 * array of one element per line. delete [] after use.
 */
Boxa *TessBaseAPI::GetStrips(Pixa **pixa, int **blockids) {
  return GetComponentImages(RIL_TEXTLINE, false, pixa, blockids);
}

/**
 * Get the words as a leptonica-style
 * Boxa, Pixa pair, in reading order.
 * Can be called before or after Recognize.
 */
Boxa *TessBaseAPI::GetWords(Pixa **pixa) {
  return GetComponentImages(RIL_WORD, true, pixa, nullptr);
}

/**
 * Gets the individual connected (text) components (created
 * after pages segmentation step, but before recognition)
 * as a leptonica-style Boxa, Pixa pair, in reading order.
 * Can be called before or after Recognize.
 */
Boxa *TessBaseAPI::GetConnectedComponents(Pixa **pixa) {
  return GetComponentImages(RIL_SYMBOL, true, pixa, nullptr);
}

/**
 * Get the given level kind of components (block, textline, word etc.) as a
 * leptonica-style Boxa, Pixa pair, in reading order.
 * Can be called before or after Recognize.
 * If blockids is not nullptr, the block-id of each component is also returned
 * as an array of one element per component. delete [] after use.
 * If text_only is true, then only text components are returned.
 */
Boxa *TessBaseAPI::GetComponentImages(PageIteratorLevel level, bool text_only, bool raw_image,
                                      const int raw_padding, Pixa **pixa, int **blockids,
                                      int **paraids) {
  /*non-const*/ std::unique_ptr</*non-const*/ PageIterator> page_it(GetIterator());
  if (page_it == nullptr) {
    page_it.reset(AnalyseLayout());
  }
  if (page_it == nullptr) {
    return nullptr; // Failed.
  }

  // Count the components to get a size for the arrays.
  int component_count = 0;
  int left, top, right, bottom;

  if (raw_image) {
    // Get bounding box in original raw image with padding.
    do {
      if (page_it->BoundingBox(level, raw_padding, &left, &top, &right, &bottom) &&
          (!text_only || PTIsTextType(page_it->BlockType()))) {
        ++component_count;
      }
    } while (page_it->Next(level));
  } else {
    // Get bounding box from binarized imaged. Note that this could be
    // differently scaled from the original image.
    do {
      if (page_it->BoundingBoxInternal(level, &left, &top, &right, &bottom) &&
          (!text_only || PTIsTextType(page_it->BlockType()))) {
        ++component_count;
      }
    } while (page_it->Next(level));
  }

  Boxa *boxa = boxaCreate(component_count);
  if (pixa != nullptr) {
    *pixa = pixaCreate(component_count);
  }
  if (blockids != nullptr) {
    *blockids = new int[component_count];
  }
  if (paraids != nullptr) {
    *paraids = new int[component_count];
  }

  int blockid = 0;
  int paraid = 0;
  int component_index = 0;
  page_it->Begin();
  do {
    bool got_bounding_box;
    if (raw_image) {
      got_bounding_box = page_it->BoundingBox(level, raw_padding, &left, &top, &right, &bottom);
    } else {
      got_bounding_box = page_it->BoundingBoxInternal(level, &left, &top, &right, &bottom);
    }
    if (got_bounding_box && (!text_only || PTIsTextType(page_it->BlockType()))) {
      Box *lbox = boxCreate(left, top, right - left, bottom - top);
      boxaAddBox(boxa, lbox, L_INSERT);
      if (pixa != nullptr) {
        Pix *pix = nullptr;
        if (raw_image) {
          pix = page_it->GetImage(level, raw_padding, GetInputImage(), &left, &top);
        } else {
          pix = page_it->GetBinaryImage(level);
        }
        pixaAddPix(*pixa, pix, L_INSERT);
        pixaAddBox(*pixa, lbox, L_CLONE);
      }
      if (paraids != nullptr) {
        (*paraids)[component_index] = paraid;
        if (page_it->IsAtFinalElement(RIL_PARA, level)) {
          ++paraid;
        }
      }
      if (blockids != nullptr) {
        (*blockids)[component_index] = blockid;
        if (page_it->IsAtFinalElement(RIL_BLOCK, level)) {
          ++blockid;
          paraid = 0;
        }
      }
      ++component_index;
    }
  } while (page_it->Next(level));
  return boxa;
}

/**
 * Stores lstmf based on in-memory data for one line with pix and text
 * This function is (atm) not used in the current processing,
 * but can be used via CAPI e.g. tesserocr
 */
bool TessBaseAPI::WriteLSTMFLineData(const char *name, const char *path,
                                     Pix *pix, const char *truth_text,
                                     bool vertical) {
  // Check if path exists
  std::ifstream test(path);
  if (!test) {
    tprintError("The path {} doesn't exist.\n", path);
    return false;
  }
  // Check if truth_text exists
  if ((truth_text != NULL) && (truth_text[0] == '\0') ||
      (truth_text[0] == '\n')) {
    tprintError("Ground truth text is empty or starts with newline.\n");
    return false;
  }
  // Check if pix exists
  if (!pix) {
    tprintError("No image provided.\n");
    return false;
  }
  // Variables for ImageData for just one line
  std::vector<TBOX> boxes;
  std::vector<std::string> line_texts;
  std::string current_char, last_char, textline_str;
  unsigned text_index = 0;
  std::string truth_text_str = std::string(truth_text);
  TBOX bounding_box = TBOX(0, 0, pixGetWidth(pix), pixGetHeight(pix));
  // Take only the first line from the truth_text, replace tabs with whitespaces
  // and reduce multiple whitespaces to just one
  while (text_index < truth_text_str.size() &&
         truth_text_str[text_index] != '\n') {
    current_char = truth_text_str[text_index];
    if (current_char == "\t") {
      current_char = " ";
    }
    if (last_char != " " || current_char != " ") {
      textline_str.append(current_char);
      last_char = current_char;
    }
    text_index++;
  }
  if (textline_str.empty() || textline_str != " ") {
    tprintError("There is no first line information.\n");
    return false;
  } else {
    boxes.push_back(bounding_box);
    line_texts.push_back(textline_str);
  }

  std::vector<int> page_numbers(boxes.size(), 1);

  // Init ImageData
  auto *image_data = new ImageData(vertical, pix);
  image_data->set_page_number(1);
  image_data->AddBoxes(boxes, line_texts, page_numbers);

  // Write it to a lstmf-file
  std::filesystem::path filename = path;
  filename /= std::string(name) + std::string(".lstmf");
  DocumentData doc_data(filename.string());
  doc_data.AddPageToDocument(image_data);
  if (!doc_data.SaveDocument(filename.string().c_str(), nullptr)) {
    tprintError("Failed to write training data to {}!\n", filename.string());
    return false;
  }
  return true;
}

int TessBaseAPI::GetThresholdedImageScaleFactor() const {
  if (thresholder_ == nullptr) {
    return 0;
  }
  return thresholder_->GetScaleFactor();
}

/**
 * Runs page layout analysis in the mode set by SetPageSegMode.
 * May optionally be called prior to Recognize to get access to just
 * the page layout results. Returns an iterator to the results.
 * If merge_similar_words is true, words are combined where suitable for use
 * with a line recognizer. Use if you want to use AnalyseLayout to find the
 * textlines, and then want to process textline fragments with an external
 * line recognizer.
 * Returns nullptr on error or an empty page.
 * The returned iterator must be deleted after use.
 * WARNING! This class points to data held within the TessBaseAPI class, and
 * therefore can only be used while the TessBaseAPI class still exists and
 * has not been subjected to a call of Init, SetImage, Recognize, Clear, End
 * DetectOS, or anything else that changes the internal PAGE_RES.
 */
PageIterator *TessBaseAPI::AnalyseLayout(bool merge_similar_words) {
  if (FindLines() == 0) {
    Tesseract& tess = tesseract();
    AutoPopDebugSectionLevel section_handle(&tess, tess.PushSubordinatePixDebugSection("Analyse Layout"));

    if (block_list_->empty()) {
      return nullptr; // The page was empty.
    }
    page_res_ = new PAGE_RES(merge_similar_words, block_list_, nullptr);
    DetectParagraphs(false);
    return new PageIterator(page_res_, &tess, thresholder_->GetScaleFactor(),
                            thresholder_->GetScaledYResolution(), rect_left_, rect_top_,
                            rect_width_, rect_height_);
  }
  return nullptr;
}

/**
 * Recognize the tesseract global image and return the result as Tesseract
 * internal structures.
 */
int TessBaseAPI::Recognize() {
  if (tesseract_ == nullptr) {
    return -1;
  }

  Tesseract& tess = tesseract();

  if (FindLines() != 0) {
    return -1;
  }

  AutoPopDebugSectionLevel section_handle(&tess, tess.PushSubordinatePixDebugSection("Recognize (OCR)"));

  delete page_res_;
  if (block_list_->empty()) {
    page_res_ = new PAGE_RES(false, block_list_, &tess.prev_word_best_choice_);
    return 0; // Empty page.
  }

  tess.SetBlackAndWhitelist();
  recognition_done_ = true;
#if !DISABLED_LEGACY_ENGINE
  if (tess.tessedit_resegment_from_line_boxes) {
    if (verbose_process)
      tprintInfo("PROCESS: Re-segment from line boxes.\n");
<<<<<<< HEAD
    page_res_ = tess.ApplyBoxes(tess.input_file_path_.c_str(), true, block_list_);
  } else if (tess.tessedit_resegment_from_boxes) {
    if (verbose_process)
      tprintInfo("PROCESS: Re-segment from page boxes.\n");
    page_res_ = tess.ApplyBoxes(tess.input_file_path_.c_str(), false, block_list_);
=======
    page_res_ = tesseract_->ApplyBoxes(tesseract_->input_file_path_.c_str(), true, block_list_);
  } else if (tesseract_->tessedit_resegment_from_boxes) {
    if (verbose_process)
      tprintInfo("PROCESS: Re-segment from page boxes.\n");
    page_res_ = tesseract_->ApplyBoxes(tesseract_->input_file_path_.c_str(), false, block_list_);
>>>>>>> 030c496c
  } else
#endif // !DISABLED_LEGACY_ENGINE
  {
    if (verbose_process)
      tprintInfo("PROCESS: Re-segment from LSTM / previous word best choice.\n");
    page_res_ = new PAGE_RES(tess.AnyLSTMLang(), block_list_, &tess.prev_word_best_choice_);
  }

  if (page_res_ == nullptr) {
    return -1;
  }

<<<<<<< HEAD
  if (tess.tessedit_train_line_recognizer) {
    AutoPopDebugSectionLevel subsection_handle(&tess, tess.PushSubordinatePixDebugSection("Train Line Recognizer: Correct Classify Words"));
    if (!tess.TrainLineRecognizer(tess.input_file_path_.c_str(), output_file_, block_list_)) {
=======
  if (tesseract_->tessedit_train_line_recognizer) {
    AutoPopDebugSectionLevel subsection_handle(tesseract_, tesseract_->PushSubordinatePixDebugSection("Train Line Recognizer: Correct Classify Words"));
    if (!tesseract_->TrainLineRecognizer(tesseract_->input_file_path_.c_str(), output_file_, block_list_)) {
>>>>>>> 030c496c
      return -1;
    }
    tess.CorrectClassifyWords(page_res_);
    return 0;
  }
#if !DISABLED_LEGACY_ENGINE
  if (tess.tessedit_make_boxes_from_boxes) {
    AutoPopDebugSectionLevel subsection_handle(&tess, tess.PushSubordinatePixDebugSection("Make Boxes From Boxes: Correct Classify Words"));
    tess.CorrectClassifyWords(page_res_);
    return 0;
  }
#endif // !DISABLED_LEGACY_ENGINE

  int result = 0;
  if (tess.SupportsInteractiveScrollView()) {
#if !GRAPHICS_DISABLED
    AutoPopDebugSectionLevel subsection_handle(&tess, tess.PushSubordinatePixDebugSection("PGEditor: Interactive Session"));
    tess.pgeditor_main(rect_width_, rect_height_, page_res_);

    // The page_res is invalid after an interactive session, so cleanup
    // in a way that lets us continue to the next page without crashing.
    delete page_res_;
    page_res_ = nullptr;
    return -1;
#else
    ASSERT0(!"Should never get here!");
#endif
#if !DISABLED_LEGACY_ENGINE
  } else if (tess.tessedit_train_from_boxes) {
    AutoPopDebugSectionLevel subsection_handle(&tess, tess.PushSubordinatePixDebugSection("Train From Boxes"));
    std::string fontname;
    ExtractFontName(output_file_.c_str(), &fontname);
<<<<<<< HEAD
    tess.ApplyBoxTraining(fontname, page_res_);
  } else if (tess.tessedit_ambigs_training) {
    AutoPopDebugSectionLevel subsection_handle(&tess, tess.PushSubordinatePixDebugSection("Train Ambigs"));
    FILE *training_output_file = tess.init_recog_training(tess.input_file_path_.c_str());
    // OCR the page segmented into words by tesseract.
    tess.recog_training_segmented(tess.input_file_path_.c_str(), page_res_, monitor,
                                         training_output_file);
=======
    tesseract_->ApplyBoxTraining(fontname, page_res_);
  } else if (tesseract_->tessedit_ambigs_training) {
    AutoPopDebugSectionLevel subsection_handle(tesseract_, tesseract_->PushSubordinatePixDebugSection("Train Ambigs"));
    FILE *training_output_file = tesseract_->init_recog_training(tesseract_->input_file_path_.c_str());
    // OCR the page segmented into words by tesseract.
    tesseract_->recog_training_segmented(tesseract_->input_file_path_.c_str(), page_res_, training_output_file);
>>>>>>> 030c496c
    fclose(training_output_file);
#endif // !DISABLED_LEGACY_ENGINE
  } else {
    AutoPopDebugSectionLevel subsection_handle(&tess, tess.PushSubordinatePixDebugSection("The Main Recognition Phase"));

#if !GRAPHICS_DISABLED
    if (scrollview_support) {
      tess.pgeditor_main(rect_width_, rect_height_, page_res_);
    }
#endif

    // Now run the main recognition.
    if (!tess.paragraph_text_based) {
      AutoPopDebugSectionLevel subsection_handle(&tess, tess.PushSubordinatePixDebugSection("Detect Paragraphs (Before Recognition)"));
      DetectParagraphs(false);
#if !GRAPHICS_DISABLED
      if (scrollview_support) {
        tess.pgeditor_main(rect_width_, rect_height_, page_res_);
      }
#endif
    }

<<<<<<< HEAD
    AutoPopDebugSectionLevel subsection_handle2(&tess, tess.PushSubordinatePixDebugSection("Recognize All Words"));
    if (tess.recog_all_words(page_res_, monitor, nullptr, nullptr, 0)) {
#if !GRAPHICS_DISABLED
=======
    AutoPopDebugSectionLevel subsection_handle2(tesseract_, tesseract_->PushSubordinatePixDebugSection("Recognize All Words"));
    if (tesseract_->recog_all_words(page_res_, nullptr, nullptr, 0)) {
>>>>>>> 030c496c
      if (scrollview_support) {
        tess.pgeditor_main(rect_width_, rect_height_, page_res_);
      }
#endif
      subsection_handle2.pop();
      if (tess.paragraph_text_based) {
        AutoPopDebugSectionLevel subsection_handle(&tess, tess.PushSubordinatePixDebugSection("Detect Paragraphs (After Recognition)"));
        DetectParagraphs(true);
#if !GRAPHICS_DISABLED
        if (scrollview_support) {
          tess.pgeditor_main(rect_width_, rect_height_, page_res_);
        }
#endif
      }
    } else {
      result = -1;
    }
  }
  return result;
}

// Takes ownership of the input pix.
void TessBaseAPI::SetInputImage(Pix *pix) {
  tesseract().set_pix_original(pix);
}

void TessBaseAPI::SetVisibleImage(Pix *pix) {
  if (pix_visible_image_)
    pixDestroy(&pix_visible_image_);
  pix_visible_image_ = nullptr;
  if (pix) {
    pix_visible_image_ = pixCopy(NULL, pix);
    // tesseract().set_pix_visible_image(pix);
  }
}

Pix *TessBaseAPI::GetInputImage() {
  return tesseract().pix_original();
}

static const char* NormalizationModeName(int mode) {
  switch(mode) {
    case 0:
      return "No normalization";
    case 1:
      return "Thresholding + Recognition";
    case 2:
      return "Thresholding";
    case 3:
      return "Recognition";
    default:
      ASSERT0(!"Unknown Normalization Mode");
      return "Unknown Normalization Mode";
  }
}

// Grayscale normalization (preprocessing)
bool TessBaseAPI::NormalizeImage(int mode) {
  Tesseract& tess = tesseract();
  AutoPopDebugSectionLevel section_handle(&tess, tess.PushSubordinatePixDebugSection("Normalize Image"));

  if (!GetInputImage()) {
    tprintError("Please use SetImage before applying the image pre-processing steps.\n");
    return false;
  }

  Image pix = thresholder_->GetPixNormRectGrey();
  if (tess.debug_image_normalization) {
    tess.AddPixDebugPage(pix, fmt::format("Grayscale normalization based on nlbin (Thomas Breuel) mode = {} ({})", mode, NormalizationModeName(mode)));
  }
  if (mode == 1) {
    SetInputImage(pix);
    thresholder_->SetImage(GetInputImage());
    if (tess.debug_image_normalization) {
      tess.AddPixDebugPage(thresholder_->GetPixRect(), "Grayscale normalization, as obtained from the thresholder & set up as input image");
    }
  } else if (mode == 2) {
    thresholder_->SetImage(pix);
    if (tess.debug_image_normalization) {
      tess.AddPixDebugPage(thresholder_->GetPixRect(), "Grayscale normalization, as obtained from the thresholder");
    }
  } else if (mode == 3) {
    SetInputImage(pix);
    if (tess.debug_image_normalization) {
      tess.AddPixDebugPage(GetInputImage(), "Grayscale normalization, now set up as input image");
    }
  } else {
    return false;
  }
  return true;
}

Pix* TessBaseAPI::GetVisibleImage() {
  return pix_visible_image_;
}

const char *TessBaseAPI::GetInputName() {
  if (tesseract_ != nullptr && !tesseract_->input_file_path_.empty()) {
    return tesseract_->input_file_path_.c_str();
  }
  return nullptr;
}

const char * TessBaseAPI::GetVisibleImageFilename() {
  if (tesseract_ != nullptr && !tesseract_->visible_image_file_path_.empty()) {
    return tesseract_->visible_image_file_path_.c_str();
  }
  return nullptr;
}

const char *TessBaseAPI::GetDatapath() {
<<<<<<< HEAD
  return tesseract().datadir_.c_str();
=======
  return tesseract_->datadir_.c_str();
>>>>>>> 030c496c
}

int TessBaseAPI::GetSourceYResolution() {
  if (thresholder_ == nullptr)
    return -1;
  return thresholder_->GetSourceYResolution();
}

// If `flist` exists, get data from there. Otherwise get data from `buf`.
// Seems convoluted, but is the easiest way I know of to meet multiple
// goals. Support streaming from stdin, and also work on platforms
// lacking fmemopen.
// 
// TODO: check different logic for flist/buf and simplify.
//
// If `tessedit_page_number` is non-negative, will only process that
// single page. Works for multi-page tiff file as well as or filelist.
bool TessBaseAPI::ProcessPagesFileList(FILE *flist, std::string *buf, 
                                       TessResultRenderer *renderer) {
  if (!flist && !buf) {
    return false;
  }
  Tesseract& tess = tesseract();
  int page_number = (tess.tessedit_page_number >= 0) ? tess.tessedit_page_number : 0;
  char pagename[MAX_PATH];

  std::vector<std::string> lines;
  if (!flist) {
    std::string line;
    for (const auto ch : *buf) {
      if (ch == '\n') {
        lines.push_back(line);
        line.clear();
      } else {
        line.push_back(ch);
      }
    }
    if (!line.empty()) {
      // Add last line without terminating LF.
      lines.push_back(line);
    }
    if (lines.empty()) {
      return false;
    }
  }

  // Begin producing output
  if (renderer && !renderer->BeginDocument(document_title.c_str())) {
    return false;
  }

  // Loop over all pages - or just the requested one
  for (int i = 0; ; i++) {
    if (flist) {
      if (fgets(pagename, sizeof(pagename), flist) == nullptr) {
        break;
      }
    } else {
      // Skip to the requested page number.
      if (i < page_number)
        continue;
      else if (page_number >= lines.size()) {
        break;
      }
      snprintf(pagename, sizeof(pagename), "%s", lines[i].c_str());
    }
    chomp_string(pagename);
    Pix *pix = pixRead(pagename);
    if (pix == nullptr) {
      tprintError("Image file {} cannot be read!\n", pagename);
      return false;
    }
    tprintInfo("Processing page #{} : {}\n", page_number + 1, pagename);
<<<<<<< HEAD
    tess.applybox_page.set_value(page_number, PARAM_VALUE_IS_SET_BY_CORE_RUN);
    bool r = ProcessPage(pix, pagename, retry_config, timeout_millisec, renderer);
=======
    tesseract_->applybox_page.set_value(page_number);
	bool r = ProcessPage(pix, pagename, renderer);

    bool two_pass = false;
>>>>>>> 030c496c

    if (two_pass || 1) {
      Boxa *default_boxes = GetComponentImages(tesseract::RIL_BLOCK, true, nullptr, nullptr);

      // pixWrite("/tmp/out.png", pix, IFF_PNG);
      // Pix *newpix = pixPaintBoxa(pix, default_boxes, 0);
      Pix *newpix = pixSetBlackOrWhiteBoxa(pix, default_boxes, L_SET_WHITE);
      // pixWrite("/tmp/out_boxes.png", newpix, IFF_PNG);

      SetPageSegMode(PSM_SINGLE_BLOCK);
      // Set thresholding method to 0 for second pass regardless
      tess.thresholding_method = (int)ThresholdMethod::Otsu;
      // SetPageSegMode(PSM_SPARSE_TEXT);

      SetImage(newpix);

      r = r && !Recognize();
      renderer->AddImage(this);

      boxaDestroy(&default_boxes);
      pixDestroy(&newpix);
    }

    pixDestroy(&pix);
    if (!r) {
      return false;
    }
    if (tess.tessedit_page_number >= 0) {
      break;
    }
    ++page_number;
  }

  // Finish producing output
  if (renderer && !renderer->EndDocument()) {
    return false;
  }
  return true;
}

// If `tessedit_page_number` is non-negative, will only process that
// single page in the multi-page tiff file.
bool TessBaseAPI::ProcessPagesMultipageTiff(const l_uint8 *data, size_t size, const char *filename,
                                            TessResultRenderer *renderer) {
  Pix *pix = nullptr;
  Tesseract& tess = tesseract();
  int page_number = (tess.tessedit_page_number >= 0) ? tess.tessedit_page_number : 0;
  size_t offset = 0;
  for (int pgn = 1; ; ++pgn) {
    // pix = (data) ? pixReadMemTiff(data, size, page_number) : pixReadTiff(filename, page_number);
    pix = (data) ? pixReadMemFromMultipageTiff(data, size, &offset)
                 : pixReadFromMultipageTiff(filename, &offset);
    if (pix == nullptr) {
      break;
    }
<<<<<<< HEAD
  if (tess.tessedit_page_number > 0 && pgn != tess.tessedit_page_number) {
    continue;
  }
  
    tprintInfo("Processing page #{} of multipage TIFF {}\n", pgn, filename ? filename : "(from internal storage)");
    tess.applybox_page.set_value(pgn, PARAM_VALUE_IS_SET_BY_CORE_RUN);
    bool r = ProcessPage(pix, filename, retry_config, timeout_millisec, renderer);
=======
    tprintInfo("Processing page #{} of multipage TIFF {}\n", page_number + 1, filename ? filename : "(from internal storage)");
    tesseract_->applybox_page.set_value(page_number);
    bool r = ProcessPage(pix, filename, renderer);
>>>>>>> 030c496c
    pixDestroy(&pix);
    if (!r) {
      return false;
    }
    if (tess.tessedit_page_number >= 0) {
      break;
    }
    if (!offset) {
      break;
    }
  }
  return true;
}

// Master ProcessPages calls ProcessPagesInternal and then does any post-
// processing required due to being in a training mode.
bool TessBaseAPI::ProcessPages(const char *filename, 
                               TessResultRenderer *renderer) {
  Tesseract& tess = tesseract();
  AutoPopDebugSectionLevel section_handle(&tess, tess.PushSubordinatePixDebugSection("Process pages"));
  
  bool result = ProcessPagesInternal(filename, renderer);
#if !DISABLED_LEGACY_ENGINE
  if (result) {
    if (tess.tessedit_train_from_boxes && !tess.WriteTRFile(output_file_.c_str())) {
      tprintError("Write of TR file failed: {}\n", output_file_.c_str());
      return false;
    }
  }
#endif // !DISABLED_LEGACY_ENGINE
  return result;
}

#ifdef HAVE_LIBCURL
static size_t WriteMemoryCallback(void *contents, size_t size, size_t nmemb, void *userp) {
  size = size * nmemb;
  auto *buf = reinterpret_cast<std::string *>(userp);
  buf->append(reinterpret_cast<const char *>(contents), size);
  return size;
}
#endif

// In the ideal scenario, Tesseract will start working on data as soon
// as it can. For example, if you stream a filelist through stdin, we
// should start the OCR process as soon as the first filename is
// available. This is particularly useful when hooking Tesseract up to
// slow hardware such as a book scanning machine.
//
// Unfortunately there are trade-offs. You can't seek on stdin. That
// makes automatic detection of datatype (TIFF? filelist? PNG?)
// impractical.  So we support a command line flag to explicitly
// identify the scenario that really matters: filelists on
// stdin. We'll still do our best if the user likes pipes.
bool TessBaseAPI::ProcessPagesInternal(const char *filename, 
                                       TessResultRenderer *renderer) {
  bool stdInput = !strcmp(filename, "stdin") || !strcmp(filename, "/dev/stdin") || !strcmp(filename, "-");
  if (stdInput) {
#if defined(WIN32) || defined(_WIN32) || defined(_WIN64)
    if (_setmode(_fileno(stdin), _O_BINARY) == -1)
      tprintError("Cannot set STDIN to binary: {}", strerror(errno));
#endif // WIN32
  }

  if (stream_filelist) {
    return ProcessPagesFileList(stdin, nullptr, renderer);
  }

  // At this point we are officially in auto-detection territory.
  // That means any data in stdin must be buffered, to make it
  // seekable.
  std::string buf;
  const l_uint8 *data = nullptr;
  if (stdInput) {
    buf.assign((std::istreambuf_iterator<char>(std::cin)), (std::istreambuf_iterator<char>()));
    data = reinterpret_cast<const l_uint8 *>(buf.data());
  } else if (strstr(filename, "://") != nullptr) {
    // Get image or image list by URL.
#ifdef HAVE_LIBCURL
    CURL *curl = curl_easy_init();
    if (curl == nullptr) {
      fprintf(stderr, "Error, curl_easy_init failed\n");
      return false;
    } else {
      CURLcode curlcode;
      auto error = [curl, &curlcode](const char *function) {
        tprintError("{} failed with error {}\n", function, curl_easy_strerror(curlcode));
        curl_easy_cleanup(curl);
        return false;
      };
      curlcode = curl_easy_setopt(curl, CURLOPT_URL, filename);
      if (curlcode != CURLE_OK) {
        return error("curl_easy_setopt");
      }
      curlcode = curl_easy_setopt(curl, CURLOPT_FAILONERROR, 1L);
      if (curlcode != CURLE_OK) {
        return error("curl_easy_setopt");
      }
      // Follow HTTP, HTTPS, FTP and FTPS redirects.
      curlcode = curl_easy_setopt(curl, CURLOPT_FOLLOWLOCATION, 1);
      if (curlcode != CURLE_OK) {
        return error("curl_easy_setopt");
      }
      // Allow no more than 8 redirections to prevent endless loops.
      curlcode = curl_easy_setopt(curl, CURLOPT_MAXREDIRS, 8);
      if (curlcode != CURLE_OK) {
        return error("curl_easy_setopt");
      }
      int timeout = curl_timeout;
      if (timeout > 0) {
        curlcode = curl_easy_setopt(curl, CURLOPT_NOSIGNAL, 1L);
        if (curlcode != CURLE_OK) {
          return error("curl_easy_setopt");
        }
        curlcode = curl_easy_setopt(curl, CURLOPT_TIMEOUT, timeout);
        if (curlcode != CURLE_OK) {
          return error("curl_easy_setopt");
        }
      }
      std::string cookiefile = curl_cookiefile;
      if (!cookiefile.empty()) {
        curlcode = curl_easy_setopt(curl, CURLOPT_COOKIEFILE, cookiefile.c_str());
        if (curlcode != CURLE_OK) {
          return error("curl_easy_setopt");
        }
      }
      curlcode = curl_easy_setopt(curl, CURLOPT_WRITEFUNCTION, WriteMemoryCallback);
      if (curlcode != CURLE_OK) {
        return error("curl_easy_setopt");
      }
      curlcode = curl_easy_setopt(curl, CURLOPT_WRITEDATA, &buf);
      if (curlcode != CURLE_OK) {
        return error("curl_easy_setopt");
      }
      curlcode = curl_easy_setopt(curl, CURLOPT_USERAGENT, "Tesseract OCR");
      if (curlcode != CURLE_OK) {
        return error("curl_easy_setopt");
      }
      curlcode = curl_easy_perform(curl);
      if (curlcode != CURLE_OK) {
        return error("curl_easy_perform");
      }
      curl_easy_cleanup(curl);
      data = reinterpret_cast<const l_uint8 *>(buf.data());
    }
#else
    fprintf(stderr, "Error, this tesseract has no URL support\n");
    return false;
#endif
  } else {
    // Check whether the input file can be read.
    if (FILE *file = fopen(filename, "rb")) {
      fclose(file);
    } else {
      tprintError("cannot read input file {}: {}\n", filename, strerror(errno));
      return false;
    }
  }

  // Here is our autodetection
  int format;
  int r = (data != nullptr) ? findFileFormatBuffer(data, &format) : findFileFormat(filename, &format);

  // Maybe we have a filelist
  if (r != 0 || format == IFF_UNKNOWN) {
    std::string s;
    if (data != nullptr) {
      s = buf.c_str();
    } else {
      std::ifstream t(filename);
      std::string u((std::istreambuf_iterator<char>(t)), std::istreambuf_iterator<char>());
      s = u.c_str();
    }
    return ProcessPagesFileList(nullptr, &s, renderer);
  }

  // Maybe we have a TIFF which is potentially multipage
  bool tiff = (format == IFF_TIFF || format == IFF_TIFF_PACKBITS || format == IFF_TIFF_RLE ||
               format == IFF_TIFF_G3 || format == IFF_TIFF_G4 || format == IFF_TIFF_LZW ||
#if LIBLEPT_MAJOR_VERSION > 1 || LIBLEPT_MINOR_VERSION > 76
               format == IFF_TIFF_JPEG ||
#endif
               format == IFF_TIFF_ZIP);

  // Fail early if we can, before producing any output
  Pix *pix = nullptr;
  if (!tiff) {
    pix = (data != nullptr) ? pixReadMem(data, buf.size()) : pixRead(filename);
    if (pix == nullptr) {
      return false;
    }
  }

  // Begin the output
  if (renderer && !renderer->BeginDocument(document_title.c_str())) {
    pixDestroy(&pix);
    return false;
  }

  // Produce output
  if (tiff) {
    r = ProcessPagesMultipageTiff(data, buf.size(), filename, renderer);
  }
  else {
<<<<<<< HEAD
    tesseract().applybox_page.set_value(-1 /* all pages */, PARAM_VALUE_IS_SET_BY_CORE_RUN);
    r = ProcessPage(pix, filename, retry_config, timeout_millisec, renderer);
=======
    tesseract_->applybox_page.set_value(-1 /* all pages */);
	  r = ProcessPage(pix, filename, renderer);
>>>>>>> 030c496c
  }

  // Clean up memory as needed
  pixDestroy(&pix);

  Monitor().bump_progress().exec_progress_func();

  // End the output
  if (!r || (renderer && !renderer->EndDocument())) {
    return false;
  }
  return true;
}

bool TessBaseAPI::ProcessPage(Pix *pix, const char *filename,
                              TessResultRenderer *renderer) {
  Tesseract& tess = tesseract();
  AutoPopDebugSectionLevel page_level_handle(tess, tess.PushSubordinatePixDebugSection(fmt::format("Process a single page: page #{}", 1 + tesseract_->tessedit_page_number)));
  //page_level_handle.SetAsRootLevelForParamUsageReporting();

  SetInputName(filename);

  SetImage(pix);

  // Before we start to do *real* work, do a preliminary sanity check re expected memory pressure.
  // The check MAY recur in some (semi)public APIs that MAY be called later, but this is the big one
  // and it's a simple check at negligible cost, saving us some headaches when we start feeding large
  // material to the Tesseract animal.
  //
  // TODO: rescale overlarge input images? Or is that left to userland code? (as it'll be pretty fringe anyway)
  {
    auto cost = TessBaseAPI::EstimateImageMemoryCost(pix);
    std::string cost_report = cost;
    tprintInfo("Estimated memory pressure: {} for input image size {} x {} px\n", cost_report, pixGetWidth(pix), pixGetHeight(pix));

    if (CheckAndReportIfImageTooLarge(pix)) {
      return false; // fail early
    }
  }

  // Image preprocessing on image
  
  // pixTRCMap(PIX   *pixs, PIX   *pixm, NUMA  *na)  --> can create and use our own dynamic range mapping with this one!
  // 
  // pixAutoPhotoinvert()
  //
  //     if (edgecrop > 0.0) {
  //  box = boxCreate(0.5f * edgecrop * w, 0.5f * edgecrop * h,
  //                   (1.0f - edgecrop) * w, (1.0f - edgecrop) * h);
  //   pix2 = pixClipRectangle(pix1, box, NULL);
  //   boxDestroy(&box);
  // }
  //   else {
  //   pix2 = pixClone(pix1);
  // }
  //
  // pixCleanBackgroundToWhite()
  //
  //   pixalpha = pixGetRGBComponent(pixs, L_ALPHA_CHANNEL);  /* save */
  //   if ((nag = numaGammaTRC(gamma, minval, maxval)) == NULL)
  //     return (PIX *)ERROR_PTR("nag not made", __func__, pixd);
  //   pixTRCMap(pixd, NULL, nag);
  //   pixSetRGBComponent(pixd, pixalpha, L_ALPHA_CHANNEL); /* restore */
  //   pixSetSpp(pixd, 4);
  //   numaDestroy(&nag);
  //   pixDestroy(&pixalpha);
  //
  // l_float32  avefg, avebg;
  //   l_float32 numfg, numbg;
  //   NUMA *na = pixGetGrayHistogram(pixt, 1);
  //   l_float32 mean, median, mode, variance;
  //   numaGetHistogramStats(na, 0.0, 1.0, &mean, &median, &mode, &variance);
  //
  // PIX * pixGetRGBComponent ( PIX *pixs, l_int32 comp );
  //
  // pixGetRankValue()
  // numaHistogramGetValFromRank(na, rank, &val);
  //
  // numaGetMin(), numaGetMax()
  //
  // pixThresholdByConnComp()
  //
  //  numaGetNonzeroRange()
  //
  // pixMaxDynamicRange

  


  

  // Grayscale normalization
  int graynorm_mode = tess.preprocess_graynorm_mode;
  {
    Image input_img = GetInputImage();

    if (graynorm_mode > 0 && NormalizeImage(graynorm_mode) && tess.tessedit_write_images) {
      // Write normalized image 
      Pix *p1;
      if (graynorm_mode == 2) {
        p1 = thresholder_->GetPixRect();
      } else {
        p1 = GetInputImage();
      }
      tess.AddPixDebugPage(p1, fmt::format("Greyscale normalized image to process @ graynorm_mode = {}", graynorm_mode));
    }
  }

  // Recognition
  
  bool failed = false;

  if (tess.tessedit_pageseg_mode == PSM_AUTO_ONLY) {
    // Disabled character recognition
    if (! std::unique_ptr<const PageIterator>(AnalyseLayout())) {
      failed = true;
    }
  } else if (tess.tessedit_pageseg_mode == PSM_OSD_ONLY) {
    failed = (FindLines() != 0);
  } else {
    // Normal layout and character recognition.
    failed = (Recognize() < 0);
  }

  if (tess.tessedit_write_images) {
    Pix *page_pix = GetThresholdedImage();
    tess.AddPixDebugPage(page_pix, fmt::format("processed page #{} : text recog done", 1 + tess.tessedit_page_number));
  }

  if (renderer && !failed) {
    failed = !renderer->AddImage(this);
  }
  //pixDestroy(&pixs);
  return !failed;
}

/**
 * Get a left-to-right iterator to the results of LayoutAnalysis and/or
 * Recognize. The returned iterator must be deleted after use.
 */
LTRResultIterator *TessBaseAPI::GetLTRIterator() {
  if (tesseract_ == nullptr || page_res_ == nullptr) {
    return nullptr;
  }
  return new LTRResultIterator(page_res_, tesseract_, thresholder_->GetScaleFactor(),
                               thresholder_->GetScaledYResolution(), rect_left_, rect_top_,
                               rect_width_, rect_height_);
}

/**
 * Get a reading-order iterator to the results of LayoutAnalysis and/or
 * Recognize. The returned iterator must be deleted after use.
 * WARNING! This class points to data held within the TessBaseAPI class, and
 * therefore can only be used while the TessBaseAPI class still exists and
 * has not been subjected to a call of Init, SetImage, Recognize, Clear, End
 * DetectOS, or anything else that changes the internal PAGE_RES.
 */
ResultIterator *TessBaseAPI::GetIterator() {
  if (tesseract_ == nullptr || page_res_ == nullptr) {
    return nullptr;
  }
  return ResultIterator::StartOfParagraph(LTRResultIterator(
      page_res_, tesseract_, thresholder_->GetScaleFactor(), thresholder_->GetScaledYResolution(),
      rect_left_, rect_top_, rect_width_, rect_height_));
}

/**
 * Get a mutable iterator to the results of LayoutAnalysis and/or Recognize.
 * The returned iterator must be deleted after use.
 * WARNING! This class points to data held within the TessBaseAPI class, and
 * therefore can only be used while the TessBaseAPI class still exists and
 * has not been subjected to a call of Init, SetImage, Recognize, Clear, End
 * DetectOS, or anything else that changes the internal PAGE_RES.
 */
MutableIterator *TessBaseAPI::GetMutableIterator() {
  if (tesseract_ == nullptr || page_res_ == nullptr) {
    return nullptr;
  }
  return new MutableIterator(page_res_, tesseract_, thresholder_->GetScaleFactor(),
                             thresholder_->GetScaledYResolution(), rect_left_, rect_top_,
                             rect_width_, rect_height_);
}

/** Make a text string from the internal data structures. */
char *TessBaseAPI::GetUTF8Text() {
  if (tesseract_ == nullptr || (!recognition_done_ && Recognize() < 0)) {
    return nullptr;
  }
  std::string text("");
  const std::unique_ptr</*non-const*/ ResultIterator> it(GetIterator());
  do {
    if (it->Empty(RIL_PARA)) {
      continue;
    }
    auto block_type = it->BlockType();
    switch (block_type) {
      case PT_FLOWING_IMAGE:
      case PT_HEADING_IMAGE:
      case PT_PULLOUT_IMAGE:
      case PT_HORZ_LINE:
      case PT_VERT_LINE:
        // Ignore images and lines for text output.
        continue;
      case PT_NOISE:
        ASSERT_HOST_MSG(false, "TODO: Please report image which triggers the noise case.\n");
		break;
      default:
        break;
    }

    const std::unique_ptr<const char[]> para_text(it->GetUTF8Text(RIL_PARA));
    text += para_text.get();
  } while (it->Next(RIL_PARA));
  return copy_string(text);
}

size_t TessBaseAPI::GetNumberOfTables() const
{
  return constUniqueInstance<std::vector<TessTable>>().size();
}

std::tuple<int,int,int,int> TessBaseAPI::GetTableBoundingBox(unsigned i)
{
  const auto &t = constUniqueInstance<std::vector<TessTable>>();

  if (i >= t.size()) {
    return std::tuple<int, int, int, int>(0, 0, 0, 0);
  }

  const int height = tesseract().ImageHeight();

  return std::make_tuple<int,int,int,int>(
    t[i].box.left(), height - t[i].box.top(),
    t[i].box.right(), height - t[i].box.bottom());
}

std::vector<std::tuple<int,int,int,int>> TessBaseAPI::GetTableRows(unsigned i)
{
  const auto &t = constUniqueInstance<std::vector<TessTable>>();

  if (i >= t.size()) {
    return std::vector<std::tuple<int, int, int, int>>();
  }

  std::vector<std::tuple<int,int,int,int>> rows(t[i].rows.size());
  const int height = tesseract().ImageHeight();

  for (unsigned j = 0; j < t[i].rows.size(); ++j) {
    rows[j] =
        std::make_tuple<int, int, int, int>(t[i].rows[j].left(), height - t[i].rows[j].top(),
                                            t[i].rows[j].right(), height - t[i].rows[j].bottom());
  }

  return rows;
}

std::vector<std::tuple<int,int,int,int>> TessBaseAPI::GetTableCols(unsigned i)
{
  const auto &t = constUniqueInstance<std::vector<TessTable>>();

  if (i >= t.size()) {
    return std::vector<std::tuple<int, int, int, int>>();
  }

  std::vector<std::tuple<int,int,int,int>> cols(t[i].cols.size());
  const int height = tesseract().ImageHeight();

  for (unsigned j = 0; j < t[i].cols.size(); ++j) {
    cols[j] =
        std::make_tuple<int, int, int, int>(t[i].cols[j].left(), height - t[i].cols[j].top(),
                                            t[i].cols[j].right(), height - t[i].cols[j].bottom());
  }

  return cols;
}

static void AddBoxToTSV(const PageIterator *it, PageIteratorLevel level, std::string &text) {
  int left, top, right, bottom;
  it->BoundingBox(level, &left, &top, &right, &bottom);
  text += "\t" + std::to_string(left);
  text += "\t" + std::to_string(top);
  text += "\t" + std::to_string(right - left);
  text += "\t" + std::to_string(bottom - top);
}

/**
 * Make a TSV-formatted string from the internal data structures.
 * Allows additional column with detected language.
 * page_number is 0-based but will appear in the output as 1-based.
 *
 * Returned string must be freed with the delete [] operator.
 */
char *TessBaseAPI::GetTSVText(int page_number, bool lang_info) {
  if (tesseract_ == nullptr || (page_res_ == nullptr && Recognize() < 0)) {
    return nullptr;
  }

  int page_id = page_number + 1; // we use 1-based page numbers.

  int page_num = page_id;
  int block_num = 0;
  int par_num = 0;
  int line_num = 0;
  int word_num = 0;
  int symbol_num = 0;
  std::string lang;

  std::string tsv_str;
  tsv_str += "1\t" + std::to_string(page_num); // level 1 - page
  tsv_str += "\t" + std::to_string(block_num);
  tsv_str += "\t" + std::to_string(par_num);
  tsv_str += "\t" + std::to_string(line_num);
  tsv_str += "\t" + std::to_string(word_num);
  tsv_str += "\t" + std::to_string(symbol_num);
  tsv_str += "\t" + std::to_string(rect_left_);
  tsv_str += "\t" + std::to_string(rect_top_);
  tsv_str += "\t" + std::to_string(rect_width_);
  tsv_str += "\t" + std::to_string(rect_height_);
  tsv_str += "\t-1";
  if (lang_info) {
    tsv_str += "\t" + lang;
  }
  tsv_str += "\t\n";

  const std::unique_ptr</*non-const*/ ResultIterator> res_it(GetIterator());
  while (!res_it->Empty(RIL_BLOCK)) {
    if (res_it->Empty(RIL_WORD)) {
      res_it->Next(RIL_WORD);
      continue;
    }

    // Add rows for any new block/paragraph/textline.
    if (res_it->IsAtBeginningOf(RIL_BLOCK)) {
      block_num++;
      par_num = 0;
      line_num = 0;
      word_num = 0;
      symbol_num = 0;
      tsv_str += "2\t" + std::to_string(page_num); // level 2 - block
      tsv_str += "\t" + std::to_string(block_num);
      tsv_str += "\t" + std::to_string(par_num);
      tsv_str += "\t" + std::to_string(line_num);
      tsv_str += "\t" + std::to_string(word_num);
      tsv_str += "\t" + std::to_string(symbol_num);
      AddBoxToTSV(res_it.get(), RIL_BLOCK, tsv_str);
      tsv_str += "\t" + std::to_string(res_it->Confidence(RIL_BLOCK)); // end of row for block
      if (lang_info) {
        tsv_str += "\t";
      }
      tsv_str += "\t\n"; // end of row for block
    }
    if (res_it->IsAtBeginningOf(RIL_PARA)) {
      if (lang_info) {
        lang = res_it->WordRecognitionLanguage();
      }
      par_num++;
      line_num = 0;
      word_num = 0;
      symbol_num = 0;
      tsv_str += "3\t" + std::to_string(page_num); // level 3 - paragraph
      tsv_str += "\t" + std::to_string(block_num);
      tsv_str += "\t" + std::to_string(par_num);
      tsv_str += "\t" + std::to_string(line_num);
      tsv_str += "\t" + std::to_string(word_num);
      tsv_str += "\t" + std::to_string(symbol_num);
      AddBoxToTSV(res_it.get(), RIL_PARA, tsv_str);
      tsv_str += "\t" + std::to_string(res_it->Confidence(RIL_PARA)); // end of row for block
      if (lang_info) {
        tsv_str += "\t" + lang;
      }
      tsv_str += "\t\n"; // end of row for para
    }
    if (res_it->IsAtBeginningOf(RIL_TEXTLINE)) {
      line_num++;
      word_num = 0;
      symbol_num = 0;
      tsv_str += "4\t" + std::to_string(page_num); // level 4 - line
      tsv_str += "\t" + std::to_string(block_num);
      tsv_str += "\t" + std::to_string(par_num);
      tsv_str += "\t" + std::to_string(line_num);
      tsv_str += "\t" + std::to_string(word_num);
      tsv_str += "\t" + std::to_string(symbol_num);
      AddBoxToTSV(res_it.get(), RIL_TEXTLINE, tsv_str);
      tsv_str += "\t" + std::to_string(res_it->Confidence(RIL_TEXTLINE)); // end of row for block
      if (lang_info) {
        tsv_str += "\t";
      }
      tsv_str += "\t\n"; // end of row for line
    }

    // Now, process the word...
    int left, top, right, bottom;
    res_it->BoundingBox(RIL_WORD, &left, &top, &right, &bottom);
    word_num++;
    symbol_num = 0;
    tsv_str += "5\t" + std::to_string(page_num); // level 5 - word
    tsv_str += "\t" + std::to_string(block_num);
    tsv_str += "\t" + std::to_string(par_num);
    tsv_str += "\t" + std::to_string(line_num);
    tsv_str += "\t" + std::to_string(word_num);
    tsv_str += "\t" + std::to_string(symbol_num);
    tsv_str += "\t" + std::to_string(left);
    tsv_str += "\t" + std::to_string(top);
    tsv_str += "\t" + std::to_string(right - left);
    tsv_str += "\t" + std::to_string(bottom - top);
    tsv_str += "\t" + std::to_string(res_it->Confidence(RIL_WORD));

    if (lang_info) {
      const char *word_lang = res_it->WordRecognitionLanguage();
      tsv_str += "\t";
      if (word_lang) {
        tsv_str += word_lang;
      }
    }

    tsv_str += "\t";

    std::string tsv_symbol_lines;

    do {
      tsv_str += std::unique_ptr<const char[]>(res_it->GetUTF8Text(RIL_SYMBOL)).get();

      res_it->BoundingBox(RIL_SYMBOL, &left, &top, &right, &bottom);
      symbol_num++;
      tsv_symbol_lines += "6\t" + std::to_string(page_num); // level 6 - symbol
      tsv_symbol_lines += "\t" + std::to_string(block_num);
      tsv_symbol_lines += "\t" + std::to_string(par_num);
      tsv_symbol_lines += "\t" + std::to_string(line_num);
      tsv_symbol_lines += "\t" + std::to_string(word_num);
      tsv_symbol_lines += "\t" + std::to_string(symbol_num);
      tsv_symbol_lines += "\t" + std::to_string(left);
      tsv_symbol_lines += "\t" + std::to_string(top);
      tsv_symbol_lines += "\t" + std::to_string(right - left);
      tsv_symbol_lines += "\t" + std::to_string(bottom - top);
      tsv_symbol_lines += "\t" + std::to_string(res_it->Confidence(RIL_SYMBOL));
      tsv_symbol_lines += "\t";
      tsv_symbol_lines += std::unique_ptr<const char[]>(res_it->GetUTF8Text(RIL_SYMBOL)).get();
      tsv_symbol_lines += "\n";

      res_it->Next(RIL_SYMBOL);
    } while (!res_it->Empty(RIL_BLOCK) && !res_it->IsAtBeginningOf(RIL_WORD));
    tsv_str += "\n"; // end of row

    tsv_str += tsv_symbol_lines; // add the individual symbol rows right after the word row they are considered to a part of.
  }

  return copy_string(tsv_str);
}

/** The 5 numbers output for each box (the usual 4 and a page number.) */
const int kNumbersPerBlob = 5;
/**
 * The number of bytes taken by each number. Since we use int16_t for ICOORD,
 * assume only 5 digits max.
 */
const int kBytesPerNumber = 5;
/**
 * Multiplier for max expected textlength assumes (kBytesPerNumber + space)
 * * kNumbersPerBlob plus the newline. Add to this the
 * original UTF8 characters, and one kMaxBytesPerLine for safety.
 */
const int kBytesPerBoxFileLine = (kBytesPerNumber + 1) * kNumbersPerBlob + 1;
/** Max bytes in the decimal representation of int64_t. */
const int kBytesPer64BitNumber = 20;
/**
 * A maximal single box could occupy kNumbersPerBlob numbers at
 * kBytesPer64BitNumber digits (if someone sneaks in a 64 bit value) and a
 * space plus the newline and the maximum length of a UNICHAR.
 * Test against this on each iteration for safety.
 */
const int kMaxBytesPerLine = kNumbersPerBlob * (kBytesPer64BitNumber + 1) + 1 + UNICHAR_LEN;

/**
 * The recognized text is returned as a char* which is coded
 * as a UTF8 box file.
 * page_number is a 0-base page index that will appear in the box file.
 * Returned string must be freed with the delete [] operator.
 */
char *TessBaseAPI::GetBoxText(int page_number) {
  if (tesseract_ == nullptr || (!recognition_done_ && Recognize() < 0)) {
    return nullptr;
  }
  int blob_count;
  int utf8_length = TextLength(&blob_count);
  int total_length = blob_count * kBytesPerBoxFileLine + utf8_length + kMaxBytesPerLine;
  char *result = new char[total_length];
  result[0] = '\0';
  int output_length = 0;
  LTRResultIterator *it = GetLTRIterator();
  do {
    int left, top, right, bottom;
    if (it->BoundingBox(RIL_SYMBOL, &left, &top, &right, &bottom)) {
      const std::unique_ptr</*non-const*/ char[]> text(it->GetUTF8Text(RIL_SYMBOL));
      // Tesseract uses space for recognition failure. Fix to a reject
      // character, kTesseractReject so we don't create illegal box files.
      for (int i = 0; text[i] != '\0'; ++i) {
        if (text[i] == ' ') {
          text[i] = kTesseractReject;
        }
      }
      snprintf(result + output_length, total_length - output_length, "%s %d %d %d %d %d\n",
               text.get(), left, image_height_ - bottom, right, image_height_ - top, page_number);
      output_length += strlen(result + output_length);
      // Just in case...
      if (output_length + kMaxBytesPerLine > total_length) {
        break;
      }
    }
  } while (it->Next(RIL_SYMBOL));
  delete it;
  return result;
}

/**
 * Conversion table for non-latin characters.
 * Maps characters out of the latin set into the latin set.
 * TODO(rays) incorporate this translation into unicharset.
 */
const int kUniChs[] = {0x20ac, 0x201c, 0x201d, 0x2018, 0x2019, 0x2022, 0x2014, 0};
/** Latin chars corresponding to the unicode chars above. */
const int kLatinChs[] = {0x00a2, 0x0022, 0x0022, 0x0027, 0x0027, 0x00b7, 0x002d, 0};

/**
 * The recognized text is returned as a char* which is coded
 * as UNLV format Latin-1 with specific reject and suspect codes.
 * Returned string must be freed with the delete [] operator.
 */
char *TessBaseAPI::GetUNLVText() {
  if (tesseract_ == nullptr || (!recognition_done_ && Recognize() < 0)) {
    return nullptr;
  }
  bool tilde_crunch_written = false;
  bool last_char_was_newline = true;
  bool last_char_was_tilde = false;

  int total_length = TextLength(nullptr);
  PAGE_RES_IT page_res_it(page_res_);
  char *result = new char[total_length];
  char *ptr = result;
  for (page_res_it.restart_page(); page_res_it.word() != nullptr; page_res_it.forward()) {
    WERD_RES *word = page_res_it.word();
    // Process the current word.
    if (word->unlv_crunch_mode != CR_NONE) {
      if (word->unlv_crunch_mode != CR_DELETE &&
          (!tilde_crunch_written ||
           (word->unlv_crunch_mode == CR_KEEP_SPACE && word->word->space() > 0 &&
            !word->word->flag(W_FUZZY_NON) && !word->word->flag(W_FUZZY_SP)))) {
        if (!word->word->flag(W_BOL) && word->word->space() > 0 && !word->word->flag(W_FUZZY_NON) &&
            !word->word->flag(W_FUZZY_SP)) {
          /* Write a space to separate from preceding good text */
          *ptr++ = ' ';
          last_char_was_tilde = false;
        }
        if (!last_char_was_tilde) {
          // Write a reject char.
          last_char_was_tilde = true;
          *ptr++ = kUNLVReject;
          tilde_crunch_written = true;
          last_char_was_newline = false;
        }
      }
    } else {
      // NORMAL PROCESSING of non tilde crunched words.
      tilde_crunch_written = false;
      tesseract().set_unlv_suspects(word);
      const char *wordstr = word->best_choice->unichar_string().c_str();
      const auto &lengths = word->best_choice->unichar_lengths();
      int length = lengths.length();
      int i = 0;
      int offset = 0;

      if (last_char_was_tilde && word->word->space() == 0 && wordstr[offset] == ' ') {
        // Prevent adjacent tilde across words - we know that adjacent tildes
        // within words have been removed.
        // Skip the first character.
        offset = lengths[i++];
      }
      if (i < length && wordstr[offset] != 0) {
        if (!last_char_was_newline) {
          *ptr++ = ' ';
        } else {
          last_char_was_newline = false;
        }
        for (; i < length; offset += lengths[i++]) {
          if (wordstr[offset] == ' ' || wordstr[offset] == kTesseractReject) {
            *ptr++ = kUNLVReject;
            last_char_was_tilde = true;
          } else {
            if (word->reject_map[i].rejected()) {
              *ptr++ = kUNLVSuspect;
            }
            UNICHAR ch(wordstr + offset, lengths[i]);
            int uni_ch = ch.first_uni();
            for (int j = 0; kUniChs[j] != 0; ++j) {
              if (kUniChs[j] == uni_ch) {
                uni_ch = kLatinChs[j];
                break;
              }
            }
            if (uni_ch <= 0xff) {
              *ptr++ = static_cast<char>(uni_ch);
              last_char_was_tilde = false;
            } else {
              *ptr++ = kUNLVReject;
              last_char_was_tilde = true;
            }
          }
        }
      }
    }
    if (word->word->flag(W_EOL) && !last_char_was_newline) {
      /* Add a new line output */
      *ptr++ = '\n';
      tilde_crunch_written = false;
      last_char_was_newline = true;
      last_char_was_tilde = false;
    }
  }
  *ptr++ = '\n';
  *ptr = '\0';
  return result;
}

#if !DISABLED_LEGACY_ENGINE

/**
 * Detect the orientation of the input image and apparent script (alphabet).
 * orient_deg is the detected clockwise rotation of the input image in degrees
 * (0, 90, 180, 270)
 * orient_conf is the confidence (15.0 is reasonably confident)
 * script_name is an ASCII string, the name of the script, e.g. "Latin"
 * script_conf is confidence level in the script
 * Returns true on success and writes values to each parameter as an output
 */
bool TessBaseAPI::DetectOrientationScript(int *orient_deg, float *orient_conf,
                                          const char **script_name, float *script_conf) {
  OSResults osr;

  bool osd = DetectOS(&osr);
  if (!osd) {
    return false;
  }

  int orient_id = osr.best_result.orientation_id;
  int script_id = osr.get_best_script(orient_id);
  if (orient_conf) {
    *orient_conf = osr.best_result.oconfidence;
  }
  if (orient_deg) {
    *orient_deg = orient_id * 90; // convert quadrant to degrees
  }

  if (script_name) {
    const char *script = osr.unicharset->get_script_from_script_id(script_id);

    *script_name = script;
  }

  if (script_conf) {
    *script_conf = osr.best_result.sconfidence;
  }

  return true;
}

/**
 * The recognized text is returned as a char* which is coded
 * as UTF8 and must be freed with the delete [] operator.
 * page_number is a 0-based page index that will appear in the osd file.
 */
char *TessBaseAPI::GetOsdText(int page_number) {
  int orient_deg;
  float orient_conf;
  const char *script_name;
  float script_conf;

  if (!DetectOrientationScript(&orient_deg, &orient_conf, &script_name, &script_conf)) {
    return nullptr;
  }

  // clockwise rotation needed to make the page upright
  int rotate = OrientationIdToValue(orient_deg / 90);

  std::stringstream stream;
  // Use "C" locale (needed for float values orient_conf and script_conf).
  stream.imbue(std::locale::classic());
  // Use fixed notation with 2 digits after the decimal point for float values.
  stream.precision(2);
  stream << std::fixed << "Page number: " << page_number << "\n"
         << "Orientation in degrees: " << orient_deg << "\n"
         << "Rotate: " << rotate << "\n"
         << "Orientation confidence: " << orient_conf << "\n"
         << "Script: " << script_name << "\n"
         << "Script confidence: " << script_conf << "\n";
  return copy_string(stream.str());
}

#endif // !DISABLED_LEGACY_ENGINE

/** Returns the average word confidence for Tesseract page result. */
int TessBaseAPI::MeanTextConf() {
  int *conf = AllWordConfidences();
  if (!conf) {
    return 0;
  }
  int sum = 0;
  int *pt = conf;
  while (*pt >= 0) {
    sum += *pt++;
  }
  if (pt != conf) {
    sum /= pt - conf;
  }
  delete[] conf;
  return sum;
}

/** Returns an array of all word confidences, terminated by -1. */
int *TessBaseAPI::AllWordConfidences() {
  if (tesseract_ == nullptr || (!recognition_done_ && Recognize() < 0)) {
    return nullptr;
  }
  int n_word = 0;
  PAGE_RES_IT res_it(page_res_);
  for (res_it.restart_page(); res_it.word() != nullptr; res_it.forward()) {
    n_word++;
  }

  int *conf = new int[n_word + 1];
  n_word = 0;
  for (res_it.restart_page(); res_it.word() != nullptr; res_it.forward()) {
    WERD_RES *word = res_it.word();
    WERD_CHOICE *choice = word->best_choice;
    int w_conf = static_cast<int>(100 + 5 * choice->certainty());
    // This is the eq for converting Tesseract confidence to 1..100
    if (w_conf < 0) {
      w_conf = 0;
    }
    if (w_conf > 100) {
      w_conf = 100;
    }
    conf[n_word++] = w_conf;
  }
  conf[n_word] = -1;
  return conf;
}

#if !DISABLED_LEGACY_ENGINE
/**
 * Applies the given word to the adaptive classifier if possible.
 * The word must be SPACE-DELIMITED UTF-8 - l i k e t h i s , so it can
 * tell the boundaries of the graphemes.
 * Assumes that SetImage/SetRectangle have been used to set the image
 * to the given word. The mode arg should be PSM_SINGLE_WORD or
 * PSM_CIRCLE_WORD, as that will be used to control layout analysis.
 * The currently set PageSegMode is preserved.
 * Returns false if adaption was not possible for some reason.
 */
bool TessBaseAPI::AdaptToWordStr(PageSegMode mode, const char *wordstr) {
  bool success = true;
  Tesseract& tess = tesseract();
  PageSegMode current_psm = GetPageSegMode();
  SetPageSegMode(mode);

  tess.classify_enable_learning = false;

  const std::unique_ptr<const char[]> text(GetUTF8Text());
  if (tess.applybox_debug) {
    tprintDebug("Trying to adapt \"{}\" to \"{}\"\n", text.get(), wordstr);
  }
  if (text != nullptr) {
    PAGE_RES_IT it(page_res_);
    WERD_RES *word_res = it.word();
    if (word_res != nullptr) {
      word_res->word->set_text(wordstr);
      // Check to see if text matches wordstr.
      int w = 0;
      int t;
      for (t = 0; text[t] != '\0'; ++t) {
        if (text[t] == '\n' || text[t] == ' ') {
          continue;
        }
        while (wordstr[w] == ' ') {
          ++w;
        }
        if (text[t] != wordstr[w]) {
          break;
        }
        ++w;
      }
      if (text[t] != '\0' || wordstr[w] != '\0') {
        // No match.
        delete page_res_;
        std::vector<TBOX> boxes;
        page_res_ = tess.SetupApplyBoxes(boxes, block_list_);
        tess.ReSegmentByClassification(page_res_);
        tess.TidyUp(page_res_);
        PAGE_RES_IT pr_it(page_res_);
        if (pr_it.word() == nullptr) {
          success = false;
        } else {
          word_res = pr_it.word();
        }
      } else {
        word_res->BestChoiceToCorrectText();
      }
      if (success) {
        tess.EnableLearning = true;
        tess.LearnWord(nullptr, word_res);
      }
    } else {
      success = false;
    }
  } else {
    success = false;
  }
  SetPageSegMode(current_psm);
  return success;
}
#endif // !DISABLED_LEGACY_ENGINE

/**
 * Free up recognition results and any stored image data, without actually
 * freeing any recognition data that would be time-consuming to reload.
 * Afterwards, you must call SetImage or TesseractRect before doing
 * any Recognize or Get* operation.
 */
void TessBaseAPI::Clear() {
  // write/flush diagnostics log output via ReportDebugInfo() is done inside ClearResults() before we clear the instance.
  ClearResults();
  if (thresholder_ != nullptr) {
    thresholder_->Clear();
  }
  if (tesseract_ != nullptr) {
    SetInputImage(nullptr);
  }
}

/**
 * Close down tesseract and free up (almost) all memory.
 * WipeSqueakyCleanForReUse() is near equivalent to destructing and
 * reconstructing your TessBaseAPI or calling End(), with two important
 * distinctions:
 *
 * - WipeSqueakyCleanForReUse() will *not* destroy the internal Tesseract
 *   class instance, but wipe it clean so it'll behave as if destructed and
 *   then reconstructed afresh, with one caveat:
 * - WipeSqueakyCleanForReUse() will not destroy any diagnostics/trace data
 *   cached in the running instance: the goal is to thus be able to produce
 *   diagnostics reports which span multiple rounds of OCR activity, executed
 *   in the single lifespan of the TesseractAPI instance.
 *
 * Once WipeSqueakyCleanForReUse() has been used, none of the other API
 * functions may be used other than Init and anything declared above it in the
 * class definition: as with after calling End(), the internal state is
 * equivalent to being freshly constructed.
 */
void TessBaseAPI::WipeSqueakyCleanForReUse() {
  ReportDebugInfo();

  Clear();
  delete thresholder_;
  thresholder_ = nullptr;
  delete page_res_;
  page_res_ = nullptr;
  delete block_list_;
  block_list_ = nullptr;
  if (paragraph_models_ != nullptr) {
    for (auto model : *paragraph_models_) {
      delete model;
    }
    delete paragraph_models_;
    paragraph_models_ = nullptr;
  }
#if !DISABLED_LEGACY_ENGINE
  if (osd_tesseract_ == tesseract_) {
    osd_tesseract_ = nullptr;
  }
  // TODO: should we pick up diagnostics from this one?
  delete osd_tesseract_;
  osd_tesseract_ = nullptr;
  delete equ_detect_;
  equ_detect_ = nullptr;
#endif // !DISABLED_LEGACY_ENGINE

  if (tesseract_ != nullptr) {
    tesseract_->WipeSqueakyCleanForReUse();
  }

  pixDestroy(&pix_visible_image_);
  pix_visible_image_ = nullptr;
  visible_image_file_.clear();
  output_file_.clear();
  datapath_.clear();
  language_.clear();
}

/**
 * Close down tesseract and free up all memory. End() is equivalent to
 * destructing and reconstructing your TessBaseAPI.
 * Once End() has been used, none of the other API functions may be used
 * other than Init and anything declared above it in the class definition.
 */
void TessBaseAPI::End() {
  WipeSqueakyCleanForReUse();

  delete tesseract_;
  tesseract_ = nullptr;

  // keep the monitor intact, though!
#if 0
  monitor_ = &default_minimal_monitor_;
#endif
}

// Clear any library-level memory caches.
// There are a variety of expensive-to-load constant data structures (mostly
// language dictionaries) that are cached globally -- surviving the Init()
// and End() of individual TessBaseAPI's.  This function allows the clearing
// of these caches.
void TessBaseAPI::ClearPersistentCache() {
#if 0
  Dict::GlobalDawgCache()->DeleteUnusedDawgs();
#else
  Dict::CleanGlobalDawgCache();
#endif
}

/**
 * Check whether a word is valid according to Tesseract's language model
 * returns 0 if the word is invalid, non-zero if valid
 */
int TessBaseAPI::IsValidWord(const char *word) const {
  return tesseract().getDict().valid_word(word);
}
// Returns true if utf8_character is defined in the UniCharset.
bool TessBaseAPI::IsValidCharacter(const char *utf8_character) const {
<<<<<<< HEAD
  return tesseract().unicharset_.contains_unichar(utf8_character);
=======
  return tesseract_->unicharset_.contains_unichar(utf8_character);
>>>>>>> 030c496c
}

// TODO(rays) Obsolete this function and replace with a more aptly named
// function that returns image coordinates rather than tesseract coordinates.
bool TessBaseAPI::GetTextDirection(int *out_offset, float *out_slope) {
  const std::unique_ptr<const PageIterator> it(AnalyseLayout());
  if (it == nullptr) {
    return false;
  }
  int x1, x2, y1, y2;
  it->Baseline(RIL_TEXTLINE, &x1, &y1, &x2, &y2);
  // Calculate offset and slope (NOTE: Kind of ugly)
  if (x2 <= x1) {
    x2 = x1 + 1;
  }
  // Convert the point pair to slope/offset of the baseline (in image coords.)
  *out_slope = static_cast<float>(y2 - y1) / (x2 - x1);
  *out_offset = static_cast<int>(y1 - *out_slope * x1);
  // Get the y-coord of the baseline at the left and right edges of the
  // textline's bounding box.
  int left, top, right, bottom;
  if (!it->BoundingBox(RIL_TEXTLINE, &left, &top, &right, &bottom)) {
    return false;
  }
  int left_y = IntCastRounded(*out_slope * left + *out_offset);
  int right_y = IntCastRounded(*out_slope * right + *out_offset);
  // Shift the baseline down so it passes through the nearest bottom-corner
  // of the textline's bounding box. This is the difference between the y
  // at the lowest (max) edge of the box and the actual box bottom.
  *out_offset += bottom - std::max(left_y, right_y);
  // Switch back to bottom-up tesseract coordinates. Requires negation of
  // the slope and height - offset for the offset.
  *out_slope = -*out_slope;
  *out_offset = rect_height_ - *out_offset;

  return true;
}

/** Sets Dict::letter_is_okay_ function to point to the given function. */
void TessBaseAPI::SetDictFunc(DictFunc f) {
  if (tesseract_ != nullptr) {
    tesseract().getDict().letter_is_okay_ = f;
  }
}

/**
 * Sets Dict::probability_in_context_ function to point to the given
 * function.
 *
 * @param f A single function that returns the probability of the current
 * "character" (in general a utf-8 string), given the context of a previous
 * utf-8 string.
 */
void TessBaseAPI::SetProbabilityInContextFunc(ProbabilityInContextFunc f) {
  if (tesseract_ != nullptr) {
    Tesseract& tess = tesseract();
    tess.getDict().probability_in_context_ = f;
    // Set it for the sublangs too.
    int num_subs = tess.num_sub_langs();
    for (int i = 0; i < num_subs; ++i) {
      tess.get_sub_lang(i)->getDict().probability_in_context_ = f;
    }
  }
}

/** Common code for setting the image. */
bool TessBaseAPI::InternalResetImage() {
  if (tesseract_ == nullptr) {
    tprintError("Please call Init before attempting to set an image.\n");
    return false;
  }
  if (thresholder_ != nullptr) {
    thresholder_->Clear();
  }
  if (thresholder_ == nullptr) {
    thresholder_ = new ImageThresholder(tesseract_);
  }
  ClearResults();
  return true;
}

/**
 * Run the thresholder to make the thresholded image, returned in pix,
 * which must not be nullptr. *pix must be initialized to nullptr, or point
 * to an existing pixDestroyable Pix.
 * 
 * The usual argument to Threshold is Tesseract::mutable_pix_binary().
 */
bool TessBaseAPI::Threshold(Pix **pix) {
  Tesseract& tess = tesseract();
  ASSERT_HOST(pix != nullptr);
  if (*pix != nullptr) {
    pixDestroy(pix);
  }
  // Zero resolution messes up the algorithms, so make sure it is credible.
  int user_dpi = tess.user_defined_dpi;
  int y_res = thresholder_->GetScaledYResolution();
  if (user_dpi && (user_dpi < kMinCredibleResolution || user_dpi > kMaxCredibleResolution)) {
    tprintWarn("User defined image dpi is outside of expected range "
        "({} - {})!\n",
        kMinCredibleResolution, kMaxCredibleResolution);
  }
  // Always use user defined dpi
  if (user_dpi) {
    thresholder_->SetSourceYResolution(user_dpi);
  } else if (y_res < kMinCredibleResolution || y_res > kMaxCredibleResolution) {
    if (y_res != 0) {
      // Show warning only if a resolution was given.
      tprintWarn("Invalid resolution {} dpi. Using {} instead.\n",
              y_res, kMinCredibleResolution);
    }
    thresholder_->SetSourceYResolution(kMinCredibleResolution);
  }

  if (Monitor().bump_progress().exec_progress_func().kick_watchdog_and_check_for_cancel()) {
      tprintWarn("Timeout/cancel: abort the image threshold preprocessing stage.\n");
      return false;
  }

  auto selected_thresholding_method = static_cast<ThresholdMethod>(static_cast<int>(tesseract_->thresholding_method));

  AutoPopDebugSectionLevel subsec_handle(tesseract_, tesseract_->PushSubordinatePixDebugSection(fmt::format("Applying the threshold method chosen for this run: {}", selected_thresholding_method)));

  {
    tesseract_->PushNextPixDebugSection(fmt::format("Applying the threshold method chosen for this run: {}", selected_thresholding_method));

	  if (selected_thresholding_method == ThresholdMethod::Otsu) {
		  Image pix_binary(*pix);
		  if (!thresholder_->ThresholdToPix(&pix_binary)) {
			  return false;
		  }

		  *pix = pix_binary;

		  if (!thresholder_->IsBinary()) {
			  tesseract_->set_pix_thresholds(thresholder_->GetPixRectThresholds());
			  tesseract_->set_pix_grey(thresholder_->GetPixRectGrey());
		  } else {
			  tesseract_->set_pix_thresholds(nullptr);
			  tesseract_->set_pix_grey(nullptr);
		  }

      if (tesseract_->tessedit_dump_pageseg_images) {
        tesseract_->AddPixDebugPage(tesseract_->pix_grey(), "Otsu (tesseract) : Greyscale = pre-image");
        tesseract_->AddPixDebugPage(tesseract_->pix_thresholds(), "Otsu (tesseract) : Thresholds");
        if (verbose_process) {
          tprintInfo("PROCESS: The 'Thresholds' image displays the per-pixel grey level which will be used to decide which pixels are *foreground* (text, probably) and which pixels are *background* (i.e. the *paper* the text was printed on); you'll note that each pixel in the original (greyscale!) image which is darker than its corresponding threshold level is *binarized* to black (foreground in tesseract) while any lighter pixel is *binarized* to white (background in tesseract).\n");
        }
        tesseract_->AddPixDebugPage(pix_binary, "Otsu (tesseract) : Binary = post-image");

        const char *sequence = "c1.1 + d3.3";
        const int dispsep = 0;
        Image pix_post = pixMorphSequence(pix_binary, sequence, dispsep);
        tesseract_->AddPixCompedOverOrigDebugPage(pix_post, fmt::format("Otsu (tesseract) : post-processed: {} -- just an example to showcase what leptonica can do for us!", sequence));

        l_int32 w, h, d;
        Image composite = tesseract_->pix_grey().copy();
        pixGetDimensions(composite, &w, &h, &d);
        Image mask = pixConvert1To8(nullptr, pix_post, 255, 0);
        pixRasterop(composite, 0, 0, w, h, PIX_PAINT, mask, 0, 0);
        tesseract_->AddPixCompedOverOrigDebugPage(composite, fmt::format("post-processed & masked with: {} -- this should remove all image noise that's not very close to the text, i.e. is considered *not part of the text to OCR*.", sequence));

        mask.destroy();
        composite.destroy();
        pix_post.destroy();
      }
	  } else {
		  auto [ok, pix_grey, pix_binary, pix_thresholds] = thresholder_->Threshold(selected_thresholding_method);

		  if (!ok) {
			  return false;
		  }

		  *pix = pix_binary;

		  tesseract_->set_pix_thresholds(pix_thresholds);
		  tesseract_->set_pix_grey(pix_grey);

      std::string caption = ThresholdMethodName(selected_thresholding_method);

      if (tesseract_->tessedit_dump_pageseg_images) {
        tesseract_->AddPixDebugPage(tesseract_->pix_grey(), fmt::format("{} : Grey = pre-image", caption));
        tesseract_->AddPixDebugPage(tesseract_->pix_thresholds(), fmt::format("{} : Thresholds", caption));
        if (verbose_process) {
          tprintInfo("PROCESS: The 'Thresholds' image displays the per-pixel grey level which will be used to decide which pixels are *foreground* (text, probably) and which pixels are *background* (i.e. the *paper* the text was printed on); you'll note that each pixel in the original (greyscale!) image which is darker than its corresponding threshold level is *binarized* to black (foreground in tesseract) while any lighter pixel is *binarized* to white (background in tesseract).\n");
        }
        tesseract_->AddPixDebugPage(pix_binary, fmt::format("{} : Binary = post-image", caption));

        const char *sequence = "c1.1 + d3.3";
        const int dispsep = 0;
        Image pix_post = pixMorphSequence(pix_binary, sequence, dispsep);
        tesseract_->AddPixCompedOverOrigDebugPage(pix_post, fmt::format("{} : post-processed: {}", caption, sequence));
        pix_post.destroy();
      }

      //pix_thresholds.destroy();
      //pix_grey.destroy();
    }
  }

  if (verbose_process) {
    tprintInfo("PROCESS: For overall very dark images you may sometimes observe that tesseract *inverts* the image in an attempt to extract the foreground 'text' pixels: tesseract naively assumes that number of black text pixels (*foreground*) should be significantly *lower* than the number of white *background* pixels in a page.\n\n"
      "With very dark pages that ratio of many background vs. few foreground pixels is the opposite of tesseract's assumption regarding black and white pixels so it will decide to *invert* the image, thus attempting to get back to a *black text over white background input image*. tesseract does this in its effort to feed the inner OCR engine image material that is as close as possible to what it has always been trained with and designed for: basic scanned books and academic publications: those all have: (dark) black text on (light) white plain background.\n\n"
      "Also note that tesseract is not geared towards recognizing and dealing nicely with other (a.k.a. *non-text*) page elements, such as in-page images, charts, illustrations and/or scanner equipment background surrounding your page at the time it was photographed: it benefits all if you can remove and/or clean up such image elements before feeding the image to tesseract.\n");
    tprintInfo("PROCESS: Removing all non-text image elements in the page image *before you feed it to tesseract* also will have a notable effect on the thresholding (a.k.a. binarization) algorithm's behaviour as the *pixel greyscale levels histogram* will then have a different shape; tesseract thresholding works best when fed clean page images with high contrast between the (very) light background and (very) dark foreground pixels.\n\n"
      "Remember: only *foreground* pixels that turn up as *black* in the binarized/thresholded image result above will potentially be sent to the OCR AI engine for decoding into text; anything that doesn't show clearly in the above thresholded image will not be processed by tesseract, so your page image preprocessing process should strive towards making tesseract produce a clear black&white page image above for optimal OCR text extraction results!\n");
  }

  thresholder_->GetImageSizes(&rect_left_, &rect_top_, &rect_width_, &rect_height_, &image_width_,
                              &image_height_);

  // Set the internal resolution that is used for layout parameters from the
  // estimated resolution, rather than the image resolution, which may be
  // fabricated, but we will use the image resolution, if there is one, to
  // report output point sizes.
  int estimated_res = ClipToRange(thresholder_->GetScaledEstimatedResolution(),
                                  kMinCredibleResolution, kMaxCredibleResolution);
  if (estimated_res != thresholder_->GetScaledEstimatedResolution()) {
    tprintWarn("Estimated internal resolution {} out of range! "
        "Corrected to {}.\n",
        thresholder_->GetScaledEstimatedResolution(), estimated_res);
  }
<<<<<<< HEAD
  tess.set_source_resolution(estimated_res);
=======
  tesseract_->set_source_resolution(estimated_res);
  
  (void)Monitor().bump_progress().exec_progress_func();

>>>>>>> 030c496c
  return true;
}

/** Find lines from the image making the BLOCK_LIST. */
int TessBaseAPI::FindLines() {
  if (thresholder_ == nullptr || thresholder_->IsEmpty()) {
    tprintError("Please call SetImage before attempting recognition.\n");
    return -1;
  }
  if (recognition_done_) {
    ClearResults();
  }
  if (!block_list_->empty()) {
    return 0;
  }
<<<<<<< HEAD
  Tesseract& tess = tesseract();
=======
  if (tesseract_ == nullptr) {
    tesseract_ = new Tesseract(*this, nullptr);
>>>>>>> 030c496c
#if !DISABLED_LEGACY_ENGINE
  tess.InitAdaptiveClassifier(nullptr);
#endif

  if (tess.pix_binary() == nullptr) {
    if (verbose_process) {
      tprintInfo("PROCESS: the source image is not a binary image, hence we apply a thresholding algo/subprocess to obtain a binarized image.\n");
    }

    Image pix = Image();
    if (!Threshold(&pix.pix_)) {
      return -1;
    }
    tess.set_pix_binary(pix);
  }

  if (tess.tessedit_dump_pageseg_images) {
    tess.AddPixDebugPage(tess.pix_binary(), "FindLines :: Thresholded Image -> this image is now set as the page Master Source Image for this activity");
  }

  if (verbose_process) {
    tprintInfo("PROCESS: prepare the image for page segmentation, i.e. discovery of all text areas + bounding boxes & image/text orientation and script{} detection.\n",
#if !DISABLED_LEGACY_ENGINE
               (tess.textord_equation_detect ? " + equations" : "")
#else
               ""
#endif
    );
  }

  AutoPopDebugSectionLevel section_handle(tesseract_, tess.PushSubordinatePixDebugSection("Prepare for Page Segmentation"));

  tess.PrepareForPageseg();

#if !DISABLED_LEGACY_ENGINE
  if (tess.textord_equation_detect) {
    if (equ_detect_ == nullptr && !datapath_.empty()) {
      equ_detect_ = new EquationDetect(*this, datapath_.c_str());
    }
    if (equ_detect_ == nullptr) {
      tprintWarn("Could not set equation detector\n");
    } else {
      tess.SetEquationDetect(equ_detect_);
    }
  }
#endif // !DISABLED_LEGACY_ENGINE

#if !DISABLED_LEGACY_ENGINE
  Tesseract *osd_tess = osd_tesseract_;
#else
  Tesseract *osd_tess = nullptr;
#endif
  OSResults osr;
#if !DISABLED_LEGACY_ENGINE
  if (PSM_OSD_ENABLED(tess.tessedit_pageseg_mode) && osd_tess == nullptr) {
    if (strcmp(language_.c_str(), "osd") == 0) {
      osd_tess = tesseract_;
    } else {
      osd_tesseract_ = new Tesseract(*this, tesseract_);
      TessdataManager mgr(reader_);
      std::vector<std::string> nil;
      if (datapath_.empty()) {
        tprintWarn("Auto orientation and script detection requested,"
            " but data path is undefined\n");
        delete osd_tesseract_;
        osd_tesseract_ = nullptr;
      } else if (osd_tesseract_->init_tesseract(datapath_, "osd", OEM_TESSERACT_ONLY, &mgr) == 0) {
        osd_tesseract_->set_source_resolution(thresholder_->GetSourceYResolution());
      } else {
        tprintWarn(
            "Auto orientation and script detection requested,"
            " but osd language failed to load\n");
        delete osd_tesseract_;
        osd_tesseract_ = nullptr;
      }
    }
  }
#endif // !DISABLED_LEGACY_ENGINE

<<<<<<< HEAD
  if (tess.SegmentPage(tess.input_file_path_.c_str(), block_list_, osd_tess, &osr) < 0) {
=======
  if (tesseract_->SegmentPage(tesseract_->input_file_path_.c_str(), block_list_, osd_tess, &osr) < 0) {
>>>>>>> 030c496c
    return -1;
  }

  // If Devanagari is being recognized, we use different images for page seg
  // and for OCR.
  tess.PrepareForTessOCR(block_list_, &osr);

  return 0;
}

/**
 * Return average gradient of lines on page.
 */
float TessBaseAPI::GetGradient() {
  return tesseract().gradient();
}

/** Delete the pageres and clear the block list ready for a new page. */
void TessBaseAPI::ClearResults() {
  if (tesseract_ != nullptr) {
    tesseract_->Clear();
  }
  if (osd_tesseract_ != tesseract_ && osd_tesseract_ != nullptr) {
    osd_tesseract_->Clear();
  }
  delete page_res_;
  page_res_ = nullptr;
  recognition_done_ = false;
  if (block_list_ == nullptr) {
    block_list_ = new BLOCK_LIST;
  } else {
    block_list_->clear();
  }
  if (paragraph_models_ != nullptr) {
    for (auto model : *paragraph_models_) {
      delete model;
    }
    delete paragraph_models_;
    paragraph_models_ = nullptr;
  }

  uniqueInstance<std::vector<TessTable>>().clear();
}

/**
 * Return the length of the output text string, as UTF8, assuming
 * liberally two spacing marks after each word (as paragraphs end with two
 * newlines), and assuming a single character reject marker for each rejected
 * character.
 * Also return the number of recognized blobs in blob_count.
 */
int TessBaseAPI::TextLength(int *blob_count) const {
  if (tesseract_ == nullptr || page_res_ == nullptr) {
    return 0;
  }

  PAGE_RES_IT page_res_it(page_res_);
  int total_length = 2;
  int total_blobs = 0;
  // Iterate over the data structures to extract the recognition result.
  for (page_res_it.restart_page(); page_res_it.word() != nullptr; page_res_it.forward()) {
    WERD_RES *word = page_res_it.word();
    WERD_CHOICE *choice = word->best_choice;
    if (choice != nullptr) {
      total_blobs += choice->length() + 2;
      total_length += choice->unichar_string().length() + 2;
      for (int i = 0; i < word->reject_map.length(); ++i) {
        if (word->reject_map[i].rejected()) {
          ++total_length;
        }
      }
    }
  }
  if (blob_count != nullptr) {
    *blob_count = total_blobs;
  }
  return total_length;
}

#if !DISABLED_LEGACY_ENGINE
/**
 * Estimates the Orientation And Script of the image.
 * Returns true if the image was processed successfully.
 */
bool TessBaseAPI::DetectOS(OSResults *osr) {
  if (tesseract_ == nullptr) {
    return false;
  }
  ClearResults();
  Tesseract& tess = tesseract();
  if (tess.pix_binary() == nullptr) {
    Image pix = Image();
    if (!Threshold(&pix.pix_)) {
      return false;
    }
    tess.set_pix_binary(pix);

    if (tess.tessedit_write_images)
	    tess.AddPixDebugPage(tess.pix_binary(), "DetectOS (Orientation And Script) : Thresholded Image");
  }

<<<<<<< HEAD
  return tess.orientation_and_script_detection(tess.input_file_path_.c_str(), osr) > 0;
=======
  return tesseract_->orientation_and_script_detection(tesseract_->input_file_path_.c_str(), osr) > 0;
>>>>>>> 030c496c
}
#endif // !DISABLED_LEGACY_ENGINE

void TessBaseAPI::set_min_orientation_margin(double margin) {
  tesseract().min_orientation_margin.set_value(margin, PARAM_VALUE_IS_SET_BY_APPLICATION);
}

/**
 * Return text orientation of each block as determined in an earlier page layout
 * analysis operation. Orientation is returned as the number of ccw 90-degree
 * rotations (in [0..3]) required to make the text in the block upright
 * (readable). Note that this may not necessary be the block orientation
 * preferred for recognition (such as the case of vertical CJK text).
 *
 * Also returns whether the text in the block is believed to have vertical
 * writing direction (when in an upright page orientation).
 *
 * The returned array is of length equal to the number of text blocks, which may
 * be less than the total number of blocks. The ordering is intended to be
 * consistent with GetTextLines().
 */
void TessBaseAPI::GetBlockTextOrientations(int **block_orientation, bool **vertical_writing) {
  delete[] * block_orientation;
  *block_orientation = nullptr;
  delete[] * vertical_writing;
  *vertical_writing = nullptr;
  BLOCK_IT block_it(block_list_);

  block_it.move_to_first();
  int num_blocks = 0;
  for (block_it.mark_cycle_pt(); !block_it.cycled_list(); block_it.forward()) {
    if (!block_it.data()->pdblk.poly_block()->IsText()) {
      continue;
    }
    ++num_blocks;
  }
  if (!num_blocks) {
    tprintWarn("Found no blocks\n");
    return;
  }
  *block_orientation = new int[num_blocks];
  *vertical_writing = new bool[num_blocks];
  block_it.move_to_first();
  int i = 0;
  for (block_it.mark_cycle_pt(); !block_it.cycled_list(); block_it.forward()) {
    if (!block_it.data()->pdblk.poly_block()->IsText()) {
      continue;
    }
    FCOORD re_rotation = block_it.data()->re_rotation();
    float re_theta = re_rotation.angle();
    FCOORD classify_rotation = block_it.data()->classify_rotation();
    float classify_theta = classify_rotation.angle();
    double rot_theta = -(re_theta - classify_theta) * 2.0 / M_PI;
    if (rot_theta < 0) {
      rot_theta += 4;
    }
    int num_rotations = static_cast<int>(rot_theta + 0.5);
    (*block_orientation)[i] = num_rotations;
    // The classify_rotation is non-zero only if the text has vertical
    // writing direction.
    (*vertical_writing)[i] = (classify_rotation.y() != 0.0f);
    ++i;
  }
}

void TessBaseAPI::DetectParagraphs(bool after_text_recognition) {
  Tesseract& tess = tesseract();
  if (paragraph_models_ == nullptr) {
    paragraph_models_ = new std::vector<ParagraphModel*>;
  }
  MutableIterator *result_it = GetMutableIterator();
  do { // Detect paragraphs for this block
    std::vector<ParagraphModel *> models;
    tess.DetectParagraphs(after_text_recognition, result_it, &models);
    paragraph_models_->insert(paragraph_models_->end(), models.begin(), models.end());
  } while (result_it->Next(RIL_BLOCK));
  delete result_it;
}

/** This method returns the string form of the specified unichar. */
const char *TessBaseAPI::GetUnichar(int unichar_id) const {
<<<<<<< HEAD
  return tesseract().unicharset_.id_to_unichar(unichar_id);
=======
  return tesseract_->unicharset_.id_to_unichar(unichar_id);
>>>>>>> 030c496c
}

/** Return the pointer to the i-th dawg loaded into tesseract_ object. */
const Dawg *TessBaseAPI::GetDawg(int i) const {
  if (tesseract_ == nullptr || i >= NumDawgs()) {
    return nullptr;
  }
  return tesseract().getDict().GetDawg(i);
}

/** Return the number of dawgs loaded into tesseract_ object. */
int TessBaseAPI::NumDawgs() const {
  return tesseract_ == nullptr ? 0 : tesseract().getDict().NumDawgs();
}


void TessBaseAPI::ReportDebugInfo() {
  if (tesseract_ == nullptr) {
    return;
  }
  tesseract().ReportDebugInfo();
}

void TessBaseAPI::SetupDebugAllPreset() {
  Tesseract& tess = tesseract();
  Textord &textord = *tess.mutable_textord();
  
  const ParamSetBySourceType SRC = PARAM_VALUE_IS_SET_BY_PRESET;

  verbose_process.set_value(true, SRC);
  
#if !GRAPHICS_DISABLED
  scrollview_support.set_value(true, SRC);
#endif

  textord_tabfind_show_images.set_value(true, SRC);
  // textord_tabfind_show_vlines.set_value(true, SRC);

#if !GRAPHICS_DISABLED
  textord_tabfind_show_initial_partitions.set_value(true, SRC);
  textord_tabfind_show_reject_blobs.set_value(true, SRC);
  textord_tabfind_show_partitions.set_value(2, SRC);
  textord_tabfind_show_columns.set_value(true, SRC);
  textord_tabfind_show_blocks.set_value(true, SRC);
#endif

  textord.textord_noise_debug.set_value(true, SRC);
  textord_oldbl_debug.set_value(false, SRC); // turned OFF, for 'true' produces very noisy output
  textord.textord_baseline_debug.set_value(true, SRC);
  textord_debug_block.set_value(9, SRC);
  textord_debug_bugs.set_value(9, SRC);
  textord_debug_tabfind.set_value(1 /* 9 */, SRC); // '9' produces very noisy output

  textord_debug_baselines.set_value(true, SRC);
  textord_debug_blob.set_value(true, SRC);
  textord_debug_pitch_metric.set_value(true, SRC);
  textord_debug_fixed_pitch_test.set_value(true, SRC);
  textord_debug_pitch.set_value(true, SRC);
  textord_debug_printable.set_value(true, SRC);
  textord_debug_xheights.set_value(true, SRC);
  textord_debug_xheights.set_value(true, SRC);

  textord_show_initial_words.set_value(true, SRC);
  textord_blocksall_fixed.set_value(true, SRC);
  textord_blocksall_prop.set_value(true, SRC);

  tess.tessedit_create_hocr.set_value(true, SRC);
  tess.tessedit_create_alto.set_value(true, SRC);
  tess.tessedit_create_page_xml.set_value(true, SRC);
  tess.tessedit_create_tsv.set_value(true, SRC);
  tess.tessedit_create_pdf.set_value(true, SRC);
  tess.textonly_pdf.set_value(false, SRC); // turned OFF
  tess.tessedit_write_unlv.set_value(true, SRC);
  tess.tessedit_create_lstmbox.set_value(true, SRC);
  tess.tessedit_create_boxfile.set_value(true, SRC);
  tess.tessedit_create_wordstrbox.set_value(true, SRC);
  tess.tessedit_create_txt.set_value(true, SRC);

  tess.tessedit_dump_choices.set_value(true, SRC);
  tess.tessedit_dump_pageseg_images.set_value(true, SRC);

  tess.tessedit_write_images.set_value(true, SRC);

  tess.tessedit_adaption_debug.set_value(true, SRC);
  tess.tessedit_debug_block_rejection.set_value(true, SRC);
  tess.tessedit_debug_doc_rejection.set_value(true, SRC);
  tess.tessedit_debug_fonts.set_value(true, SRC);
  tess.tessedit_debug_quality_metrics.set_value(true, SRC);

  tess.tessedit_rejection_debug.set_value(true, SRC);
  tess.tessedit_timing_debug.set_value(true, SRC);

  tess.tessedit_bigram_debug.set_value(true, SRC);

  tess.tess_debug_lstm.set_value(debug_all >= 1 ? 1 : 0, SRC); // LSTM debug output is extremely noisy

  tess.debug_noise_removal.set_value(true, SRC);

  tess.classify_debug_level.set_value(debug_all.value(), SRC); // LSTM debug output is extremely noisy
  tess.classify_learning_debug_level.set_value(9, SRC);
  tess.classify_debug_character_fragments.set_value(true, SRC);
  tess.classify_enable_adaptive_debugger.set_value(true, SRC);
  // tess.classify_learn_debug_str.set_value("????????????????", SRC);
  tess.matcher_debug_separate_windows.set_value(true, SRC);
  tess.matcher_debug_flags.set_value(true, SRC);
  tess.matcher_debug_level.set_value(3, SRC);

  tess.multilang_debug_level.set_value(3, SRC);

  tess.paragraph_debug_level.set_value(3, SRC);

  tess.segsearch_debug_level.set_value(3, SRC);

  // TODO: synchronize the settings of all Dict instances during Dict object creation and after any change...

  Dict &dict = tess.getInitialDict();
  dict.stopper_debug_level.set_value(3, SRC);

  tess.superscript_debug.set_value(true, SRC);

  tess.crunch_debug.set_value(true, SRC);

  dict.dawg_debug_level.set_value(1, SRC); // noisy

  tess.debug_fix_space_level.set_value(9, SRC);
  tess.debug_x_ht_level.set_value(3, SRC);
  // tess.debug_file.set_value("xxxxxxxxxxxxxxxxx", SRC);
  // tess.debug_output_path.set_Value("xxxxxxxxxxxxxx", SRC);
  debug_misc.set_value(true, SRC);

  dict.hyphen_debug_level.set_value(3, SRC);

  LanguageModelSettings &langmodel = tess.getLanguageModelSettings();

  langmodel.language_model_debug_level.set_value(0, SRC); /* 7 */

  textord.tosp_debug_level.set_value(3, SRC);

  tess.wordrec_debug_level.set_value(3, SRC);

  //dict.word_to_debug.set_value("", SRC);

  tess.scribe_save_grey_rotated_image.set_value(true, SRC);
  tess.scribe_save_binary_rotated_image.set_value(true, SRC);
  tess.scribe_save_original_rotated_image.set_value(true, SRC);

  tess.hocr_font_info.set_value(true, SRC);
  tess.hocr_char_boxes.set_value(true, SRC);
  tess.hocr_images.set_value(true, SRC);

  tess.thresholding_debug.set_value(true, SRC);

  tess.preprocess_graynorm_mode.set_value(0, SRC); // 0..3

  tess.tessedit_bigram_debug.set_value(true, SRC);

  tess.wordrec_debug_blamer.set_value(true, SRC);

  devanagari_split_debugimage.set_value(true, SRC);
  devanagari_split_debuglevel.set_value(3, SRC);

  gapmap_debug.set_value(true, SRC);

  poly_debug.set_value(false, SRC); // turned OFF: 'othwerwise 'true' produces very noisy output

  edges_debug.set_value(true, SRC);

  tess.ambigs_debug_level.set_value(3, SRC);

  tess.applybox_debug.set_value(true, SRC);

  tess.bidi_debug.set_value(true, SRC);

  tess.chop_debug.set_value(3, SRC);

  tess.debug_baseline_fit.set_value(1, SRC); // 0..3
  tess.debug_baseline_y_coord.set_value(-2000, SRC);

  tess.debug_write_unlv.set_value(true, SRC);
  tess.debug_line_finding.set_value(true, SRC);
  tess.debug_image_normalization.set_value(true, SRC);

  tess.interactive_display_mode.set_value(false, SRC);       // graphics, but do not invoke ScrollView app.

  tess.debug_display_page.set_value(true, SRC);
  tess.debug_display_page_blocks.set_value(true, SRC);
  tess.debug_display_page_baselines.set_value(true, SRC);

  tess.dump_segmented_word_images.set_value(true, SRC);
  tess.dump_osdetect_process_images.set_value(true, SRC);

  tess.ResyncVariablesInternally();
}

void TessBaseAPI::SetupDefaultPreset() {
  Tesseract &tess = tesseract();
  const ParamSetBySourceType SRC = PARAM_VALUE_IS_SET_BY_PRESET;

  // default: TXT + HOCR renderer     ... plus all the rest of 'em   [GHo patch]
  tess.tessedit_create_hocr.set_value(true, SRC);
  tess.tessedit_create_alto.set_value(true, SRC);
  tess.tessedit_create_page_xml.set_value(true, SRC);
  tess.tessedit_create_tsv.set_value(true, SRC);
  tess.tessedit_create_pdf.set_value(true, SRC);
  tess.textonly_pdf.set_value(false, SRC);         // turned OFF
  tess.tessedit_write_unlv.set_value(true, SRC);
  tess.tessedit_create_lstmbox.set_value(true, SRC);
  tess.tessedit_create_boxfile.set_value(true, SRC);
  tess.tessedit_create_wordstrbox.set_value(true, SRC);
  tess.tessedit_create_txt.set_value(true, SRC);

  tess.ResyncVariablesInternally();
}


// sanity check for the imagelist expander below: any CONTROL characters in here signal binary data and thus NOT AN IMAGELIST format.
static inline bool is_sane_imagelist_line(const char *p) {
  while (*p) {
    uint8_t c = *p++;
    if (c < ' ' && c != '\t')
      return false;
  }
  return true;
}

#if defined(_MSC_VER) && !defined(strtok_r)
static inline char *strtok_r(char * s, const char * sep, char ** state) {
  return strtok_s(s, sep, state);
}
#endif

static void destroy_il_buffer(char *buf) {
  free(buf);
}

std::vector<ImagePageFileSpec> TessBaseAPI::ExpandImagelistFilesInSet(const std::vector<std::string>& paths) {
  std::vector<ImagePageFileSpec> rv;
  std::ostringstream errmsg;

  for (auto spec : paths) {
    // each item in the list must exist?
    if (!fs::exists(spec)) {
      errmsg << "Specified file does not exist. Path: " << spec << "\n";
      goto continue_on_error;
      //continue;
    }

    {
      const size_t SAMPLESIZE = 8192;

      // load the first ~8K and see if that chunk contains a decent set of file paths: is so, the heuristic says it's an imagelist, rather than an image file.
      char scratch[SAMPLESIZE + 2];
      ConfigFile f(spec); // not a problem that this one opens the file in "r" (CRLF conversion) mode: we're after text files and the others will quickly be discovered below.
      if (!f) {
        errmsg << "Cannot open/access specified file";
        int ecode = errno;
        if (ecode != E_OK) {
          errmsg << " due to error: " << strerror(errno);
        }
        errmsg << ". Path: " << spec << "\n";
        goto continue_on_error;
        // continue;
      }
      auto l = fread(scratch, 1, SAMPLESIZE, f());
      // when it's an imagelist, it MAY be smaller than our scratch buffer!
      if (l == 0 || ferror(f())) {
        errmsg << "Failed to read a first chunk of the specified file";
        int ecode = errno;
        if (ecode != E_OK) {
          errmsg << " due to error: " << strerror(errno);
        }
        errmsg << ". Tried to read " << SAMPLESIZE << " bytes, received " << l << " bytes.  Path: " << spec << "\n";
        goto continue_on_error;
        // continue;
      }
      // make sure the sampled chunk is terminated before we go and parse it as a imagelist file (which may be damaged at the end as we sampled only the start of it!)
      scratch[l] = 0;
      scratch[l + 1] = 0;

      bool is_imagelist = true;
      std::vector<char *> lines;
      char *state = nullptr;
      char *s = strtok_r(scratch, "\r\n", &state);
      while (s) {
        char *p = s + strspn(s, " \t");

        // sanity check: any CONTROL characters in here signal binary data and thus NOT AN IMAGELIST format.
        if (!is_sane_imagelist_line(p)) {
          is_imagelist = false;
          break;
        }

        // skip comment lines and empty lines:
        if (!strchr("#;", *p)) {
          lines.push_back(s);
        }

        s = strtok_r(nullptr, "\r\n", &state);
      }
      // do we have a potentially sane imagelist? Do we need to truncate the damaged end, if it is?
      if (l == SAMPLESIZE && is_imagelist && lines.size() >= 1) {
        // the last line will be damaged due to our sampling, so we better discard that one:
        (void)lines.pop_back();
      }

      if (is_imagelist) {
        int error_count = 0;
        int sample_count = 0;
        // validate the lines in the sample:
        for (auto spec : lines) {
          // parse and chop into 1..3 file paths: image;mask;overlay
          state = nullptr;
          int count = 0;
          char *s = strtok_r(spec, ";", &state);
          while (s) {
            count++;
            char *p = s + strspn(s, " \t");

            // trim whitespace at the end...
            char *e = p + strlen(p);
            while (e > p) {
              if (isspace(p[-1])) {
                *p-- = 0;
                continue;
              }
              break;
            }

            sample_count++;
            if (!fs::exists(p)) {
              error_count++;
            }

            s = strtok_r(nullptr, ";", &state);
          }
          if (count < 1 || count > 3) {
            error_count++;
          }
        }

        // we tolerate about 1-in-10 file errors here...
        float err_ratio = error_count * 100.0f / sample_count;
        is_imagelist = (err_ratio < 10.0 /* percent */);
      }

      if (is_imagelist) {
        // now that we know the sample is a sensible imagelist, grab the entire thing and parse it entirely...
        const size_t listfilesize = fs::file_size(spec);

        std::unique_ptr<char, void (*)(char *)> buffer((char *)malloc(listfilesize + 2), destroy_il_buffer);
        if (!buffer) {
          // TODO
          continue;
        }

        // rewind file
        fseek(f(), 0, SEEK_SET);
        l = fread(buffer.get(), 1, listfilesize, f());
        if (l != listfilesize || ferror(f())) {
          // TODO
          continue;
        }
        // make sure the sampled chunk is terminated before we go and parse it as a imagelist file (which may be damaged at the end as we sampled only the start of it!)
        char *b = buffer.get();
        b[l] = 0;
        b[l + 1] = 0;

        std::vector<char *> lines;
        char *state = nullptr;
        char *s = strtok_r(buffer.get(), "\r\n", &state);
        while (s) {
          char *p = s + strspn(s, " \t");

          // sanity check: any CONTROL characters in here signal binary data and thus NOT AN IMAGELIST format.
          if (!is_sane_imagelist_line(p)) {
            is_imagelist = false;
            break;
          }

          // skip comment lines and empty lines:
          if (!strchr("#;", *p)) {
            lines.push_back(s);
          }

          s = strtok_r(nullptr, "\r\n", &state);
        }

        // do we have a potentially sane imagelist? Do we need to truncate the damaged end, if it is?
        if (l == SAMPLESIZE && is_imagelist && lines.size() >= 1) {
          // the last line will be damaged due to our sampling, so we better discard that one:
          (void)lines.pop_back();
        }

        int error_count = 0;
        int sample_count = 0;
        // parse & validate the lines:
        for (auto spec : lines) {
          // parse and chop into 1..3 file paths: image;mask;overlay
          state = nullptr;
          std::vector<std::string> fspecs;
          char *s = strtok_r(spec, ";", &state);
          while (s) {
            char *p = s + strspn(s, " \t");

            // trim whitespace at the end...
            char *e = p + strlen(p);
            while (e > p) {
              if (isspace(p[-1])) {
                *p-- = 0;
                continue;
              }
              break;
            }

            sample_count++;
            if (!fs::exists(p)) {
              error_count++;
            }

            fspecs.push_back(p);

            s = strtok_r(nullptr, ";", &state);
          }
          if (fspecs.size() < 1 || fspecs.size() > 3) {
            error_count++;
          } else {
            ImagePageFileSpec sp = {fspecs[0]};
            if (fspecs.size() > 1) {
              sp.segment_mask_image_path = fspecs[1];
            }
            if (fspecs.size() > 2) {
              sp.visible_page_image_path = fspecs[2];
            }
            rv.push_back(sp);
          }
        }
      } else {
        // not an image list: pick this one up as a sole image file spec:
        goto continue_on_error;
      }
    }

    if (false) {
continue_on_error:
      // treat situation as simple as possible: `spec` is not an image list; pick this one up as a sole image file spec:
      ImagePageFileSpec sp = {spec};
      rv.push_back(sp);
    }
  }
  return rv;
}


void TessBaseAPI::ReportDebugInfo() {
  if (tesseract_ == nullptr) {
    return;
  }
  tesseract_->ReportDebugInfo();
}

void TessBaseAPI::FinalizeAndWriteDiagnosticsReport() {
  if (tesseract_ == nullptr) {
    ASSERT_HOST_MSG(false,
                    "FinalizeAndWriteDiagnosticsReport was invoked without a "
                    "live tesseract instance: you may have a bug that looses a "
                    "lot of tesseract diagnostics info + reporting for you.\n");
    return;
  };
  tesseract_->ReportDebugInfo();
}

/** Escape a char string - replace <>&"' with HTML codes. */
std::string HOcrEscape(const char *text) {
  std::string ret;
  const char *ptr;
  for (ptr = text; *ptr; ptr++) {
    switch (*ptr) {
      case '<':
        ret += "&lt;";
        break;
      case '>':
        ret += "&gt;";
        break;
      case '&':
        ret += "&amp;";
        break;
      case '"':
        ret += "&quot;";
        break;
      case '\'':
        ret += "&#39;";
        break;
      default:
        ret += *ptr;
    }
  }
  return ret;
}

std::string mkUniqueOutputFilePath(const char* basepath, int page_number, const char* label, const char* filename_extension)
{
  size_t pos = strcspn(basepath, ":\\/");
  const char* filename = basepath;
  const char* p = basepath + pos;
  while (*p)
  {
    filename = p + 1;
    pos = strcspn(filename, ":\\/");
    p = filename + pos;
  }
  size_t pathlen = filename - basepath;
  if (!*filename)
    filename = "tesseract";

  char ns[40] = { 0 };
  if (page_number != 0)
  {
    snprintf(ns, sizeof(ns), ".p%04d", page_number);
  }

  static int unique_seq_counter = 0;
  unique_seq_counter++;

  char nq[40] = { 0 };
  snprintf(nq, sizeof(nq), ".n%04d", unique_seq_counter);

  std::string f(basepath);
  f = f.substr(0, pathlen);
  f += filename;
  f += nq;
  if (label && *label)
  {
    f += ".";
    f += label;
  }
  if (*ns)
  {
    f += ns;
  }
  f += ".";
  f += filename_extension;

  // sanitize generated filename part:
  char* str = f.data();
  int slen = f.length();
  int dpos = pathlen;
  bool marker = false;
  for (int spos = pathlen; spos < slen; spos++)
  {
    int c = str[spos];
    switch (c)
    {
    case '.':
    case '-':
    case '_':
    case ' ':
      if (!marker)
      {
        marker = true;
        str[dpos++] = c;
      }
      // otherwise skip additional 'marker' characters in the filename
      break;

    default:
      marker = false;
      str[dpos++] = c;
      break;
    }
  }
  // no marker tolerated at end of filename:
  if (marker)
    dpos--;
  // fringe case: filename is *only markers*:
  if (dpos == pathlen)
    str[dpos++] = '_';

  f.resize(dpos);

  return std::move(f);
}

void WritePix(const std::string &file_path, Pix *pic, int file_type)
{
  tprintInfo("Saving image file {}\n", file_path);
#if defined(HAVE_MUPDF)
  fz_mkdir_for_file(fz_get_global_context(), file_path.c_str());
#endif
  if (pixWrite(file_path.c_str(), pic, file_type))
  {
    tprintError("Writing image file {} failed\n", file_path);
  }
}

} // namespace tesseract<|MERGE_RESOLUTION|>--- conflicted
+++ resolved
@@ -242,13 +242,13 @@
       osd_tesseract_(nullptr),
       equ_detect_(nullptr)
 #endif
-<<<<<<< HEAD
       ,
       reader_(nullptr),
       // thresholder_ is initialized to nullptr here, but will be set before use
       // by: A constructor of a derived API or created
       // implicitly when used in InternalResetImage.
       thresholder_(nullptr),
+      monitor_(&default_minimal_monitor_),
       paragraph_models_(nullptr),
       block_list_(nullptr),
       page_res_(nullptr),
@@ -261,27 +261,6 @@
       rect_height_(0),
       image_width_(0),
       image_height_(0) {
-=======
-    , reader_(nullptr)
-    ,
-    // thresholder_ is initialized to nullptr here, but will be set before use
-    // by: A constructor of a derived API or created
-    // implicitly when used in InternalResetImage.
-    thresholder_(nullptr)
-    , monitor_(&default_minimal_monitor_)
-    , paragraph_models_(nullptr)
-    , block_list_(nullptr)
-    , page_res_(nullptr)
-    , pix_visible_image_(nullptr)
-    , last_oem_requested_(OEM_DEFAULT)
-    , recognition_done_(false)
-    , rect_left_(0)
-    , rect_top_(0)
-    , rect_width_(0)
-    , rect_height_(0)
-    , image_width_(0)
-    , image_height_(0) {
->>>>>>> 030c496c
 }
 
 TessBaseAPI::~TessBaseAPI() {
@@ -307,15 +286,8 @@
  * loading a UNLV zone file.
  */
 void TessBaseAPI::SetInputName(const char *name) {
-<<<<<<< HEAD
   Tesseract &tess = tesseract();
   tess.input_file_path_ = name;
-=======
-  if (tesseract_ == nullptr) {
-    tesseract_ = new Tesseract(*this, nullptr);
-  }
-  tesseract_->input_file_path_ = name ? name : "";
->>>>>>> 030c496c
 }
 
 /** Set the name of the visible image files. Needed only for PDF output. */
@@ -394,18 +366,10 @@
 }
 
 bool TessBaseAPI::SetVariable(const char *name, const char *value) {
-<<<<<<< HEAD
   return ParamUtils::SetParam(name, value, tesseract().params_collective(), PARAM_VALUE_IS_SET_BY_APPLICATION);
-=======
-  if (tesseract_ == nullptr) {
-    tesseract_ = new Tesseract(*this, nullptr);
-  }
-  return ParamUtils::SetParam(name, value, SET_PARAM_CONSTRAINT_NON_INIT_ONLY, tesseract_->params());
->>>>>>> 030c496c
 }
 
 bool TessBaseAPI::SetVariable(const char *name, int value) {
-<<<<<<< HEAD
   return ParamUtils::SetParam(name, value, tesseract().params_collective(), PARAM_VALUE_IS_SET_BY_APPLICATION);
 }
 
@@ -419,20 +383,6 @@
 
 bool TessBaseAPI::SetVariable(const char *name, const std::string &value) {
   return ParamUtils::SetParam(name, value, tesseract().params_collective(), PARAM_VALUE_IS_SET_BY_APPLICATION);
-=======
-  if (tesseract_ == nullptr) {
-    tesseract_ = new Tesseract(*this, nullptr);
-  }
-  std::string v = fmt::format("{}", value);
-  return ParamUtils::SetParam(name, v.c_str(), SET_PARAM_CONSTRAINT_NON_INIT_ONLY, tesseract_->params());
-}
-
-bool TessBaseAPI::SetDebugVariable(const char *name, const char *value) {
-  if (tesseract_ == nullptr) {
-    tesseract_ = new Tesseract(*this, nullptr);
-  }
-  return ParamUtils::SetParam(name, value, SET_PARAM_CONSTRAINT_DEBUG_ONLY, tesseract_->params());
->>>>>>> 030c496c
 }
 
 bool TessBaseAPI::GetIntVariable(const char *name, int *value) const {
@@ -778,11 +728,7 @@
   if (
       tesseract_->RequiresWipeBeforeIndependentReUse() &&
       (datapath_.empty() || language_.empty() || datapath_ != datapath ||
-<<<<<<< HEAD
        last_oem_requested_ != oem() || (language_ != buggered_languge && tesseract_->lang_ != buggered_languge))) {
-=======
-       last_oem_requested_ != oem || (language_ != language && tesseract_->lang_ != language))) {
->>>>>>> 030c496c
 #if 0
     assert(0);
     delete tesseract_;
@@ -793,11 +739,7 @@
 #endif
   }
   if (tesseract_ == nullptr) {
-<<<<<<< HEAD
-    tesseract_ = new Tesseract();
-=======
-    tesseract_ = new Tesseract(*this, nullptr);
->>>>>>> 030c496c
+    tesseract_ = new Tesseract(*this);
   }
   if (reader != nullptr) {
     reader_ = reader;
@@ -806,28 +748,17 @@
   if (data_size != 0) {
       mgr.LoadMemBuffer(buggered_languge.c_str(), data, data_size);
   }
-<<<<<<< HEAD
+
+  (void)Monitor().set_progress(0.0).exec_progress_func();
+
     if (tess.init_tesseract(datapath, output_file_, &mgr) != 0) {
-=======
-
-  (void)Monitor().set_progress(0.0).exec_progress_func();
-
-  if (tesseract_->init_tesseract(datapath, output_file_, language, oem, configs,
-                                  configs_size, vars_vec, vars_values, set_only_non_debug_params,
-                                  &mgr) != 0) {
->>>>>>> 030c496c
     return -1;
   }
 
   // Update datapath and language requested for the last valid initialization.
   datapath_ = std::move(datapath);
-<<<<<<< HEAD
   if (datapath_.empty() && !tess.datadir_.empty()) {
     datapath_ = tess.datadir_;
-=======
-  if (datapath_.empty() && !tesseract_->datadir_.empty()) {
-    datapath_ = tesseract_->datadir_;
->>>>>>> 030c496c
   }
 
   language_ = buggered_languge;
@@ -843,14 +774,11 @@
     tess.ResetAdaptiveClassifier();
 #endif // !DISABLED_LEGACY_ENGINE
 
-<<<<<<< HEAD
-=======
   if (Monitor().kick_watchdog_and_check_for_cancel()) {
       tprintWarn("Timeout/cancel: abort the tesseract initialization stage.\n");
       return -1;
   }
 
->>>>>>> 030c496c
   return 0;
 }
 
@@ -888,20 +816,11 @@
  */
 void TessBaseAPI::GetLoadedLanguagesAsVector(std::vector<std::string> *langs) const {
   langs->clear();
-<<<<<<< HEAD
   Tesseract &tess = tesseract();
   langs->push_back(tess.lang_);
   int num_subs = tess.num_sub_langs();
   for (int i = 0; i < num_subs; ++i) {
     langs->push_back(tess.get_sub_lang(i)->lang_);
-=======
-  if (tesseract_ != nullptr) {
-    langs->push_back(tesseract_->lang_);
-    int num_subs = tesseract_->num_sub_langs();
-    for (int i = 0; i < num_subs; ++i) {
-      langs->push_back(tesseract_->get_sub_lang(i)->lang_);
-    }
->>>>>>> 030c496c
   }
 }
 
@@ -910,16 +829,9 @@
  */
 void TessBaseAPI::GetAvailableLanguagesAsVector(std::vector<std::string> *langs) const {
   langs->clear();
-<<<<<<< HEAD
   Tesseract &tess = tesseract();
   addAvailableLanguages(tess.datadir_, "", langs);
   std::sort(langs->begin(), langs->end());
-=======
-  if (tesseract_ != nullptr) {
-    addAvailableLanguages(tesseract_->datadir_, "", langs);
-    std::sort(langs->begin(), langs->end());
-  }
->>>>>>> 030c496c
 }
 
 /**
@@ -927,16 +839,7 @@
  * AnalysePage. Calls that attempt recognition will generate an error.
  */
 void TessBaseAPI::InitForAnalysePage() {
-<<<<<<< HEAD
   tesseract().InitAdaptiveClassifier(nullptr);
-=======
-  if (tesseract_ == nullptr) {
-    tesseract_ = new Tesseract(*this, nullptr);
-#if !DISABLED_LEGACY_ENGINE
-    tesseract_->InitAdaptiveClassifier(nullptr);
-#endif
-  }
->>>>>>> 030c496c
 }
 
 /**
@@ -954,14 +857,7 @@
  * ReadConfigFile or SetVariable("tessedit_pageseg_mode", mode as string).
  */
 void TessBaseAPI::SetPageSegMode(PageSegMode mode) {
-<<<<<<< HEAD
   tesseract().tessedit_pageseg_mode.set_value(mode, PARAM_VALUE_IS_SET_BY_APPLICATION);
-=======
-  if (tesseract_ == nullptr) {
-    tesseract_ = new Tesseract(*this, nullptr);
-  }
-  tesseract_->tessedit_pageseg_mode.set_value(mode);
->>>>>>> 030c496c
 }
 
 /** Return the current page segmentation mode. */
@@ -1423,19 +1319,11 @@
   if (tess.tessedit_resegment_from_line_boxes) {
     if (verbose_process)
       tprintInfo("PROCESS: Re-segment from line boxes.\n");
-<<<<<<< HEAD
     page_res_ = tess.ApplyBoxes(tess.input_file_path_.c_str(), true, block_list_);
   } else if (tess.tessedit_resegment_from_boxes) {
     if (verbose_process)
       tprintInfo("PROCESS: Re-segment from page boxes.\n");
     page_res_ = tess.ApplyBoxes(tess.input_file_path_.c_str(), false, block_list_);
-=======
-    page_res_ = tesseract_->ApplyBoxes(tesseract_->input_file_path_.c_str(), true, block_list_);
-  } else if (tesseract_->tessedit_resegment_from_boxes) {
-    if (verbose_process)
-      tprintInfo("PROCESS: Re-segment from page boxes.\n");
-    page_res_ = tesseract_->ApplyBoxes(tesseract_->input_file_path_.c_str(), false, block_list_);
->>>>>>> 030c496c
   } else
 #endif // !DISABLED_LEGACY_ENGINE
   {
@@ -1448,15 +1336,9 @@
     return -1;
   }
 
-<<<<<<< HEAD
   if (tess.tessedit_train_line_recognizer) {
     AutoPopDebugSectionLevel subsection_handle(&tess, tess.PushSubordinatePixDebugSection("Train Line Recognizer: Correct Classify Words"));
     if (!tess.TrainLineRecognizer(tess.input_file_path_.c_str(), output_file_, block_list_)) {
-=======
-  if (tesseract_->tessedit_train_line_recognizer) {
-    AutoPopDebugSectionLevel subsection_handle(tesseract_, tesseract_->PushSubordinatePixDebugSection("Train Line Recognizer: Correct Classify Words"));
-    if (!tesseract_->TrainLineRecognizer(tesseract_->input_file_path_.c_str(), output_file_, block_list_)) {
->>>>>>> 030c496c
       return -1;
     }
     tess.CorrectClassifyWords(page_res_);
@@ -1489,22 +1371,12 @@
     AutoPopDebugSectionLevel subsection_handle(&tess, tess.PushSubordinatePixDebugSection("Train From Boxes"));
     std::string fontname;
     ExtractFontName(output_file_.c_str(), &fontname);
-<<<<<<< HEAD
     tess.ApplyBoxTraining(fontname, page_res_);
   } else if (tess.tessedit_ambigs_training) {
     AutoPopDebugSectionLevel subsection_handle(&tess, tess.PushSubordinatePixDebugSection("Train Ambigs"));
     FILE *training_output_file = tess.init_recog_training(tess.input_file_path_.c_str());
     // OCR the page segmented into words by tesseract.
-    tess.recog_training_segmented(tess.input_file_path_.c_str(), page_res_, monitor,
-                                         training_output_file);
-=======
-    tesseract_->ApplyBoxTraining(fontname, page_res_);
-  } else if (tesseract_->tessedit_ambigs_training) {
-    AutoPopDebugSectionLevel subsection_handle(tesseract_, tesseract_->PushSubordinatePixDebugSection("Train Ambigs"));
-    FILE *training_output_file = tesseract_->init_recog_training(tesseract_->input_file_path_.c_str());
-    // OCR the page segmented into words by tesseract.
-    tesseract_->recog_training_segmented(tesseract_->input_file_path_.c_str(), page_res_, training_output_file);
->>>>>>> 030c496c
+    tess.recog_training_segmented(tess.input_file_path_.c_str(), page_res_, training_output_file);
     fclose(training_output_file);
 #endif // !DISABLED_LEGACY_ENGINE
   } else {
@@ -1527,14 +1399,9 @@
 #endif
     }
 
-<<<<<<< HEAD
     AutoPopDebugSectionLevel subsection_handle2(&tess, tess.PushSubordinatePixDebugSection("Recognize All Words"));
     if (tess.recog_all_words(page_res_, monitor, nullptr, nullptr, 0)) {
 #if !GRAPHICS_DISABLED
-=======
-    AutoPopDebugSectionLevel subsection_handle2(tesseract_, tesseract_->PushSubordinatePixDebugSection("Recognize All Words"));
-    if (tesseract_->recog_all_words(page_res_, nullptr, nullptr, 0)) {
->>>>>>> 030c496c
       if (scrollview_support) {
         tess.pgeditor_main(rect_width_, rect_height_, page_res_);
       }
@@ -1646,11 +1513,7 @@
 }
 
 const char *TessBaseAPI::GetDatapath() {
-<<<<<<< HEAD
   return tesseract().datadir_.c_str();
-=======
-  return tesseract_->datadir_.c_str();
->>>>>>> 030c496c
 }
 
 int TessBaseAPI::GetSourceYResolution() {
@@ -1724,15 +1587,8 @@
       return false;
     }
     tprintInfo("Processing page #{} : {}\n", page_number + 1, pagename);
-<<<<<<< HEAD
     tess.applybox_page.set_value(page_number, PARAM_VALUE_IS_SET_BY_CORE_RUN);
-    bool r = ProcessPage(pix, pagename, retry_config, timeout_millisec, renderer);
-=======
-    tesseract_->applybox_page.set_value(page_number);
 	bool r = ProcessPage(pix, pagename, renderer);
-
-    bool two_pass = false;
->>>>>>> 030c496c
 
     if (two_pass || 1) {
       Boxa *default_boxes = GetComponentImages(tesseract::RIL_BLOCK, true, nullptr, nullptr);
@@ -1788,19 +1644,13 @@
     if (pix == nullptr) {
       break;
     }
-<<<<<<< HEAD
   if (tess.tessedit_page_number > 0 && pgn != tess.tessedit_page_number) {
     continue;
   }
   
     tprintInfo("Processing page #{} of multipage TIFF {}\n", pgn, filename ? filename : "(from internal storage)");
     tess.applybox_page.set_value(pgn, PARAM_VALUE_IS_SET_BY_CORE_RUN);
-    bool r = ProcessPage(pix, filename, retry_config, timeout_millisec, renderer);
-=======
-    tprintInfo("Processing page #{} of multipage TIFF {}\n", page_number + 1, filename ? filename : "(from internal storage)");
-    tesseract_->applybox_page.set_value(page_number);
     bool r = ProcessPage(pix, filename, renderer);
->>>>>>> 030c496c
     pixDestroy(&pix);
     if (!r) {
       return false;
@@ -2004,13 +1854,8 @@
     r = ProcessPagesMultipageTiff(data, buf.size(), filename, renderer);
   }
   else {
-<<<<<<< HEAD
     tesseract().applybox_page.set_value(-1 /* all pages */, PARAM_VALUE_IS_SET_BY_CORE_RUN);
-    r = ProcessPage(pix, filename, retry_config, timeout_millisec, renderer);
-=======
-    tesseract_->applybox_page.set_value(-1 /* all pages */);
 	  r = ProcessPage(pix, filename, renderer);
->>>>>>> 030c496c
   }
 
   // Clean up memory as needed
@@ -2948,11 +2793,7 @@
 }
 // Returns true if utf8_character is defined in the UniCharset.
 bool TessBaseAPI::IsValidCharacter(const char *utf8_character) const {
-<<<<<<< HEAD
   return tesseract().unicharset_.contains_unichar(utf8_character);
-=======
-  return tesseract_->unicharset_.contains_unichar(utf8_character);
->>>>>>> 030c496c
 }
 
 // TODO(rays) Obsolete this function and replace with a more aptly named
@@ -3175,14 +3016,10 @@
         "Corrected to {}.\n",
         thresholder_->GetScaledEstimatedResolution(), estimated_res);
   }
-<<<<<<< HEAD
   tess.set_source_resolution(estimated_res);
-=======
-  tesseract_->set_source_resolution(estimated_res);
   
   (void)Monitor().bump_progress().exec_progress_func();
 
->>>>>>> 030c496c
   return true;
 }
 
@@ -3198,12 +3035,7 @@
   if (!block_list_->empty()) {
     return 0;
   }
-<<<<<<< HEAD
   Tesseract& tess = tesseract();
-=======
-  if (tesseract_ == nullptr) {
-    tesseract_ = new Tesseract(*this, nullptr);
->>>>>>> 030c496c
 #if !DISABLED_LEGACY_ENGINE
   tess.InitAdaptiveClassifier(nullptr);
 #endif
@@ -3283,11 +3115,7 @@
   }
 #endif // !DISABLED_LEGACY_ENGINE
 
-<<<<<<< HEAD
   if (tess.SegmentPage(tess.input_file_path_.c_str(), block_list_, osd_tess, &osr) < 0) {
-=======
-  if (tesseract_->SegmentPage(tesseract_->input_file_path_.c_str(), block_list_, osd_tess, &osr) < 0) {
->>>>>>> 030c496c
     return -1;
   }
 
@@ -3389,11 +3217,7 @@
 	    tess.AddPixDebugPage(tess.pix_binary(), "DetectOS (Orientation And Script) : Thresholded Image");
   }
 
-<<<<<<< HEAD
   return tess.orientation_and_script_detection(tess.input_file_path_.c_str(), osr) > 0;
-=======
-  return tesseract_->orientation_and_script_detection(tesseract_->input_file_path_.c_str(), osr) > 0;
->>>>>>> 030c496c
 }
 #endif // !DISABLED_LEGACY_ENGINE
 
@@ -3475,11 +3299,7 @@
 
 /** This method returns the string form of the specified unichar. */
 const char *TessBaseAPI::GetUnichar(int unichar_id) const {
-<<<<<<< HEAD
   return tesseract().unicharset_.id_to_unichar(unichar_id);
-=======
-  return tesseract_->unicharset_.id_to_unichar(unichar_id);
->>>>>>> 030c496c
 }
 
 /** Return the pointer to the i-th dawg loaded into tesseract_ object. */
@@ -3503,196 +3323,6 @@
   tesseract().ReportDebugInfo();
 }
 
-void TessBaseAPI::SetupDebugAllPreset() {
-  Tesseract& tess = tesseract();
-  Textord &textord = *tess.mutable_textord();
-  
-  const ParamSetBySourceType SRC = PARAM_VALUE_IS_SET_BY_PRESET;
-
-  verbose_process.set_value(true, SRC);
-  
-#if !GRAPHICS_DISABLED
-  scrollview_support.set_value(true, SRC);
-#endif
-
-  textord_tabfind_show_images.set_value(true, SRC);
-  // textord_tabfind_show_vlines.set_value(true, SRC);
-
-#if !GRAPHICS_DISABLED
-  textord_tabfind_show_initial_partitions.set_value(true, SRC);
-  textord_tabfind_show_reject_blobs.set_value(true, SRC);
-  textord_tabfind_show_partitions.set_value(2, SRC);
-  textord_tabfind_show_columns.set_value(true, SRC);
-  textord_tabfind_show_blocks.set_value(true, SRC);
-#endif
-
-  textord.textord_noise_debug.set_value(true, SRC);
-  textord_oldbl_debug.set_value(false, SRC); // turned OFF, for 'true' produces very noisy output
-  textord.textord_baseline_debug.set_value(true, SRC);
-  textord_debug_block.set_value(9, SRC);
-  textord_debug_bugs.set_value(9, SRC);
-  textord_debug_tabfind.set_value(1 /* 9 */, SRC); // '9' produces very noisy output
-
-  textord_debug_baselines.set_value(true, SRC);
-  textord_debug_blob.set_value(true, SRC);
-  textord_debug_pitch_metric.set_value(true, SRC);
-  textord_debug_fixed_pitch_test.set_value(true, SRC);
-  textord_debug_pitch.set_value(true, SRC);
-  textord_debug_printable.set_value(true, SRC);
-  textord_debug_xheights.set_value(true, SRC);
-  textord_debug_xheights.set_value(true, SRC);
-
-  textord_show_initial_words.set_value(true, SRC);
-  textord_blocksall_fixed.set_value(true, SRC);
-  textord_blocksall_prop.set_value(true, SRC);
-
-  tess.tessedit_create_hocr.set_value(true, SRC);
-  tess.tessedit_create_alto.set_value(true, SRC);
-  tess.tessedit_create_page_xml.set_value(true, SRC);
-  tess.tessedit_create_tsv.set_value(true, SRC);
-  tess.tessedit_create_pdf.set_value(true, SRC);
-  tess.textonly_pdf.set_value(false, SRC); // turned OFF
-  tess.tessedit_write_unlv.set_value(true, SRC);
-  tess.tessedit_create_lstmbox.set_value(true, SRC);
-  tess.tessedit_create_boxfile.set_value(true, SRC);
-  tess.tessedit_create_wordstrbox.set_value(true, SRC);
-  tess.tessedit_create_txt.set_value(true, SRC);
-
-  tess.tessedit_dump_choices.set_value(true, SRC);
-  tess.tessedit_dump_pageseg_images.set_value(true, SRC);
-
-  tess.tessedit_write_images.set_value(true, SRC);
-
-  tess.tessedit_adaption_debug.set_value(true, SRC);
-  tess.tessedit_debug_block_rejection.set_value(true, SRC);
-  tess.tessedit_debug_doc_rejection.set_value(true, SRC);
-  tess.tessedit_debug_fonts.set_value(true, SRC);
-  tess.tessedit_debug_quality_metrics.set_value(true, SRC);
-
-  tess.tessedit_rejection_debug.set_value(true, SRC);
-  tess.tessedit_timing_debug.set_value(true, SRC);
-
-  tess.tessedit_bigram_debug.set_value(true, SRC);
-
-  tess.tess_debug_lstm.set_value(debug_all >= 1 ? 1 : 0, SRC); // LSTM debug output is extremely noisy
-
-  tess.debug_noise_removal.set_value(true, SRC);
-
-  tess.classify_debug_level.set_value(debug_all.value(), SRC); // LSTM debug output is extremely noisy
-  tess.classify_learning_debug_level.set_value(9, SRC);
-  tess.classify_debug_character_fragments.set_value(true, SRC);
-  tess.classify_enable_adaptive_debugger.set_value(true, SRC);
-  // tess.classify_learn_debug_str.set_value("????????????????", SRC);
-  tess.matcher_debug_separate_windows.set_value(true, SRC);
-  tess.matcher_debug_flags.set_value(true, SRC);
-  tess.matcher_debug_level.set_value(3, SRC);
-
-  tess.multilang_debug_level.set_value(3, SRC);
-
-  tess.paragraph_debug_level.set_value(3, SRC);
-
-  tess.segsearch_debug_level.set_value(3, SRC);
-
-  // TODO: synchronize the settings of all Dict instances during Dict object creation and after any change...
-
-  Dict &dict = tess.getInitialDict();
-  dict.stopper_debug_level.set_value(3, SRC);
-
-  tess.superscript_debug.set_value(true, SRC);
-
-  tess.crunch_debug.set_value(true, SRC);
-
-  dict.dawg_debug_level.set_value(1, SRC); // noisy
-
-  tess.debug_fix_space_level.set_value(9, SRC);
-  tess.debug_x_ht_level.set_value(3, SRC);
-  // tess.debug_file.set_value("xxxxxxxxxxxxxxxxx", SRC);
-  // tess.debug_output_path.set_Value("xxxxxxxxxxxxxx", SRC);
-  debug_misc.set_value(true, SRC);
-
-  dict.hyphen_debug_level.set_value(3, SRC);
-
-  LanguageModelSettings &langmodel = tess.getLanguageModelSettings();
-
-  langmodel.language_model_debug_level.set_value(0, SRC); /* 7 */
-
-  textord.tosp_debug_level.set_value(3, SRC);
-
-  tess.wordrec_debug_level.set_value(3, SRC);
-
-  //dict.word_to_debug.set_value("", SRC);
-
-  tess.scribe_save_grey_rotated_image.set_value(true, SRC);
-  tess.scribe_save_binary_rotated_image.set_value(true, SRC);
-  tess.scribe_save_original_rotated_image.set_value(true, SRC);
-
-  tess.hocr_font_info.set_value(true, SRC);
-  tess.hocr_char_boxes.set_value(true, SRC);
-  tess.hocr_images.set_value(true, SRC);
-
-  tess.thresholding_debug.set_value(true, SRC);
-
-  tess.preprocess_graynorm_mode.set_value(0, SRC); // 0..3
-
-  tess.tessedit_bigram_debug.set_value(true, SRC);
-
-  tess.wordrec_debug_blamer.set_value(true, SRC);
-
-  devanagari_split_debugimage.set_value(true, SRC);
-  devanagari_split_debuglevel.set_value(3, SRC);
-
-  gapmap_debug.set_value(true, SRC);
-
-  poly_debug.set_value(false, SRC); // turned OFF: 'othwerwise 'true' produces very noisy output
-
-  edges_debug.set_value(true, SRC);
-
-  tess.ambigs_debug_level.set_value(3, SRC);
-
-  tess.applybox_debug.set_value(true, SRC);
-
-  tess.bidi_debug.set_value(true, SRC);
-
-  tess.chop_debug.set_value(3, SRC);
-
-  tess.debug_baseline_fit.set_value(1, SRC); // 0..3
-  tess.debug_baseline_y_coord.set_value(-2000, SRC);
-
-  tess.debug_write_unlv.set_value(true, SRC);
-  tess.debug_line_finding.set_value(true, SRC);
-  tess.debug_image_normalization.set_value(true, SRC);
-
-  tess.interactive_display_mode.set_value(false, SRC);       // graphics, but do not invoke ScrollView app.
-
-  tess.debug_display_page.set_value(true, SRC);
-  tess.debug_display_page_blocks.set_value(true, SRC);
-  tess.debug_display_page_baselines.set_value(true, SRC);
-
-  tess.dump_segmented_word_images.set_value(true, SRC);
-  tess.dump_osdetect_process_images.set_value(true, SRC);
-
-  tess.ResyncVariablesInternally();
-}
-
-void TessBaseAPI::SetupDefaultPreset() {
-  Tesseract &tess = tesseract();
-  const ParamSetBySourceType SRC = PARAM_VALUE_IS_SET_BY_PRESET;
-
-  // default: TXT + HOCR renderer     ... plus all the rest of 'em   [GHo patch]
-  tess.tessedit_create_hocr.set_value(true, SRC);
-  tess.tessedit_create_alto.set_value(true, SRC);
-  tess.tessedit_create_page_xml.set_value(true, SRC);
-  tess.tessedit_create_tsv.set_value(true, SRC);
-  tess.tessedit_create_pdf.set_value(true, SRC);
-  tess.textonly_pdf.set_value(false, SRC);         // turned OFF
-  tess.tessedit_write_unlv.set_value(true, SRC);
-  tess.tessedit_create_lstmbox.set_value(true, SRC);
-  tess.tessedit_create_boxfile.set_value(true, SRC);
-  tess.tessedit_create_wordstrbox.set_value(true, SRC);
-  tess.tessedit_create_txt.set_value(true, SRC);
-
-  tess.ResyncVariablesInternally();
-}
 
 
 // sanity check for the imagelist expander below: any CONTROL characters in here signal binary data and thus NOT AN IMAGELIST format.
@@ -3930,14 +3560,6 @@
     }
   }
   return rv;
-}
-
-
-void TessBaseAPI::ReportDebugInfo() {
-  if (tesseract_ == nullptr) {
-    return;
-  }
-  tesseract_->ReportDebugInfo();
 }
 
 void TessBaseAPI::FinalizeAndWriteDiagnosticsReport() {
