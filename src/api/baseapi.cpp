--- conflicted
+++ resolved
@@ -110,13 +110,8 @@
 BOOL_VAR(stream_filelist, false, "Stream a filelist from stdin.");
 STRING_VAR(document_title, "", "Title of output document (used for hOCR and PDF output).");
 #ifdef HAVE_LIBCURL
-<<<<<<< HEAD
 INT_VAR(curl_timeout, 0, "Timeout for curl in seconds.");
 STRING_VAR(curl_cookiefile, "", "File with cookie data for curl");
-=======
-static INT_VAR(curl_timeout, 0, "Timeout for curl in seconds");
-static STRING_VAR(curl_cookiefile, "", "File with cookie data for curl");
->>>>>>> e97dfad1
 #endif
 INT_VAR(debug_all, 0, "Turn on all the debugging features. Set to '2' or higher for extreme verbose debug diagnostics output.");
 BOOL_VAR(debug_misc, false, "Turn on miscellaneous debugging features.");
@@ -1532,11 +1527,7 @@
       if (!cookiefile.empty()) {
         curlcode = curl_easy_setopt(curl, CURLOPT_COOKIEFILE, cookiefile.c_str());
         if (curlcode != CURLE_OK) {
-<<<<<<< HEAD
-          return error("curl could not read cookiefile");
-=======
           return error("curl_easy_setopt");
->>>>>>> e97dfad1
         }
       }
       curlcode = curl_easy_setopt(curl, CURLOPT_WRITEFUNCTION, WriteMemoryCallback);
