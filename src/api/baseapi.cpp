/**********************************************************************
 * File:        baseapi.cpp
 * Description: Simple API for calling tesseract.
 * Author:      Ray Smith
 *
 * (C) Copyright 2006, Google Inc.
 ** Licensed under the Apache License, Version 2.0 (the "License");
 ** you may not use this file except in compliance with the License.
 ** You may obtain a copy of the License at
 ** http://www.apache.org/licenses/LICENSE-2.0
 ** Unless required by applicable law or agreed to in writing, software
 ** distributed under the License is distributed on an "AS IS" BASIS,
 ** WITHOUT WARRANTIES OR CONDITIONS OF ANY KIND, either express or implied.
 ** See the License for the specific language governing permissions and
 ** limitations under the License.
 *
 **********************************************************************/

#define _USE_MATH_DEFINES // for M_PI

// Include automatically generated configuration file if running autoconf.
#ifdef HAVE_TESSERACT_CONFIG_H
#  include "config_auto.h"
#endif

#include <tesseract/debugheap.h>
#include "boxword.h"    // for BoxWord
#include "coutln.h"     // for C_OUTLINE_IT, C_OUTLINE_LIST
#include "dawg_cache.h" // for DawgCache
#include "dict.h"       // for Dict
#include "elst.h"       // for ELIST_ITERATOR, ELISTIZE, ELISTIZEH
#include "environ.h"    // for l_uint8
#ifndef DISABLED_LEGACY_ENGINE
#include "equationdetect.h" // for EquationDetect, destructor of equ_detect_
#endif // ndef DISABLED_LEGACY_ENGINE
#include "errcode.h" // for ASSERT_HOST
#include "helpers.h" // for IntCastRounded, chomp_string
#include "host.h"    // for MAX_PATH
#include "imageio.h" // for IFF_TIFF_G4, IFF_TIFF, IFF_TIFF_G3, ...
#ifndef DISABLED_LEGACY_ENGINE
#  include "intfx.h" // for INT_FX_RESULT_STRUCT
#endif
#include "mutableiterator.h" // for MutableIterator
#include "normalis.h"        // for kBlnBaselineOffset, kBlnXHeight
#if defined(USE_OPENCL)
#  include "openclwrapper.h" // for OpenclDevice
#endif
#include "pageres.h"         // for PAGE_RES_IT, WERD_RES, PAGE_RES, CR_DE...
#include "paragraphs.h"      // for DetectParagraphs
#include "params.h"          // for BoolParam, IntParam, DoubleParam, Stri...
#include "pdblock.h"         // for PDBLK
#include "points.h"          // for FCOORD
#include "polyblk.h"         // for POLY_BLOCK
#include "rect.h"            // for TBOX
#include "stepblob.h"        // for C_BLOB_IT, C_BLOB, C_BLOB_LIST
#include "tessdatamanager.h" // for TessdataManager, kTrainedDataSuffix
#include "tesseractclass.h"  // for Tesseract
#include "tprintf.h"         // for tprintf
#include "werd.h"            // for WERD, WERD_IT, W_FUZZY_NON, W_FUZZY_SP
#include "tabletransfer.h"   // for detected tables from tablefind.h
#include "thresholder.h"     // for ImageThresholder

#include <tesseract/baseapi.h>
#include <tesseract/ocrclass.h>       // for ETEXT_DESC
#include <tesseract/osdetect.h>       // for OSResults, OSBestResult, OrientationId...
#include <tesseract/renderer.h>       // for TessResultRenderer
#include <tesseract/resultiterator.h> // for ResultIterator

#include <cmath>    // for round, M_PI
#include <cstdint>  // for int32_t
#include <cstring>  // for strcmp, strcpy
#include <fstream>  // for size_t
#include <iostream> // for std::cin
#include <locale>   // for std::locale::classic
#include <memory>   // for std::unique_ptr
#include <set>      // for std::pair
#include <sstream>  // for std::stringstream
#include <vector>   // for std::vector
#if defined(_MSC_VER)
#  include <crtdbg.h>
#endif

#include <allheaders.h> // for pixDestroy, boxCreate, boxaAddBox, box...
#ifdef HAVE_LIBCURL
#  include <curl/curl.h>
#endif

#ifdef __linux__
#  include <csignal> // for sigaction, SA_RESETHAND, SIGBUS, SIGFPE
#endif

#if defined(WIN32) || defined(_WIN32) || defined(_WIN64)
#  include <fcntl.h>
#  include <io.h>
#else
#  include <dirent.h> // for closedir, opendir, readdir, DIR, dirent
#  include <libgen.h>
#  include <sys/stat.h> // for stat, S_IFDIR
#  include <sys/types.h>
#  include <unistd.h>
#endif // _WIN32


namespace tesseract {

FZ_HEAPDBG_TRACKER_SECTION_START_MARKER(_)

static BOOL_VAR(stream_filelist, false, "Stream a filelist from stdin");
static STRING_VAR(document_title, "", "Title of output document (used for hOCR and PDF output)");
#ifdef HAVE_LIBCURL
static INT_VAR(curl_timeout, 0, "Timeout for curl in seconds");
#endif

/** Minimum sensible image size to be worth running tesseract. */
const int kMinRectSize = 10;
/** Character returned when Tesseract couldn't recognize as anything. */
const char kTesseractReject = '~';
/** Character used by UNLV error counter as a reject. */
const char kUNLVReject = '~';
/** Character used by UNLV as a suspect marker. */
const char kUNLVSuspect = '^';
/**
 * Temp file used for storing current parameters before applying retry values.
 */
static const char *kOldVarsFile = "failed_vars.txt";

#ifndef DISABLED_LEGACY_ENGINE
/**
 * Filename used for input image file, from which to derive a name to search
 * for a possible UNLV zone file, if none is specified by SetInputName.
 */
static const char *kInputFile = "noname.tif";
static const char kUnknownFontName[] = "UnknownFont";

static STRING_VAR(classify_font_name, kUnknownFontName,
                  "Default font name to be used in training");

// Finds the name of the training font and returns it in fontname, by cutting
// it out based on the expectation that the filename is of the form:
// /path/to/dir/[lang].[fontname].exp[num]
// The [lang], [fontname] and [num] fields should not have '.' characters.
// If the global parameter classify_font_name is set, its value is used instead.
static void ExtractFontName(const char* filename, std::string* fontname) {
  *fontname = classify_font_name;
  if (*fontname == kUnknownFontName) {
    // filename is expected to be of the form [lang].[fontname].exp[num]
    // The [lang], [fontname] and [num] fields should not have '.' characters.
    const char *basename = strrchr(filename, '/');
    const char *firstdot = strchr(basename ? basename : filename, '.');
    const char *lastdot  = strrchr(filename, '.');
    if (firstdot != lastdot && firstdot != nullptr && lastdot != nullptr) {
      ++firstdot;
      *fontname = firstdot;
      fontname->resize(lastdot - firstdot);
    }
  }
}
#endif

FZ_HEAPDBG_TRACKER_SECTION_END_MARKER(_)

/* Add all available languages recursively.
 */
static void addAvailableLanguages(const std::string &datadir, const std::string &base,
                                  std::vector<std::string> *langs) {
  auto base2 = base;
  if (!base2.empty()) {
    base2 += "/";
  }
  const size_t extlen = sizeof(kTrainedDataSuffix);
#if defined(WIN32) || defined(_WIN32) || defined(_WIN64)
  WIN32_FIND_DATA data;
  HANDLE handle = FindFirstFile((datadir + base2 + "*").c_str(), &data);
  if (handle != INVALID_HANDLE_VALUE) {
    BOOL result = TRUE;
    for (; result;) {
      char *name = data.cFileName;
      // Skip '.', '..', and hidden files
      if (name[0] != '.') {
        if ((data.dwFileAttributes & FILE_ATTRIBUTE_DIRECTORY) == FILE_ATTRIBUTE_DIRECTORY) {
          addAvailableLanguages(datadir, base2 + name, langs);
        } else {
          size_t len = strlen(name);
          if (len > extlen && name[len - extlen] == '.' &&
              strcmp(&name[len - extlen + 1], kTrainedDataSuffix) == 0) {
            name[len - extlen] = '\0';
            langs->push_back(base2 + name);
          }
        }
      }
      result = FindNextFile(handle, &data);
    }
    FindClose(handle);
  }
#else // _WIN32
  DIR *dir = opendir((datadir + base).c_str());
  if (dir != nullptr) {
    dirent *de;
    while ((de = readdir(dir))) {
      char *name = de->d_name;
      // Skip '.', '..', and hidden files
      if (name[0] != '.') {
        struct stat st;
        if (stat((datadir + base2 + name).c_str(), &st) == 0 && (st.st_mode & S_IFDIR) == S_IFDIR) {
          addAvailableLanguages(datadir, base2 + name, langs);
        } else {
          size_t len = strlen(name);
          if (len > extlen && name[len - extlen] == '.' &&
              strcmp(&name[len - extlen + 1], kTrainedDataSuffix) == 0) {
            name[len - extlen] = '\0';
            langs->push_back(base2 + name);
          }
        }
      }
    }
    closedir(dir);
  }
#endif
}

TessBaseAPI::TessBaseAPI()
    : tesseract_(nullptr)
    , osd_tesseract_(nullptr)
    , equ_detect_(nullptr)
    , reader_(nullptr)
    ,
    // thresholder_ is initialized to nullptr here, but will be set before use
    // by: A constructor of a derived API or created
    // implicitly when used in InternalSetImage.
    thresholder_(nullptr)
    , paragraph_models_(nullptr)
    , block_list_(nullptr)
    , page_res_(nullptr)
    , visible_pdf_image_(nullptr)
    , last_oem_requested_(OEM_DEFAULT)
    , recognition_done_(false)
    , rect_left_(0)
    , rect_top_(0)
    , rect_width_(0)
    , rect_height_(0)
    , image_width_(0)
    , image_height_(0) {
}

TessBaseAPI::~TessBaseAPI() {
  End();
}

/**
 * Returns the version identifier as a static string. Do not delete.
 */
const char *TessBaseAPI::Version() {
  return TESSERACT_VERSION_STR;
}

/**
 * If compiled with OpenCL AND an available OpenCL
 * device is deemed faster than serial code, then
 * "device" is populated with the cl_device_id
 * and returns sizeof(cl_device_id)
 * otherwise *device=nullptr and returns 0.
 */
size_t TessBaseAPI::getOpenCLDevice(void **data) {
#ifdef USE_OPENCL
  ds_device device = OpenclDevice::getDeviceSelection();
  if (device.type == DS_DEVICE_OPENCL_DEVICE) {
    *data = new cl_device_id;
    memcpy(*data, &device.oclDeviceID, sizeof(cl_device_id));
    return sizeof(cl_device_id);
  }
#endif

  *data = nullptr;
  return 0;
}

/**
 * Set the name of the input file. Needed only for training and
 * loading a UNLV zone file.
 */
void TessBaseAPI::SetInputName(const char *name) {
  input_file_ = name ? name : "";
}

void TessBaseAPI::SetVisiblePdfImageFilename(const char* name) {
  visible_pdf_image_file_ = name ? name : "";
}

/** Set the name of the output files. Needed only for debugging. */
void TessBaseAPI::SetOutputName(const char *name) {
  output_file_ = name ? name : "";
}

/** Set the name of the visible image files. Needed only for PDF output. */
void TessBaseAPI::SetVisibleImageFilename(const char *name) {
  visible_image_file_ = name ? name : "";
}

bool TessBaseAPI::SetVariable(const char *name, const char *value) {
  if (tesseract_ == nullptr) {
    tesseract_ = new Tesseract;
  }
  return ParamUtils::SetParam(name, value, SET_PARAM_CONSTRAINT_NON_INIT_ONLY,
                              tesseract_->params());
}

bool TessBaseAPI::SetDebugVariable(const char *name, const char *value) {
  if (tesseract_ == nullptr) {
    tesseract_ = new Tesseract;
  }
  return ParamUtils::SetParam(name, value, SET_PARAM_CONSTRAINT_DEBUG_ONLY, tesseract_->params());
}

bool TessBaseAPI::GetIntVariable(const char *name, int *value) const {
  auto *p = ParamUtils::FindParam<IntParam>(name, GlobalParams()->int_params,
                                            tesseract_->params()->int_params);
  if (p == nullptr) {
    return false;
  }
  *value = (int32_t)(*p);
  return true;
}

bool TessBaseAPI::GetBoolVariable(const char *name, bool *value) const {
  auto *p = ParamUtils::FindParam<BoolParam>(name, GlobalParams()->bool_params,
                                             tesseract_->params()->bool_params);
  if (p == nullptr) {
    return false;
  }
  *value = bool(*p);
  return true;
}

const char *TessBaseAPI::GetStringVariable(const char *name) const {
  auto *p = ParamUtils::FindParam<StringParam>(name, GlobalParams()->string_params,
                                               tesseract_->params()->string_params);
  return (p != nullptr) ? p->c_str() : nullptr;
}

bool TessBaseAPI::GetDoubleVariable(const char *name, double *value) const {
  auto *p = ParamUtils::FindParam<DoubleParam>(name, GlobalParams()->double_params,
                                               tesseract_->params()->double_params);
  if (p == nullptr) {
    return false;
  }
  *value = (double)(*p);
  return true;
}

/** Get value of named variable as a string, if it exists. */
bool TessBaseAPI::GetVariableAsString(const char *name, std::string *val) const {
  return ParamUtils::GetParamAsString(name, tesseract_->params(), val);
}

#ifndef DISABLED_LEGACY_ENGINE

/** Print Tesseract fonts table to the given file. */
void TessBaseAPI::PrintFontsTable(FILE *fp) const {
  const int fontinfo_size = tesseract_->get_fontinfo_table().size();
  for (int font_index = 1; font_index < fontinfo_size; ++font_index) {
    FontInfo font = tesseract_->get_fontinfo_table().at(font_index);
    fprintf(fp, "ID=%3d: %s is_italic=%s is_bold=%s"
                " is_fixed_pitch=%s is_serif=%s is_fraktur=%s\n",
                font_index, font.name,
                font.is_italic() ? "true" : "false",
                font.is_bold() ? "true" : "false",
                font.is_fixed_pitch() ? "true" : "false",
                font.is_serif() ? "true" : "false",
                font.is_fraktur() ? "true" : "false");
  }
}

#endif

/** Print Tesseract parameters to the given file. */
void TessBaseAPI::PrintVariables(FILE *fp) const {
  ParamUtils::PrintParams(fp, tesseract_->params());
}

/**
 * The datapath must be the name of the data directory or
 * some other file in which the data directory resides (for instance argv[0].)
 * The language is (usually) an ISO 639-3 string or nullptr will default to eng.
 * If numeric_mode is true, then only digits and Roman numerals will
 * be returned.
 * @return: 0 on success and -1 on initialization failure.
 */
int TessBaseAPI::Init(const char *datapath, const char *language, OcrEngineMode oem, const char **configs,
                      int configs_size, const std::vector<std::string> *vars_vec,
                      const std::vector<std::string> *vars_values, bool set_only_non_debug_params) {
  return Init(datapath, 0, language, oem, configs, configs_size, vars_vec, vars_values,
              set_only_non_debug_params, nullptr);
}

// In-memory version reads the traineddata file directly from the given
// data[data_size] array. Also implements the version with a datapath in data,
// flagged by data_size = 0.
int TessBaseAPI::Init(const char *data, int data_size, const char *language, OcrEngineMode oem,
                      const char **configs, int configs_size, const std::vector<std::string> *vars_vec,
                      const std::vector<std::string> *vars_values, bool set_only_non_debug_params,
                      FileReader reader) {
  if (language == NULL || language[0] == 0) {
    language = "";
  }
  if (data == nullptr) {
    data = "";
  }
  std::string datapath = data_size == 0 ? data : language;
  // If the datapath, OcrEngineMode or the language have changed - start again.
  // Note that the language_ field stores the last requested language that was
  // initialized successfully, while tesseract_->lang stores the language
  // actually used. They differ only if the requested language was nullptr, in
  // which case tesseract_->lang is set to the Tesseract default ("eng").
  if (tesseract_ != nullptr &&
      (datapath_.empty() || language_.empty() || datapath_ != datapath ||
       last_oem_requested_ != oem || (language_ != language && tesseract_->lang != language))) {
    delete tesseract_;
    tesseract_ = nullptr;
  }
#ifdef USE_OPENCL
  OpenclDevice od;
  od.InitEnv();
#endif
  bool reset_classifier = true;
  if (tesseract_ == nullptr) {
    reset_classifier = false;
    tesseract_ = new Tesseract;
    if (reader != nullptr) {
      reader_ = reader;
    }
    TessdataManager mgr(reader_);
    if (data_size != 0) {
      mgr.LoadMemBuffer(language, data, data_size);
    }
    if (tesseract_->init_tesseract(datapath.c_str(), output_file_.c_str(), language, oem, configs,
                                   configs_size, vars_vec, vars_values, set_only_non_debug_params,
                                   &mgr) != 0) {
      return -1;
    }
  }

  // Update datapath and language requested for the last valid initialization.
  datapath_ = datapath;
  if (datapath_.empty() && !tesseract_->datadir.empty()) {
    datapath_ = tesseract_->datadir;
  }

  language_ = language;
  last_oem_requested_ = oem;

#ifndef DISABLED_LEGACY_ENGINE
  // For same language and datapath, just reset the adaptive classifier.
  if (reset_classifier) {
    tesseract_->ResetAdaptiveClassifier();
  }
#endif // ndef DISABLED_LEGACY_ENGINE
  return 0;
}

/**
 * Returns the languages string used in the last valid initialization.
 * If the last initialization specified "deu+hin" then that will be
 * returned. If hin loaded eng automatically as well, then that will
 * not be included in this list. To find the languages actually
 * loaded use GetLoadedLanguagesAsVector.
 * The returned string should NOT be deleted.
 */
const char *TessBaseAPI::GetInitLanguagesAsString() const {
  return language_.c_str();
}

/**
 * Returns the loaded languages in the vector of std::string.
 * Includes all languages loaded by the last Init, including those loaded
 * as dependencies of other loaded languages.
 */
void TessBaseAPI::GetLoadedLanguagesAsVector(std::vector<std::string> *langs) const {
  langs->clear();
  if (tesseract_ != nullptr) {
    langs->push_back(tesseract_->lang);
    int num_subs = tesseract_->num_sub_langs();
    for (int i = 0; i < num_subs; ++i) {
      langs->push_back(tesseract_->get_sub_lang(i)->lang);
    }
  }
}

/**
 * Returns the available languages in the sorted vector of std::string.
 */
void TessBaseAPI::GetAvailableLanguagesAsVector(std::vector<std::string> *langs) const {
  langs->clear();
  if (tesseract_ != nullptr) {
    addAvailableLanguages(tesseract_->datadir, "", langs);
    std::sort(langs->begin(), langs->end());
  }
}

/**
 * Init only for page layout analysis. Use only for calls to SetImage and
 * AnalysePage. Calls that attempt recognition will generate an error.
 */
void TessBaseAPI::InitForAnalysePage() {
  if (tesseract_ == nullptr) {
    tesseract_ = new Tesseract;
#ifndef DISABLED_LEGACY_ENGINE
    tesseract_->InitAdaptiveClassifier(nullptr);
#endif
  }
}

/**
 * Read a "config" file containing a set of parameter name, value pairs.
 * Searches the standard places: tessdata/configs, tessdata/tessconfigs
 * and also accepts a relative or absolute path name.
 */
void TessBaseAPI::ReadConfigFile(const char *filename) {
  tesseract_->read_config_file(filename, SET_PARAM_CONSTRAINT_NON_INIT_ONLY);
}

/** Same as above, but only set debug params from the given config file. */
void TessBaseAPI::ReadDebugConfigFile(const char *filename) {
  tesseract_->read_config_file(filename, SET_PARAM_CONSTRAINT_DEBUG_ONLY);
}

/**
 * Set the current page segmentation mode. Defaults to PSM_AUTO.
 * The mode is stored as an IntParam so it can also be modified by
 * ReadConfigFile or SetVariable("tessedit_pageseg_mode", mode as string).
 */
void TessBaseAPI::SetPageSegMode(PageSegMode mode) {
  if (tesseract_ == nullptr) {
    tesseract_ = new Tesseract;
  }
  tesseract_->tessedit_pageseg_mode.set_value(mode);
}

/** Return the current page segmentation mode. */
PageSegMode TessBaseAPI::GetPageSegMode() const {
  if (tesseract_ == nullptr) {
    return PSM_SINGLE_BLOCK;
  }
  return static_cast<PageSegMode>(static_cast<int>(tesseract_->tessedit_pageseg_mode));
}

/**
 * Recognize a rectangle from an image and return the result as a string.
 * May be called many times for a single Init.
 * Currently has no error checking.
 * Greyscale of 8 and color of 24 or 32 bits per pixel may be given.
 * Palette color images will not work properly and must be converted to
 * 24 bit.
 * Binary images of 1 bit per pixel may also be given but they must be
 * byte packed with the MSB of the first byte being the first pixel, and a
 * one pixel is WHITE. For binary images set bytes_per_pixel=0.
 * The recognized text is returned as a char* which is coded
 * as UTF8 and must be freed with the delete [] operator.
 */
char *TessBaseAPI::TesseractRect(const unsigned char *imagedata, int bytes_per_pixel,
                                 int bytes_per_line, int left, int top, int width, int height) {
  if (tesseract_ == nullptr || width < kMinRectSize || height < kMinRectSize) {
    return nullptr; // Nothing worth doing.
  }

  // Since this original api didn't give the exact size of the image,
  // we have to invent a reasonable value.
  int bits_per_pixel = bytes_per_pixel == 0 ? 1 : bytes_per_pixel * 8;
  SetImage(imagedata, bytes_per_line * 8 / bits_per_pixel, height + top, bytes_per_pixel,
           bytes_per_line);
  SetRectangle(left, top, width, height);

  return GetUTF8Text();
}

#ifndef DISABLED_LEGACY_ENGINE
/**
 * Call between pages or documents etc to free up memory and forget
 * adaptive data.
 */
void TessBaseAPI::ClearAdaptiveClassifier() {
  if (tesseract_ == nullptr) {
    return;
  }
  tesseract_->ResetAdaptiveClassifier();
  tesseract_->ResetDocumentDictionary();
}
#endif // ndef DISABLED_LEGACY_ENGINE

/**
 * Provide an image for Tesseract to recognize. Format is as
 * TesseractRect above. Copies the image buffer and converts to Pix.
 * SetImage clears all recognition results, and sets the rectangle to the
 * full image, so it may be followed immediately by a GetUTF8Text, and it
 * will automatically perform recognition.
 */
void TessBaseAPI::SetImage(const unsigned char *imagedata, int width, int height,
                           int bytes_per_pixel, int bytes_per_line) {
  if (InternalSetImage()) {
    thresholder_->SetImage(imagedata, width, height, bytes_per_pixel, bytes_per_line);
    SetInputImage(thresholder_->GetPixRect());
  }
}

void TessBaseAPI::SetSourceResolution(int ppi) {
  if (thresholder_) {
    thresholder_->SetSourceYResolution(ppi);
  } else {
    tprintf("ERROR: Please call SetImage before SetSourceResolution.\n");
  }
}

/**
 * Provide an image for Tesseract to recognize. As with SetImage above,
 * Tesseract takes its own copy of the image, so it need not persist until
 * after Recognize.
 * Pix vs raw, which to use?
 * Use Pix where possible. Tesseract uses Pix as its internal representation
 * and it is therefore more efficient to provide a Pix directly.
 */
void TessBaseAPI::SetImage(Pix *pix) {
  if (InternalSetImage()) {
    if (pixGetSpp(pix) == 4 && pixGetInputFormat(pix) == IFF_PNG) {
      // remove alpha channel from png
      Pix *p1 = pixRemoveAlpha(pix);
      pixSetSpp(p1, 3);
      (void)pixCopy(pix, p1);
      pixDestroy(&p1);
    }
    thresholder_->SetImage(pix);
    SetInputImage(thresholder_->GetPixRect());
  }
}

/**
 * Restrict recognition to a sub-rectangle of the image. Call after SetImage.
 * Each SetRectangle clears the recogntion results so multiple rectangles
 * can be recognized with the same image.
 */
void TessBaseAPI::SetRectangle(int left, int top, int width, int height) {
  if (thresholder_ == nullptr) {
    return;
  }
  thresholder_->SetRectangle(left, top, width, height);
  ClearResults();
}

/**
 * ONLY available after SetImage if you have Leptonica installed.
 * Get a copy of the internal thresholded image from Tesseract.
 */
Pix *TessBaseAPI::GetThresholdedImage() {
  if (tesseract_ == nullptr || thresholder_ == nullptr) {
    return nullptr;
  }
  if (tesseract_->pix_binary() == nullptr && !Threshold(&tesseract_->mutable_pix_binary()->pix_)) {
    return nullptr;
  }
  return tesseract_->pix_binary().clone();
}

/**
 * Get the result of page layout analysis as a leptonica-style
 * Boxa, Pixa pair, in reading order.
 * Can be called before or after Recognize.
 */
Boxa *TessBaseAPI::GetRegions(Pixa **pixa) {
  return GetComponentImages(RIL_BLOCK, false, pixa, nullptr);
}

/**
 * Get the textlines as a leptonica-style Boxa, Pixa pair, in reading order.
 * Can be called before or after Recognize.
 * If blockids is not nullptr, the block-id of each line is also returned as an
 * array of one element per line. delete [] after use.
 * If paraids is not nullptr, the paragraph-id of each line within its block is
 * also returned as an array of one element per line. delete [] after use.
 */
Boxa *TessBaseAPI::GetTextlines(const bool raw_image, const int raw_padding, Pixa **pixa,
                                int **blockids, int **paraids) {
  return GetComponentImages(RIL_TEXTLINE, true, raw_image, raw_padding, pixa, blockids, paraids);
}

/**
 * Get textlines and strips of image regions as a leptonica-style Boxa, Pixa
 * pair, in reading order. Enables downstream handling of non-rectangular
 * regions.
 * Can be called before or after Recognize.
 * If blockids is not nullptr, the block-id of each line is also returned as an
 * array of one element per line. delete [] after use.
 */
Boxa *TessBaseAPI::GetStrips(Pixa **pixa, int **blockids) {
  return GetComponentImages(RIL_TEXTLINE, false, pixa, blockids);
}

/**
 * Get the words as a leptonica-style
 * Boxa, Pixa pair, in reading order.
 * Can be called before or after Recognize.
 */
Boxa *TessBaseAPI::GetWords(Pixa **pixa) {
  return GetComponentImages(RIL_WORD, true, pixa, nullptr);
}

/**
 * Gets the individual connected (text) components (created
 * after pages segmentation step, but before recognition)
 * as a leptonica-style Boxa, Pixa pair, in reading order.
 * Can be called before or after Recognize.
 */
Boxa *TessBaseAPI::GetConnectedComponents(Pixa **pixa) {
  return GetComponentImages(RIL_SYMBOL, true, pixa, nullptr);
}

/**
 * Get the given level kind of components (block, textline, word etc.) as a
 * leptonica-style Boxa, Pixa pair, in reading order.
 * Can be called before or after Recognize.
 * If blockids is not nullptr, the block-id of each component is also returned
 * as an array of one element per component. delete [] after use.
 * If text_only is true, then only text components are returned.
 */
Boxa *TessBaseAPI::GetComponentImages(PageIteratorLevel level, bool text_only, bool raw_image,
                                      const int raw_padding, Pixa **pixa, int **blockids,
                                      int **paraids) {
  /*non-const*/ std::unique_ptr</*non-const*/ PageIterator> page_it(GetIterator());
  if (page_it == nullptr) {
    page_it.reset(AnalyseLayout());
  }
  if (page_it == nullptr) {
    return nullptr; // Failed.
  }

  // Count the components to get a size for the arrays.
  int component_count = 0;
  int left, top, right, bottom;

  if (raw_image) {
    // Get bounding box in original raw image with padding.
    do {
      if (page_it->BoundingBox(level, raw_padding, &left, &top, &right, &bottom) &&
          (!text_only || PTIsTextType(page_it->BlockType()))) {
        ++component_count;
      }
    } while (page_it->Next(level));
  } else {
    // Get bounding box from binarized imaged. Note that this could be
    // differently scaled from the original image.
    do {
      if (page_it->BoundingBoxInternal(level, &left, &top, &right, &bottom) &&
          (!text_only || PTIsTextType(page_it->BlockType()))) {
        ++component_count;
      }
    } while (page_it->Next(level));
  }

  Boxa *boxa = boxaCreate(component_count);
  if (pixa != nullptr) {
    *pixa = pixaCreate(component_count);
  }
  if (blockids != nullptr) {
    *blockids = new int[component_count];
  }
  if (paraids != nullptr) {
    *paraids = new int[component_count];
  }

  int blockid = 0;
  int paraid = 0;
  int component_index = 0;
  page_it->Begin();
  do {
    bool got_bounding_box;
    if (raw_image) {
      got_bounding_box = page_it->BoundingBox(level, raw_padding, &left, &top, &right, &bottom);
    } else {
      got_bounding_box = page_it->BoundingBoxInternal(level, &left, &top, &right, &bottom);
    }
    if (got_bounding_box && (!text_only || PTIsTextType(page_it->BlockType()))) {
      Box *lbox = boxCreate(left, top, right - left, bottom - top);
      boxaAddBox(boxa, lbox, L_INSERT);
      if (pixa != nullptr) {
        Pix *pix = nullptr;
        if (raw_image) {
          pix = page_it->GetImage(level, raw_padding, GetInputImage(), &left, &top);
        } else {
          pix = page_it->GetBinaryImage(level);
        }
        pixaAddPix(*pixa, pix, L_INSERT);
        pixaAddBox(*pixa, lbox, L_CLONE);
      }
      if (paraids != nullptr) {
        (*paraids)[component_index] = paraid;
        if (page_it->IsAtFinalElement(RIL_PARA, level)) {
          ++paraid;
        }
      }
      if (blockids != nullptr) {
        (*blockids)[component_index] = blockid;
        if (page_it->IsAtFinalElement(RIL_BLOCK, level)) {
          ++blockid;
          paraid = 0;
        }
      }
      ++component_index;
    }
  } while (page_it->Next(level));
  return boxa;
}

int TessBaseAPI::GetThresholdedImageScaleFactor() const {
  if (thresholder_ == nullptr) {
    return 0;
  }
  return thresholder_->GetScaleFactor();
}

/**
 * Runs page layout analysis in the mode set by SetPageSegMode.
 * May optionally be called prior to Recognize to get access to just
 * the page layout results. Returns an iterator to the results.
 * If merge_similar_words is true, words are combined where suitable for use
 * with a line recognizer. Use if you want to use AnalyseLayout to find the
 * textlines, and then want to process textline fragments with an external
 * line recognizer.
 * Returns nullptr on error or an empty page.
 * The returned iterator must be deleted after use.
 * WARNING! This class points to data held within the TessBaseAPI class, and
 * therefore can only be used while the TessBaseAPI class still exists and
 * has not been subjected to a call of Init, SetImage, Recognize, Clear, End
 * DetectOS, or anything else that changes the internal PAGE_RES.
 */
PageIterator *TessBaseAPI::AnalyseLayout() {
  return AnalyseLayout(false);
}

PageIterator *TessBaseAPI::AnalyseLayout(bool merge_similar_words) {
  if (FindLines() == 0) {
    if (block_list_->empty()) {
      return nullptr; // The page was empty.
    }
    page_res_ = new PAGE_RES(merge_similar_words, block_list_, nullptr);
    DetectParagraphs(false);
    return new PageIterator(page_res_, tesseract_, thresholder_->GetScaleFactor(),
                            thresholder_->GetScaledYResolution(), rect_left_, rect_top_,
                            rect_width_, rect_height_);
  }
  return nullptr;
}

/**
 * Recognize the tesseract global image and return the result as Tesseract
 * internal structures.
 */
int TessBaseAPI::Recognize(ETEXT_DESC *monitor) {
  if (tesseract_ == nullptr) {
    return -1;
  }
  if (FindLines() != 0) {
    return -1;
  }
  delete page_res_;
  if (block_list_->empty()) {
    page_res_ = new PAGE_RES(false, block_list_, &tesseract_->prev_word_best_choice_);
    return 0; // Empty page.
  }

  tesseract_->SetBlackAndWhitelist();
  recognition_done_ = true;
#ifndef DISABLED_LEGACY_ENGINE
  if (tesseract_->tessedit_resegment_from_line_boxes) {
    page_res_ = tesseract_->ApplyBoxes(input_file_.c_str(), true, block_list_);
  } else if (tesseract_->tessedit_resegment_from_boxes) {
    page_res_ = tesseract_->ApplyBoxes(input_file_.c_str(), false, block_list_);
  } else
#endif // ndef DISABLED_LEGACY_ENGINE
  {
    page_res_ =
        new PAGE_RES(tesseract_->AnyLSTMLang(), block_list_, &tesseract_->prev_word_best_choice_);
  }

  if (page_res_ == nullptr) {
    return -1;
  }

  if (tesseract_->tessedit_train_line_recognizer) {
    if (!tesseract_->TrainLineRecognizer(input_file_.c_str(), output_file_, block_list_)) {
      return -1;
    }
    tesseract_->CorrectClassifyWords(page_res_);
    return 0;
  }
#ifndef DISABLED_LEGACY_ENGINE
  if (tesseract_->tessedit_make_boxes_from_boxes) {
    tesseract_->CorrectClassifyWords(page_res_);
    return 0;
  }
#endif // ndef DISABLED_LEGACY_ENGINE

  int result = 0;
  if (tesseract_->interactive_display_mode) {
#ifndef GRAPHICS_DISABLED
    tesseract_->pgeditor_main(rect_width_, rect_height_, page_res_);
#endif // !GRAPHICS_DISABLED
       // The page_res is invalid after an interactive session, so cleanup
       // in a way that lets us continue to the next page without crashing.
    delete page_res_;
    page_res_ = nullptr;
    return -1;
#ifndef DISABLED_LEGACY_ENGINE
  } else if (tesseract_->tessedit_train_from_boxes) {
    std::string fontname;
    ExtractFontName(output_file_.c_str(), &fontname);
    tesseract_->ApplyBoxTraining(fontname, page_res_);
  } else if (tesseract_->tessedit_ambigs_training) {
    FILE *training_output_file = tesseract_->init_recog_training(input_file_.c_str());
    // OCR the page segmented into words by tesseract.
    tesseract_->recog_training_segmented(input_file_.c_str(), page_res_, monitor,
                                         training_output_file);
    fclose(training_output_file);
#endif // ndef DISABLED_LEGACY_ENGINE
  } else {
    // Now run the main recognition.
    bool wait_for_text = true;
    GetBoolVariable("paragraph_text_based", &wait_for_text);
    if (!wait_for_text) {
      DetectParagraphs(false);
    }
    if (tesseract_->recog_all_words(page_res_, monitor, nullptr, nullptr, 0)) {
      if (wait_for_text) {
        DetectParagraphs(true);
      }
    } else {
      result = -1;
    }
  }
  return result;
}

// Takes ownership of the input pix.
void TessBaseAPI::SetInputImage(Pix *pix) {
  tesseract_->set_pix_original(pix);
}

<<<<<<< HEAD
void TessBaseAPI::SetVisiblePdfImage(Pix *pix) {
  if (visible_pdf_image_)
    pixDestroy(&visible_pdf_image_);
  visible_pdf_image_ = nullptr;
  if (pix)
    visible_pdf_image_ = pixCopy(NULL, pix);
=======
void TessBaseAPI::SetVisibleImage(Pix *pix) {
  tesseract_->set_pix_visible_image(pix);
>>>>>>> daae764b
}

Pix *TessBaseAPI::GetInputImage() {
  return tesseract_->pix_original();
}

<<<<<<< HEAD
Pix* TessBaseAPI::GetVisiblePdfImage() {
  return visible_pdf_image_;
=======
Pix *TessBaseAPI::GetVisibleImage() {
  return tesseract_->pix_visible_image();
>>>>>>> daae764b
}

const char *TessBaseAPI::GetInputName() {
  if (!input_file_.empty()) {
    return input_file_.c_str();
  }
  return nullptr;
}

<<<<<<< HEAD
const char * TessBaseAPI::GetVisiblePdfImageFilename() {
  if (visible_pdf_image_file_.empty()) {
    return visible_pdf_image_file_.c_str();
=======
const char *TessBaseAPI::GetVisibleImageFilename() {
  if (!visible_image_file_.empty()) {
    return visible_image_file_.c_str();
>>>>>>> daae764b
  }
  return nullptr;
}

const char *TessBaseAPI::GetDatapath() {
  return tesseract_->datadir.c_str();
}

int TessBaseAPI::GetSourceYResolution() {
  if (thresholder_ == nullptr)
    return -1;
  return thresholder_->GetSourceYResolution();
}

// If flist exists, get data from there. Otherwise get data from buf.
// Seems convoluted, but is the easiest way I know of to meet multiple
// goals. Support streaming from stdin, and also work on platforms
// lacking fmemopen.
// TODO: check different logic for flist/buf and simplify.
bool TessBaseAPI::ProcessPagesFileList(FILE *flist, std::string *buf, const char *retry_config,
                                       int timeout_millisec, TessResultRenderer *renderer,
                                       int tessedit_page_number) {
  if (!flist && !buf) {
    return false;
  }
  unsigned page = (tessedit_page_number >= 0) ? tessedit_page_number : 0;
  char pagename[MAX_PATH];

  std::vector<std::string> lines;
  if (!flist) {
    std::string line;
    for (const auto ch : *buf) {
      if (ch == '\n') {
        lines.push_back(line);
        line.clear();
      } else {
        line.push_back(ch);
      }
    }
    if (!line.empty()) {
      // Add last line without terminating LF.
      lines.push_back(line);
    }
    if (lines.empty()) {
      return false;
    }
  }

  // Skip to the requested page number.
  for (unsigned i = 0; i < page; i++) {
    if (flist) {
      if (fgets(pagename, sizeof(pagename), flist) == nullptr) {
        break;
      }
    }
  }

  // Begin producing output
  if (renderer && !renderer->BeginDocument(document_title.c_str())) {
    return false;
  }

  // Loop over all pages - or just the requested one
  while (true) {
    if (flist) {
      if (fgets(pagename, sizeof(pagename), flist) == nullptr) {
        break;
      }
    } else {
      if (page >= lines.size()) {
        break;
      }
      snprintf(pagename, sizeof(pagename), "%s", lines[page].c_str());
    }
    chomp_string(pagename);
    Pix *pix = pixRead(pagename);
    if (pix == nullptr) {
      tprintf("ERROR: Image file %s cannot be read!\n", pagename);
      return false;
    }
    tprintf("Page %u : %s\n", page, pagename);
    bool r = ProcessPage(pix, page, pagename, retry_config, timeout_millisec, renderer);
    pixDestroy(&pix);
    if (!r) {
      return false;
    }
    if (tessedit_page_number >= 0) {
      break;
    }
    ++page;
  }

  // Finish producing output
  if (renderer && !renderer->EndDocument()) {
    return false;
  }
  return true;
}

bool TessBaseAPI::ProcessPagesMultipageTiff(const l_uint8 *data, size_t size, const char *filename,
                                            const char *retry_config, int timeout_millisec,
                                            TessResultRenderer *renderer,
                                            int tessedit_page_number) {
  Pix *pix = nullptr;
  int page = (tessedit_page_number >= 0) ? tessedit_page_number : 0;
  size_t offset = 0;
  for (;; ++page) {
    if (tessedit_page_number >= 0) {
      page = tessedit_page_number;
      pix = (data) ? pixReadMemTiff(data, size, page) : pixReadTiff(filename, page);
    } else {
      pix = (data) ? pixReadMemFromMultipageTiff(data, size, &offset)
                   : pixReadFromMultipageTiff(filename, &offset);
    }
    if (pix == nullptr) {
      break;
    }
    if (offset || page > 0) {
      // Only print page number for multipage TIFF file.
      tprintf("Page %d\n", page + 1);
    }
    auto page_string = std::to_string(page);
    SetVariable("applybox_page", page_string.c_str());
    bool r = ProcessPage(pix, page, filename, retry_config, timeout_millisec, renderer);
    pixDestroy(&pix);
    if (!r) {
      return false;
    }
    if (tessedit_page_number >= 0) {
      break;
    }
    if (!offset) {
      break;
    }
  }
  return true;
}

// Master ProcessPages calls ProcessPagesInternal and then does any post-
// processing required due to being in a training mode.
bool TessBaseAPI::ProcessPages(const char *filename, const char *retry_config, int timeout_millisec,
                               TessResultRenderer *renderer) {
  bool result = ProcessPagesInternal(filename, retry_config, timeout_millisec, renderer);
#ifndef DISABLED_LEGACY_ENGINE
  if (result) {
    if (tesseract_->tessedit_train_from_boxes && !tesseract_->WriteTRFile(output_file_.c_str())) {
      tprintf("ERROR: Write of TR file failed: %s\n", output_file_.c_str());
      return false;
    }
  }
#endif // ndef DISABLED_LEGACY_ENGINE
  return result;
}

#ifdef HAVE_LIBCURL
static size_t WriteMemoryCallback(void *contents, size_t size, size_t nmemb, void *userp) {
  size = size * nmemb;
  auto *buf = reinterpret_cast<std::string *>(userp);
  buf->append(reinterpret_cast<const char *>(contents), size);
  return size;
}
#endif

// In the ideal scenario, Tesseract will start working on data as soon
// as it can. For example, if you stream a filelist through stdin, we
// should start the OCR process as soon as the first filename is
// available. This is particularly useful when hooking Tesseract up to
// slow hardware such as a book scanning machine.
//
// Unfortunately there are tradeoffs. You can't seek on stdin. That
// makes automatic detection of datatype (TIFF? filelist? PNG?)
// impractical.  So we support a command line flag to explicitly
// identify the scenario that really matters: filelists on
// stdin. We'll still do our best if the user likes pipes.
bool TessBaseAPI::ProcessPagesInternal(const char *filename, const char *retry_config,
                                       int timeout_millisec, TessResultRenderer *renderer) {
  bool stdInput = !strcmp(filename, "stdin") || !strcmp(filename, "/dev/stdin") || !strcmp(filename, "-");
  if (stdInput) {
#if defined(WIN32) || defined(_WIN32) || defined(_WIN64)
    if (_setmode(_fileno(stdin), _O_BINARY) == -1)
      tprintf("ERROR: Cannot set STDIN to binary: %s\n", strerror(errno));
#endif // WIN32
  }

  if (stream_filelist) {
    return ProcessPagesFileList(stdin, nullptr, retry_config, timeout_millisec, renderer,
                                tesseract_->tessedit_page_number);
  }

  // At this point we are officially in autodection territory.
  // That means any data in stdin must be buffered, to make it
  // seekable.
  std::string buf;
  const l_uint8 *data = nullptr;
  if (stdInput) {
    buf.assign((std::istreambuf_iterator<char>(std::cin)), (std::istreambuf_iterator<char>()));
    data = reinterpret_cast<const l_uint8 *>(buf.data());
  } else if (strstr(filename, "://") != nullptr) {
    // Get image or image list by URL.
#ifdef HAVE_LIBCURL
    CURL *curl = curl_easy_init();
    if (curl == nullptr) {
      fprintf(stderr, "Error, curl_easy_init failed\n");
      return false;
    } else {
      CURLcode curlcode;
      auto error = [curl, &curlcode](const char *function) {
        fprintf(stderr, "Error, %s failed with error %s\n", function, curl_easy_strerror(curlcode));
        curl_easy_cleanup(curl);
        return false;
      };
      curlcode = curl_easy_setopt(curl, CURLOPT_URL, filename);
      if (curlcode != CURLE_OK) {
        return error("curl_easy_setopt");
      }
      // Follow HTTP, HTTPS, FTP and FTPS redirects.
      curlcode = curl_easy_setopt(curl, CURLOPT_FOLLOWLOCATION, 1);
      if (curlcode != CURLE_OK) {
        return error("curl_easy_setopt");
      }
      // Allow no more than 8 redirections to prevent endless loops.
      curlcode = curl_easy_setopt(curl, CURLOPT_MAXREDIRS, 8);
      if (curlcode != CURLE_OK) {
        return error("curl_easy_setopt");
      }
      int timeout = curl_timeout;
      if (timeout > 0) {
        curlcode = curl_easy_setopt(curl, CURLOPT_NOSIGNAL, 1L);
        if (curlcode != CURLE_OK) {
          return error("curl_easy_setopt");
        }
        curlcode = curl_easy_setopt(curl, CURLOPT_TIMEOUT, timeout);
        if (curlcode != CURLE_OK) {
          return error("curl_easy_setopt");
        }
      }
      curlcode = curl_easy_setopt(curl, CURLOPT_WRITEFUNCTION, WriteMemoryCallback);
      if (curlcode != CURLE_OK) {
        return error("curl_easy_setopt");
      }
      curlcode = curl_easy_setopt(curl, CURLOPT_WRITEDATA, &buf);
      if (curlcode != CURLE_OK) {
        return error("curl_easy_setopt");
      }
      curlcode = curl_easy_perform(curl);
      if (curlcode != CURLE_OK) {
        return error("curl_easy_perform");
      }
      curl_easy_cleanup(curl);
      data = reinterpret_cast<const l_uint8 *>(buf.data());
    }
#else
    fprintf(stderr, "Error, this tesseract has no URL support\n");
    return false;
#endif
  } else {
    // Check whether the input file can be read.
    if (FILE *file = fopen(filename, "rb")) {
      fclose(file);
    } else {
      fprintf(stderr, "Error, cannot read input file %s: %s\n", filename, strerror(errno));
      return false;
    }
  }

  // Here is our autodetection
  int format;
  int r =
      (data != nullptr) ? findFileFormatBuffer(data, &format) : findFileFormat(filename, &format);

  // Maybe we have a filelist
  if (r != 0 || format == IFF_UNKNOWN) {
    std::string s;
    if (data != nullptr) {
      s = buf.c_str();
    } else {
      std::ifstream t(filename);
      std::string u((std::istreambuf_iterator<char>(t)), std::istreambuf_iterator<char>());
      s = u.c_str();
    }
    return ProcessPagesFileList(nullptr, &s, retry_config, timeout_millisec, renderer,
                                tesseract_->tessedit_page_number);
  }

  // Maybe we have a TIFF which is potentially multipage
  bool tiff = (format == IFF_TIFF || format == IFF_TIFF_PACKBITS || format == IFF_TIFF_RLE ||
               format == IFF_TIFF_G3 || format == IFF_TIFF_G4 || format == IFF_TIFF_LZW ||
#if LIBLEPT_MAJOR_VERSION > 1 || LIBLEPT_MINOR_VERSION > 76
               format == IFF_TIFF_JPEG ||
#endif
               format == IFF_TIFF_ZIP);

  // Fail early if we can, before producing any output
  Pix *pix = nullptr;
  if (!tiff) {
    pix = (data != nullptr) ? pixReadMem(data, buf.size()) : pixRead(filename);
    if (pix == nullptr) {
      return false;
    }
  }

  // Begin the output
  if (renderer && !renderer->BeginDocument(document_title.c_str())) {
    pixDestroy(&pix);
    return false;
  }

  // Produce output
  r = (tiff) ? ProcessPagesMultipageTiff(data, buf.size(), filename, retry_config, timeout_millisec,
                                         renderer, tesseract_->tessedit_page_number)
             : ProcessPage(pix, 0, filename, retry_config, timeout_millisec, renderer);

  // Clean up memory as needed
  pixDestroy(&pix);

  // End the output
  if (!r || (renderer && !renderer->EndDocument())) {
    return false;
  }
  return true;
}

bool TessBaseAPI::ProcessPage(Pix *pix, int page_index, const char *filename,
                              const char *retry_config, int timeout_millisec,
                              TessResultRenderer *renderer) {
  SetInputName(filename);
  SetImage(pix);
  bool failed = false;

  if (tesseract_->tessedit_pageseg_mode == PSM_AUTO_ONLY) {
    // Disabled character recognition
    if (! std::unique_ptr<const PageIterator>(AnalyseLayout())) {
      failed = true;
    }
  } else if (tesseract_->tessedit_pageseg_mode == PSM_OSD_ONLY) {
    failed = FindLines() != 0;
  } else if (timeout_millisec > 0) {
    // Running with a timeout.
    ETEXT_DESC monitor;
    monitor.cancel = nullptr;
    monitor.cancel_this = nullptr;
    monitor.set_deadline_msecs(timeout_millisec);

    // Now run the main recognition.
    failed = Recognize(&monitor) < 0;
  } else {
    // Normal layout and character recognition with no timeout.
    failed = Recognize(nullptr) < 0;
  }

  if (tesseract_->tessedit_write_images) {
    Pix *page_pix = GetThresholdedImage();
    std::string output_filename = output_file_ + ".processed";
    if (page_index > 0) {
      output_filename += std::to_string(page_index);
    }
    output_filename += ".tif";
    pixWrite(output_filename.c_str(), page_pix, IFF_TIFF_G4);
    pixDestroy(&page_pix);
  }

  if (failed && retry_config != nullptr && retry_config[0] != '\0') {
    // Save current config variables before switching modes.
    FILE *fp = fopen(kOldVarsFile, "wb");
    if (fp == nullptr) {
      tprintf("ERROR: Failed to open file \"%s\"\n", kOldVarsFile);
    } else {
      PrintVariables(fp);
      fclose(fp);
    }
    // Switch to alternate mode for retry.
    ReadConfigFile(retry_config);
    SetImage(pix);
    Recognize(nullptr);
    // Restore saved config variables.
    ReadConfigFile(kOldVarsFile);
  }

  if (renderer && !failed) {
    failed = !renderer->AddImage(this);
  }

  return !failed;
}

/**
 * Get a left-to-right iterator to the results of LayoutAnalysis and/or
 * Recognize. The returned iterator must be deleted after use.
 */
LTRResultIterator *TessBaseAPI::GetLTRIterator() {
  if (tesseract_ == nullptr || page_res_ == nullptr) {
    return nullptr;
  }
  return new LTRResultIterator(page_res_, tesseract_, thresholder_->GetScaleFactor(),
                               thresholder_->GetScaledYResolution(), rect_left_, rect_top_,
                               rect_width_, rect_height_);
}

/**
 * Get a reading-order iterator to the results of LayoutAnalysis and/or
 * Recognize. The returned iterator must be deleted after use.
 * WARNING! This class points to data held within the TessBaseAPI class, and
 * therefore can only be used while the TessBaseAPI class still exists and
 * has not been subjected to a call of Init, SetImage, Recognize, Clear, End
 * DetectOS, or anything else that changes the internal PAGE_RES.
 */
ResultIterator *TessBaseAPI::GetIterator() {
  if (tesseract_ == nullptr || page_res_ == nullptr) {
    return nullptr;
  }
  return ResultIterator::StartOfParagraph(LTRResultIterator(
      page_res_, tesseract_, thresholder_->GetScaleFactor(), thresholder_->GetScaledYResolution(),
      rect_left_, rect_top_, rect_width_, rect_height_));
}

/**
 * Get a mutable iterator to the results of LayoutAnalysis and/or Recognize.
 * The returned iterator must be deleted after use.
 * WARNING! This class points to data held within the TessBaseAPI class, and
 * therefore can only be used while the TessBaseAPI class still exists and
 * has not been subjected to a call of Init, SetImage, Recognize, Clear, End
 * DetectOS, or anything else that changes the internal PAGE_RES.
 */
MutableIterator *TessBaseAPI::GetMutableIterator() {
  if (tesseract_ == nullptr || page_res_ == nullptr) {
    return nullptr;
  }
  return new MutableIterator(page_res_, tesseract_, thresholder_->GetScaleFactor(),
                             thresholder_->GetScaledYResolution(), rect_left_, rect_top_,
                             rect_width_, rect_height_);
}

/** Make a text string from the internal data structures. */
char *TessBaseAPI::GetUTF8Text() {
  if (tesseract_ == nullptr || (!recognition_done_ && Recognize(nullptr) < 0)) {
    return nullptr;
  }
  std::string text("");
  const std::unique_ptr</*non-const*/ ResultIterator> it(GetIterator());
  do {
    if (it->Empty(RIL_PARA)) {
      continue;
    }
    auto block_type = it->BlockType();
    switch (block_type) {
      case PT_FLOWING_IMAGE:
      case PT_HEADING_IMAGE:
      case PT_PULLOUT_IMAGE:
      case PT_HORZ_LINE:
      case PT_VERT_LINE:
        // Ignore images and lines for text output.
        continue;
      case PT_NOISE:
        tprintf("TODO: Please report image which triggers the noise case.\n");
        ASSERT_HOST(false);
      default:
        break;
    }

    const std::unique_ptr<const char[]> para_text(it->GetUTF8Text(RIL_PARA));
    text += para_text.get();
  } while (it->Next(RIL_PARA));
  char *result = new char[text.length() + 1];
  strncpy(result, text.c_str(), text.length() + 1);
  return result;
}

size_t TessBaseAPI::GetNumberOfTables() const
{
  return constUniqueInstance<std::vector<TessTable>>().size();
}

std::tuple<int,int,int,int> TessBaseAPI::GetTableBoundingBox(unsigned i)
{
  const auto &t = constUniqueInstance<std::vector<TessTable>>();

  if (i >= t.size()) {
    return std::tuple<int, int, int, int>(0, 0, 0, 0);
  }

  const int height = tesseract_->ImageHeight();

  return std::make_tuple<int,int,int,int>(
    t[i].box.left(), height - t[i].box.top(),
    t[i].box.right(), height - t[i].box.bottom());
}

std::vector<std::tuple<int,int,int,int>> TessBaseAPI::GetTableRows(unsigned i)
{
  const auto &t = constUniqueInstance<std::vector<TessTable>>();

  if (i >= t.size()) {
    return std::vector<std::tuple<int, int, int, int>>();
  }

  std::vector<std::tuple<int,int,int,int>> rows(t[i].rows.size());
  const int height = tesseract_->ImageHeight();

  for (unsigned j = 0; j < t[i].rows.size(); ++j) {
    rows[j] =
        std::make_tuple<int, int, int, int>(t[i].rows[j].left(), height - t[i].rows[j].top(),
                                            t[i].rows[j].right(), height - t[i].rows[j].bottom());
  }

  return rows;
}

std::vector<std::tuple<int,int,int,int> > TessBaseAPI::GetTableCols(unsigned i)
{
  const auto &t = constUniqueInstance<std::vector<TessTable>>();

  if (i >= t.size()) {
    return std::vector<std::tuple<int, int, int, int>>();
  }

  std::vector<std::tuple<int,int,int,int>> cols(t[i].cols.size());
  const int height = tesseract_->ImageHeight();

  for (unsigned j = 0; j < t[i].cols.size(); ++j) {
    cols[j] =
        std::make_tuple<int, int, int, int>(t[i].cols[j].left(), height - t[i].cols[j].top(),
                                            t[i].cols[j].right(), height - t[i].cols[j].bottom());
  }

  return cols;
}

static void AddBoxToTSV(const PageIterator *it, PageIteratorLevel level, std::string &text) {
  int left, top, right, bottom;
  it->BoundingBox(level, &left, &top, &right, &bottom);
  text += "\t" + std::to_string(left);
  text += "\t" + std::to_string(top);
  text += "\t" + std::to_string(right - left);
  text += "\t" + std::to_string(bottom - top);
}

/**
 * Make a TSV-formatted string from the internal data structures.
 * page_number is 0-based but will appear in the output as 1-based.
 * Returned string must be freed with the delete [] operator.
 */
char *TessBaseAPI::GetTSVText(int page_number) {
  if (tesseract_ == nullptr || (page_res_ == nullptr && Recognize(nullptr) < 0)) {
    return nullptr;
  }

  int lcnt = 1, bcnt = 1, pcnt = 1, wcnt = 1;
  int page_id = page_number + 1; // we use 1-based page numbers.

  int page_num = page_id;
  int block_num = 0;
  int par_num = 0;
  int line_num = 0;
  int word_num = 0;

  std::string tsv_str;
  tsv_str += "1\t" + std::to_string(page_num); // level 1 - page
  tsv_str += "\t" + std::to_string(block_num);
  tsv_str += "\t" + std::to_string(par_num);
  tsv_str += "\t" + std::to_string(line_num);
  tsv_str += "\t" + std::to_string(word_num);
  tsv_str += "\t" + std::to_string(rect_left_);
  tsv_str += "\t" + std::to_string(rect_top_);
  tsv_str += "\t" + std::to_string(rect_width_);
  tsv_str += "\t" + std::to_string(rect_height_);
  tsv_str += "\t-1\t\n";

  const std::unique_ptr</*non-const*/ ResultIterator> res_it(GetIterator());
  while (!res_it->Empty(RIL_BLOCK)) {
    if (res_it->Empty(RIL_WORD)) {
      res_it->Next(RIL_WORD);
      continue;
    }

    // Add rows for any new block/paragraph/textline.
    if (res_it->IsAtBeginningOf(RIL_BLOCK)) {
      block_num++;
      par_num = 0;
      line_num = 0;
      word_num = 0;
      tsv_str += "2\t" + std::to_string(page_num); // level 2 - block
      tsv_str += "\t" + std::to_string(block_num);
      tsv_str += "\t" + std::to_string(par_num);
      tsv_str += "\t" + std::to_string(line_num);
      tsv_str += "\t" + std::to_string(word_num);
      AddBoxToTSV(res_it.get(), RIL_BLOCK, tsv_str);
      tsv_str += "\t-1\t\n"; // end of row for block
    }
    if (res_it->IsAtBeginningOf(RIL_PARA)) {
      par_num++;
      line_num = 0;
      word_num = 0;
      tsv_str += "3\t" + std::to_string(page_num); // level 3 - paragraph
      tsv_str += "\t" + std::to_string(block_num);
      tsv_str += "\t" + std::to_string(par_num);
      tsv_str += "\t" + std::to_string(line_num);
      tsv_str += "\t" + std::to_string(word_num);
      AddBoxToTSV(res_it.get(), RIL_PARA, tsv_str);
      tsv_str += "\t-1\t\n"; // end of row for para
    }
    if (res_it->IsAtBeginningOf(RIL_TEXTLINE)) {
      line_num++;
      word_num = 0;
      tsv_str += "4\t" + std::to_string(page_num); // level 4 - line
      tsv_str += "\t" + std::to_string(block_num);
      tsv_str += "\t" + std::to_string(par_num);
      tsv_str += "\t" + std::to_string(line_num);
      tsv_str += "\t" + std::to_string(word_num);
      AddBoxToTSV(res_it.get(), RIL_TEXTLINE, tsv_str);
      tsv_str += "\t-1\t\n"; // end of row for line
    }

    // Now, process the word...
    int left, top, right, bottom;
    res_it->BoundingBox(RIL_WORD, &left, &top, &right, &bottom);
    word_num++;
    tsv_str += "5\t" + std::to_string(page_num); // level 5 - word
    tsv_str += "\t" + std::to_string(block_num);
    tsv_str += "\t" + std::to_string(par_num);
    tsv_str += "\t" + std::to_string(line_num);
    tsv_str += "\t" + std::to_string(word_num);
    tsv_str += "\t" + std::to_string(left);
    tsv_str += "\t" + std::to_string(top);
    tsv_str += "\t" + std::to_string(right - left);
    tsv_str += "\t" + std::to_string(bottom - top);
    tsv_str += "\t" + std::to_string(res_it->Confidence(RIL_WORD));
    tsv_str += "\t";

    // Increment counts if at end of block/paragraph/textline.
    if (res_it->IsAtFinalElement(RIL_TEXTLINE, RIL_WORD)) {
      lcnt++;
    }
    if (res_it->IsAtFinalElement(RIL_PARA, RIL_WORD)) {
      pcnt++;
    }
    if (res_it->IsAtFinalElement(RIL_BLOCK, RIL_WORD)) {
      bcnt++;
    }

    do {
      tsv_str += std::unique_ptr<const char[]>(res_it->GetUTF8Text(RIL_SYMBOL)).get();
      res_it->Next(RIL_SYMBOL);
    } while (!res_it->Empty(RIL_BLOCK) && !res_it->IsAtBeginningOf(RIL_WORD));
    tsv_str += "\n"; // end of row
    wcnt++;
  }

  char *ret = new char[tsv_str.length() + 1];
  strcpy(ret, tsv_str.c_str());
  return ret;
}

/** The 5 numbers output for each box (the usual 4 and a page number.) */
const int kNumbersPerBlob = 5;
/**
 * The number of bytes taken by each number. Since we use int16_t for ICOORD,
 * assume only 5 digits max.
 */
const int kBytesPerNumber = 5;
/**
 * Multiplier for max expected textlength assumes (kBytesPerNumber + space)
 * * kNumbersPerBlob plus the newline. Add to this the
 * original UTF8 characters, and one kMaxBytesPerLine for safety.
 */
const int kBytesPerBoxFileLine = (kBytesPerNumber + 1) * kNumbersPerBlob + 1;
/** Max bytes in the decimal representation of int64_t. */
const int kBytesPer64BitNumber = 20;
/**
 * A maximal single box could occupy kNumbersPerBlob numbers at
 * kBytesPer64BitNumber digits (if someone sneaks in a 64 bit value) and a
 * space plus the newline and the maximum length of a UNICHAR.
 * Test against this on each iteration for safety.
 */
const int kMaxBytesPerLine = kNumbersPerBlob * (kBytesPer64BitNumber + 1) + 1 + UNICHAR_LEN;

/**
 * The recognized text is returned as a char* which is coded
 * as a UTF8 box file.
 * page_number is a 0-base page index that will appear in the box file.
 * Returned string must be freed with the delete [] operator.
 */
char *TessBaseAPI::GetBoxText(int page_number) {
  if (tesseract_ == nullptr || (!recognition_done_ && Recognize(nullptr) < 0)) {
    return nullptr;
  }
  int blob_count;
  int utf8_length = TextLength(&blob_count);
  int total_length = blob_count * kBytesPerBoxFileLine + utf8_length + kMaxBytesPerLine;
  char *result = new char[total_length];
  result[0] = '\0';
  int output_length = 0;
  LTRResultIterator *it = GetLTRIterator();
  do {
    int left, top, right, bottom;
    if (it->BoundingBox(RIL_SYMBOL, &left, &top, &right, &bottom)) {
      const std::unique_ptr</*non-const*/ char[]> text(it->GetUTF8Text(RIL_SYMBOL));
      // Tesseract uses space for recognition failure. Fix to a reject
      // character, kTesseractReject so we don't create illegal box files.
      for (int i = 0; text[i] != '\0'; ++i) {
        if (text[i] == ' ') {
          text[i] = kTesseractReject;
        }
      }
      snprintf(result + output_length, total_length - output_length, "%s %d %d %d %d %d\n",
               text.get(), left, image_height_ - bottom, right, image_height_ - top, page_number);
      output_length += strlen(result + output_length);
      // Just in case...
      if (output_length + kMaxBytesPerLine > total_length) {
        break;
      }
    }
  } while (it->Next(RIL_SYMBOL));
  delete it;
  return result;
}

/**
 * Conversion table for non-latin characters.
 * Maps characters out of the latin set into the latin set.
 * TODO(rays) incorporate this translation into unicharset.
 */
const int kUniChs[] = {0x20ac, 0x201c, 0x201d, 0x2018, 0x2019, 0x2022, 0x2014, 0};
/** Latin chars corresponding to the unicode chars above. */
const int kLatinChs[] = {0x00a2, 0x0022, 0x0022, 0x0027, 0x0027, 0x00b7, 0x002d, 0};

/**
 * The recognized text is returned as a char* which is coded
 * as UNLV format Latin-1 with specific reject and suspect codes.
 * Returned string must be freed with the delete [] operator.
 */
char *TessBaseAPI::GetUNLVText() {
  if (tesseract_ == nullptr || (!recognition_done_ && Recognize(nullptr) < 0)) {
    return nullptr;
  }
  bool tilde_crunch_written = false;
  bool last_char_was_newline = true;
  bool last_char_was_tilde = false;

  int total_length = TextLength(nullptr);
  PAGE_RES_IT page_res_it(page_res_);
  char *result = new char[total_length];
  char *ptr = result;
  for (page_res_it.restart_page(); page_res_it.word() != nullptr; page_res_it.forward()) {
    WERD_RES *word = page_res_it.word();
    // Process the current word.
    if (word->unlv_crunch_mode != CR_NONE) {
      if (word->unlv_crunch_mode != CR_DELETE &&
          (!tilde_crunch_written ||
           (word->unlv_crunch_mode == CR_KEEP_SPACE && word->word->space() > 0 &&
            !word->word->flag(W_FUZZY_NON) && !word->word->flag(W_FUZZY_SP)))) {
        if (!word->word->flag(W_BOL) && word->word->space() > 0 && !word->word->flag(W_FUZZY_NON) &&
            !word->word->flag(W_FUZZY_SP)) {
          /* Write a space to separate from preceding good text */
          *ptr++ = ' ';
          last_char_was_tilde = false;
        }
        if (!last_char_was_tilde) {
          // Write a reject char.
          last_char_was_tilde = true;
          *ptr++ = kUNLVReject;
          tilde_crunch_written = true;
          last_char_was_newline = false;
        }
      }
    } else {
      // NORMAL PROCESSING of non tilde crunched words.
      tilde_crunch_written = false;
      tesseract_->set_unlv_suspects(word);
      const char *wordstr = word->best_choice->unichar_string().c_str();
      const auto &lengths = word->best_choice->unichar_lengths();
      int length = lengths.length();
      int i = 0;
      int offset = 0;

      if (last_char_was_tilde && word->word->space() == 0 && wordstr[offset] == ' ') {
        // Prevent adjacent tilde across words - we know that adjacent tildes
        // within words have been removed.
        // Skip the first character.
        offset = lengths[i++];
      }
      if (i < length && wordstr[offset] != 0) {
        if (!last_char_was_newline) {
          *ptr++ = ' ';
        } else {
          last_char_was_newline = false;
        }
        for (; i < length; offset += lengths[i++]) {
          if (wordstr[offset] == ' ' || wordstr[offset] == kTesseractReject) {
            *ptr++ = kUNLVReject;
            last_char_was_tilde = true;
          } else {
            if (word->reject_map[i].rejected()) {
              *ptr++ = kUNLVSuspect;
            }
            UNICHAR ch(wordstr + offset, lengths[i]);
            int uni_ch = ch.first_uni();
            for (int j = 0; kUniChs[j] != 0; ++j) {
              if (kUniChs[j] == uni_ch) {
                uni_ch = kLatinChs[j];
                break;
              }
            }
            if (uni_ch <= 0xff) {
              *ptr++ = static_cast<char>(uni_ch);
              last_char_was_tilde = false;
            } else {
              *ptr++ = kUNLVReject;
              last_char_was_tilde = true;
            }
          }
        }
      }
    }
    if (word->word->flag(W_EOL) && !last_char_was_newline) {
      /* Add a new line output */
      *ptr++ = '\n';
      tilde_crunch_written = false;
      last_char_was_newline = true;
      last_char_was_tilde = false;
    }
  }
  *ptr++ = '\n';
  *ptr = '\0';
  return result;
}

#ifndef DISABLED_LEGACY_ENGINE

/**
 * Detect the orientation of the input image and apparent script (alphabet).
 * orient_deg is the detected clockwise rotation of the input image in degrees
 * (0, 90, 180, 270)
 * orient_conf is the confidence (15.0 is reasonably confident)
 * script_name is an ASCII string, the name of the script, e.g. "Latin"
 * script_conf is confidence level in the script
 * Returns true on success and writes values to each parameter as an output
 */
bool TessBaseAPI::DetectOrientationScript(int *orient_deg, float *orient_conf,
                                          const char **script_name, float *script_conf) {
  OSResults osr;

  bool osd = DetectOS(&osr);
  if (!osd) {
    return false;
  }

  int orient_id = osr.best_result.orientation_id;
  int script_id = osr.get_best_script(orient_id);
  if (orient_conf) {
    *orient_conf = osr.best_result.oconfidence;
  }
  if (orient_deg) {
    *orient_deg = orient_id * 90; // convert quadrant to degrees
  }

  if (script_name) {
    const char *script = osr.unicharset->get_script_from_script_id(script_id);

    *script_name = script;
  }

  if (script_conf) {
    *script_conf = osr.best_result.sconfidence;
  }

  return true;
}

/**
 * The recognized text is returned as a char* which is coded
 * as UTF8 and must be freed with the delete [] operator.
 * page_number is a 0-based page index that will appear in the osd file.
 */
char *TessBaseAPI::GetOsdText(int page_number) {
  int orient_deg;
  float orient_conf;
  const char *script_name;
  float script_conf;

  if (!DetectOrientationScript(&orient_deg, &orient_conf, &script_name, &script_conf)) {
    return nullptr;
  }

  // clockwise rotation needed to make the page upright
  int rotate = OrientationIdToValue(orient_deg / 90);

  std::stringstream stream;
  // Use "C" locale (needed for float values orient_conf and script_conf).
  stream.imbue(std::locale::classic());
  // Use fixed notation with 2 digits after the decimal point for float values.
  stream.precision(2);
  stream << std::fixed << "Page number: " << page_number << "\n"
         << "Orientation in degrees: " << orient_deg << "\n"
         << "Rotate: " << rotate << "\n"
         << "Orientation confidence: " << orient_conf << "\n"
         << "Script: " << script_name << "\n"
         << "Script confidence: " << script_conf << "\n";
  const std::string &text = stream.str();
  char *result = new char[text.length() + 1];
  strcpy(result, text.c_str());
  return result;
}

#endif // ndef DISABLED_LEGACY_ENGINE

/** Returns the average word confidence for Tesseract page result. */
int TessBaseAPI::MeanTextConf() {
  int *conf = AllWordConfidences();
  if (!conf) {
    return 0;
  }
  int sum = 0;
  int *pt = conf;
  while (*pt >= 0) {
    sum += *pt++;
  }
  if (pt != conf) {
    sum /= pt - conf;
  }
  delete[] conf;
  return sum;
}

/** Returns an array of all word confidences, terminated by -1. */
int *TessBaseAPI::AllWordConfidences() {
  if (tesseract_ == nullptr || (!recognition_done_ && Recognize(nullptr) < 0)) {
    return nullptr;
  }
  int n_word = 0;
  PAGE_RES_IT res_it(page_res_);
  for (res_it.restart_page(); res_it.word() != nullptr; res_it.forward()) {
    n_word++;
  }

  int *conf = new int[n_word + 1];
  n_word = 0;
  for (res_it.restart_page(); res_it.word() != nullptr; res_it.forward()) {
    WERD_RES *word = res_it.word();
    WERD_CHOICE *choice = word->best_choice;
    int w_conf = static_cast<int>(100 + 5 * choice->certainty());
    // This is the eq for converting Tesseract confidence to 1..100
    if (w_conf < 0) {
      w_conf = 0;
    }
    if (w_conf > 100) {
      w_conf = 100;
    }
    conf[n_word++] = w_conf;
  }
  conf[n_word] = -1;
  return conf;
}

#ifndef DISABLED_LEGACY_ENGINE
/**
 * Applies the given word to the adaptive classifier if possible.
 * The word must be SPACE-DELIMITED UTF-8 - l i k e t h i s , so it can
 * tell the boundaries of the graphemes.
 * Assumes that SetImage/SetRectangle have been used to set the image
 * to the given word. The mode arg should be PSM_SINGLE_WORD or
 * PSM_CIRCLE_WORD, as that will be used to control layout analysis.
 * The currently set PageSegMode is preserved.
 * Returns false if adaption was not possible for some reason.
 */
bool TessBaseAPI::AdaptToWordStr(PageSegMode mode, const char *wordstr) {
  int debug = 0;
  GetIntVariable("applybox_debug", &debug);
  bool success = true;
  PageSegMode current_psm = GetPageSegMode();
  SetPageSegMode(mode);
  SetVariable("classify_enable_learning", "0");
  const std::unique_ptr<const char[]> text(GetUTF8Text());
  if (debug) {
    tprintf("Trying to adapt \"%s\" to \"%s\"\n", text.get(), wordstr);
  }
  if (text != nullptr) {
    PAGE_RES_IT it(page_res_);
    WERD_RES *word_res = it.word();
    if (word_res != nullptr) {
      word_res->word->set_text(wordstr);
      // Check to see if text matches wordstr.
      int w = 0;
      int t;
      for (t = 0; text[t] != '\0'; ++t) {
        if (text[t] == '\n' || text[t] == ' ') {
          continue;
        }
        while (wordstr[w] == ' ') {
          ++w;
        }
        if (text[t] != wordstr[w]) {
          break;
        }
        ++w;
      }
      if (text[t] != '\0' || wordstr[w] != '\0') {
        // No match.
        delete page_res_;
        std::vector<TBOX> boxes;
        page_res_ = tesseract_->SetupApplyBoxes(boxes, block_list_);
        tesseract_->ReSegmentByClassification(page_res_);
        tesseract_->TidyUp(page_res_);
        PAGE_RES_IT pr_it(page_res_);
        if (pr_it.word() == nullptr) {
          success = false;
        } else {
          word_res = pr_it.word();
        }
      } else {
        word_res->BestChoiceToCorrectText();
      }
      if (success) {
        tesseract_->EnableLearning = true;
        tesseract_->LearnWord(nullptr, word_res);
      }
    } else {
      success = false;
    }
  } else {
    success = false;
  }
  SetPageSegMode(current_psm);
  return success;
}
#endif // ndef DISABLED_LEGACY_ENGINE

/**
 * Free up recognition results and any stored image data, without actually
 * freeing any recognition data that would be time-consuming to reload.
 * Afterwards, you must call SetImage or TesseractRect before doing
 * any Recognize or Get* operation.
 */
void TessBaseAPI::Clear() {
  if (thresholder_ != nullptr) {
    thresholder_->Clear();
  }
  ClearResults();
  if (tesseract_ != nullptr) {
    SetInputImage(nullptr);
  }
}

/**
 * Close down tesseract and free up all memory. End() is equivalent to
 * destructing and reconstructing your TessBaseAPI.
 * Once End() has been used, none of the other API functions may be used
 * other than Init and anything declared above it in the class definition.
 */
void TessBaseAPI::End() {
  Clear();
  delete thresholder_;
  thresholder_ = nullptr;
  delete page_res_;
  page_res_ = nullptr;
  delete block_list_;
  block_list_ = nullptr;
  if (paragraph_models_ != nullptr) {
    for (auto model : *paragraph_models_) {
      delete model;
    }
    delete paragraph_models_;
    paragraph_models_ = nullptr;
  }
#ifndef DISABLED_LEGACY_ENGINE
  if (osd_tesseract_ == tesseract_) {
    osd_tesseract_ = nullptr;
  }
  delete osd_tesseract_;
  osd_tesseract_ = nullptr;
  delete equ_detect_;
  equ_detect_ = nullptr;
#endif // ndef DISABLED_LEGACY_ENGINE
  delete tesseract_;
  tesseract_ = nullptr;
  input_file_.clear();
  pixDestroy(&visible_pdf_image_);
  visible_pdf_image_ = nullptr;
  visible_pdf_image_file_.clear();
  output_file_.clear();
  visible_image_file_.clear();
  datapath_.clear();
  language_.clear();
}

// Clear any library-level memory caches.
// There are a variety of expensive-to-load constant data structures (mostly
// language dictionaries) that are cached globally -- surviving the Init()
// and End() of individual TessBaseAPI's.  This function allows the clearing
// of these caches.
void TessBaseAPI::ClearPersistentCache() {
  Dict::GlobalDawgCache()->DeleteUnusedDawgs();
}

/**
 * Check whether a word is valid according to Tesseract's language model
 * returns 0 if the word is invalid, non-zero if valid
 */
int TessBaseAPI::IsValidWord(const char *word) const {
  return tesseract_->getDict().valid_word(word);
}
// Returns true if utf8_character is defined in the UniCharset.
bool TessBaseAPI::IsValidCharacter(const char *utf8_character) const {
  return tesseract_->unicharset.contains_unichar(utf8_character);
}

// TODO(rays) Obsolete this function and replace with a more aptly named
// function that returns image coordinates rather than tesseract coordinates.
bool TessBaseAPI::GetTextDirection(int *out_offset, float *out_slope) {
  const std::unique_ptr<const PageIterator> it(AnalyseLayout());
  if (it == nullptr) {
    return false;
  }
  int x1, x2, y1, y2;
  it->Baseline(RIL_TEXTLINE, &x1, &y1, &x2, &y2);
  // Calculate offset and slope (NOTE: Kind of ugly)
  if (x2 <= x1) {
    x2 = x1 + 1;
  }
  // Convert the point pair to slope/offset of the baseline (in image coords.)
  *out_slope = static_cast<float>(y2 - y1) / (x2 - x1);
  *out_offset = static_cast<int>(y1 - *out_slope * x1);
  // Get the y-coord of the baseline at the left and right edges of the
  // textline's bounding box.
  int left, top, right, bottom;
  if (!it->BoundingBox(RIL_TEXTLINE, &left, &top, &right, &bottom)) {
    return false;
  }
  int left_y = IntCastRounded(*out_slope * left + *out_offset);
  int right_y = IntCastRounded(*out_slope * right + *out_offset);
  // Shift the baseline down so it passes through the nearest bottom-corner
  // of the textline's bounding box. This is the difference between the y
  // at the lowest (max) edge of the box and the actual box bottom.
  *out_offset += bottom - std::max(left_y, right_y);
  // Switch back to bottom-up tesseract coordinates. Requires negation of
  // the slope and height - offset for the offset.
  *out_slope = -*out_slope;
  *out_offset = rect_height_ - *out_offset;

  return true;
}

/** Sets Dict::letter_is_okay_ function to point to the given function. */
void TessBaseAPI::SetDictFunc(DictFunc f) {
  if (tesseract_ != nullptr) {
    tesseract_->getDict().letter_is_okay_ = f;
  }
}

/**
 * Sets Dict::probability_in_context_ function to point to the given
 * function.
 *
 * @param f A single function that returns the probability of the current
 * "character" (in general a utf-8 string), given the context of a previous
 * utf-8 string.
 */
void TessBaseAPI::SetProbabilityInContextFunc(ProbabilityInContextFunc f) {
  if (tesseract_ != nullptr) {
    tesseract_->getDict().probability_in_context_ = f;
    // Set it for the sublangs too.
    int num_subs = tesseract_->num_sub_langs();
    for (int i = 0; i < num_subs; ++i) {
      tesseract_->get_sub_lang(i)->getDict().probability_in_context_ = f;
    }
  }
}

/** Common code for setting the image. */
bool TessBaseAPI::InternalSetImage() {
  if (tesseract_ == nullptr) {
    tprintf("ERROR: Please call Init before attempting to set an image.\n");
    return false;
  }
  if (thresholder_ == nullptr) {
    thresholder_ = new ImageThresholder;
  }
  ClearResults();
  return true;
}

/**
 * Run the thresholder to make the thresholded image, returned in pix,
 * which must not be nullptr. *pix must be initialized to nullptr, or point
 * to an existing pixDestroyable Pix.
 * The usual argument to Threshold is Tesseract::mutable_pix_binary().
 */
bool TessBaseAPI::Threshold(Pix **pix) {
  ASSERT_HOST(pix != nullptr);
  if (*pix != nullptr) {
    pixDestroy(pix);
  }
  // Zero resolution messes up the algorithms, so make sure it is credible.
  int user_dpi = 0;
  GetIntVariable("user_defined_dpi", &user_dpi);
  int y_res = thresholder_->GetScaledYResolution();
  if (user_dpi && (user_dpi < kMinCredibleResolution || user_dpi > kMaxCredibleResolution)) {
    tprintf(
        "WARNING: User defined image dpi is outside of expected range "
        "(%d - %d)!\n",
        kMinCredibleResolution, kMaxCredibleResolution);
  }
  // Always use user defined dpi
  if (user_dpi) {
    thresholder_->SetSourceYResolution(user_dpi);
  } else if (y_res < kMinCredibleResolution || y_res > kMaxCredibleResolution) {
    if (y_res != 0) {
      // Show warning only if a resolution was given.
      tprintf("WARNING: Invalid resolution %d dpi. Using %d instead.\n",
              y_res, kMinCredibleResolution);
    }
    thresholder_->SetSourceYResolution(kMinCredibleResolution);
  }

  auto thresholding_method = static_cast<ThresholdMethod>(static_cast<int>(tesseract_->thresholding_method));

  if (thresholding_method == ThresholdMethod::Otsu) {
    Image pix_binary(*pix);
    if (!thresholder_->ThresholdToPix(&pix_binary)) {
      return false;
    }
    *pix = pix_binary;

    if (!thresholder_->IsBinary()) {
      tesseract_->set_pix_thresholds(thresholder_->GetPixRectThresholds());
      tesseract_->set_pix_grey(thresholder_->GetPixRectGrey());
    } else {
      tesseract_->set_pix_thresholds(nullptr);
      tesseract_->set_pix_grey(nullptr);
    }
  } else {
    auto [ok, pix_grey, pix_binary, pix_thresholds] = thresholder_->Threshold(this, thresholding_method);

    if (!ok) {
      return false;
    }
    *pix = pix_binary;

    tesseract_->set_pix_thresholds(pix_thresholds);
    tesseract_->set_pix_grey(pix_grey);
  }

  thresholder_->GetImageSizes(&rect_left_, &rect_top_, &rect_width_, &rect_height_, &image_width_,
                              &image_height_);

  // Set the internal resolution that is used for layout parameters from the
  // estimated resolution, rather than the image resolution, which may be
  // fabricated, but we will use the image resolution, if there is one, to
  // report output point sizes.
  int estimated_res = ClipToRange(thresholder_->GetScaledEstimatedResolution(),
                                  kMinCredibleResolution, kMaxCredibleResolution);
  if (estimated_res != thresholder_->GetScaledEstimatedResolution()) {
    tprintf(
        "WARNING: Estimated internal resolution %d out of range! "
        "Corrected to %d.\n",
        thresholder_->GetScaledEstimatedResolution(), estimated_res);
  }
  tesseract_->set_source_resolution(estimated_res);
  return true;
}

/** Find lines from the image making the BLOCK_LIST. */
int TessBaseAPI::FindLines() {
  if (thresholder_ == nullptr || thresholder_->IsEmpty()) {
    tprintf("ERROR: Please call SetImage before attempting recognition.\n");
    return -1;
  }
  if (recognition_done_) {
    ClearResults();
  }
  if (!block_list_->empty()) {
    return 0;
  }
  if (tesseract_ == nullptr) {
    tesseract_ = new Tesseract;
#ifndef DISABLED_LEGACY_ENGINE
    tesseract_->InitAdaptiveClassifier(nullptr);
#endif
  }
  if (tesseract_->pix_binary() == nullptr && !Threshold(&tesseract_->mutable_pix_binary()->pix_)) {
    return -1;
  }

  tesseract_->PrepareForPageseg();

#ifndef DISABLED_LEGACY_ENGINE
  if (tesseract_->textord_equation_detect) {
    if (equ_detect_ == nullptr && !datapath_.empty()) {
      equ_detect_ = new EquationDetect(datapath_.c_str(), nullptr);
    }
    if (equ_detect_ == nullptr) {
      tprintf("WARNING: Could not set equation detector\n");
    } else {
      tesseract_->SetEquationDetect(equ_detect_);
    }
  }
#endif // ndef DISABLED_LEGACY_ENGINE

  Tesseract *osd_tess = osd_tesseract_;
  OSResults osr;
#ifndef DISABLED_LEGACY_ENGINE
  if (PSM_OSD_ENABLED(tesseract_->tessedit_pageseg_mode) && osd_tess == nullptr) {
    if (strcmp(language_.c_str(), "osd") == 0) {
      osd_tess = tesseract_;
    } else {
      osd_tesseract_ = new Tesseract;
      TessdataManager mgr(reader_);
      if (datapath_.empty()) {
        tprintf(
            "WARNING: Auto orientation and script detection requested,"
            " but data path is undefined\n");
        delete osd_tesseract_;
        osd_tesseract_ = nullptr;
      } else if (osd_tesseract_->init_tesseract(datapath_.c_str(), "", "osd", OEM_TESSERACT_ONLY,
                                                nullptr, 0, nullptr, nullptr, false, &mgr) == 0) {
        osd_tess = osd_tesseract_;
        osd_tesseract_->set_source_resolution(thresholder_->GetSourceYResolution());
      } else {
        tprintf(
            "WARNING: Auto orientation and script detection requested,"
            " but osd language failed to load\n");
        delete osd_tesseract_;
        osd_tesseract_ = nullptr;
      }
    }
  }
#endif // ndef DISABLED_LEGACY_ENGINE

  if (tesseract_->SegmentPage(input_file_.c_str(), block_list_, osd_tess, &osr) < 0) {
    return -1;
  }

  // If Devanagari is being recognized, we use different images for page seg
  // and for OCR.
  tesseract_->PrepareForTessOCR(block_list_, osd_tess, &osr);
  return 0;
}

/** Delete the pageres and clear the block list ready for a new page. */
void TessBaseAPI::ClearResults() {
  if (tesseract_ != nullptr) {
    tesseract_->Clear();
  }
  delete page_res_;
  page_res_ = nullptr;
  recognition_done_ = false;
  if (block_list_ == nullptr) {
#if defined(_DEBUG) && defined(_CRTDBG_REPORT_FLAG)
	  block_list_ = new (_CLIENT_BLOCK, __FILE__, __LINE__) BLOCK_LIST;
#else
	  block_list_ = new BLOCK_LIST;
#endif  // _DEBUG
  } else {
    block_list_->clear();
  }
  if (paragraph_models_ != nullptr) {
    for (auto model : *paragraph_models_) {
      delete model;
    }
    delete paragraph_models_;
    paragraph_models_ = nullptr;
  }

  uniqueInstance<std::vector<TessTable>>().clear();
}

/**
 * Return the length of the output text string, as UTF8, assuming
 * liberally two spacing marks after each word (as paragraphs end with two
 * newlines), and assuming a single character reject marker for each rejected
 * character.
 * Also return the number of recognized blobs in blob_count.
 */
int TessBaseAPI::TextLength(int *blob_count) const {
  if (tesseract_ == nullptr || page_res_ == nullptr) {
    return 0;
  }

  PAGE_RES_IT page_res_it(page_res_);
  int total_length = 2;
  int total_blobs = 0;
  // Iterate over the data structures to extract the recognition result.
  for (page_res_it.restart_page(); page_res_it.word() != nullptr; page_res_it.forward()) {
    WERD_RES *word = page_res_it.word();
    WERD_CHOICE *choice = word->best_choice;
    if (choice != nullptr) {
      total_blobs += choice->length() + 2;
      total_length += choice->unichar_string().length() + 2;
      for (int i = 0; i < word->reject_map.length(); ++i) {
        if (word->reject_map[i].rejected()) {
          ++total_length;
        }
      }
    }
  }
  if (blob_count != nullptr) {
    *blob_count = total_blobs;
  }
  return total_length;
}

#ifndef DISABLED_LEGACY_ENGINE
/**
 * Estimates the Orientation And Script of the image.
 * Returns true if the image was processed successfully.
 */
bool TessBaseAPI::DetectOS(OSResults *osr) {
  if (tesseract_ == nullptr) {
    return false;
  }
  ClearResults();
  if (tesseract_->pix_binary() == nullptr && !Threshold(&tesseract_->mutable_pix_binary()->pix_)) {
    return false;
  }

  if (input_file_.empty()) {
    input_file_ = kInputFile;
  }
  return orientation_and_script_detection(input_file_.c_str(), osr, tesseract_) > 0;
}
#endif // #ifndef DISABLED_LEGACY_ENGINE

void TessBaseAPI::set_min_orientation_margin(double margin) {
  tesseract_->min_orientation_margin.set_value(margin);
}

/**
 * Return text orientation of each block as determined in an earlier page layout
 * analysis operation. Orientation is returned as the number of ccw 90-degree
 * rotations (in [0..3]) required to make the text in the block upright
 * (readable). Note that this may not necessary be the block orientation
 * preferred for recognition (such as the case of vertical CJK text).
 *
 * Also returns whether the text in the block is believed to have vertical
 * writing direction (when in an upright page orientation).
 *
 * The returned array is of length equal to the number of text blocks, which may
 * be less than the total number of blocks. The ordering is intended to be
 * consistent with GetTextLines().
 */
void TessBaseAPI::GetBlockTextOrientations(int **block_orientation, bool **vertical_writing) {
  delete[] * block_orientation;
  *block_orientation = nullptr;
  delete[] * vertical_writing;
  *vertical_writing = nullptr;
  BLOCK_IT block_it(block_list_);

  block_it.move_to_first();
  int num_blocks = 0;
  for (block_it.mark_cycle_pt(); !block_it.cycled_list(); block_it.forward()) {
    if (!block_it.data()->pdblk.poly_block()->IsText()) {
      continue;
    }
    ++num_blocks;
  }
  if (!num_blocks) {
    tprintf("WARNING: Found no blocks\n");
    return;
  }
#if defined(_DEBUG) && defined(_CRTDBG_REPORT_FLAG)
  *block_orientation = new (_CLIENT_BLOCK, __FILE__, __LINE__) int[num_blocks];
  *vertical_writing = new (_CLIENT_BLOCK, __FILE__, __LINE__) bool[num_blocks];
#else
  * block_orientation = new int[num_blocks];
  *vertical_writing = new bool[num_blocks];
#endif  // _DEBUG
  block_it.move_to_first();
  int i = 0;
  for (block_it.mark_cycle_pt(); !block_it.cycled_list(); block_it.forward()) {
    if (!block_it.data()->pdblk.poly_block()->IsText()) {
      continue;
    }
    FCOORD re_rotation = block_it.data()->re_rotation();
    float re_theta = re_rotation.angle();
    FCOORD classify_rotation = block_it.data()->classify_rotation();
    float classify_theta = classify_rotation.angle();
    double rot_theta = -(re_theta - classify_theta) * 2.0 / M_PI;
    if (rot_theta < 0) {
      rot_theta += 4;
    }
    int num_rotations = static_cast<int>(rot_theta + 0.5);
    (*block_orientation)[i] = num_rotations;
    // The classify_rotation is non-zero only if the text has vertical
    // writing direction.
    (*vertical_writing)[i] = classify_rotation.y() != 0.0f;
    ++i;
  }
}

void TessBaseAPI::DetectParagraphs(bool after_text_recognition) {
  int debug_level = 0;
  GetIntVariable("paragraph_debug_level", &debug_level);
  if (paragraph_models_ == nullptr) {
#if defined(_DEBUG) && defined(_CRTDBG_REPORT_FLAG)
	  paragraph_models_ = new (_CLIENT_BLOCK, __FILE__, __LINE__) std::vector<ParagraphModel*>;
#else
	  paragraph_models_ = new std::vector<ParagraphModel*>;
#endif  // _DEBUG
  }
  MutableIterator *result_it = GetMutableIterator();
  do { // Detect paragraphs for this block
    std::vector<ParagraphModel *> models;
    ::tesseract::DetectParagraphs(debug_level, after_text_recognition, result_it, &models);
    paragraph_models_->insert(paragraph_models_->end(), models.begin(), models.end());
  } while (result_it->Next(RIL_BLOCK));
  delete result_it;
}

/** This method returns the string form of the specified unichar. */
const char *TessBaseAPI::GetUnichar(int unichar_id) const {
  return tesseract_->unicharset.id_to_unichar(unichar_id);
}

/** Return the pointer to the i-th dawg loaded into tesseract_ object. */
const Dawg *TessBaseAPI::GetDawg(int i) const {
  if (tesseract_ == nullptr || i >= NumDawgs()) {
    return nullptr;
  }
  return tesseract_->getDict().GetDawg(i);
}

/** Return the number of dawgs loaded into tesseract_ object. */
int TessBaseAPI::NumDawgs() const {
  return tesseract_ == nullptr ? 0 : tesseract_->getDict().NumDawgs();
}

/** Escape a char string - remove <>&"' with HTML codes. */
std::string HOcrEscape(const char *text) {
  std::string ret;
  const char *ptr;
  for (ptr = text; *ptr; ptr++) {
    switch (*ptr) {
      case '<':
        ret += "&lt;";
        break;
      case '>':
        ret += "&gt;";
        break;
      case '&':
        ret += "&amp;";
        break;
      case '"':
        ret += "&quot;";
        break;
      case '\'':
        ret += "&#39;";
        break;
      default:
        ret += *ptr;
    }
  }
  return ret;
}

} // namespace tesseract<|MERGE_RESOLUTION|>--- conflicted
+++ resolved
@@ -941,30 +941,22 @@
   tesseract_->set_pix_original(pix);
 }
 
-<<<<<<< HEAD
 void TessBaseAPI::SetVisiblePdfImage(Pix *pix) {
   if (visible_pdf_image_)
     pixDestroy(&visible_pdf_image_);
   visible_pdf_image_ = nullptr;
-  if (pix)
+  if (pix) {
     visible_pdf_image_ = pixCopy(NULL, pix);
-=======
-void TessBaseAPI::SetVisibleImage(Pix *pix) {
-  tesseract_->set_pix_visible_image(pix);
->>>>>>> daae764b
+    // tesseract_->set_pix_visible_image(pix);
+  }
 }
 
 Pix *TessBaseAPI::GetInputImage() {
   return tesseract_->pix_original();
 }
 
-<<<<<<< HEAD
 Pix* TessBaseAPI::GetVisiblePdfImage() {
   return visible_pdf_image_;
-=======
-Pix *TessBaseAPI::GetVisibleImage() {
-  return tesseract_->pix_visible_image();
->>>>>>> daae764b
 }
 
 const char *TessBaseAPI::GetInputName() {
@@ -974,15 +966,9 @@
   return nullptr;
 }
 
-<<<<<<< HEAD
 const char * TessBaseAPI::GetVisiblePdfImageFilename() {
-  if (visible_pdf_image_file_.empty()) {
+  if (!visible_pdf_image_file_.empty()) {
     return visible_pdf_image_file_.c_str();
-=======
-const char *TessBaseAPI::GetVisibleImageFilename() {
-  if (!visible_image_file_.empty()) {
-    return visible_image_file_.c_str();
->>>>>>> daae764b
   }
   return nullptr;
 }
@@ -2062,7 +2048,6 @@
   visible_pdf_image_ = nullptr;
   visible_pdf_image_file_.clear();
   output_file_.clear();
-  visible_image_file_.clear();
   datapath_.clear();
   language_.clear();
 }
