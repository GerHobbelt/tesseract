--- conflicted
+++ resolved
@@ -212,15 +212,9 @@
 TessBaseAPI::TessBaseAPI()
     : tesseract_(nullptr)
     , osd_tesseract_(nullptr)
-<<<<<<< HEAD
 #ifndef DISABLED_LEGACY_ENGINE
     , equ_detect_(nullptr)
-#endif
-=======
-  #ifndef DISABLED_LEGACY_ENGINE
-    , equ_detect_(nullptr)
-  #endif // ndef DISABLED_LEGACY_ENGINE
->>>>>>> 49715f4d
+#endif // ndef DISABLED_LEGACY_ENGINE
     , reader_(nullptr)
     ,
     // thresholder_ is initialized to nullptr here, but will be set before use
@@ -1996,13 +1990,9 @@
 #ifndef DISABLED_LEGACY_ENGINE
   delete equ_detect_;
   equ_detect_ = nullptr;
-<<<<<<< HEAD
-#endif
-=======
 #endif // ndef DISABLED_LEGACY_ENGINE
   delete tesseract_;
   tesseract_ = nullptr;
->>>>>>> 49715f4d
   input_file_.clear();
   pixDestroy(&visible_pdf_image_);
   visible_pdf_image_ = nullptr;
