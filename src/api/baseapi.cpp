--- conflicted
+++ resolved
@@ -246,7 +246,6 @@
       osd_tesseract_(nullptr),
       equ_detect_(nullptr)
 #endif
-<<<<<<< HEAD
       ,
       reader_(nullptr),
       // thresholder_ is initialized to nullptr here, but will be set before use
@@ -277,26 +276,6 @@
                                          ParamPtr optional_setter) {
     this->SetupDebugAllPreset();
   });
-=======
-    , reader_(nullptr)
-    ,
-    // thresholder_ is initialized to nullptr here, but will be set before use
-    // by: A constructor of a derived API or created
-    // implicitly when used in InternalResetImage.
-    thresholder_(nullptr)
-    , paragraph_models_(nullptr)
-    , block_list_(nullptr)
-    , page_res_(nullptr)
-    , pix_visible_image_(nullptr)
-    , last_oem_requested_(OEM_DEFAULT)
-    , recognition_done_(false)
-    , rect_left_(0)
-    , rect_top_(0)
-    , rect_width_(0)
-    , rect_height_(0)
-    , image_width_(0)
-    , image_height_(0) {
->>>>>>> fabff2c5
 }
 
 TessBaseAPI::~TessBaseAPI() {
@@ -323,15 +302,8 @@
  * loading a UNLV zone file.
  */
 void TessBaseAPI::SetInputName(const char *name) {
-<<<<<<< HEAD
   Tesseract &tess = tesseract();
   tess.input_file_path_ = name;
-=======
-  if (tesseract_ == nullptr) {
-    tesseract_ = new Tesseract(nullptr);
-  }
-  tesseract_->input_file_path = name ? name : "";
->>>>>>> fabff2c5
 }
 
 /** Set the name of the visible image files. Needed only for PDF output. */
@@ -410,18 +382,10 @@
 }
 
 bool TessBaseAPI::SetVariable(const char *name, const char *value) {
-<<<<<<< HEAD
   return ParamUtils::SetParam(name, value, tesseract().params_collective(), PARAM_VALUE_IS_SET_BY_APPLICATION);
-=======
-  if (tesseract_ == nullptr) {
-    tesseract_ = new Tesseract(nullptr);
-  }
-  return ParamUtils::SetParam(name, value, SET_PARAM_CONSTRAINT_NON_INIT_ONLY, tesseract_->params());
->>>>>>> fabff2c5
 }
 
 bool TessBaseAPI::SetVariable(const char *name, int value) {
-<<<<<<< HEAD
   return ParamUtils::SetParam(name, value, tesseract().params_collective(), PARAM_VALUE_IS_SET_BY_APPLICATION);
 }
 
@@ -435,20 +399,6 @@
 
 bool TessBaseAPI::SetVariable(const char *name, const std::string &value) {
   return ParamUtils::SetParam(name, value, tesseract().params_collective(), PARAM_VALUE_IS_SET_BY_APPLICATION);
-=======
-  if (tesseract_ == nullptr) {
-    tesseract_ = new Tesseract(nullptr);
-  }
-  std::string v = fmt::format("{}", value);
-  return ParamUtils::SetParam(name, v.c_str(), SET_PARAM_CONSTRAINT_NON_INIT_ONLY, tesseract_->params());
-}
-
-bool TessBaseAPI::SetDebugVariable(const char *name, const char *value) {
-  if (tesseract_ == nullptr) {
-    tesseract_ = new Tesseract(nullptr);
-  }
-  return ParamUtils::SetParam(name, value, SET_PARAM_CONSTRAINT_DEBUG_ONLY, tesseract_->params());
->>>>>>> fabff2c5
 }
 
 bool TessBaseAPI::GetIntVariable(const char *name, int *value) const {
@@ -588,25 +538,11 @@
 // answering the question:
 // "Which of all those parameters are actually *relevant* to my use case today?"
 void TessBaseAPI::ReportParamsUsageStatistics() const {
-<<<<<<< HEAD
   tesseract::ParamsVectorSet &vec = tesseract().params_collective();
   std::string fpath = tesseract::vars_report_file;
   ReportFile f(fpath);
-  ParamUtils::ReportParamsUsageStatistics(f, vec);
-=======
-	tesseract::ParamsVectors *vec = tesseract_->params();
-    std::string fpath = tesseract::vars_report_file;
-    FILE *f = ParamUtils::OpenReportFile(fpath.c_str());
     int section_level = tesseract_->GetPixDebugSectionLevel();
-    ParamUtils::ReportParamsUsageStatistics(f, vec, section_level, nullptr);
-    if (f) {
-      if (f != stdout && f != stderr) {
-        fclose(f);
-      } else {
-        fflush(f);
-      }
-    }
->>>>>>> fabff2c5
+    ParamUtils::ReportParamsUsageStatistics(f, vec, section_level);
 }
 
 /**
@@ -805,11 +741,7 @@
   bool reset_classifier = true;
   if (tesseract_ == nullptr) {
     reset_classifier = false;
-<<<<<<< HEAD
     tesseract_ = new Tesseract();
-=======
-    tesseract_ = new Tesseract(nullptr);
->>>>>>> fabff2c5
     if (reader != nullptr) {
       reader_ = reader;
     }
@@ -883,16 +815,7 @@
  * AnalysePage. Calls that attempt recognition will generate an error.
  */
 void TessBaseAPI::InitForAnalysePage() {
-<<<<<<< HEAD
   tesseract().InitAdaptiveClassifier(nullptr);
-=======
-  if (tesseract_ == nullptr) {
-    tesseract_ = new Tesseract(nullptr);
-#if !DISABLED_LEGACY_ENGINE
-    tesseract_->InitAdaptiveClassifier(nullptr);
-#endif
-  }
->>>>>>> fabff2c5
 }
 
 /**
@@ -910,14 +833,7 @@
  * ReadConfigFile or SetVariable("tessedit_pageseg_mode", mode as string).
  */
 void TessBaseAPI::SetPageSegMode(PageSegMode mode) {
-<<<<<<< HEAD
   tesseract().tessedit_pageseg_mode.set_value(mode, PARAM_VALUE_IS_SET_BY_APPLICATION);
-=======
-  if (tesseract_ == nullptr) {
-    tesseract_ = new Tesseract(nullptr);
-  }
-  tesseract_->tessedit_pageseg_mode.set_value(mode);
->>>>>>> fabff2c5
 }
 
 /** Return the current page segmentation mode. */
@@ -974,12 +890,8 @@
  * will automatically perform recognition.
  */
 void TessBaseAPI::SetImage(const unsigned char *imagedata, int width, int height,
-<<<<<<< HEAD
                            int bytes_per_pixel, int bytes_per_line, int exif, 
                            const float angle, bool upscale) {
-=======
-                           int bytes_per_pixel, int bytes_per_line, float angle) {
->>>>>>> fabff2c5
   if (InternalResetImage()) {
     thresholder_->SetImage(imagedata, width, height, bytes_per_pixel, bytes_per_line, exif, angle, upscale);
     SetInputImage(thresholder_->GetPixRect());
@@ -1002,11 +914,7 @@
  * Use Pix where possible. Tesseract uses Pix as its internal representation
  * and it is therefore more efficient to provide a Pix directly.
  */
-<<<<<<< HEAD
 void TessBaseAPI::SetImage(Pix *pix, int exif, const float angle, bool upscale) {
-=======
-void TessBaseAPI::SetImage(Pix *pix, float angle) {
->>>>>>> fabff2c5
   if (InternalResetImage()) {
     if (pixGetSpp(pix) == 4) {
       // remove alpha channel from image; the background color is assumed to be PURE WHITE.
@@ -1080,13 +988,8 @@
     }
     tess.set_pix_binary(pix);
 
-<<<<<<< HEAD
     if (tess.tessedit_dump_pageseg_images) {
-      tess.AddPixDebugPage(tess.pix_binary(), "Thresholded Image (because it wasn't thresholded yet)");
-=======
-    if (tesseract_->tessedit_dump_pageseg_images) {
-      tesseract_->AddPixDebugPage(tesseract_->pix_binary(), "Thresholded Image result (because it wasn't thresholded yet)");
->>>>>>> fabff2c5
+      tess.AddPixDebugPage(tess.pix_binary(), "Thresholded Image result (because it wasn't thresholded yet)");
     }
   }
 
@@ -1797,12 +1700,8 @@
 // processing required due to being in a training mode.
 bool TessBaseAPI::ProcessPages(const char *filename, const char *retry_config, int timeout_millisec,
                                TessResultRenderer *renderer) {
-<<<<<<< HEAD
   Tesseract& tess = tesseract();
   AutoPopDebugSectionLevel section_handle(&tess, tess.PushSubordinatePixDebugSection("Process pages"));
-=======
-  AutoPopDebugSectionLevel section_handle(tesseract_, tesseract_->PushSubordinatePixDebugSection("Process pages"));
->>>>>>> fabff2c5
   
   bool result = ProcessPagesInternal(filename, retry_config, timeout_millisec, renderer);
 #if !DISABLED_LEGACY_ENGINE
@@ -2003,12 +1902,8 @@
 bool TessBaseAPI::ProcessPage(Pix *pix, const char *filename,
                               const char *retry_config, int timeout_millisec,
                               TessResultRenderer *renderer) {
-<<<<<<< HEAD
   Tesseract& tess = tesseract();
   AutoPopDebugSectionLevel page_level_handle(tess, tess.PushSubordinatePixDebugSection(fmt::format("Process a single page: page #{}", 1 + tesseract_->tessedit_page_number)));
-=======
-  AutoPopDebugSectionLevel page_level_handle(tesseract_, tesseract_->PushSubordinatePixDebugSection(fmt::format("Process a single page: page #{}", 1 + tesseract_->tessedit_page_number)));
->>>>>>> fabff2c5
   //page_level_handle.SetAsRootLevelForParamUsageReporting();
 
   SetInputName(filename);
@@ -2226,14 +2121,8 @@
         // Ignore images and lines for text output.
         continue;
       case PT_NOISE:
-<<<<<<< HEAD
-        tprintError("TODO: Please report image which triggers the noise case.\n");
-        ASSERT_HOST(false);
-    break;
-=======
         ASSERT_HOST_MSG(false, "TODO: Please report image which triggers the noise case.\n");
 		break;
->>>>>>> fabff2c5
       default:
         break;
     }
@@ -3151,12 +3040,7 @@
   if (!block_list_->empty()) {
     return 0;
   }
-<<<<<<< HEAD
   Tesseract& tess = tesseract();
-=======
-  if (tesseract_ == nullptr) {
-    tesseract_ = new Tesseract(nullptr);
->>>>>>> fabff2c5
 #if !DISABLED_LEGACY_ENGINE
   tess.InitAdaptiveClassifier(nullptr);
 #endif
@@ -3173,13 +3057,8 @@
     tess.set_pix_binary(pix);
   }
 
-<<<<<<< HEAD
   if (tess.tessedit_dump_pageseg_images) {
-    tess.AddPixDebugPage(tess.pix_binary(), "FindLines :: Thresholded Image -> this image is now set as the page Master Source Image");
-=======
-  if (tesseract_->tessedit_dump_pageseg_images) {
-    tesseract_->AddPixDebugPage(tesseract_->pix_binary(), "FindLines :: Thresholded Image -> this image is now set as the page Master Source Image for this activity");
->>>>>>> fabff2c5
+    tess.AddPixDebugPage(tess.pix_binary(), "FindLines :: Thresholded Image -> this image is now set as the page Master Source Image for this activity");
   }
 
   if (verbose_process) {
@@ -3339,12 +3218,8 @@
     }
     tess.set_pix_binary(pix);
 
-<<<<<<< HEAD
-    tess.AddPixDebugPage(tess.pix_binary(), "DetectOS (Orientation and Script) : Thresholded Image");
-=======
-    if (tesseract_->tessedit_write_images)
-	    tesseract_->AddPixDebugPage(tesseract_->pix_binary(), "DetectOS (Orientation And Script) : Thresholded Image");
->>>>>>> fabff2c5
+    if (tess.tessedit_write_images)
+	    tess.AddPixDebugPage(tess.pix_binary(), "DetectOS (Orientation And Script) : Thresholded Image");
   }
 
   return tess.orientation_and_script_detection(tess.input_file_path_.c_str(), osr) > 0;
