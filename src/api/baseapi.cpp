--- conflicted
+++ resolved
@@ -47,26 +47,7 @@
 #if defined(USE_OPENCL)
 #  include "openclwrapper.h" // for OpenclDevice
 #endif
-<<<<<<< HEAD
-#include <tesseract/osdetect.h>          // for OSResults, OSBestResult, OrientationId...
-#include "pageres.h"           // for PAGE_RES_IT, WERD_RES, PAGE_RES, CR_DE...
-#include "paragraphs.h"        // for DetectParagraphs
-#include "params.h"            // for BoolParam, IntParam, DoubleParam, Stri...
-#include "pdblock.h"           // for PDBLK
-#include "points.h"            // for FCOORD
-#include "polyblk.h"           // for POLY_BLOCK
-#include "rect.h"              // for TBOX
-#include <tesseract/renderer.h>          // for TessResultRenderer
-#include <tesseract/resultiterator.h>    // for ResultIterator
-#include "stepblob.h"          // for C_BLOB_IT, C_BLOB, C_BLOB_LIST
-#include <tesseract/strngs.h>            // for STRING
-#include "tessdatamanager.h"   // for TessdataManager, kTrainedDataSuffix
-#include "tesseractclass.h"    // for Tesseract
-#include <tesseract/thresholder.h>       // for ImageThresholder
-#include "tprintf.h"           // for tprintf
-#include "werd.h"              // for WERD, WERD_IT, W_FUZZY_NON, W_FUZZY_SP
-#include "tabletransfer.hpp"   // for detected tables from tablefind.h
-=======
+
 #include "pageres.h"         // for PAGE_RES_IT, WERD_RES, PAGE_RES, CR_DE...
 #include "paragraphs.h"      // for DetectParagraphs
 #include "params.h"          // for BoolParam, IntParam, DoubleParam, Stri...
@@ -79,7 +60,7 @@
 #include "tesseractclass.h"  // for Tesseract
 #include "tprintf.h"         // for tprintf
 #include "werd.h"            // for WERD, WERD_IT, W_FUZZY_NON, W_FUZZY_SP
->>>>>>> c676d5bc
+#include "tabletransfer.hpp"   // for detected tables from tablefind.h
 
 #include <tesseract/baseapi.h>
 #include <tesseract/ocrclass.h>       // for ETEXT_DESC
@@ -1315,14 +1296,18 @@
   return result;
 }
 
-<<<<<<< HEAD
 size_t TessBaseAPI::GetNumberOfTables()
 {
   return constUniqueInstance<std::vector<MyTable>>().size();
-  
-}
-
-std::tuple<int,int,int,int> TessBaseAPI::GetTableBoundingBox(unsigned i)
+}
+
+/// Return the i-th table bounding coordinates
+///
+///Gives the (top_left.x, tp_left.y, bottom_right.x, bottom_right.y)
+/// coordinates of the i-th table.
+std::tuple<int,int,int,int> TessBaseAPI::GetTableBoundingBox(
+  unsigned i///< Index of the table, use GetNumberOfTables() to get the range
+)
 {
   const std::vector<MyTable>& t = constUniqueInstance<std::vector<MyTable>>();
   
@@ -1335,8 +1320,11 @@
     t[i].box.left(), height - t[i].box.top(),
     t[i].box.right(), height - t[i].box.bottom());
 }
-  
-std::vector<std::tuple<int,int,int,int>> TessBaseAPI::GetTableRows(unsigned i)
+
+/// Returns all bounding box coordinates of the rows within the i-th table
+std::vector<std::tuple<int,int,int,int>> TessBaseAPI::GetTableRows(
+  unsigned i///< Index of the table, use GetNumberOfTables() to get the range
+)
 {
   const std::vector<MyTable>& t = constUniqueInstance<std::vector<MyTable>>();
   
@@ -1353,8 +1341,11 @@
   
   return rows;
 }
-  
-std::vector<std::tuple<int,int,int,int> > TessBaseAPI::GetTableCols(unsigned i)
+
+/// Returns all bounding box coordinates of the columns within the i-th table
+std::vector<std::tuple<int,int,int,int> > TessBaseAPI::GetTableCols(
+  unsigned i///< Index of the table, use GetNumberOfTables() to get the range
+)
 {
   const std::vector<MyTable>& t = constUniqueInstance<std::vector<MyTable>>();
   
@@ -1372,11 +1363,7 @@
   return cols;
 }
 
-static void AddBoxToTSV(const PageIterator* it, PageIteratorLevel level,
-                        STRING* text) {
-=======
 static void AddBoxToTSV(const PageIterator *it, PageIteratorLevel level, std::string &text) {
->>>>>>> c676d5bc
   int left, top, right, bottom;
   it->BoundingBox(level, &left, &top, &right, &bottom);
   text += "\t" + std::to_string(left);
