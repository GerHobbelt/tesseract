/**********************************************************************
 * File:        baseapi.cpp
 * Description: Simple API for calling tesseract.
 * Author:      Ray Smith
 *
 * (C) Copyright 2006, Google Inc.
 ** Licensed under the Apache License, Version 2.0 (the "License");
 ** you may not use this file except in compliance with the License.
 ** You may obtain a copy of the License at
 ** http://www.apache.org/licenses/LICENSE-2.0
 ** Unless required by applicable law or agreed to in writing, software
 ** distributed under the License is distributed on an "AS IS" BASIS,
 ** WITHOUT WARRANTIES OR CONDITIONS OF ANY KIND, either express or implied.
 ** See the License for the specific language governing permissions and
 ** limitations under the License.
 *
 **********************************************************************/

// Include automatically generated configuration file if running autoconf.
#include <tesseract/preparation.h> // compiler config, etc.

#include <tesseract/debugheap.h>
#include "boxword.h"    // for BoxWord
#include "coutln.h"     // for C_OUTLINE_IT, C_OUTLINE_LIST
#include "dawg_cache.h" // for DawgCache
#include "dict.h"       // for Dict
#include "elst.h"       // for ELIST_ITERATOR, ELISTIZE, ELISTIZEH
#include <leptonica/environ.h>    // for l_uint8
#include "equationdetect.h" // for EquationDetect, destructor of equ_detect_
#include "errcode.h" // for ASSERT_HOST
#include "helpers.h" // for IntCastRounded, chomp_string, copy_string
#include "host.h"    // for MAX_PATH
#include "imagedata.h" // for ImageData, DocumentData
#include <leptonica/imageio.h> // for IFF_TIFF_G4, IFF_TIFF, IFF_TIFF_G3, ...
#if !DISABLED_LEGACY_ENGINE
#  include "intfx.h" // for INT_FX_RESULT_STRUCT
#endif
#include "mutableiterator.h" // for MutableIterator
#include "normalis.h"        // for kBlnBaselineOffset, kBlnXHeight
#include "pageres.h"         // for PAGE_RES_IT, WERD_RES, PAGE_RES, CR_DE...
#include "paragraphs.h"      // for DetectParagraphs
#include "global_params.h"
#include "pdblock.h"         // for PDBLK
#include "points.h"          // for FCOORD
#include "polyblk.h"         // for POLY_BLOCK
#include "rect.h"            // for TBOX
#include "stepblob.h"        // for C_BLOB_IT, C_BLOB, C_BLOB_LIST
#include "tessdatamanager.h" // for TessdataManager, kTrainedDataSuffix
#include "tesseractclass.h"  // for Tesseract
#include <tesseract/tprintf.h>         // for tprintf
#include "werd.h"            // for WERD, WERD_IT, W_FUZZY_NON, W_FUZZY_SP
#include "tabletransfer.h"   // for detected tables from tablefind.h
#include "thresholder.h"     // for ImageThresholder
#include "winutils.h"
#include "colfind.h"         // for param globals
#include "oldbasel.h"        // for param globals
#include "tovars.h"          // for param globals
#include "makerow.h"         // for param globals
#include "topitch.h"         // for param globals
#include "polyaprx.h"        // for param globals
#include "edgblob.h"         // for param globals
#include "pathutils.h"       // for fs namespace

#include <tesseract/baseapi.h>
#include <tesseract/ocrclass.h>       // for ETEXT_DESC
#include <tesseract/osdetect.h>       // for OSResults, OSBestResult, OrientationId...
#include <tesseract/renderer.h>       // for TessResultRenderer
#include <tesseract/resultiterator.h> // for ResultIterator
#include <tesseract/params.h>    // for Param, ..., ParamVectorSet class definitions
#include <tesseract/assert.h>

#include <cmath>    // for round, M_PI
#include <cstdint>  // for int32_t
#include <cstring>  // for strcmp, strcpy
#include <filesystem> // for path
#include <fstream>  // for size_t
#include <iostream> // for std::cin
#include <locale>   // for std::locale::classic
#include <memory>   // for std::unique_ptr
#include <set>      // for std::pair
#include <sstream>  // for std::stringstream
#include <vector>   // for std::vector
#include <cfloat>

#include <parameters/parameters.h>
#include <leptonica/allheaders.h> // for pixDestroy, boxCreate, boxaAddBox, box...
#ifdef HAVE_LIBCURL
#  include <curl/curl.h>
#endif

#ifdef __linux__
#  include <csignal> // for sigaction, SA_RESETHAND, SIGBUS, SIGFPE
#endif

#if defined(WIN32) || defined(_WIN32) || defined(_WIN64)
#  include <fcntl.h>
#  include <io.h>
#else
#  include <dirent.h> // for closedir, opendir, readdir, DIR, dirent
#  include <libgen.h>
#  include <sys/stat.h> // for stat, S_IFDIR
#  include <sys/types.h>
#  include <unistd.h>
#endif // _WIN32


using namespace ::parameters;

namespace tesseract {

FZ_HEAPDBG_TRACKER_SECTION_START_MARKER(_)

BOOL_VAR(stream_filelist, false, "Stream a filelist from stdin.");
BOOL_VAR(show_threshold_images, false, "Show grey/binary 'thresholded' (pre-processed) images.");
STRING_VAR(document_title, "", "Title of output document (used for hOCR and PDF output).");
#ifdef HAVE_LIBCURL
INT_VAR(curl_timeout, 0, "Timeout for curl in seconds.");
STRING_VAR(curl_cookiefile, "", "File with cookie data for curl");
#endif
INT_VAR(debug_all, 0, "Turn on all the debugging features. Set to '2' or higher for extreme verbose debug diagnostics output.");
BOOL_VAR(debug_misc, false, "Turn on miscellaneous debugging features.");
#if !GRAPHICS_DISABLED
BOOL_VAR(scrollview_support, false, "Turn ScrollView support on/off. When turned OFF, the OCR process executes a little faster but almost all graphical feedback/diagnostics features will have been disabled.");
#endif
BOOL_VAR(verbose_process, false, "Print descriptive messages reporting which steps are taken during the OCR process. This may help non-expert users to better grasp what is happening under the hood and which stages of the OCR process take up time.");
STRING_VAR(vars_report_file, "+", "Filename/path to write the 'Which -c variables were used' report. File may be 'stdout', '1' or '-' to be output to stdout. File may be 'stderr', '2' or '+' to be output to stderr. Empty means no report will be produced.");
BOOL_VAR(report_all_variables, true, "When reporting the variables used (via 'vars_report_file') also report all *unused* variables, hence the report will always list *all* available variables.");
DOUBLE_VAR(allowed_image_memory_capacity, ImageCostEstimate::get_max_system_allowance(), "Set maximum memory allowance for image data: this will be used as part of a sanity check for oversized input images.");
BOOL_VAR(two_pass, false, "Enable double analysis: this will analyse every image twice. Once with the given page segmentation mode (typically 3), and then once with a single block page segmentation mode. The second run runs on a modified image where any earlier blocks are turned black, causing Tesseract to skip them for the second analysis. Currently two pages are output for a single image, so this is clearly a hack, but it's not as computationally intensive as running two full runs. (In fact, it might add as little as ~10% overhead, depending on the input image)   WARNING: This will probably break weird non-filepath file input patterns like \"-\" for stdin, or things that resolve using libcurl.");


/** Minimum sensible image size to be worth running Tesseract. */
const int kMinRectSize = 10;
/** Character returned when Tesseract couldn't recognize anything. */
const char kTesseractReject = '~';
/** Character used by UNLV error counter as a reject. */
const char kUNLVReject = '~';
/** Character used by UNLV as a suspect marker. */
const char kUNLVSuspect = '^';
/**
 * Temp file used for storing current parameters before applying retry values.
 */
static const char *kOldVarsFile = "failed_vars.txt";

#if !DISABLED_LEGACY_ENGINE

static const char kUnknownFontName[] = "UnknownFont";

static STRING_VAR(classify_font_name, kUnknownFontName,
                  "Default font name to be used in training.");

// Finds the name of the training font and returns it in fontname, by cutting
// it out based on the expectation that the filename is of the form:
// /path/to/dir/[lang].[fontname].exp[num]
// The [lang], [fontname] and [num] fields should not have '.' characters.
// If the global parameter classify_font_name is set, its value is used instead.
static void ExtractFontName(const char* filename, std::string* fontname) {
  *fontname = classify_font_name;
  if (*fontname == kUnknownFontName) {
    // filename is expected to be of the form [lang].[fontname].exp[num]
    // The [lang], [fontname] and [num] fields should not have '.' characters.
    const char *basename = strrchr(filename, '/');
    const char *firstdot = strchr(basename ? basename : filename, '.');
    const char *lastdot  = strrchr(filename, '.');
    if (firstdot != lastdot && firstdot != nullptr && lastdot != nullptr) {
      ++firstdot;
      *fontname = firstdot;
      fontname->resize(lastdot - firstdot);
    }
  }
}
#endif

FZ_HEAPDBG_TRACKER_SECTION_END_MARKER(_)

/* Add all available languages recursively.
 */
static void addAvailableLanguages(const std::string &datadir, const std::string &base,
                                  std::vector<std::string> *langs) {
  auto base2 = base;
  if (!base2.empty()) {
    base2 += "/";
  }
  const size_t extlen = sizeof(kTrainedDataSuffix);
#if defined(WIN32) || defined(_WIN32) || defined(_WIN64)
  const auto kTrainedDataSuffixUtf16 = winutils::Utf8ToUtf16(kTrainedDataSuffix);

  WIN32_FIND_DATAW data;
  HANDLE handle = FindFirstFileW(winutils::Utf8ToUtf16((datadir + base2 + "*").c_str()).c_str(), &data);
  if (handle != INVALID_HANDLE_VALUE) {
    BOOL result = TRUE;
    for (; result;) {
      wchar_t *name = data.cFileName;
      // Skip '.', '..', and hidden files
      if (name[0] != '.') {
        if ((data.dwFileAttributes & FILE_ATTRIBUTE_DIRECTORY) == FILE_ATTRIBUTE_DIRECTORY) {
          addAvailableLanguages(datadir, base2 + winutils::Utf16ToUtf8(name), langs);
        } else {
          size_t len = wcslen(name);
          if (len > extlen && name[len - extlen] == '.' &&
              wcscmp(&name[len - extlen + 1], kTrainedDataSuffixUtf16.c_str()) == 0) {
            name[len - extlen] = '\0';
            langs->push_back(base2 + winutils::Utf16ToUtf8(name));
          }
        }
      }
      result = FindNextFileW(handle, &data);
    }
    FindClose(handle);
  }
#else // _WIN32
  DIR *dir = opendir((datadir + base).c_str());
  if (dir != nullptr) {
    dirent *de;
    while ((de = readdir(dir))) {
      char *name = de->d_name;
      // Skip '.', '..', and hidden files
      if (name[0] != '.') {
        struct stat st;
        if (stat((datadir + base2 + name).c_str(), &st) == 0 && (st.st_mode & S_IFDIR) == S_IFDIR) {
          addAvailableLanguages(datadir, base2 + name, langs);
        } else {
          size_t len = strlen(name);
          if (len > extlen && name[len - extlen] == '.' &&
              strcmp(&name[len - extlen + 1], kTrainedDataSuffix) == 0) {
            name[len - extlen] = '\0';
            langs->push_back(base2 + name);
          }
        }
      }
    }
    closedir(dir);
  }
#endif
}


TessBaseAPI::TessBaseAPI()
    : tesseract_(nullptr)
#if !DISABLED_LEGACY_ENGINE
      ,
      osd_tesseract_(nullptr),
      equ_detect_(nullptr)
#endif
      ,
      reader_(nullptr),
      // thresholder_ is initialized to nullptr here, but will be set before use
      // by: A constructor of a derived API or created
      // implicitly when used in InternalResetImage.
      thresholder_(nullptr),
      paragraph_models_(nullptr),
      block_list_(nullptr),
      page_res_(nullptr),
      pix_visible_image_(nullptr),
      last_oem_requested_(OEM_DEFAULT),
      recognition_done_(false),
      rect_left_(0),
      rect_top_(0),
      rect_width_(0),
      rect_height_(0),
      image_width_(0),
      image_height_(0) {
}

TessBaseAPI::~TessBaseAPI() {
  End();
}

/**
 * Returns the version identifier as a static string. Do not delete.
 */
const char *TessBaseAPI::Version() {
  return TESSERACT_VERSION_STR;
}

Tesseract& TessBaseAPI::tesseract() const {
  if (tesseract_ == nullptr) {
    tesseract_ = new Tesseract();
  }
  return *tesseract_;
}

/**
 * Set the name of the input file. Needed only for training and
 * loading a UNLV zone file.
 */
void TessBaseAPI::SetInputName(const char *name) {
  Tesseract &tess = tesseract();
  tess.input_file_path_ = name;
}

/** Set the name of the visible image files. Needed only for PDF output. */
void TessBaseAPI::SetVisibleImageFilename(const char* name) {
  Tesseract &tess = tesseract();
  tess.visible_image_file_path_ = name;
}

/**
* Return a memory capacity cost estimate for the given image dimensions and
* some heuristics re tesseract behaviour, e.g. input images will be normalized/greyscaled,
* then thresholded, all of which will be kept in memory while the session runs.
*
* Also uses the Tesseract Variable `allowed_image_memory_capacity` to indicate
* whether the estimated cost is oversized --> `cost.is_too_large()`
*
* For user convenience, static functions are provided:
* the static functions MAY be used by userland code *before* the high cost of
* instantiating a Tesseract instance is incurred.
*/
ImageCostEstimate TessBaseAPI::EstimateImageMemoryCost(int image_width, int image_height, float allowance) {
  // The heuristics used:
  // 
  // we reckon with leptonica Pix storage at 4 bytes per pixel,
  // tesseract storing (worst case) 3 different images: original, greyscale, binary thresholded,
  // we DO NOT reckon with the extra image that may serve as background for PDF outputs, etc.
  // we DO NOT reckon with the memory cost for the OCR match tree, etc.
  // However, we attempt a VERY ROUGH estimate by calculating a 20% overdraft for internal operations'
  // storage costs.
  float cost = 4 * 3 * 1.20f;
  cost *= image_width;
  cost *= image_height;

  if (allowed_image_memory_capacity > 0.0) {
    // any rediculous input values will be replaced by the Tesseract configuration value:
    if (allowance > allowed_image_memory_capacity || allowance <= 0.0)
      allowance = allowed_image_memory_capacity;
  }

  return ImageCostEstimate(cost, allowance);
}

ImageCostEstimate TessBaseAPI::EstimateImageMemoryCost(const Pix* pix, float allowance) {
  auto w = pixGetWidth(pix);
  auto h = pixGetHeight(pix);
  return EstimateImageMemoryCost(w, h, allowance);
}

/**
* Ditto, but this API may be invoked after SetInputImage() or equivalent has been called
* and reports the cost estimate for the current instance/image.
*/
ImageCostEstimate TessBaseAPI::EstimateImageMemoryCost() const {
  return tesseract().EstimateImageMemoryCost();
}

/**
* Helper, which may be invoked after SetInputImage() or equivalent has been called:
* reports the cost estimate for the current instance/image via `tprintDebug()` and returns
* `true` when the cost is expected to be too high.
*
* You can use this as a fast pre-flight check. Many major tesseract APIs perform
* this same check as part of their startup routine.
*/
bool TessBaseAPI::CheckAndReportIfImageTooLarge(const Pix* pix) const {
  return tesseract().CheckAndReportIfImageTooLarge(pix);
}

/** Set the name of the output files. Needed only for debugging. */
void TessBaseAPI::SetOutputName(const char *name) {
  tesseract().output_base_filename.set_value(name, PARAM_VALUE_IS_SET_BY_APPLICATION);
}

const std::string &TessBaseAPI::GetOutputName() {
  return tesseract().output_base_filename;
}

bool TessBaseAPI::SetVariable(const char *name, const char *value) {
  return ParamUtils::SetParam(name, value, tesseract().params_collective(), PARAM_VALUE_IS_SET_BY_APPLICATION);
}

bool TessBaseAPI::SetVariable(const char *name, int value) {
  return ParamUtils::SetParam(name, value, tesseract().params_collective(), PARAM_VALUE_IS_SET_BY_APPLICATION);
}

bool TessBaseAPI::SetVariable(const char *name, bool value) {
  return ParamUtils::SetParam(name, value, tesseract().params_collective(), PARAM_VALUE_IS_SET_BY_APPLICATION);
}

bool TessBaseAPI::SetVariable(const char *name, double value) {
  return ParamUtils::SetParam(name, value, tesseract().params_collective(), PARAM_VALUE_IS_SET_BY_APPLICATION);
}

bool TessBaseAPI::SetVariable(const char *name, const std::string &value) {
  return ParamUtils::SetParam(name, value, tesseract().params_collective(), PARAM_VALUE_IS_SET_BY_APPLICATION);
}

bool TessBaseAPI::GetIntVariable(const char *name, int *value) const {
  IntParam *p = ParamUtils::FindParam<IntParam>(name, tesseract().params_collective());
  if (!p) {
    return false;
  }
  *value = p->value();
  return true;
}

bool TessBaseAPI::GetBoolVariable(const char *name, bool *value) const {
  BoolParam *p = ParamUtils::FindParam<BoolParam>(name, tesseract().params_collective());
  if (!p) {
    return false;
  }
  *value = p->value();
  return true;
}

const char *TessBaseAPI::GetStringVariable(const char *name) const {
  StringParam *p = ParamUtils::FindParam<StringParam>(name, tesseract().params_collective());
  if (!p) {
    return nullptr;
  }
  return p->c_str();
}

bool TessBaseAPI::GetDoubleVariable(const char *name, double *value) const {
  DoubleParam *p = ParamUtils::FindParam<DoubleParam>(name, tesseract().params_collective());
  if (!p) {
    return false;
  }
  *value = p->value();
  return true;
}

/** Get value of named variable as a string, if it exists. */
bool TessBaseAPI::GetVariableAsString(const char *name, std::string *val) const {
  Param *p = ParamUtils::FindParam(name, tesseract().params_collective());
  if (p != nullptr) {
    if (val != nullptr) {
      *val = p->raw_value_str();
    }
    return true;
  }
  return false;
}


bool TessBaseAPI::InitParameters(const std::vector<std::string> &vars_vec,
                                 const std::vector<std::string> &vars_values) {
  Tesseract &tess = tesseract();
  return tess.InitParameters(vars_vec, vars_values);
}

void TessBaseAPI::ReadyParametersForReinitialization() {
  Tesseract &tess = tesseract();
  tess.ReadyParametersForReinitialization();
}

void TessBaseAPI::ResetParametersToFactoryDefault() {
  Tesseract &tess = tesseract();
  tess.ResetParametersToFactoryDefault();
}


#if !DISABLED_LEGACY_ENGINE

/** Print Tesseract fonts table to the given file. */
void TessBaseAPI::PrintFontsTable(FILE *fp) const {
  if (!fp)
    fp = stdout;
  bool print_info = (fp == stdout || fp == stderr);
  Tesseract& tess = tesseract();
  const int fontinfo_size = tess.get_fontinfo_table().size();
  for (int font_index = 1; font_index < fontinfo_size; ++font_index) {
    FontInfo font = tess.get_fontinfo_table().at(font_index);
    if (print_info) {
      tprintInfo(
          "ID={}: {} is_italic={} is_bold={} is_fixed_pitch={} is_serif={} is_fraktur={}\n",
          font_index, font.name,
          font.is_italic(),
          font.is_bold(),
          font.is_fixed_pitch(),
          font.is_serif(),
          font.is_fraktur());
    } else {
      std::string msg = fmt::format(
          "ID={}: {} is_italic={} is_bold={} is_fixed_pitch={} is_serif={} is_fraktur={}\n",
          font_index, font.name,
          font.is_italic(),
          font.is_bold(),
          font.is_fixed_pitch(),
          font.is_serif(),
          font.is_fraktur());
      fputs(msg.c_str(), fp);
    }
  }
}

#endif

/** 
 * Print Tesseract parameters to the given file with descriptions of each option. 
 * Cannot be used as Tesseract configuration file due to descriptions 
 * (use DumpVariables instead to create config files).
 */
void TessBaseAPI::PrintVariables(FILE *fp) const {
  ParamUtils::PrintParams(fp, tesseract().params_collective(), true);
}

void TessBaseAPI::SaveParameters() {
  // Save current config variables before switching modes.
  FILE *fp = fopen(kOldVarsFile, "wb");
  PrintVariables(fp);
  fclose(fp);
}

void TessBaseAPI::RestoreParameters() {
  ReadConfigFile(kOldVarsFile);
}

/** 
 * Print Tesseract parameters to the given file without descriptions. 
 * Can be used as Tesseract configuration file.
*/
void TessBaseAPI::DumpVariables(FILE *fp) const {
  ParamUtils::PrintParams(fp, tesseract().params_collective(), false);
}

// Report parameters' usage statistics, i.e. report which params have been
// set, modified and read/checked until now during this run-time's lifetime.
//
// Use this method for run-time 'discovery' about which tesseract parameters
// are actually *used* during your particular usage of the library, ergo
// answering the question:
// "Which of all those parameters are actually *relevant* to my use case today?"
void TessBaseAPI::ReportParamsUsageStatistics() const {
  tesseract::ParamsVectorSet &vec = tesseract().params_collective();
  std::string fpath = tesseract::vars_report_file;
  ReportFile f(fpath);
    int section_level = tesseract_->GetPixDebugSectionLevel();
    ParamUtils::ReportParamsUsageStatistics(f, vec, section_level);
}

/**
 * The datapath must be the name of the data directory or
 * some other file in which the data directory resides (for instance argv[0].)
 * The language is (usually) an ISO 639-3 string or nullptr will default to eng.
 * If numeric_mode is true, then only digits and Roman numerals will
 * be returned.
 * 
 * @return: 0 on success and -1 on initialization failure.
 */
int TessBaseAPI::Init(const char* datapath,
                      ParamsVectorSet& vars)
{
  std::vector<std::string> nil;
  //ParamsVectorSet vars;
  FileReader nada;
  Tesseract &tess = tesseract();
  //tess.tessedit_ocr_engine_mode = oem;
  //tess.languages_to_try = language;
  if (tess.datadir_base_path.is_set() && !strempty(datapath) && tess.datadir_base_path.value() != datapath) {
    // direct parameter overrides previous parameter set-up
    tess.datadir_base_path = datapath;
  }
  return Init_Internal(datapath, vars, nil, nada, nullptr, 0);
}

int TessBaseAPI::Init(const char *datapath,
         ParamsVectorSet &vars,
                      const std::vector<std::string> &configs)
{

}

int TessBaseAPI::Init(ParamsVectorSet& vars)
{

}

int TessBaseAPI::Init(ParamsVectorSet& vars,
                      const std::vector<std::string>& configs)
{

}

int TessBaseAPI::Init(const char* datapath,
         ParamsVectorSet& vars,
                      FileReader reader)
{

}

int TessBaseAPI::Init(const char* datapath,
         ParamsVectorSet& vars,
         const std::vector<std::string>& configs,
                      FileReader reader)
{

}

int TessBaseAPI::Init(const char* datapath,
         const std::vector<std::string>& vars_vec,
                      const std::vector<std::string>& vars_values)
{

}

int TessBaseAPI::Init(const char* datapath,
         const std::vector<std::string>& vars_vec,
         const std::vector<std::string>& vars_values,
                      const std::vector<std::string>& configs)
{

}

int TessBaseAPI::Init(const char* datapath, const char* language, OcrEngineMode oem)
{

}

int TessBaseAPI::Init(const char* datapath, const char* language, OcrEngineMode oem,
                      const std::vector<std::string>& configs)
{

}

int TessBaseAPI::Init(const char* datapath, const char* language)
{

}

int TessBaseAPI::Init(const char* datapath, const char* language,
                      const std::vector<std::string>& configs)
{

}

int TessBaseAPI::Init(const char *language, OcrEngineMode oem)
{

}

int TessBaseAPI::Init(const char *language, OcrEngineMode oem,
         const std::vector<std::string> &configs)
{

}

int TessBaseAPI::Init(const char* language)
{

}

int TessBaseAPI::Init(const char* language,
                      const std::vector<std::string>& configs)
{

}

// Reads the traineddata via a FileReader from path `datapath`.
int TessBaseAPI::Init(const char* datapath,
         const std::vector<std::string>& vars_vec,
         const std::vector<std::string>& vars_values,
                      FileReader reader)
{

}

int TessBaseAPI::Init(const char* datapath,
         const std::vector<std::string>& vars_vec,
         const std::vector<std::string>& vars_values,
         const std::vector<std::string>& configs,
                      FileReader reader)
{

}

// In-memory version reads the traineddata directly from the given
// data[data_size] array.
int TessBaseAPI::InitFromMemory(const char *data, size_t data_size,
                   const std::vector<std::string>& vars_vec,
                   const std::vector<std::string>& vars_values)
{

}

int TessBaseAPI::InitFromMemory(const char *data, size_t data_size,
                   const std::vector<std::string>& vars_vec,
                   const std::vector<std::string>& vars_values,
                   const std::vector<std::string>& configs)
{

}

int TessBaseAPI::Init_Internal(const char *path,
                               ParamsVectorSet &vars,
                               const std::vector<std::string> &configs,
                               FileReader reader,
                               const char *data, size_t data_size) {
  Tesseract &tess = tesseract();
#if 0
  if (tess.languages_to_try.empty()) {
    tess.languages_to_try = "";
  }
#endif
  if (data == nullptr) {
    data = "";
    data_size = 0; // as a precaution to prevent invalid user-set value to
  }
  std::string datapath;
  if (!strempty(path)) {
    datapath = path;
  } else if (!tess.datadir_base_path.empty()) {
    datapath = tess.datadir_base_path;
  } else {
    datapath = tess.languages_to_try;
  }

  // TODO: re-evaluate this next (old) code chunk which decides when to reset the tesseract instance.

  std::string buggered_languge = "XYZ";

  // If the datapath, OcrEngineMode or the language have changed - start again.
  // Note that the language_ field stores the last requested language that was
  // initialized successfully, while tesseract().lang stores the language
  // actually used. They differ only if the requested language was nullptr, in
  // which case tesseract().lang is set to the Tesseract default ("eng").
  if (
      tesseract_->RequiresWipeBeforeIndependentReUse() &&
      (datapath_.empty() || language_.empty() || datapath_ != datapath ||
       last_oem_requested_ != oem() || (language_ != buggered_languge && tesseract_->lang_ != buggered_languge))) {
#if 0
    assert(0);
    delete tesseract_;
    tesseract_ = nullptr;
#else
    // try not to throw away tesseract instances. Clean them out rigorously, instead.
    tesseract_->WipeSqueakyCleanForReUse();
#endif
  }
  if (tesseract_ == nullptr) {
    tesseract_ = new Tesseract();
  }
  if (reader != nullptr) {
    reader_ = reader;
  }
  TessdataManager mgr(reader_);
  if (data_size != 0) {
      mgr.LoadMemBuffer(buggered_languge.c_str(), data, data_size);
  }
    if (tess.init_tesseract(datapath, output_file_, &mgr) != 0) {
    return -1;
  }

  // Update datapath and language requested for the last valid initialization.
  datapath_ = std::move(datapath);
  if (datapath_.empty() && !tess.datadir_.empty()) {
    datapath_ = tess.datadir_;
  }

  language_ = buggered_languge;
  last_oem_requested_ = oem();

#if !DISABLED_LEGACY_ENGINE
  // For same language and datapath, just reset the adaptive classifier.
  // 
  // We are initializing: *always* reset the classifier here, because we
  // can come through here after a previous failed/aborted/successful
  // initialization and we still would need to set up the Tesseract
  // instance to a definitely known state here anyway.
    tess.ResetAdaptiveClassifier();
#endif // !DISABLED_LEGACY_ENGINE

  return 0;
}

/**
 * Returns the languages string used in the last valid initialization.
 * If the last initialization specified "deu+hin" then that will be
 * returned. If hin loaded eng automatically as well, then that will
 * not be included in this list. To find the languages actually
 * loaded use GetLoadedLanguagesAsVector.
 * The returned string should NOT be deleted.
 */
const char *TessBaseAPI::GetInitLanguagesAsString() const {
  return language_.c_str();
}

/**
 * Returns the loaded languages in the vector of std::string.
 * Includes all languages loaded by the last Init, including those loaded
 * as dependencies of other loaded languages.
 */
void TessBaseAPI::GetLoadedLanguagesAsVector(std::vector<std::string> *langs) const {
  langs->clear();
  Tesseract &tess = tesseract();
  langs->push_back(tess.lang_);
  int num_subs = tess.num_sub_langs();
  for (int i = 0; i < num_subs; ++i) {
    langs->push_back(tess.get_sub_lang(i)->lang_);
  }
}

/**
 * Returns the available languages in the sorted vector of std::string.
 */
void TessBaseAPI::GetAvailableLanguagesAsVector(std::vector<std::string> *langs) const {
  langs->clear();
  Tesseract &tess = tesseract();
  addAvailableLanguages(tess.datadir_, "", langs);
  std::sort(langs->begin(), langs->end());
}

/**
 * Init only for page layout analysis. Use only for calls to SetImage and
 * AnalysePage. Calls that attempt recognition will generate an error.
 */
void TessBaseAPI::InitForAnalysePage() {
  tesseract().InitAdaptiveClassifier(nullptr);
}

/**
 * Read a "config" file containing a set of parameter name, value pairs.
 * Searches the standard places: tessdata/configs, tessdata/tessconfigs
 * and also accepts a relative or absolute path name.
 */
void TessBaseAPI::ReadConfigFile(const char *filename) {
  tesseract().read_config_file(filename);
}

/**
 * Set the current page segmentation mode. Defaults to PSM_AUTO.
 * The mode is stored as an IntParam so it can also be modified by
 * ReadConfigFile or SetVariable("tessedit_pageseg_mode", mode as string).
 */
void TessBaseAPI::SetPageSegMode(PageSegMode mode) {
  tesseract().tessedit_pageseg_mode.set_value(mode, PARAM_VALUE_IS_SET_BY_APPLICATION);
}

/** Return the current page segmentation mode. */
PageSegMode TessBaseAPI::GetPageSegMode() const {
  return static_cast<PageSegMode>(tesseract().tessedit_pageseg_mode.value());
}

/**
 * Recognize a rectangle from an image and return the result as a string.
 * May be called many times for a single Init.
 * Currently has no error checking.
 * Greyscale of 8 and color of 24 or 32 bits per pixel may be given.
 * Palette color images will not work properly and must be converted to
 * 24 bit.
 * Binary images of 1 bit per pixel may also be given but they must be
 * byte packed with the MSB of the first byte being the first pixel, and a
 * one pixel is WHITE. For binary images set bytes_per_pixel=0.
 * The recognized text is returned as a char* which is coded
 * as UTF8 and must be freed with the delete [] operator.
 */
char *TessBaseAPI::TesseractRect(const unsigned char *imagedata, int bytes_per_pixel,
                                 int bytes_per_line, int left, int top, int width, int height) {
  if (tesseract_ == nullptr || width < kMinRectSize || height < kMinRectSize) {
    return nullptr; // Nothing worth doing.
  }

  // Since this original api didn't give the exact size of the image,
  // we have to invent a reasonable value.
  int bits_per_pixel = bytes_per_pixel == 0 ? 1 : bytes_per_pixel * 8;
  SetImage(imagedata, bytes_per_line * 8 / bits_per_pixel, height + top, bytes_per_pixel,
           bytes_per_line);
  SetRectangle(left, top, width, height);

  return GetUTF8Text();
}

#if !DISABLED_LEGACY_ENGINE
/**
 * Call between pages or documents etc to free up memory and forget
 * adaptive data.
 */
void TessBaseAPI::ClearAdaptiveClassifier() {
  Tesseract& tess = tesseract();
  tess.ResetAdaptiveClassifier();
  tess.ResetDocumentDictionary();
}
#endif // !DISABLED_LEGACY_ENGINE

/**
 * Provide an image for Tesseract to recognize. Format is as
 * TesseractRect above. Copies the image buffer and converts to Pix.
 * SetImage clears all recognition results, and sets the rectangle to the
 * full image, so it may be followed immediately by a GetUTF8Text, and it
 * will automatically perform recognition.
 */
void TessBaseAPI::SetImage(const unsigned char *imagedata, int width, int height,
                           int bytes_per_pixel, int bytes_per_line, int exif, 
                           const float angle, bool upscale) {
  if (InternalResetImage()) {
    thresholder_->SetImage(imagedata, width, height, bytes_per_pixel, bytes_per_line, exif, angle, upscale);
    SetInputImage(thresholder_->GetPixRect());
  }
}

void TessBaseAPI::SetSourceResolution(int ppi) {
  if (thresholder_) {
    thresholder_->SetSourceYResolution(ppi);
  } else {
    tprintError("Please call SetImage before SetSourceResolution.\n");
  }
}

/**
 * Provide an image for Tesseract to recognize. As with SetImage above,
 * Tesseract takes its own copy of the image, so it need not persist until
 * after Recognize.
 * Pix vs raw, which to use?
 * Use Pix where possible. Tesseract uses Pix as its internal representation
 * and it is therefore more efficient to provide a Pix directly.
 */
void TessBaseAPI::SetImage(Pix *pix, int exif, const float angle, bool upscale) {
  if (InternalResetImage()) {
    if (pixGetSpp(pix) == 4) {
      // remove alpha channel from image; the background color is assumed to be PURE WHITE.
      Pix *p1 = pixAlphaBlendUniform(pix, 0xFFFFFF00);
      //Pix *p1 = pixRemoveAlpha(pix);
      pixSetSpp(p1, 3);
      (void)pixCopy(pix, p1);
      pixDestroy(&p1);
    } else {
      pix = pixClone(pix);
    }
<<<<<<< HEAD
    thresholder_->SetImage(pix, exif, angle, upscale);
=======
    thresholder_->SetImage(pix, angle);
    pixDestroy(&pix);
>>>>>>> bc7838f1
    SetInputImage(thresholder_->GetPixRect());
  }
}

int TessBaseAPI::SetImageFile(int exif, const float angle, bool upscale) {
    const char *filename1 = "/input";
    Pix *pix = pixRead(filename1);
    if (pix == nullptr) {
      tprintError("Image file {} cannot be read!\n", filename1);
      return 1;
    }
    if (pixGetSpp(pix) == 4 && pixGetInputFormat(pix) == IFF_PNG) {
      // remove alpha channel from png
      Pix *p1 = pixRemoveAlpha(pix);
      pixSetSpp(p1, 3);
      (void)pixCopy(pix, p1);
      pixDestroy(&p1);
    }
    thresholder_->SetImage(pix, exif, angle, upscale);
    SetInputImage(thresholder_->GetPixRect());
    pixDestroy(&pix);
    return 0;
}

/**
 * Restrict recognition to a sub-rectangle of the image. Call after SetImage.
 * Each SetRectangle clears the recognition results so multiple rectangles
 * can be recognized with the same image.
 */
void TessBaseAPI::SetRectangle(int left, int top, int width, int height) {
  if (thresholder_ == nullptr) {
    return;
  }
  // TODO: this ClearResults prematurely nukes the page image and pushes for the diagnostics log to be written to output file,
  // while this SetRectangle() very well may be meant to OCR a *second* rectangle in the existing page image, which will fail
  // today as the page image will be lost, thanks to ClearResults.
  //
  // Hm, maybe have two Clear methods: ClearPageResults + ClearPageSource, so we can differentiate? And only push the diagnostics log
  // as late as possible, i.e. when the SourceImage is being discarded then in ClearPageSource().
  ClearResults();
  thresholder_->SetRectangle(left, top, width, height);
}

/**
 * ONLY available after SetImage if you have Leptonica installed.
 * Get a copy of the internal thresholded image from Tesseract.
 */
Pix *TessBaseAPI::GetThresholdedImage() {
  if (tesseract_ == nullptr || thresholder_ == nullptr) {
    return nullptr;
  }

  Tesseract& tess = tesseract();
  if (tess.pix_binary() == nullptr) {
  if (verbose_process) {
      tprintInfo("PROCESS: the source image is not a binary image, hence we apply a thresholding algo/subprocess to obtain a binarized image.\n");
  }

    Image pix = Image();
    if (!Threshold(&pix.pix_)) {
      return nullptr;
    }
    tess.set_pix_binary(pix);

    if (tess.tessedit_dump_pageseg_images) {
      tess.AddPixDebugPage(tess.pix_binary(), "Thresholded Image result (because it wasn't thresholded yet)");
    }
  }

  const char *debug_output_path = tess.debug_output_path.c_str();

  //Pix *p1 = pixRotate(tess.pix_binary(), 0.15, L_ROTATE_SHEAR, L_BRING_IN_WHITE, 0, 0);
  // if (scribe_save_binary_rotated_image) {
  //   Pix *p1 = tess.pix_binary();
  //   pixWrite("/binary_image.png", p1, IFF_PNG);
  // }
  if (tess.scribe_save_grey_rotated_image) {
    Pix *p1 = tess.pix_grey();
    tess.AddPixDebugPage(p1, "greyscale image");
  }
  if (tess.scribe_save_binary_rotated_image) {
    Pix *p1 = tess.pix_binary();
    tess.AddPixDebugPage(p1, "binary (black & white) image");
  }
  if (tess.scribe_save_original_rotated_image) {
    Pix *p1 = tess.pix_original();
    tess.AddPixDebugPage(p1, "original image");
  }

  return tess.pix_binary().clone();
}

/**
 * Function added by Tesseract.js.
 * Saves a .png image of the type specified by `type` to "/image.png"
 * ONLY available after SetImage if you have Leptonica installed.
 */
void TessBaseAPI::WriteImage(const int type) {
  if (tesseract_ == nullptr || thresholder_ == nullptr) {
    return;
  }

  Tesseract& tess = tesseract();
  if (type == 0) {
    if (tess.pix_original() == nullptr) {
      return;
    }
    Pix *p1 = tess.pix_original();
    pixWrite("/image.png", p1, IFF_PNG);

  } else if (type == 1) {
    if (tess.pix_grey() == nullptr && !Threshold(static_cast<Pix **>(tess.pix_binary()))) {
      return;
    }
    // When the user uploads a black and white image, there will be no pix_grey.
    // Therefore, we return pix_binary instead in this case. 
    if (tess.pix_grey() == nullptr) {
      Pix *p1 = tess.pix_binary();
      pixWrite("/image.png", p1, IFF_PNG);
    } else {
      Pix *p1 = tess.pix_grey();
      pixWrite("/image.png", p1, IFF_PNG);
    }
  } else if (type == 2) {
    if (tess.pix_binary() == nullptr && !Threshold(static_cast<Pix**>(tess.pix_binary()))) {
      return;
    }
    Pix *p1 = tess.pix_binary();
    pixWrite("/image.png", p1, IFF_PNG);
  }

  return;
}

/**
 * Get the result of page layout analysis as a leptonica-style
 * Boxa, Pixa pair, in reading order.
 * Can be called before or after Recognize.
 */
Boxa *TessBaseAPI::GetRegions(Pixa **pixa) {
  return GetComponentImages(RIL_BLOCK, false, pixa, nullptr);
}

/**
 * Get the textlines as a leptonica-style Boxa, Pixa pair, in reading order.
 * Can be called before or after Recognize.
 * If blockids is not nullptr, the block-id of each line is also returned as an
 * array of one element per line. delete [] after use.
 * If paraids is not nullptr, the paragraph-id of each line within its block is
 * also returned as an array of one element per line. delete [] after use.
 */
Boxa *TessBaseAPI::GetTextlines(const bool raw_image, const int raw_padding, Pixa **pixa,
                                int **blockids, int **paraids) {
  return GetComponentImages(RIL_TEXTLINE, true, raw_image, raw_padding, pixa, blockids, paraids);
}

/**
 * Get textlines and strips of image regions as a leptonica-style Boxa, Pixa
 * pair, in reading order. Enables downstream handling of non-rectangular
 * regions.
 * Can be called before or after Recognize.
 * If blockids is not nullptr, the block-id of each line is also returned as an
 * array of one element per line. delete [] after use.
 */
Boxa *TessBaseAPI::GetStrips(Pixa **pixa, int **blockids) {
  return GetComponentImages(RIL_TEXTLINE, false, pixa, blockids);
}

/**
 * Get the words as a leptonica-style
 * Boxa, Pixa pair, in reading order.
 * Can be called before or after Recognize.
 */
Boxa *TessBaseAPI::GetWords(Pixa **pixa) {
  return GetComponentImages(RIL_WORD, true, pixa, nullptr);
}

/**
 * Gets the individual connected (text) components (created
 * after pages segmentation step, but before recognition)
 * as a leptonica-style Boxa, Pixa pair, in reading order.
 * Can be called before or after Recognize.
 */
Boxa *TessBaseAPI::GetConnectedComponents(Pixa **pixa) {
  return GetComponentImages(RIL_SYMBOL, true, pixa, nullptr);
}

/**
 * Get the given level kind of components (block, textline, word etc.) as a
 * leptonica-style Boxa, Pixa pair, in reading order.
 * Can be called before or after Recognize.
 * If blockids is not nullptr, the block-id of each component is also returned
 * as an array of one element per component. delete [] after use.
 * If text_only is true, then only text components are returned.
 */
Boxa *TessBaseAPI::GetComponentImages(PageIteratorLevel level, bool text_only, bool raw_image,
                                      const int raw_padding, Pixa **pixa, int **blockids,
                                      int **paraids) {
  /*non-const*/ std::unique_ptr</*non-const*/ PageIterator> page_it(GetIterator());
  if (page_it == nullptr) {
    page_it.reset(AnalyseLayout());
  }
  if (page_it == nullptr) {
    return nullptr; // Failed.
  }

  // Count the components to get a size for the arrays.
  int component_count = 0;
  int left, top, right, bottom;

  if (raw_image) {
    // Get bounding box in original raw image with padding.
    do {
      if (page_it->BoundingBox(level, raw_padding, &left, &top, &right, &bottom) &&
          (!text_only || PTIsTextType(page_it->BlockType()))) {
        ++component_count;
      }
    } while (page_it->Next(level));
  } else {
    // Get bounding box from binarized imaged. Note that this could be
    // differently scaled from the original image.
    do {
      if (page_it->BoundingBoxInternal(level, &left, &top, &right, &bottom) &&
          (!text_only || PTIsTextType(page_it->BlockType()))) {
        ++component_count;
      }
    } while (page_it->Next(level));
  }

  Boxa *boxa = boxaCreate(component_count);
  if (pixa != nullptr) {
    *pixa = pixaCreate(component_count);
  }
  if (blockids != nullptr) {
    *blockids = new int[component_count];
  }
  if (paraids != nullptr) {
    *paraids = new int[component_count];
  }

  int blockid = 0;
  int paraid = 0;
  int component_index = 0;
  page_it->Begin();
  do {
    bool got_bounding_box;
    if (raw_image) {
      got_bounding_box = page_it->BoundingBox(level, raw_padding, &left, &top, &right, &bottom);
    } else {
      got_bounding_box = page_it->BoundingBoxInternal(level, &left, &top, &right, &bottom);
    }
    if (got_bounding_box && (!text_only || PTIsTextType(page_it->BlockType()))) {
      Box *lbox = boxCreate(left, top, right - left, bottom - top);
      boxaAddBox(boxa, lbox, L_INSERT);
      if (pixa != nullptr) {
        Pix *pix = nullptr;
        if (raw_image) {
          pix = page_it->GetImage(level, raw_padding, GetInputImage(), &left, &top);
        } else {
          pix = page_it->GetBinaryImage(level);
        }
        pixaAddPix(*pixa, pix, L_INSERT);
        pixaAddBox(*pixa, lbox, L_CLONE);
      }
      if (paraids != nullptr) {
        (*paraids)[component_index] = paraid;
        if (page_it->IsAtFinalElement(RIL_PARA, level)) {
          ++paraid;
        }
      }
      if (blockids != nullptr) {
        (*blockids)[component_index] = blockid;
        if (page_it->IsAtFinalElement(RIL_BLOCK, level)) {
          ++blockid;
          paraid = 0;
        }
      }
      ++component_index;
    }
  } while (page_it->Next(level));
  return boxa;
}

/**
 * Stores lstmf based on in-memory data for one line with pix and text
 * This function is (atm) not used in the current processing,
 * but can be used via CAPI e.g. tesserocr
 */
bool TessBaseAPI::WriteLSTMFLineData(const char *name, const char *path,
                                     Pix *pix, const char *truth_text,
                                     bool vertical) {
  // Check if path exists
  std::ifstream test(path);
  if (!test) {
    tprintError("The path {} doesn't exist.\n", path);
    return false;
  }
  // Check if truth_text exists
  if ((truth_text != NULL) && (truth_text[0] == '\0') ||
      (truth_text[0] == '\n')) {
    tprintError("Ground truth text is empty or starts with newline.\n");
    return false;
  }
  // Check if pix exists
  if (!pix) {
    tprintError("No image provided.\n");
    return false;
  }
  // Variables for ImageData for just one line
  std::vector<TBOX> boxes;
  std::vector<std::string> line_texts;
  std::string current_char, last_char, textline_str;
  unsigned text_index = 0;
  std::string truth_text_str = std::string(truth_text);
  TBOX bounding_box = TBOX(0, 0, pixGetWidth(pix), pixGetHeight(pix));
  // Take only the first line from the truth_text, replace tabs with whitespaces
  // and reduce multiple whitespaces to just one
  while (text_index < truth_text_str.size() &&
         truth_text_str[text_index] != '\n') {
    current_char = truth_text_str[text_index];
    if (current_char == "\t") {
      current_char = " ";
    }
    if (last_char != " " || current_char != " ") {
      textline_str.append(current_char);
      last_char = current_char;
    }
    text_index++;
  }
  if (textline_str.empty() || textline_str != " ") {
    tprintError("There is no first line information.\n");
    return false;
  } else {
    boxes.push_back(bounding_box);
    line_texts.push_back(textline_str);
  }

  std::vector<int> page_numbers(boxes.size(), 1);

  // Init ImageData
  auto *image_data = new ImageData(vertical, pix);
  image_data->set_page_number(1);
  image_data->AddBoxes(boxes, line_texts, page_numbers);

  // Write it to a lstmf-file
  std::filesystem::path filename = path;
  filename /= std::string(name) + std::string(".lstmf");
  DocumentData doc_data(filename.string());
  doc_data.AddPageToDocument(image_data);
  if (!doc_data.SaveDocument(filename.string().c_str(), nullptr)) {
    tprintError("Failed to write training data to {}!\n", filename.string());
    return false;
  }
  return true;
}

int TessBaseAPI::GetThresholdedImageScaleFactor() const {
  if (thresholder_ == nullptr) {
    return 0;
  }
  return thresholder_->GetScaleFactor();
}

/**
 * Runs page layout analysis in the mode set by SetPageSegMode.
 * May optionally be called prior to Recognize to get access to just
 * the page layout results. Returns an iterator to the results.
 * If merge_similar_words is true, words are combined where suitable for use
 * with a line recognizer. Use if you want to use AnalyseLayout to find the
 * textlines, and then want to process textline fragments with an external
 * line recognizer.
 * Returns nullptr on error or an empty page.
 * The returned iterator must be deleted after use.
 * WARNING! This class points to data held within the TessBaseAPI class, and
 * therefore can only be used while the TessBaseAPI class still exists and
 * has not been subjected to a call of Init, SetImage, Recognize, Clear, End
 * DetectOS, or anything else that changes the internal PAGE_RES.
 */
PageIterator *TessBaseAPI::AnalyseLayout(bool merge_similar_words) {
  if (FindLines() == 0) {
    Tesseract& tess = tesseract();
    AutoPopDebugSectionLevel section_handle(&tess, tess.PushSubordinatePixDebugSection("Analyse Layout"));

    if (block_list_->empty()) {
      return nullptr; // The page was empty.
    }
    page_res_ = new PAGE_RES(merge_similar_words, block_list_, nullptr);
    DetectParagraphs(false);
    return new PageIterator(page_res_, &tess, thresholder_->GetScaleFactor(),
                            thresholder_->GetScaledYResolution(), rect_left_, rect_top_,
                            rect_width_, rect_height_);
  }
  return nullptr;
}

/**
 * Recognize the tesseract global image and return the result as Tesseract
 * internal structures.
 */
int TessBaseAPI::Recognize(ETEXT_DESC *monitor) {
  if (tesseract_ == nullptr) {
    return -1;
  }

  Tesseract& tess = tesseract();

  if (FindLines() != 0) {
    return -1;
  }

  AutoPopDebugSectionLevel section_handle(&tess, tess.PushSubordinatePixDebugSection("Recognize (OCR)"));

  delete page_res_;
  if (block_list_->empty()) {
    page_res_ = new PAGE_RES(false, block_list_, &tess.prev_word_best_choice_);
    return 0; // Empty page.
  }

  tess.SetBlackAndWhitelist();
  recognition_done_ = true;
#if !DISABLED_LEGACY_ENGINE
  if (tess.tessedit_resegment_from_line_boxes) {
    if (verbose_process)
      tprintInfo("PROCESS: Re-segment from line boxes.\n");
    page_res_ = tess.ApplyBoxes(tess.input_file_path_.c_str(), true, block_list_);
  } else if (tess.tessedit_resegment_from_boxes) {
    if (verbose_process)
      tprintInfo("PROCESS: Re-segment from page boxes.\n");
    page_res_ = tess.ApplyBoxes(tess.input_file_path_.c_str(), false, block_list_);
  } else
#endif // !DISABLED_LEGACY_ENGINE
  {
    if (verbose_process)
      tprintInfo("PROCESS: Re-segment from LSTM / previous word best choice.\n");
    page_res_ = new PAGE_RES(tess.AnyLSTMLang(), block_list_, &tess.prev_word_best_choice_);
  }

  if (page_res_ == nullptr) {
    return -1;
  }

  if (tess.tessedit_train_line_recognizer) {
    AutoPopDebugSectionLevel subsection_handle(&tess, tess.PushSubordinatePixDebugSection("Train Line Recognizer: Correct Classify Words"));
    if (!tess.TrainLineRecognizer(tess.input_file_path_.c_str(), output_file_, block_list_)) {
      return -1;
    }
    tess.CorrectClassifyWords(page_res_);
    return 0;
  }
#if !DISABLED_LEGACY_ENGINE
  if (tess.tessedit_make_boxes_from_boxes) {
    AutoPopDebugSectionLevel subsection_handle(&tess, tess.PushSubordinatePixDebugSection("Make Boxes From Boxes: Correct Classify Words"));
    tess.CorrectClassifyWords(page_res_);
    return 0;
  }
#endif // !DISABLED_LEGACY_ENGINE

  int result = 0;
  if (tess.SupportsInteractiveScrollView()) {
#if !GRAPHICS_DISABLED
    AutoPopDebugSectionLevel subsection_handle(&tess, tess.PushSubordinatePixDebugSection("PGEditor: Interactive Session"));
    tess.pgeditor_main(rect_width_, rect_height_, page_res_);

    // The page_res is invalid after an interactive session, so cleanup
    // in a way that lets us continue to the next page without crashing.
    delete page_res_;
    page_res_ = nullptr;
    return -1;
#else
    ASSERT0(!"Should never get here!");
#endif
#if !DISABLED_LEGACY_ENGINE
  } else if (tess.tessedit_train_from_boxes) {
    AutoPopDebugSectionLevel subsection_handle(&tess, tess.PushSubordinatePixDebugSection("Train From Boxes"));
    std::string fontname;
    ExtractFontName(output_file_.c_str(), &fontname);
    tess.ApplyBoxTraining(fontname, page_res_);
  } else if (tess.tessedit_ambigs_training) {
    AutoPopDebugSectionLevel subsection_handle(&tess, tess.PushSubordinatePixDebugSection("Train Ambigs"));
    FILE *training_output_file = tess.init_recog_training(tess.input_file_path_.c_str());
    // OCR the page segmented into words by tesseract.
    tess.recog_training_segmented(tess.input_file_path_.c_str(), page_res_, monitor,
                                         training_output_file);
    fclose(training_output_file);
#endif // !DISABLED_LEGACY_ENGINE
  } else {
    AutoPopDebugSectionLevel subsection_handle(&tess, tess.PushSubordinatePixDebugSection("The Main Recognition Phase"));

#if !GRAPHICS_DISABLED
    if (scrollview_support) {
      tess.pgeditor_main(rect_width_, rect_height_, page_res_);
    }
#endif

    // Now run the main recognition.
    if (!tess.paragraph_text_based) {
      AutoPopDebugSectionLevel subsection_handle(&tess, tess.PushSubordinatePixDebugSection("Detect Paragraphs (Before Recognition)"));
      DetectParagraphs(false);
#if !GRAPHICS_DISABLED
      if (scrollview_support) {
        tess.pgeditor_main(rect_width_, rect_height_, page_res_);
      }
#endif
    }

    AutoPopDebugSectionLevel subsection_handle2(&tess, tess.PushSubordinatePixDebugSection("Recognize All Words"));
    if (tess.recog_all_words(page_res_, monitor, nullptr, nullptr, 0)) {
#if !GRAPHICS_DISABLED
      if (scrollview_support) {
        tess.pgeditor_main(rect_width_, rect_height_, page_res_);
      }
#endif
      subsection_handle2.pop();
      if (tess.paragraph_text_based) {
        AutoPopDebugSectionLevel subsection_handle(&tess, tess.PushSubordinatePixDebugSection("Detect Paragraphs (After Recognition)"));
        DetectParagraphs(true);
#if !GRAPHICS_DISABLED
        if (scrollview_support) {
          tess.pgeditor_main(rect_width_, rect_height_, page_res_);
        }
#endif
      }
    } else {
      result = -1;
    }
  }
  return result;
}

// Takes ownership of the input pix.
void TessBaseAPI::SetInputImage(Pix *pix) {
  tesseract().set_pix_original(pix);
}

void TessBaseAPI::SetVisibleImage(Pix *pix) {
  if (pix_visible_image_)
    pixDestroy(&pix_visible_image_);
  pix_visible_image_ = nullptr;
  if (pix) {
    pix_visible_image_ = pixCopy(NULL, pix);
    // tesseract().set_pix_visible_image(pix);
  }
}

Pix *TessBaseAPI::GetInputImage() {
  return tesseract().pix_original();
}

static const char* NormalizationModeName(int mode) {
  switch(mode) {
    case 0:
      return "No normalization";
    case 1:
      return "Thresholding + Recognition";
    case 2:
      return "Thresholding";
    case 3:
      return "Recognition";
    default:
      ASSERT0(!"Unknown Normalization Mode");
      return "Unknown Normalization Mode";
  }
}

// Grayscale normalization (preprocessing)
bool TessBaseAPI::NormalizeImage(int mode) {
  Tesseract& tess = tesseract();
  AutoPopDebugSectionLevel section_handle(&tess, tess.PushSubordinatePixDebugSection("Normalize Image"));

  if (!GetInputImage()) {
    tprintError("Please use SetImage before applying the image pre-processing steps.\n");
    return false;
  }

  Image pix = thresholder_->GetPixNormRectGrey();
  if (tess.debug_image_normalization) {
    tess.AddPixDebugPage(pix, fmt::format("Grayscale normalization based on nlbin (Thomas Breuel) mode = {} ({})", mode, NormalizationModeName(mode)));
  }
  if (mode == 1) {
    SetInputImage(pix);
    thresholder_->SetImage(GetInputImage());
    if (tess.debug_image_normalization) {
      tess.AddPixDebugPage(thresholder_->GetPixRect(), "Grayscale normalization, as obtained from the thresholder & set up as input image");
    }
  } else if (mode == 2) {
    thresholder_->SetImage(pix);
    if (tess.debug_image_normalization) {
      tess.AddPixDebugPage(thresholder_->GetPixRect(), "Grayscale normalization, as obtained from the thresholder");
    }
  } else if (mode == 3) {
    SetInputImage(pix);
    if (tess.debug_image_normalization) {
      tess.AddPixDebugPage(GetInputImage(), "Grayscale normalization, now set up as input image");
    }
  } else {
    return false;
  }
  return true;
}

Pix* TessBaseAPI::GetVisibleImage() {
  return pix_visible_image_;
}

const char *TessBaseAPI::GetInputName() {
  if (tesseract_ != nullptr && !tesseract_->input_file_path_.empty()) {
    return tesseract_->input_file_path_.c_str();
  }
  return nullptr;
}

const char * TessBaseAPI::GetVisibleImageFilename() {
  if (tesseract_ != nullptr && !tesseract_->visible_image_file_path_.empty()) {
    return tesseract_->visible_image_file_path_.c_str();
  }
  return nullptr;
}

const char *TessBaseAPI::GetDatapath() {
  return tesseract().datadir_.c_str();
}

int TessBaseAPI::GetSourceYResolution() {
  if (thresholder_ == nullptr)
    return -1;
  return thresholder_->GetSourceYResolution();
}

// If `flist` exists, get data from there. Otherwise get data from `buf`.
// Seems convoluted, but is the easiest way I know of to meet multiple
// goals. Support streaming from stdin, and also work on platforms
// lacking fmemopen.
// 
// TODO: check different logic for flist/buf and simplify.
//
// If `tessedit_page_number` is non-negative, will only process that
// single page. Works for multi-page tiff file as well as or filelist.
bool TessBaseAPI::ProcessPagesFileList(FILE *flist, std::string *buf, const char *retry_config,
                                       int timeout_millisec, TessResultRenderer *renderer) {
  if (!flist && !buf) {
    return false;
  }
  Tesseract& tess = tesseract();
  int page_number = (tess.tessedit_page_number >= 0) ? tess.tessedit_page_number : 0;
  char pagename[MAX_PATH];

  std::vector<std::string> lines;
  if (!flist) {
    std::string line;
    for (const auto ch : *buf) {
      if (ch == '\n') {
        lines.push_back(line);
        line.clear();
      } else {
        line.push_back(ch);
      }
    }
    if (!line.empty()) {
      // Add last line without terminating LF.
      lines.push_back(line);
    }
    if (lines.empty()) {
      return false;
    }
  }

  // Begin producing output
  if (renderer && !renderer->BeginDocument(document_title.c_str())) {
    return false;
  }

  // Loop over all pages - or just the requested one
  for (int i = 0; ; i++) {
    if (flist) {
      if (fgets(pagename, sizeof(pagename), flist) == nullptr) {
        break;
      }
    } else {
      // Skip to the requested page number.
      if (i < page_number)
        continue;
      else if (page_number >= lines.size()) {
        break;
      }
      snprintf(pagename, sizeof(pagename), "%s", lines[i].c_str());
    }
    chomp_string(pagename);
    Pix *pix = pixRead(pagename);
    if (pix == nullptr) {
      tprintError("Image file {} cannot be read!\n", pagename);
      return false;
    }
    tprintInfo("Processing page #{} : {}\n", page_number + 1, pagename);
    tess.applybox_page.set_value(page_number, PARAM_VALUE_IS_SET_BY_CORE_RUN);
    bool r = ProcessPage(pix, pagename, retry_config, timeout_millisec, renderer);

    if (two_pass || 1) {
      Boxa *default_boxes = GetComponentImages(tesseract::RIL_BLOCK, true, nullptr, nullptr);

      // pixWrite("/tmp/out.png", pix, IFF_PNG);
      // Pix *newpix = pixPaintBoxa(pix, default_boxes, 0);
      Pix *newpix = pixSetBlackOrWhiteBoxa(pix, default_boxes, L_SET_WHITE);
      // pixWrite("/tmp/out_boxes.png", newpix, IFF_PNG);

      SetPageSegMode(PSM_SINGLE_BLOCK);
      // Set thresholding method to 0 for second pass regardless
      tess.thresholding_method = (int)ThresholdMethod::Otsu;
      // SetPageSegMode(PSM_SPARSE_TEXT);

      SetImage(newpix);

      r = r && !Recognize(NULL);
      renderer->AddImage(this);

      boxaDestroy(&default_boxes);
      pixDestroy(&newpix);
    }

    pixDestroy(&pix);
    if (!r) {
      return false;
    }
    if (tess.tessedit_page_number >= 0) {
      break;
    }
    ++page_number;
  }

  // Finish producing output
  if (renderer && !renderer->EndDocument()) {
    return false;
  }
  return true;
}

// If `tessedit_page_number` is non-negative, will only process that
// single page in the multi-page tiff file.
bool TessBaseAPI::ProcessPagesMultipageTiff(const l_uint8 *data, size_t size, const char *filename,
                                            const char *retry_config, int timeout_millisec,
                                            TessResultRenderer *renderer) {
  Pix *pix = nullptr;
  Tesseract& tess = tesseract();
  int page_number = (tess.tessedit_page_number >= 0) ? tess.tessedit_page_number : 0;
  size_t offset = 0;
  for (int pgn = 1; ; ++pgn) {
    // pix = (data) ? pixReadMemTiff(data, size, page_number) : pixReadTiff(filename, page_number);
    pix = (data) ? pixReadMemFromMultipageTiff(data, size, &offset)
                 : pixReadFromMultipageTiff(filename, &offset);
    if (pix == nullptr) {
      break;
    }
  if (tess.tessedit_page_number > 0 && pgn != tess.tessedit_page_number) {
    continue;
  }
  
    tprintInfo("Processing page #{} of multipage TIFF {}\n", pgn, filename ? filename : "(from internal storage)");
    tess.applybox_page.set_value(pgn, PARAM_VALUE_IS_SET_BY_CORE_RUN);
    bool r = ProcessPage(pix, filename, retry_config, timeout_millisec, renderer);
    pixDestroy(&pix);
    if (!r) {
      return false;
    }
    if (tess.tessedit_page_number >= 0) {
      break;
    }
    if (!offset) {
      break;
    }
  }
  return true;
}

// Master ProcessPages calls ProcessPagesInternal and then does any post-
// processing required due to being in a training mode.
bool TessBaseAPI::ProcessPages(const char *filename, const char *retry_config, int timeout_millisec,
                               TessResultRenderer *renderer) {
  Tesseract& tess = tesseract();
  AutoPopDebugSectionLevel section_handle(&tess, tess.PushSubordinatePixDebugSection("Process pages"));
  
  bool result = ProcessPagesInternal(filename, retry_config, timeout_millisec, renderer);
#if !DISABLED_LEGACY_ENGINE
  if (result) {
    if (tess.tessedit_train_from_boxes && !tess.WriteTRFile(output_file_.c_str())) {
      tprintError("Write of TR file failed: {}\n", output_file_.c_str());
      return false;
    }
  }
#endif // !DISABLED_LEGACY_ENGINE
  return result;
}

#ifdef HAVE_LIBCURL
static size_t WriteMemoryCallback(void *contents, size_t size, size_t nmemb, void *userp) {
  size = size * nmemb;
  auto *buf = reinterpret_cast<std::string *>(userp);
  buf->append(reinterpret_cast<const char *>(contents), size);
  return size;
}
#endif

// In the ideal scenario, Tesseract will start working on data as soon
// as it can. For example, if you stream a filelist through stdin, we
// should start the OCR process as soon as the first filename is
// available. This is particularly useful when hooking Tesseract up to
// slow hardware such as a book scanning machine.
//
// Unfortunately there are trade-offs. You can't seek on stdin. That
// makes automatic detection of datatype (TIFF? filelist? PNG?)
// impractical.  So we support a command line flag to explicitly
// identify the scenario that really matters: filelists on
// stdin. We'll still do our best if the user likes pipes.
bool TessBaseAPI::ProcessPagesInternal(const char *filename, const char *retry_config,
                                       int timeout_millisec, TessResultRenderer *renderer) {
  bool stdInput = !strcmp(filename, "stdin") || !strcmp(filename, "/dev/stdin") || !strcmp(filename, "-");
  if (stdInput) {
#if defined(WIN32) || defined(_WIN32) || defined(_WIN64)
    if (_setmode(_fileno(stdin), _O_BINARY) == -1)
      tprintError("Cannot set STDIN to binary: {}", strerror(errno));
#endif // WIN32
  }

  if (stream_filelist) {
    return ProcessPagesFileList(stdin, nullptr, retry_config, timeout_millisec, renderer);
  }

  // At this point we are officially in auto-detection territory.
  // That means any data in stdin must be buffered, to make it
  // seekable.
  std::string buf;
  const l_uint8 *data = nullptr;
  if (stdInput) {
    buf.assign((std::istreambuf_iterator<char>(std::cin)), (std::istreambuf_iterator<char>()));
    data = reinterpret_cast<const l_uint8 *>(buf.data());
  } else if (strstr(filename, "://") != nullptr) {
    // Get image or image list by URL.
#ifdef HAVE_LIBCURL
    CURL *curl = curl_easy_init();
    if (curl == nullptr) {
      fprintf(stderr, "Error, curl_easy_init failed\n");
      return false;
    } else {
      CURLcode curlcode;
      auto error = [curl, &curlcode](const char *function) {
        tprintError("{} failed with error {}\n", function, curl_easy_strerror(curlcode));
        curl_easy_cleanup(curl);
        return false;
      };
      curlcode = curl_easy_setopt(curl, CURLOPT_URL, filename);
      if (curlcode != CURLE_OK) {
        return error("curl_easy_setopt");
      }
      curlcode = curl_easy_setopt(curl, CURLOPT_FAILONERROR, 1L);
      if (curlcode != CURLE_OK) {
        return error("curl_easy_setopt");
      }
      // Follow HTTP, HTTPS, FTP and FTPS redirects.
      curlcode = curl_easy_setopt(curl, CURLOPT_FOLLOWLOCATION, 1);
      if (curlcode != CURLE_OK) {
        return error("curl_easy_setopt");
      }
      // Allow no more than 8 redirections to prevent endless loops.
      curlcode = curl_easy_setopt(curl, CURLOPT_MAXREDIRS, 8);
      if (curlcode != CURLE_OK) {
        return error("curl_easy_setopt");
      }
      int timeout = curl_timeout;
      if (timeout > 0) {
        curlcode = curl_easy_setopt(curl, CURLOPT_NOSIGNAL, 1L);
        if (curlcode != CURLE_OK) {
          return error("curl_easy_setopt");
        }
        curlcode = curl_easy_setopt(curl, CURLOPT_TIMEOUT, timeout);
        if (curlcode != CURLE_OK) {
          return error("curl_easy_setopt");
        }
      }
      std::string cookiefile = curl_cookiefile;
      if (!cookiefile.empty()) {
        curlcode = curl_easy_setopt(curl, CURLOPT_COOKIEFILE, cookiefile.c_str());
        if (curlcode != CURLE_OK) {
          return error("curl_easy_setopt");
        }
      }
      curlcode = curl_easy_setopt(curl, CURLOPT_WRITEFUNCTION, WriteMemoryCallback);
      if (curlcode != CURLE_OK) {
        return error("curl_easy_setopt");
      }
      curlcode = curl_easy_setopt(curl, CURLOPT_WRITEDATA, &buf);
      if (curlcode != CURLE_OK) {
        return error("curl_easy_setopt");
      }
      curlcode = curl_easy_setopt(curl, CURLOPT_USERAGENT, "Tesseract OCR");
      if (curlcode != CURLE_OK) {
        return error("curl_easy_setopt");
      }
      curlcode = curl_easy_perform(curl);
      if (curlcode != CURLE_OK) {
        return error("curl_easy_perform");
      }
      curl_easy_cleanup(curl);
      data = reinterpret_cast<const l_uint8 *>(buf.data());
    }
#else
    fprintf(stderr, "Error, this tesseract has no URL support\n");
    return false;
#endif
  } else {
    // Check whether the input file can be read.
    if (FILE *file = fopen(filename, "rb")) {
      fclose(file);
    } else {
      tprintError("cannot read input file {}: {}\n", filename, strerror(errno));
      return false;
    }
  }

  // Here is our autodetection
  int format;
  int r = (data != nullptr) ? findFileFormatBuffer(data, &format) : findFileFormat(filename, &format);

  // Maybe we have a filelist
  if (r != 0 || format == IFF_UNKNOWN) {
    std::string s;
    if (data != nullptr) {
      s = buf.c_str();
    } else {
      std::ifstream t(filename);
      std::string u((std::istreambuf_iterator<char>(t)), std::istreambuf_iterator<char>());
      s = u.c_str();
    }
    return ProcessPagesFileList(nullptr, &s, retry_config, timeout_millisec, renderer);
  }

  // Maybe we have a TIFF which is potentially multipage
  bool tiff = (format == IFF_TIFF || format == IFF_TIFF_PACKBITS || format == IFF_TIFF_RLE ||
               format == IFF_TIFF_G3 || format == IFF_TIFF_G4 || format == IFF_TIFF_LZW ||
#if LIBLEPT_MAJOR_VERSION > 1 || LIBLEPT_MINOR_VERSION > 76
               format == IFF_TIFF_JPEG ||
#endif
               format == IFF_TIFF_ZIP);

  // Fail early if we can, before producing any output
  Pix *pix = nullptr;
  if (!tiff) {
    pix = (data != nullptr) ? pixReadMem(data, buf.size()) : pixRead(filename);
    if (pix == nullptr) {
      return false;
    }
  }

  // Begin the output
  if (renderer && !renderer->BeginDocument(document_title.c_str())) {
    pixDestroy(&pix);
    return false;
  }

  // Produce output
  if (tiff) {
    r = ProcessPagesMultipageTiff(data, buf.size(), filename, retry_config, timeout_millisec, renderer);
  }
  else {
    tesseract().applybox_page.set_value(-1 /* all pages */, PARAM_VALUE_IS_SET_BY_CORE_RUN);
    r = ProcessPage(pix, filename, retry_config, timeout_millisec, renderer);
  }

  // Clean up memory as needed
  pixDestroy(&pix);

  // End the output
  if (!r || (renderer && !renderer->EndDocument())) {
    return false;
  }
  return true;
}

bool TessBaseAPI::ProcessPage(Pix *pix, const char *filename,
                              const char *retry_config, int timeout_millisec,
                              TessResultRenderer *renderer) {
  Tesseract& tess = tesseract();
  AutoPopDebugSectionLevel page_level_handle(tess, tess.PushSubordinatePixDebugSection(fmt::format("Process a single page: page #{}", 1 + tesseract_->tessedit_page_number)));
  //page_level_handle.SetAsRootLevelForParamUsageReporting();

  SetInputName(filename);

  SetImage(pix);

  // Before we start to do *real* work, do a preliminary sanity check re expected memory pressure.
  // The check MAY recur in some (semi)public APIs that MAY be called later, but this is the big one
  // and it's a simple check at negligible cost, saving us some headaches when we start feeding large
  // material to the Tesseract animal.
  //
  // TODO: rescale overlarge input images? Or is that left to userland code? (as it'll be pretty fringe anyway)
  {
    auto cost = TessBaseAPI::EstimateImageMemoryCost(pix);
    std::string cost_report = cost;
    tprintInfo("Estimated memory pressure: {} for input image size {} x {} px\n", cost_report, pixGetWidth(pix), pixGetHeight(pix));

    if (CheckAndReportIfImageTooLarge(pix)) {
      return false; // fail early
    }
  }

  // Image preprocessing on image
  
  // pixTRCMap(PIX   *pixs, PIX   *pixm, NUMA  *na)  --> can create and use our own dynamic range mapping with this one!
  // 
  // pixAutoPhotoinvert()
  //
  //     if (edgecrop > 0.0) {
  //  box = boxCreate(0.5f * edgecrop * w, 0.5f * edgecrop * h,
  //                   (1.0f - edgecrop) * w, (1.0f - edgecrop) * h);
  //   pix2 = pixClipRectangle(pix1, box, NULL);
  //   boxDestroy(&box);
  // }
  //   else {
  //   pix2 = pixClone(pix1);
  // }
  //
  // pixCleanBackgroundToWhite()
  //
  //   pixalpha = pixGetRGBComponent(pixs, L_ALPHA_CHANNEL);  /* save */
  //   if ((nag = numaGammaTRC(gamma, minval, maxval)) == NULL)
  //     return (PIX *)ERROR_PTR("nag not made", __func__, pixd);
  //   pixTRCMap(pixd, NULL, nag);
  //   pixSetRGBComponent(pixd, pixalpha, L_ALPHA_CHANNEL); /* restore */
  //   pixSetSpp(pixd, 4);
  //   numaDestroy(&nag);
  //   pixDestroy(&pixalpha);
  //
  // l_float32  avefg, avebg;
  //   l_float32 numfg, numbg;
  //   NUMA *na = pixGetGrayHistogram(pixt, 1);
  //   l_float32 mean, median, mode, variance;
  //   numaGetHistogramStats(na, 0.0, 1.0, &mean, &median, &mode, &variance);
  //
  // PIX * pixGetRGBComponent ( PIX *pixs, l_int32 comp );
  //
  // pixGetRankValue()
  // numaHistogramGetValFromRank(na, rank, &val);
  //
  // numaGetMin(), numaGetMax()
  //
  // pixThresholdByConnComp()
  //
  //  numaGetNonzeroRange()
  //
  // pixMaxDynamicRange

  


  

  // Grayscale normalization
  int graynorm_mode = tess.preprocess_graynorm_mode;
  {
    Image input_img = GetInputImage();

    if (graynorm_mode > 0 && NormalizeImage(graynorm_mode) && tess.tessedit_write_images) {
      // Write normalized image 
      Pix *p1;
      if (graynorm_mode == 2) {
        p1 = thresholder_->GetPixRect();
      } else {
        p1 = GetInputImage();
      }
      tess.AddPixDebugPage(p1, fmt::format("Greyscale normalized image to process @ graynorm_mode = {}", graynorm_mode));
    }
  }

  // Recognition
  
  bool failed = false;

  if (tess.tessedit_pageseg_mode == PSM_AUTO_ONLY) {
    // Disabled character recognition
    if (! std::unique_ptr<const PageIterator>(AnalyseLayout())) {
      failed = true;
    }
  } else if (tess.tessedit_pageseg_mode == PSM_OSD_ONLY) {
    failed = (FindLines() != 0);
  } else if (timeout_millisec > 0) {
    // Running with a timeout.
    ETEXT_DESC monitor;
    monitor.cancel = nullptr;
    monitor.cancel_this = nullptr;
    monitor.set_deadline_msecs(timeout_millisec);

    // Now run the main recognition.
    failed = (Recognize(&monitor) < 0);
  } else {
    // Normal layout and character recognition with no timeout.
    failed = (Recognize(nullptr) < 0);
  }

  if (tess.tessedit_write_images) {
    Pix *page_pix = GetThresholdedImage();
    tess.AddPixDebugPage(page_pix, fmt::format("processed page #{} : text recog done", 1 + tess.tessedit_page_number));
  }

  if (failed && retry_config != nullptr && retry_config[0] != '\0') {
    // Save current config variables before switching modes.
    FILE *fp = fopen(kOldVarsFile, "wb");
    if (fp == nullptr) {
      tprintError("Failed to open file \"{}\"\n", kOldVarsFile);
    } else {
      DumpVariables(fp);
      fclose(fp);
    }
    // Switch to alternate mode for retry.
    ReadConfigFile(retry_config);
    SetImage(pix);
    
    // Apply image preprocessing
    NormalizeImage(graynorm_mode);

    //if (normalize_grayscale) thresholder_->SetImage(thresholder_->GetPixNormRectGrey());
    Recognize(nullptr);
    // Restore saved config variables.
    ReadConfigFile(kOldVarsFile);
  }

  if (renderer && !failed) {
    failed = !renderer->AddImage(this);
  }
  //pixDestroy(&pixs);
  return !failed;
}

/**
 * Get a left-to-right iterator to the results of LayoutAnalysis and/or
 * Recognize. The returned iterator must be deleted after use.
 */
LTRResultIterator *TessBaseAPI::GetLTRIterator() {
  if (tesseract_ == nullptr || page_res_ == nullptr) {
    return nullptr;
  }
  return new LTRResultIterator(page_res_, tesseract_, thresholder_->GetScaleFactor(),
                               thresholder_->GetScaledYResolution(), rect_left_, rect_top_,
                               rect_width_, rect_height_);
}

/**
 * Get a reading-order iterator to the results of LayoutAnalysis and/or
 * Recognize. The returned iterator must be deleted after use.
 * WARNING! This class points to data held within the TessBaseAPI class, and
 * therefore can only be used while the TessBaseAPI class still exists and
 * has not been subjected to a call of Init, SetImage, Recognize, Clear, End
 * DetectOS, or anything else that changes the internal PAGE_RES.
 */
ResultIterator *TessBaseAPI::GetIterator() {
  if (tesseract_ == nullptr || page_res_ == nullptr) {
    return nullptr;
  }
  return ResultIterator::StartOfParagraph(LTRResultIterator(
      page_res_, tesseract_, thresholder_->GetScaleFactor(), thresholder_->GetScaledYResolution(),
      rect_left_, rect_top_, rect_width_, rect_height_));
}

/**
 * Get a mutable iterator to the results of LayoutAnalysis and/or Recognize.
 * The returned iterator must be deleted after use.
 * WARNING! This class points to data held within the TessBaseAPI class, and
 * therefore can only be used while the TessBaseAPI class still exists and
 * has not been subjected to a call of Init, SetImage, Recognize, Clear, End
 * DetectOS, or anything else that changes the internal PAGE_RES.
 */
MutableIterator *TessBaseAPI::GetMutableIterator() {
  if (tesseract_ == nullptr || page_res_ == nullptr) {
    return nullptr;
  }
  return new MutableIterator(page_res_, tesseract_, thresholder_->GetScaleFactor(),
                             thresholder_->GetScaledYResolution(), rect_left_, rect_top_,
                             rect_width_, rect_height_);
}

/** Make a text string from the internal data structures. */
char *TessBaseAPI::GetUTF8Text() {
  if (tesseract_ == nullptr || (!recognition_done_ && Recognize(nullptr) < 0)) {
    return nullptr;
  }
  std::string text("");
  const std::unique_ptr</*non-const*/ ResultIterator> it(GetIterator());
  do {
    if (it->Empty(RIL_PARA)) {
      continue;
    }
    auto block_type = it->BlockType();
    switch (block_type) {
      case PT_FLOWING_IMAGE:
      case PT_HEADING_IMAGE:
      case PT_PULLOUT_IMAGE:
      case PT_HORZ_LINE:
      case PT_VERT_LINE:
        // Ignore images and lines for text output.
        continue;
      case PT_NOISE:
        ASSERT_HOST_MSG(false, "TODO: Please report image which triggers the noise case.\n");
		break;
      default:
        break;
    }

    const std::unique_ptr<const char[]> para_text(it->GetUTF8Text(RIL_PARA));
    text += para_text.get();
  } while (it->Next(RIL_PARA));
  return copy_string(text);
}

size_t TessBaseAPI::GetNumberOfTables() const
{
  return constUniqueInstance<std::vector<TessTable>>().size();
}

std::tuple<int,int,int,int> TessBaseAPI::GetTableBoundingBox(unsigned i)
{
  const auto &t = constUniqueInstance<std::vector<TessTable>>();

  if (i >= t.size()) {
    return std::tuple<int, int, int, int>(0, 0, 0, 0);
  }

  const int height = tesseract().ImageHeight();

  return std::make_tuple<int,int,int,int>(
    t[i].box.left(), height - t[i].box.top(),
    t[i].box.right(), height - t[i].box.bottom());
}

std::vector<std::tuple<int,int,int,int>> TessBaseAPI::GetTableRows(unsigned i)
{
  const auto &t = constUniqueInstance<std::vector<TessTable>>();

  if (i >= t.size()) {
    return std::vector<std::tuple<int, int, int, int>>();
  }

  std::vector<std::tuple<int,int,int,int>> rows(t[i].rows.size());
  const int height = tesseract().ImageHeight();

  for (unsigned j = 0; j < t[i].rows.size(); ++j) {
    rows[j] =
        std::make_tuple<int, int, int, int>(t[i].rows[j].left(), height - t[i].rows[j].top(),
                                            t[i].rows[j].right(), height - t[i].rows[j].bottom());
  }

  return rows;
}

std::vector<std::tuple<int,int,int,int>> TessBaseAPI::GetTableCols(unsigned i)
{
  const auto &t = constUniqueInstance<std::vector<TessTable>>();

  if (i >= t.size()) {
    return std::vector<std::tuple<int, int, int, int>>();
  }

  std::vector<std::tuple<int,int,int,int>> cols(t[i].cols.size());
  const int height = tesseract().ImageHeight();

  for (unsigned j = 0; j < t[i].cols.size(); ++j) {
    cols[j] =
        std::make_tuple<int, int, int, int>(t[i].cols[j].left(), height - t[i].cols[j].top(),
                                            t[i].cols[j].right(), height - t[i].cols[j].bottom());
  }

  return cols;
}

static void AddBoxToTSV(const PageIterator *it, PageIteratorLevel level, std::string &text) {
  int left, top, right, bottom;
  it->BoundingBox(level, &left, &top, &right, &bottom);
  text += "\t" + std::to_string(left);
  text += "\t" + std::to_string(top);
  text += "\t" + std::to_string(right - left);
  text += "\t" + std::to_string(bottom - top);
}

/**
 * Make a TSV-formatted string from the internal data structures.
 * Allows additional column with detected language.
 * page_number is 0-based but will appear in the output as 1-based.
 *
 * Returned string must be freed with the delete [] operator.
 */
char *TessBaseAPI::GetTSVText(int page_number, bool lang_info) {
  if (tesseract_ == nullptr || (page_res_ == nullptr && Recognize(nullptr) < 0)) {
    return nullptr;
  }

  int page_id = page_number + 1; // we use 1-based page numbers.

  int page_num = page_id;
  int block_num = 0;
  int par_num = 0;
  int line_num = 0;
  int word_num = 0;
  int symbol_num = 0;
  std::string lang;

  std::string tsv_str;
  tsv_str += "1\t" + std::to_string(page_num); // level 1 - page
  tsv_str += "\t" + std::to_string(block_num);
  tsv_str += "\t" + std::to_string(par_num);
  tsv_str += "\t" + std::to_string(line_num);
  tsv_str += "\t" + std::to_string(word_num);
  tsv_str += "\t" + std::to_string(symbol_num);
  tsv_str += "\t" + std::to_string(rect_left_);
  tsv_str += "\t" + std::to_string(rect_top_);
  tsv_str += "\t" + std::to_string(rect_width_);
  tsv_str += "\t" + std::to_string(rect_height_);
  tsv_str += "\t-1";
  if (lang_info) {
    tsv_str += "\t" + lang;
  }
  tsv_str += "\t\n";

  const std::unique_ptr</*non-const*/ ResultIterator> res_it(GetIterator());
  while (!res_it->Empty(RIL_BLOCK)) {
    if (res_it->Empty(RIL_WORD)) {
      res_it->Next(RIL_WORD);
      continue;
    }

    // Add rows for any new block/paragraph/textline.
    if (res_it->IsAtBeginningOf(RIL_BLOCK)) {
      block_num++;
      par_num = 0;
      line_num = 0;
      word_num = 0;
      symbol_num = 0;
      tsv_str += "2\t" + std::to_string(page_num); // level 2 - block
      tsv_str += "\t" + std::to_string(block_num);
      tsv_str += "\t" + std::to_string(par_num);
      tsv_str += "\t" + std::to_string(line_num);
      tsv_str += "\t" + std::to_string(word_num);
      tsv_str += "\t" + std::to_string(symbol_num);
      AddBoxToTSV(res_it.get(), RIL_BLOCK, tsv_str);
      tsv_str += "\t" + std::to_string(res_it->Confidence(RIL_BLOCK)); // end of row for block
      if (lang_info) {
        tsv_str += "\t";
      }
      tsv_str += "\t\n"; // end of row for block
    }
    if (res_it->IsAtBeginningOf(RIL_PARA)) {
      if (lang_info) {
        lang = res_it->WordRecognitionLanguage();
      }
      par_num++;
      line_num = 0;
      word_num = 0;
      symbol_num = 0;
      tsv_str += "3\t" + std::to_string(page_num); // level 3 - paragraph
      tsv_str += "\t" + std::to_string(block_num);
      tsv_str += "\t" + std::to_string(par_num);
      tsv_str += "\t" + std::to_string(line_num);
      tsv_str += "\t" + std::to_string(word_num);
      tsv_str += "\t" + std::to_string(symbol_num);
      AddBoxToTSV(res_it.get(), RIL_PARA, tsv_str);
      tsv_str += "\t" + std::to_string(res_it->Confidence(RIL_PARA)); // end of row for block
      if (lang_info) {
        tsv_str += "\t" + lang;
      }
      tsv_str += "\t\n"; // end of row for para
    }
    if (res_it->IsAtBeginningOf(RIL_TEXTLINE)) {
      line_num++;
      word_num = 0;
      symbol_num = 0;
      tsv_str += "4\t" + std::to_string(page_num); // level 4 - line
      tsv_str += "\t" + std::to_string(block_num);
      tsv_str += "\t" + std::to_string(par_num);
      tsv_str += "\t" + std::to_string(line_num);
      tsv_str += "\t" + std::to_string(word_num);
      tsv_str += "\t" + std::to_string(symbol_num);
      AddBoxToTSV(res_it.get(), RIL_TEXTLINE, tsv_str);
      tsv_str += "\t" + std::to_string(res_it->Confidence(RIL_TEXTLINE)); // end of row for block
      if (lang_info) {
        tsv_str += "\t";
      }
      tsv_str += "\t\n"; // end of row for line
    }

    // Now, process the word...
    int left, top, right, bottom;
    res_it->BoundingBox(RIL_WORD, &left, &top, &right, &bottom);
    word_num++;
    symbol_num = 0;
    tsv_str += "5\t" + std::to_string(page_num); // level 5 - word
    tsv_str += "\t" + std::to_string(block_num);
    tsv_str += "\t" + std::to_string(par_num);
    tsv_str += "\t" + std::to_string(line_num);
    tsv_str += "\t" + std::to_string(word_num);
    tsv_str += "\t" + std::to_string(symbol_num);
    tsv_str += "\t" + std::to_string(left);
    tsv_str += "\t" + std::to_string(top);
    tsv_str += "\t" + std::to_string(right - left);
    tsv_str += "\t" + std::to_string(bottom - top);
    tsv_str += "\t" + std::to_string(res_it->Confidence(RIL_WORD));

    if (lang_info) {
      const char *word_lang = res_it->WordRecognitionLanguage();
      tsv_str += "\t";
      if (word_lang) {
        tsv_str += word_lang;
      }
    }

    tsv_str += "\t";

    std::string tsv_symbol_lines;

    do {
      tsv_str += std::unique_ptr<const char[]>(res_it->GetUTF8Text(RIL_SYMBOL)).get();

      res_it->BoundingBox(RIL_SYMBOL, &left, &top, &right, &bottom);
      symbol_num++;
      tsv_symbol_lines += "6\t" + std::to_string(page_num); // level 6 - symbol
      tsv_symbol_lines += "\t" + std::to_string(block_num);
      tsv_symbol_lines += "\t" + std::to_string(par_num);
      tsv_symbol_lines += "\t" + std::to_string(line_num);
      tsv_symbol_lines += "\t" + std::to_string(word_num);
      tsv_symbol_lines += "\t" + std::to_string(symbol_num);
      tsv_symbol_lines += "\t" + std::to_string(left);
      tsv_symbol_lines += "\t" + std::to_string(top);
      tsv_symbol_lines += "\t" + std::to_string(right - left);
      tsv_symbol_lines += "\t" + std::to_string(bottom - top);
      tsv_symbol_lines += "\t" + std::to_string(res_it->Confidence(RIL_SYMBOL));
      tsv_symbol_lines += "\t";
      tsv_symbol_lines += std::unique_ptr<const char[]>(res_it->GetUTF8Text(RIL_SYMBOL)).get();
      tsv_symbol_lines += "\n";

      res_it->Next(RIL_SYMBOL);
    } while (!res_it->Empty(RIL_BLOCK) && !res_it->IsAtBeginningOf(RIL_WORD));
    tsv_str += "\n"; // end of row

    tsv_str += tsv_symbol_lines; // add the individual symbol rows right after the word row they are considered to a part of.
  }

  return copy_string(tsv_str);
}

/** The 5 numbers output for each box (the usual 4 and a page number.) */
const int kNumbersPerBlob = 5;
/**
 * The number of bytes taken by each number. Since we use int16_t for ICOORD,
 * assume only 5 digits max.
 */
const int kBytesPerNumber = 5;
/**
 * Multiplier for max expected textlength assumes (kBytesPerNumber + space)
 * * kNumbersPerBlob plus the newline. Add to this the
 * original UTF8 characters, and one kMaxBytesPerLine for safety.
 */
const int kBytesPerBoxFileLine = (kBytesPerNumber + 1) * kNumbersPerBlob + 1;
/** Max bytes in the decimal representation of int64_t. */
const int kBytesPer64BitNumber = 20;
/**
 * A maximal single box could occupy kNumbersPerBlob numbers at
 * kBytesPer64BitNumber digits (if someone sneaks in a 64 bit value) and a
 * space plus the newline and the maximum length of a UNICHAR.
 * Test against this on each iteration for safety.
 */
const int kMaxBytesPerLine = kNumbersPerBlob * (kBytesPer64BitNumber + 1) + 1 + UNICHAR_LEN;

/**
 * The recognized text is returned as a char* which is coded
 * as a UTF8 box file.
 * page_number is a 0-base page index that will appear in the box file.
 * Returned string must be freed with the delete [] operator.
 */
char *TessBaseAPI::GetBoxText(int page_number) {
  if (tesseract_ == nullptr || (!recognition_done_ && Recognize(nullptr) < 0)) {
    return nullptr;
  }
  int blob_count;
  int utf8_length = TextLength(&blob_count);
  int total_length = blob_count * kBytesPerBoxFileLine + utf8_length + kMaxBytesPerLine;
  char *result = new char[total_length];
  result[0] = '\0';
  int output_length = 0;
  LTRResultIterator *it = GetLTRIterator();
  do {
    int left, top, right, bottom;
    if (it->BoundingBox(RIL_SYMBOL, &left, &top, &right, &bottom)) {
      const std::unique_ptr</*non-const*/ char[]> text(it->GetUTF8Text(RIL_SYMBOL));
      // Tesseract uses space for recognition failure. Fix to a reject
      // character, kTesseractReject so we don't create illegal box files.
      for (int i = 0; text[i] != '\0'; ++i) {
        if (text[i] == ' ') {
          text[i] = kTesseractReject;
        }
      }
      snprintf(result + output_length, total_length - output_length, "%s %d %d %d %d %d\n",
               text.get(), left, image_height_ - bottom, right, image_height_ - top, page_number);
      output_length += strlen(result + output_length);
      // Just in case...
      if (output_length + kMaxBytesPerLine > total_length) {
        break;
      }
    }
  } while (it->Next(RIL_SYMBOL));
  delete it;
  return result;
}

/**
 * Conversion table for non-latin characters.
 * Maps characters out of the latin set into the latin set.
 * TODO(rays) incorporate this translation into unicharset.
 */
const int kUniChs[] = {0x20ac, 0x201c, 0x201d, 0x2018, 0x2019, 0x2022, 0x2014, 0};
/** Latin chars corresponding to the unicode chars above. */
const int kLatinChs[] = {0x00a2, 0x0022, 0x0022, 0x0027, 0x0027, 0x00b7, 0x002d, 0};

/**
 * The recognized text is returned as a char* which is coded
 * as UNLV format Latin-1 with specific reject and suspect codes.
 * Returned string must be freed with the delete [] operator.
 */
char *TessBaseAPI::GetUNLVText() {
  if (tesseract_ == nullptr || (!recognition_done_ && Recognize(nullptr) < 0)) {
    return nullptr;
  }
  bool tilde_crunch_written = false;
  bool last_char_was_newline = true;
  bool last_char_was_tilde = false;

  int total_length = TextLength(nullptr);
  PAGE_RES_IT page_res_it(page_res_);
  char *result = new char[total_length];
  char *ptr = result;
  for (page_res_it.restart_page(); page_res_it.word() != nullptr; page_res_it.forward()) {
    WERD_RES *word = page_res_it.word();
    // Process the current word.
    if (word->unlv_crunch_mode != CR_NONE) {
      if (word->unlv_crunch_mode != CR_DELETE &&
          (!tilde_crunch_written ||
           (word->unlv_crunch_mode == CR_KEEP_SPACE && word->word->space() > 0 &&
            !word->word->flag(W_FUZZY_NON) && !word->word->flag(W_FUZZY_SP)))) {
        if (!word->word->flag(W_BOL) && word->word->space() > 0 && !word->word->flag(W_FUZZY_NON) &&
            !word->word->flag(W_FUZZY_SP)) {
          /* Write a space to separate from preceding good text */
          *ptr++ = ' ';
          last_char_was_tilde = false;
        }
        if (!last_char_was_tilde) {
          // Write a reject char.
          last_char_was_tilde = true;
          *ptr++ = kUNLVReject;
          tilde_crunch_written = true;
          last_char_was_newline = false;
        }
      }
    } else {
      // NORMAL PROCESSING of non tilde crunched words.
      tilde_crunch_written = false;
      tesseract().set_unlv_suspects(word);
      const char *wordstr = word->best_choice->unichar_string().c_str();
      const auto &lengths = word->best_choice->unichar_lengths();
      int length = lengths.length();
      int i = 0;
      int offset = 0;

      if (last_char_was_tilde && word->word->space() == 0 && wordstr[offset] == ' ') {
        // Prevent adjacent tilde across words - we know that adjacent tildes
        // within words have been removed.
        // Skip the first character.
        offset = lengths[i++];
      }
      if (i < length && wordstr[offset] != 0) {
        if (!last_char_was_newline) {
          *ptr++ = ' ';
        } else {
          last_char_was_newline = false;
        }
        for (; i < length; offset += lengths[i++]) {
          if (wordstr[offset] == ' ' || wordstr[offset] == kTesseractReject) {
            *ptr++ = kUNLVReject;
            last_char_was_tilde = true;
          } else {
            if (word->reject_map[i].rejected()) {
              *ptr++ = kUNLVSuspect;
            }
            UNICHAR ch(wordstr + offset, lengths[i]);
            int uni_ch = ch.first_uni();
            for (int j = 0; kUniChs[j] != 0; ++j) {
              if (kUniChs[j] == uni_ch) {
                uni_ch = kLatinChs[j];
                break;
              }
            }
            if (uni_ch <= 0xff) {
              *ptr++ = static_cast<char>(uni_ch);
              last_char_was_tilde = false;
            } else {
              *ptr++ = kUNLVReject;
              last_char_was_tilde = true;
            }
          }
        }
      }
    }
    if (word->word->flag(W_EOL) && !last_char_was_newline) {
      /* Add a new line output */
      *ptr++ = '\n';
      tilde_crunch_written = false;
      last_char_was_newline = true;
      last_char_was_tilde = false;
    }
  }
  *ptr++ = '\n';
  *ptr = '\0';
  return result;
}

#if !DISABLED_LEGACY_ENGINE

/**
 * Detect the orientation of the input image and apparent script (alphabet).
 * orient_deg is the detected clockwise rotation of the input image in degrees
 * (0, 90, 180, 270)
 * orient_conf is the confidence (15.0 is reasonably confident)
 * script_name is an ASCII string, the name of the script, e.g. "Latin"
 * script_conf is confidence level in the script
 * Returns true on success and writes values to each parameter as an output
 */
bool TessBaseAPI::DetectOrientationScript(int *orient_deg, float *orient_conf,
                                          const char **script_name, float *script_conf) {
  OSResults osr;

  bool osd = DetectOS(&osr);
  if (!osd) {
    return false;
  }

  int orient_id = osr.best_result.orientation_id;
  int script_id = osr.get_best_script(orient_id);
  if (orient_conf) {
    *orient_conf = osr.best_result.oconfidence;
  }
  if (orient_deg) {
    *orient_deg = orient_id * 90; // convert quadrant to degrees
  }

  if (script_name) {
    const char *script = osr.unicharset->get_script_from_script_id(script_id);

    *script_name = script;
  }

  if (script_conf) {
    *script_conf = osr.best_result.sconfidence;
  }

  return true;
}

/**
 * The recognized text is returned as a char* which is coded
 * as UTF8 and must be freed with the delete [] operator.
 * page_number is a 0-based page index that will appear in the osd file.
 */
char *TessBaseAPI::GetOsdText(int page_number) {
  int orient_deg;
  float orient_conf;
  const char *script_name;
  float script_conf;

  if (!DetectOrientationScript(&orient_deg, &orient_conf, &script_name, &script_conf)) {
    return nullptr;
  }

  // clockwise rotation needed to make the page upright
  int rotate = OrientationIdToValue(orient_deg / 90);

  std::stringstream stream;
  // Use "C" locale (needed for float values orient_conf and script_conf).
  stream.imbue(std::locale::classic());
  // Use fixed notation with 2 digits after the decimal point for float values.
  stream.precision(2);
  stream << std::fixed << "Page number: " << page_number << "\n"
         << "Orientation in degrees: " << orient_deg << "\n"
         << "Rotate: " << rotate << "\n"
         << "Orientation confidence: " << orient_conf << "\n"
         << "Script: " << script_name << "\n"
         << "Script confidence: " << script_conf << "\n";
  return copy_string(stream.str());
}

#endif // !DISABLED_LEGACY_ENGINE

/** Returns the average word confidence for Tesseract page result. */
int TessBaseAPI::MeanTextConf() {
  int *conf = AllWordConfidences();
  if (!conf) {
    return 0;
  }
  int sum = 0;
  int *pt = conf;
  while (*pt >= 0) {
    sum += *pt++;
  }
  if (pt != conf) {
    sum /= pt - conf;
  }
  delete[] conf;
  return sum;
}

/** Returns an array of all word confidences, terminated by -1. */
int *TessBaseAPI::AllWordConfidences() {
  if (tesseract_ == nullptr || (!recognition_done_ && Recognize(nullptr) < 0)) {
    return nullptr;
  }
  int n_word = 0;
  PAGE_RES_IT res_it(page_res_);
  for (res_it.restart_page(); res_it.word() != nullptr; res_it.forward()) {
    n_word++;
  }

  int *conf = new int[n_word + 1];
  n_word = 0;
  for (res_it.restart_page(); res_it.word() != nullptr; res_it.forward()) {
    WERD_RES *word = res_it.word();
    WERD_CHOICE *choice = word->best_choice;
    int w_conf = static_cast<int>(100 + 5 * choice->certainty());
    // This is the eq for converting Tesseract confidence to 1..100
    if (w_conf < 0) {
      w_conf = 0;
    }
    if (w_conf > 100) {
      w_conf = 100;
    }
    conf[n_word++] = w_conf;
  }
  conf[n_word] = -1;
  return conf;
}

#if !DISABLED_LEGACY_ENGINE
/**
 * Applies the given word to the adaptive classifier if possible.
 * The word must be SPACE-DELIMITED UTF-8 - l i k e t h i s , so it can
 * tell the boundaries of the graphemes.
 * Assumes that SetImage/SetRectangle have been used to set the image
 * to the given word. The mode arg should be PSM_SINGLE_WORD or
 * PSM_CIRCLE_WORD, as that will be used to control layout analysis.
 * The currently set PageSegMode is preserved.
 * Returns false if adaption was not possible for some reason.
 */
bool TessBaseAPI::AdaptToWordStr(PageSegMode mode, const char *wordstr) {
  bool success = true;
  Tesseract& tess = tesseract();
  PageSegMode current_psm = GetPageSegMode();
  SetPageSegMode(mode);

  tess.classify_enable_learning = false;

  const std::unique_ptr<const char[]> text(GetUTF8Text());
  if (tess.applybox_debug) {
    tprintDebug("Trying to adapt \"{}\" to \"{}\"\n", text.get(), wordstr);
  }
  if (text != nullptr) {
    PAGE_RES_IT it(page_res_);
    WERD_RES *word_res = it.word();
    if (word_res != nullptr) {
      word_res->word->set_text(wordstr);
      // Check to see if text matches wordstr.
      int w = 0;
      int t;
      for (t = 0; text[t] != '\0'; ++t) {
        if (text[t] == '\n' || text[t] == ' ') {
          continue;
        }
        while (wordstr[w] == ' ') {
          ++w;
        }
        if (text[t] != wordstr[w]) {
          break;
        }
        ++w;
      }
      if (text[t] != '\0' || wordstr[w] != '\0') {
        // No match.
        delete page_res_;
        std::vector<TBOX> boxes;
        page_res_ = tess.SetupApplyBoxes(boxes, block_list_);
        tess.ReSegmentByClassification(page_res_);
        tess.TidyUp(page_res_);
        PAGE_RES_IT pr_it(page_res_);
        if (pr_it.word() == nullptr) {
          success = false;
        } else {
          word_res = pr_it.word();
        }
      } else {
        word_res->BestChoiceToCorrectText();
      }
      if (success) {
        tess.EnableLearning = true;
        tess.LearnWord(nullptr, word_res);
      }
    } else {
      success = false;
    }
  } else {
    success = false;
  }
  SetPageSegMode(current_psm);
  return success;
}
#endif // !DISABLED_LEGACY_ENGINE

/**
 * Free up recognition results and any stored image data, without actually
 * freeing any recognition data that would be time-consuming to reload.
 * Afterwards, you must call SetImage or TesseractRect before doing
 * any Recognize or Get* operation.
 */
void TessBaseAPI::Clear() {
  // TODO? write/flush log output / ReportDebugInfo() ?

  if (thresholder_ != nullptr) {
    thresholder_->Clear();
  }
  ClearResults();
  if (tesseract_ != nullptr) {
    SetInputImage(nullptr);
  }
}

/**
 * Close down tesseract and free up (almost) all memory.
 * WipeSqueakyCleanForReUse() is near equivalent to destructing and
 * reconstructing your TessBaseAPI or calling End(), with two important
 * distinctions:
 *
 * - WipeSqueakyCleanForReUse() will *not* destroy the internal Tesseract
 *   class instance, but wipe it clean so it'll behave as if destructed and
 *   then reconstructed afresh, with one caveat:
 * - WipeSqueakyCleanForReUse() will not destroy any diagnostics/trace data
 *   cached in the running instance: the goal is to thus be able to produce
 *   diagnostics reports which span multiple rounds of OCR activity, executed
 *   in the single lifespan of the TesseractAPI instance.
 *
 * Once WipeSqueakyCleanForReUse() has been used, none of the other API
 * functions may be used other than Init and anything declared above it in the
 * class definition: as with after calling End(), the internal state is
 * equivalent to being freshly constructed.
 */
void TessBaseAPI::WipeSqueakyCleanForReUse() {
  ReportDebugInfo();

  Clear();
  delete thresholder_;
  thresholder_ = nullptr;
  delete page_res_;
  page_res_ = nullptr;
  delete block_list_;
  block_list_ = nullptr;
  if (paragraph_models_ != nullptr) {
    for (auto model : *paragraph_models_) {
      delete model;
    }
    delete paragraph_models_;
    paragraph_models_ = nullptr;
  }
#if !DISABLED_LEGACY_ENGINE
  if (osd_tesseract_ == tesseract_) {
    osd_tesseract_ = nullptr;
  }
  // TODO: should we pick up diagnostics from this one?
  delete osd_tesseract_;
  osd_tesseract_ = nullptr;
  delete equ_detect_;
  equ_detect_ = nullptr;
#endif // !DISABLED_LEGACY_ENGINE

  if (tesseract_ != nullptr) {
    tesseract_->WipeSqueakyCleanForReUse();
  }

  pixDestroy(&pix_visible_image_);
  pix_visible_image_ = nullptr;
  visible_image_file_.clear();
  output_file_.clear();
  datapath_.clear();
  language_.clear();
}

/**
 * Close down tesseract and free up all memory. End() is equivalent to
 * destructing and reconstructing your TessBaseAPI.
 * Once End() has been used, none of the other API functions may be used
 * other than Init and anything declared above it in the class definition.
 */
void TessBaseAPI::End() {
  WipeSqueakyCleanForReUse();

  delete tesseract_;
  tesseract_ = nullptr;
}

// Clear any library-level memory caches.
// There are a variety of expensive-to-load constant data structures (mostly
// language dictionaries) that are cached globally -- surviving the Init()
// and End() of individual TessBaseAPI's.  This function allows the clearing
// of these caches.
void TessBaseAPI::ClearPersistentCache() {
#if 0
  Dict::GlobalDawgCache()->DeleteUnusedDawgs();
#else
  Dict::CleanGlobalDawgCache();
#endif
}

/**
 * Check whether a word is valid according to Tesseract's language model
 * returns 0 if the word is invalid, non-zero if valid
 */
int TessBaseAPI::IsValidWord(const char *word) const {
  return tesseract().getDict().valid_word(word);
}
// Returns true if utf8_character is defined in the UniCharset.
bool TessBaseAPI::IsValidCharacter(const char *utf8_character) const {
  return tesseract().unicharset_.contains_unichar(utf8_character);
}

// TODO(rays) Obsolete this function and replace with a more aptly named
// function that returns image coordinates rather than tesseract coordinates.
bool TessBaseAPI::GetTextDirection(int *out_offset, float *out_slope) {
  const std::unique_ptr<const PageIterator> it(AnalyseLayout());
  if (it == nullptr) {
    return false;
  }
  int x1, x2, y1, y2;
  it->Baseline(RIL_TEXTLINE, &x1, &y1, &x2, &y2);
  // Calculate offset and slope (NOTE: Kind of ugly)
  if (x2 <= x1) {
    x2 = x1 + 1;
  }
  // Convert the point pair to slope/offset of the baseline (in image coords.)
  *out_slope = static_cast<float>(y2 - y1) / (x2 - x1);
  *out_offset = static_cast<int>(y1 - *out_slope * x1);
  // Get the y-coord of the baseline at the left and right edges of the
  // textline's bounding box.
  int left, top, right, bottom;
  if (!it->BoundingBox(RIL_TEXTLINE, &left, &top, &right, &bottom)) {
    return false;
  }
  int left_y = IntCastRounded(*out_slope * left + *out_offset);
  int right_y = IntCastRounded(*out_slope * right + *out_offset);
  // Shift the baseline down so it passes through the nearest bottom-corner
  // of the textline's bounding box. This is the difference between the y
  // at the lowest (max) edge of the box and the actual box bottom.
  *out_offset += bottom - std::max(left_y, right_y);
  // Switch back to bottom-up tesseract coordinates. Requires negation of
  // the slope and height - offset for the offset.
  *out_slope = -*out_slope;
  *out_offset = rect_height_ - *out_offset;

  return true;
}

/** Sets Dict::letter_is_okay_ function to point to the given function. */
void TessBaseAPI::SetDictFunc(DictFunc f) {
  if (tesseract_ != nullptr) {
    tesseract().getDict().letter_is_okay_ = f;
  }
}

/**
 * Sets Dict::probability_in_context_ function to point to the given
 * function.
 *
 * @param f A single function that returns the probability of the current
 * "character" (in general a utf-8 string), given the context of a previous
 * utf-8 string.
 */
void TessBaseAPI::SetProbabilityInContextFunc(ProbabilityInContextFunc f) {
  if (tesseract_ != nullptr) {
    Tesseract& tess = tesseract();
    tess.getDict().probability_in_context_ = f;
    // Set it for the sublangs too.
    int num_subs = tess.num_sub_langs();
    for (int i = 0; i < num_subs; ++i) {
      tess.get_sub_lang(i)->getDict().probability_in_context_ = f;
    }
  }
}

/** Common code for setting the image. */
bool TessBaseAPI::InternalResetImage() {
  if (tesseract_ == nullptr) {
    tprintError("Please call Init before attempting to set an image.\n");
    return false;
  }
  if (thresholder_ != nullptr) {
    thresholder_->Clear();
  }
  if (thresholder_ == nullptr) {
    thresholder_ = new ImageThresholder(tesseract_);
  }
  ClearResults();
  return true;
}

/**
 * Run the thresholder to make the thresholded image, returned in pix,
 * which must not be nullptr. *pix must be initialized to nullptr, or point
 * to an existing pixDestroyable Pix.
 * The usual argument to Threshold is Tesseract::mutable_pix_binary().
 */
bool TessBaseAPI::Threshold(Pix **pix) {
  Tesseract& tess = tesseract();
  ASSERT_HOST(pix != nullptr);
  if (*pix != nullptr) {
    pixDestroy(pix);
  }
  // Zero resolution messes up the algorithms, so make sure it is credible.
  int user_dpi = tess.user_defined_dpi;
  int y_res = thresholder_->GetScaledYResolution();
  if (user_dpi && (user_dpi < kMinCredibleResolution || user_dpi > kMaxCredibleResolution)) {
    tprintWarn("User defined image dpi is outside of expected range "
        "({} - {})!\n",
        kMinCredibleResolution, kMaxCredibleResolution);
  }
  // Always use user defined dpi
  if (user_dpi) {
    thresholder_->SetSourceYResolution(user_dpi);
  } else if (y_res < kMinCredibleResolution || y_res > kMaxCredibleResolution) {
    if (y_res != 0) {
      // Show warning only if a resolution was given.
      tprintWarn("Invalid resolution {} dpi. Using {} instead.\n",
              y_res, kMinCredibleResolution);
    }
    thresholder_->SetSourceYResolution(kMinCredibleResolution);
  }

  auto selected_thresholding_method = static_cast<ThresholdMethod>(static_cast<int>(tesseract_->thresholding_method));

  AutoPopDebugSectionLevel subsec_handle(tesseract_, tesseract_->PushSubordinatePixDebugSection(fmt::format("Applying the threshold method chosen for this run: {}", selected_thresholding_method)));

  {
    tesseract_->PushNextPixDebugSection(fmt::format("Applying the threshold method chosen for this run: {}", selected_thresholding_method));

	  if (selected_thresholding_method == ThresholdMethod::Otsu) {
		  Image pix_binary(*pix);
		  if (!thresholder_->ThresholdToPix(&pix_binary)) {
			  return false;
		  }

		  *pix = pix_binary;

		  if (!thresholder_->IsBinary()) {
			  tesseract_->set_pix_thresholds(thresholder_->GetPixRectThresholds());
			  tesseract_->set_pix_grey(thresholder_->GetPixRectGrey());
		  } else {
			  tesseract_->set_pix_thresholds(nullptr);
			  tesseract_->set_pix_grey(nullptr);
		  }

      if (tesseract_->tessedit_dump_pageseg_images) {
        tesseract_->AddPixDebugPage(tesseract_->pix_grey(), "Otsu (tesseract) : Greyscale = pre-image");
        tesseract_->AddPixDebugPage(tesseract_->pix_thresholds(), "Otsu (tesseract) : Thresholds");
        if (verbose_process) {
          tprintInfo("PROCESS: The 'Thresholds' image displays the per-pixel grey level which will be used to decide which pixels are *foreground* (text, probably) and which pixels are *background* (i.e. the *paper* the text was printed on); you'll note that each pixel in the original (greyscale!) image which is darker than its corresponding threshold level is *binarized* to black (foreground in tesseract) while any lighter pixel is *binarized* to white (background in tesseract).\n");
        }
        tesseract_->AddPixDebugPage(pix_binary, "Otsu (tesseract) : Binary = post-image");

        const char *sequence = "c1.1 + d3.3";
        const int dispsep = 0;
        Image pix_post = pixMorphSequence(pix_binary, sequence, dispsep);
        tesseract_->AddPixCompedOverOrigDebugPage(pix_post, fmt::format("Otsu (tesseract) : post-processed: {} -- just an example to showcase what leptonica can do for us!", sequence));

        l_int32 w, h, d;
        Image composite = tesseract_->pix_grey().copy();
        pixGetDimensions(composite, &w, &h, &d);
        Image mask = pixConvert1To8(nullptr, pix_post, 255, 0);
        pixRasterop(composite, 0, 0, w, h, PIX_PAINT, mask, 0, 0);
        tesseract_->AddPixCompedOverOrigDebugPage(composite, fmt::format("post-processed & masked with: {} -- this should remove all image noise that's not very close to the text, i.e. is considered *not part of the text to OCR*.", sequence));

        mask.destroy();
        composite.destroy();
        pix_post.destroy();
      }
	  } else {
		  auto [ok, pix_grey, pix_binary, pix_thresholds] = thresholder_->Threshold(selected_thresholding_method);

		  if (!ok) {
			  return false;
		  }

		  *pix = pix_binary;

		  tesseract_->set_pix_thresholds(pix_thresholds);
		  tesseract_->set_pix_grey(pix_grey);

      std::string caption = ThresholdMethodName(selected_thresholding_method);

      if (tesseract_->tessedit_dump_pageseg_images) {
        tesseract_->AddPixDebugPage(tesseract_->pix_grey(), fmt::format("{} : Grey = pre-image", caption));
        tesseract_->AddPixDebugPage(tesseract_->pix_thresholds(), fmt::format("{} : Thresholds", caption));
        if (verbose_process) {
          tprintInfo("PROCESS: The 'Thresholds' image displays the per-pixel grey level which will be used to decide which pixels are *foreground* (text, probably) and which pixels are *background* (i.e. the *paper* the text was printed on); you'll note that each pixel in the original (greyscale!) image which is darker than its corresponding threshold level is *binarized* to black (foreground in tesseract) while any lighter pixel is *binarized* to white (background in tesseract).\n");
        }
        tesseract_->AddPixDebugPage(pix_binary, fmt::format("{} : Binary = post-image", caption));

        const char *sequence = "c1.1 + d3.3";
        const int dispsep = 0;
        Image pix_post = pixMorphSequence(pix_binary, sequence, dispsep);
        tesseract_->AddPixCompedOverOrigDebugPage(pix_post, fmt::format("{} : post-processed: {}", caption, sequence));
        pix_post.destroy();
      }

      //pix_thresholds.destroy();
      //pix_grey.destroy();
    }
  }
  if (verbose_process) {
    tprintInfo("PROCESS: For overall very dark images you may sometimes observe that tesseract *inverts* the image in an attempt to extract the foreground 'text' pixels: tesseract naively assumes that number of black text pixels (*foreground*) should be significantly *lower* than the number of white *background* pixels in a page.\n\n"
      "With very dark pages that ratio of many background vs. few foreground pixels is the opposite of tesseract's assumption regarding black and white pixels so it will decide to *invert* the image, thus attempting to get back to a *black text over white background input image*. tesseract does this in its effort to feed the inner OCR engine image material that is as close as possible to what it has always been trained with and designed for: basic scanned books and academic publications: those all have: (dark) black text on (light) white plain background.\n\n"
      "Also note that tesseract is not geared towards recognizing and dealing nicely with other (a.k.a. *non-text*) page elements, such as in-page images, charts, illustrations and/or scanner equipment background surrounding your page at the time it was photographed: it benefits all if you can remove and/or clean up such image elements before feeding the image to tesseract.\n");
    tprintInfo("PROCESS: Removing all non-text image elements in the page image *before you feed it to tesseract* also will have a notable effect on the thresholding (a.k.a. binarization) algorithm's behaviour as the *pixel greyscale levels histogram* will then have a different shape; tesseract thresholding works best when fed clean page images with high contrast between the (very) light background and (very) dark foreground pixels.\n\n"
      "Remember: only *foreground* pixels that turn up as *black* in the binarized/thresholded image result above will potentially be sent to the OCR AI engine for decoding into text; anything that doesn't show clearly in the above thresholded image will not be processed by tesseract, so your page image preprocessing process should strive towards making tesseract produce a clear black&white page image above for optimal OCR text extraction results!\n");
  }

  thresholder_->GetImageSizes(&rect_left_, &rect_top_, &rect_width_, &rect_height_, &image_width_,
                              &image_height_);

  // Set the internal resolution that is used for layout parameters from the
  // estimated resolution, rather than the image resolution, which may be
  // fabricated, but we will use the image resolution, if there is one, to
  // report output point sizes.
  int estimated_res = ClipToRange(thresholder_->GetScaledEstimatedResolution(),
                                  kMinCredibleResolution, kMaxCredibleResolution);
  if (estimated_res != thresholder_->GetScaledEstimatedResolution()) {
    tprintWarn("Estimated internal resolution {} out of range! "
        "Corrected to {}.\n",
        thresholder_->GetScaledEstimatedResolution(), estimated_res);
  }
  tess.set_source_resolution(estimated_res);
  return true;
}

/** Find lines from the image making the BLOCK_LIST. */
int TessBaseAPI::FindLines() {
  if (thresholder_ == nullptr || thresholder_->IsEmpty()) {
    tprintError("Please call SetImage before attempting recognition.\n");
    return -1;
  }
  if (recognition_done_) {
    ClearResults();
  }
  if (!block_list_->empty()) {
    return 0;
  }
  Tesseract& tess = tesseract();
#if !DISABLED_LEGACY_ENGINE
  tess.InitAdaptiveClassifier(nullptr);
#endif

  if (tess.pix_binary() == nullptr) {
    if (verbose_process) {
      tprintInfo("PROCESS: the source image is not a binary image, hence we apply a thresholding algo/subprocess to obtain a binarized image.\n");
    }

    Image pix = Image();
    if (!Threshold(&pix.pix_)) {
      return -1;
    }
    tess.set_pix_binary(pix);
  }

  if (tess.tessedit_dump_pageseg_images) {
    tess.AddPixDebugPage(tess.pix_binary(), "FindLines :: Thresholded Image -> this image is now set as the page Master Source Image for this activity");
  }

  if (verbose_process) {
    tprintInfo("PROCESS: prepare the image for page segmentation, i.e. discovery of all text areas + bounding boxes & image/text orientation and script{} detection.\n",
#if !DISABLED_LEGACY_ENGINE
               (tess.textord_equation_detect ? " + equations" : "")
#else
               ""
#endif
    );
  }

  AutoPopDebugSectionLevel section_handle(tesseract_, tess.PushSubordinatePixDebugSection("Prepare for Page Segmentation"));

  tess.PrepareForPageseg();

#if !DISABLED_LEGACY_ENGINE
  if (tess.textord_equation_detect) {
    if (equ_detect_ == nullptr && !datapath_.empty()) {
      equ_detect_ = new EquationDetect(datapath_.c_str(), nullptr);
    }
    if (equ_detect_ == nullptr) {
      tprintWarn("Could not set equation detector\n");
    } else {
      tess.SetEquationDetect(equ_detect_);
    }
  }
#endif // !DISABLED_LEGACY_ENGINE

#if !DISABLED_LEGACY_ENGINE
  Tesseract *osd_tess = osd_tesseract_;
#else
  Tesseract *osd_tess = nullptr;
#endif
  OSResults osr;
#if !DISABLED_LEGACY_ENGINE
  if (PSM_OSD_ENABLED(tess.tessedit_pageseg_mode) && osd_tess == nullptr) {
    if (strcmp(language_.c_str(), "osd") == 0) {
      osd_tess = tesseract_;
    } else {
      osd_tesseract_ = new Tesseract(tesseract_);
      TessdataManager mgr(reader_);
      std::vector<std::string> nil;
      if (datapath_.empty()) {
        tprintWarn("Auto orientation and script detection requested,"
            " but data path is undefined\n");
        delete osd_tesseract_;
        osd_tesseract_ = nullptr;
      } else if (osd_tesseract_->init_tesseract(datapath_, "osd", OEM_TESSERACT_ONLY, &mgr) == 0) {
        osd_tesseract_->set_source_resolution(thresholder_->GetSourceYResolution());
      } else {
        tprintWarn(
            "Auto orientation and script detection requested,"
            " but osd language failed to load\n");
        delete osd_tesseract_;
        osd_tesseract_ = nullptr;
      }
    }
  }
#endif // !DISABLED_LEGACY_ENGINE

  if (tess.SegmentPage(tess.input_file_path_.c_str(), block_list_, osd_tess, &osr) < 0) {
    return -1;
  }

  // If Devanagari is being recognized, we use different images for page seg
  // and for OCR.
  tess.PrepareForTessOCR(block_list_, &osr);

  return 0;
}

/**
 * Return average gradient of lines on page.
 */
float TessBaseAPI::GetGradient() {
  return tesseract().gradient();
}

/** Delete the pageres and clear the block list ready for a new page. */
void TessBaseAPI::ClearResults() {
  if (tesseract_ != nullptr) {
    tesseract_->Clear();
  }
  if (osd_tesseract_ != tesseract_ && osd_tesseract_ != nullptr) {
    osd_tesseract_->Clear();
  }
  delete page_res_;
  page_res_ = nullptr;
  recognition_done_ = false;
  if (block_list_ == nullptr) {
    block_list_ = new BLOCK_LIST;
  } else {
    block_list_->clear();
  }
  if (paragraph_models_ != nullptr) {
    for (auto model : *paragraph_models_) {
      delete model;
    }
    delete paragraph_models_;
    paragraph_models_ = nullptr;
  }

  uniqueInstance<std::vector<TessTable>>().clear();
}

/**
 * Return the length of the output text string, as UTF8, assuming
 * liberally two spacing marks after each word (as paragraphs end with two
 * newlines), and assuming a single character reject marker for each rejected
 * character.
 * Also return the number of recognized blobs in blob_count.
 */
int TessBaseAPI::TextLength(int *blob_count) const {
  if (tesseract_ == nullptr || page_res_ == nullptr) {
    return 0;
  }

  PAGE_RES_IT page_res_it(page_res_);
  int total_length = 2;
  int total_blobs = 0;
  // Iterate over the data structures to extract the recognition result.
  for (page_res_it.restart_page(); page_res_it.word() != nullptr; page_res_it.forward()) {
    WERD_RES *word = page_res_it.word();
    WERD_CHOICE *choice = word->best_choice;
    if (choice != nullptr) {
      total_blobs += choice->length() + 2;
      total_length += choice->unichar_string().length() + 2;
      for (int i = 0; i < word->reject_map.length(); ++i) {
        if (word->reject_map[i].rejected()) {
          ++total_length;
        }
      }
    }
  }
  if (blob_count != nullptr) {
    *blob_count = total_blobs;
  }
  return total_length;
}

#if !DISABLED_LEGACY_ENGINE
/**
 * Estimates the Orientation And Script of the image.
 * Returns true if the image was processed successfully.
 */
bool TessBaseAPI::DetectOS(OSResults *osr) {
  if (tesseract_ == nullptr) {
    return false;
  }
  ClearResults();
  Tesseract& tess = tesseract();
  if (tess.pix_binary() == nullptr) {
    Image pix = Image();
    if (!Threshold(&pix.pix_)) {
      return false;
    }
    tess.set_pix_binary(pix);

    if (tess.tessedit_write_images)
	    tess.AddPixDebugPage(tess.pix_binary(), "DetectOS (Orientation And Script) : Thresholded Image");
  }

  return tess.orientation_and_script_detection(tess.input_file_path_.c_str(), osr) > 0;
}
#endif // !DISABLED_LEGACY_ENGINE

void TessBaseAPI::set_min_orientation_margin(double margin) {
  tesseract().min_orientation_margin.set_value(margin, PARAM_VALUE_IS_SET_BY_APPLICATION);
}

/**
 * Return text orientation of each block as determined in an earlier page layout
 * analysis operation. Orientation is returned as the number of ccw 90-degree
 * rotations (in [0..3]) required to make the text in the block upright
 * (readable). Note that this may not necessary be the block orientation
 * preferred for recognition (such as the case of vertical CJK text).
 *
 * Also returns whether the text in the block is believed to have vertical
 * writing direction (when in an upright page orientation).
 *
 * The returned array is of length equal to the number of text blocks, which may
 * be less than the total number of blocks. The ordering is intended to be
 * consistent with GetTextLines().
 */
void TessBaseAPI::GetBlockTextOrientations(int **block_orientation, bool **vertical_writing) {
  delete[] * block_orientation;
  *block_orientation = nullptr;
  delete[] * vertical_writing;
  *vertical_writing = nullptr;
  BLOCK_IT block_it(block_list_);

  block_it.move_to_first();
  int num_blocks = 0;
  for (block_it.mark_cycle_pt(); !block_it.cycled_list(); block_it.forward()) {
    if (!block_it.data()->pdblk.poly_block()->IsText()) {
      continue;
    }
    ++num_blocks;
  }
  if (!num_blocks) {
    tprintWarn("Found no blocks\n");
    return;
  }
  *block_orientation = new int[num_blocks];
  *vertical_writing = new bool[num_blocks];
  block_it.move_to_first();
  int i = 0;
  for (block_it.mark_cycle_pt(); !block_it.cycled_list(); block_it.forward()) {
    if (!block_it.data()->pdblk.poly_block()->IsText()) {
      continue;
    }
    FCOORD re_rotation = block_it.data()->re_rotation();
    float re_theta = re_rotation.angle();
    FCOORD classify_rotation = block_it.data()->classify_rotation();
    float classify_theta = classify_rotation.angle();
    double rot_theta = -(re_theta - classify_theta) * 2.0 / M_PI;
    if (rot_theta < 0) {
      rot_theta += 4;
    }
    int num_rotations = static_cast<int>(rot_theta + 0.5);
    (*block_orientation)[i] = num_rotations;
    // The classify_rotation is non-zero only if the text has vertical
    // writing direction.
    (*vertical_writing)[i] = (classify_rotation.y() != 0.0f);
    ++i;
  }
}

void TessBaseAPI::DetectParagraphs(bool after_text_recognition) {
  Tesseract& tess = tesseract();
  if (paragraph_models_ == nullptr) {
    paragraph_models_ = new std::vector<ParagraphModel*>;
  }
  MutableIterator *result_it = GetMutableIterator();
  do { // Detect paragraphs for this block
    std::vector<ParagraphModel *> models;
    tess.DetectParagraphs(after_text_recognition, result_it, &models);
    paragraph_models_->insert(paragraph_models_->end(), models.begin(), models.end());
  } while (result_it->Next(RIL_BLOCK));
  delete result_it;
}

/** This method returns the string form of the specified unichar. */
const char *TessBaseAPI::GetUnichar(int unichar_id) const {
  return tesseract().unicharset_.id_to_unichar(unichar_id);
}

/** Return the pointer to the i-th dawg loaded into tesseract_ object. */
const Dawg *TessBaseAPI::GetDawg(int i) const {
  if (tesseract_ == nullptr || i >= NumDawgs()) {
    return nullptr;
  }
  return tesseract().getDict().GetDawg(i);
}

/** Return the number of dawgs loaded into tesseract_ object. */
int TessBaseAPI::NumDawgs() const {
  return tesseract_ == nullptr ? 0 : tesseract().getDict().NumDawgs();
}


void TessBaseAPI::ReportDebugInfo() {
  if (tesseract_ == nullptr) {
    return;
  }
  tesseract().ReportDebugInfo();
}

void TessBaseAPI::SetupDebugAllPreset() {
  Tesseract& tess = tesseract();
  Textord &textord = *tess.mutable_textord();
  
  const ParamSetBySourceType SRC = PARAM_VALUE_IS_SET_BY_PRESET;

  verbose_process.set_value(true, SRC);
  
#if !GRAPHICS_DISABLED
  scrollview_support.set_value(true, SRC);
#endif

  textord_tabfind_show_images.set_value(true, SRC);
  // textord_tabfind_show_vlines.set_value(true, SRC);

#if !GRAPHICS_DISABLED
  textord_tabfind_show_initial_partitions.set_value(true, SRC);
  textord_tabfind_show_reject_blobs.set_value(true, SRC);
  textord_tabfind_show_partitions.set_value(2, SRC);
  textord_tabfind_show_columns.set_value(true, SRC);
  textord_tabfind_show_blocks.set_value(true, SRC);
#endif

  textord.textord_noise_debug.set_value(true, SRC);
  textord_oldbl_debug.set_value(false, SRC); // turned OFF, for 'true' produces very noisy output
  textord.textord_baseline_debug.set_value(true, SRC);
  textord_debug_block.set_value(9, SRC);
  textord_debug_bugs.set_value(9, SRC);
  textord_debug_tabfind.set_value(1 /* 9 */, SRC); // '9' produces very noisy output

  textord_debug_baselines.set_value(true, SRC);
  textord_debug_blob.set_value(true, SRC);
  textord_debug_pitch_metric.set_value(true, SRC);
  textord_debug_fixed_pitch_test.set_value(true, SRC);
  textord_debug_pitch.set_value(true, SRC);
  textord_debug_printable.set_value(true, SRC);
  textord_debug_xheights.set_value(true, SRC);
  textord_debug_xheights.set_value(true, SRC);

  textord_show_initial_words.set_value(true, SRC);
  textord_blocksall_fixed.set_value(true, SRC);
  textord_blocksall_prop.set_value(true, SRC);

  tess.tessedit_create_hocr.set_value(true, SRC);
  tess.tessedit_create_alto.set_value(true, SRC);
  tess.tessedit_create_page_xml.set_value(true, SRC);
  tess.tessedit_create_tsv.set_value(true, SRC);
  tess.tessedit_create_pdf.set_value(true, SRC);
  tess.textonly_pdf.set_value(false, SRC); // turned OFF
  tess.tessedit_write_unlv.set_value(true, SRC);
  tess.tessedit_create_lstmbox.set_value(true, SRC);
  tess.tessedit_create_boxfile.set_value(true, SRC);
  tess.tessedit_create_wordstrbox.set_value(true, SRC);
  tess.tessedit_create_txt.set_value(true, SRC);

  tess.tessedit_dump_choices.set_value(true, SRC);
  tess.tessedit_dump_pageseg_images.set_value(true, SRC);

  tess.tessedit_write_images.set_value(true, SRC);

  tess.tessedit_adaption_debug.set_value(true, SRC);
  tess.tessedit_debug_block_rejection.set_value(true, SRC);
  tess.tessedit_debug_doc_rejection.set_value(true, SRC);
  tess.tessedit_debug_fonts.set_value(true, SRC);
  tess.tessedit_debug_quality_metrics.set_value(true, SRC);

  tess.tessedit_rejection_debug.set_value(true, SRC);
  tess.tessedit_timing_debug.set_value(true, SRC);

  tess.tessedit_bigram_debug.set_value(true, SRC);

  tess.tess_debug_lstm.set_value(debug_all >= 1 ? 1 : 0, SRC); // LSTM debug output is extremely noisy

  tess.debug_noise_removal.set_value(true, SRC);

  tess.classify_debug_level.set_value(debug_all.value(), SRC); // LSTM debug output is extremely noisy
  tess.classify_learning_debug_level.set_value(9, SRC);
  tess.classify_debug_character_fragments.set_value(true, SRC);
  tess.classify_enable_adaptive_debugger.set_value(true, SRC);
  // tess.classify_learn_debug_str.set_value("????????????????", SRC);
  tess.matcher_debug_separate_windows.set_value(true, SRC);
  tess.matcher_debug_flags.set_value(true, SRC);
  tess.matcher_debug_level.set_value(3, SRC);

  tess.multilang_debug_level.set_value(3, SRC);

  tess.paragraph_debug_level.set_value(3, SRC);

  tess.segsearch_debug_level.set_value(3, SRC);

  // TODO: synchronize the settings of all Dict instances during Dict object creation and after any change...

  Dict &dict = tess.getInitialDict();
  dict.stopper_debug_level.set_value(3, SRC);

  tess.superscript_debug.set_value(true, SRC);

  tess.crunch_debug.set_value(true, SRC);

  dict.dawg_debug_level.set_value(1, SRC); // noisy

  tess.debug_fix_space_level.set_value(9, SRC);
  tess.debug_x_ht_level.set_value(3, SRC);
  // tess.debug_file.set_value("xxxxxxxxxxxxxxxxx", SRC);
  // tess.debug_output_path.set_Value("xxxxxxxxxxxxxx", SRC);
  debug_misc.set_value(true, SRC);

  dict.hyphen_debug_level.set_value(3, SRC);

  LanguageModelSettings &langmodel = tess.getLanguageModelSettings();

  langmodel.language_model_debug_level.set_value(0, SRC); /* 7 */

  textord.tosp_debug_level.set_value(3, SRC);

  tess.wordrec_debug_level.set_value(3, SRC);

  //dict.word_to_debug.set_value("", SRC);

  tess.scribe_save_grey_rotated_image.set_value(true, SRC);
  tess.scribe_save_binary_rotated_image.set_value(true, SRC);
  tess.scribe_save_original_rotated_image.set_value(true, SRC);

  tess.hocr_font_info.set_value(true, SRC);
  tess.hocr_char_boxes.set_value(true, SRC);
  tess.hocr_images.set_value(true, SRC);

  tess.thresholding_debug.set_value(true, SRC);

  tess.preprocess_graynorm_mode.set_value(0, SRC); // 0..3

  tess.tessedit_bigram_debug.set_value(true, SRC);

  tess.wordrec_debug_blamer.set_value(true, SRC);

  devanagari_split_debugimage.set_value(true, SRC);
  devanagari_split_debuglevel.set_value(3, SRC);

  gapmap_debug.set_value(true, SRC);

  poly_debug.set_value(false, SRC); // turned OFF: 'othwerwise 'true' produces very noisy output

  edges_debug.set_value(true, SRC);

  tess.ambigs_debug_level.set_value(3, SRC);

  tess.applybox_debug.set_value(true, SRC);

  tess.bidi_debug.set_value(true, SRC);

  tess.chop_debug.set_value(3, SRC);

  tess.debug_baseline_fit.set_value(1, SRC); // 0..3
  tess.debug_baseline_y_coord.set_value(-2000, SRC);

  tess.debug_write_unlv.set_value(true, SRC);
  tess.debug_line_finding.set_value(true, SRC);
  tess.debug_image_normalization.set_value(true, SRC);

  tess.interactive_display_mode.set_value(false, SRC);       // graphics, but do not invoke ScrollView app.

  tess.debug_display_page.set_value(true, SRC);
  tess.debug_display_page_blocks.set_value(true, SRC);
  tess.debug_display_page_baselines.set_value(true, SRC);

  tess.dump_segmented_word_images.set_value(true, SRC);
  tess.dump_osdetect_process_images.set_value(true, SRC);

  tess.ResyncVariablesInternally();
}

void TessBaseAPI::SetupDefaultPreset() {
  Tesseract &tess = tesseract();
  const ParamSetBySourceType SRC = PARAM_VALUE_IS_SET_BY_PRESET;

  // default: TXT + HOCR renderer     ... plus all the rest of 'em   [GHo patch]
  tess.tessedit_create_hocr.set_value(true, SRC);
  tess.tessedit_create_alto.set_value(true, SRC);
  tess.tessedit_create_page_xml.set_value(true, SRC);
  tess.tessedit_create_tsv.set_value(true, SRC);
  tess.tessedit_create_pdf.set_value(true, SRC);
  tess.textonly_pdf.set_value(false, SRC);         // turned OFF
  tess.tessedit_write_unlv.set_value(true, SRC);
  tess.tessedit_create_lstmbox.set_value(true, SRC);
  tess.tessedit_create_boxfile.set_value(true, SRC);
  tess.tessedit_create_wordstrbox.set_value(true, SRC);
  tess.tessedit_create_txt.set_value(true, SRC);

  tess.ResyncVariablesInternally();
}


// sanity check for the imagelist expander below: any CONTROL characters in here signal binary data and thus NOT AN IMAGELIST format.
static inline bool is_sane_imagelist_line(const char *p) {
  while (*p) {
    uint8_t c = *p++;
    if (c < ' ' && c != '\t')
      return false;
  }
  return true;
}

#if defined(_MSC_VER) && !defined(strtok_r)
static inline char *strtok_r(char * s, const char * sep, char ** state) {
  return strtok_s(s, sep, state);
}
#endif

static void destroy_il_buffer(char *buf) {
  free(buf);
}

std::vector<ImagePageFileSpec> TessBaseAPI::ExpandImagelistFilesInSet(const std::vector<std::string>& paths) {
  std::vector<ImagePageFileSpec> rv;
  std::ostringstream errmsg;

  for (auto spec : paths) {
    // each item in the list must exist?
    if (!fs::exists(spec)) {
      errmsg << "Specified file does not exist. Path: " << spec << "\n";
      goto continue_on_error;
      //continue;
    }

    {
      const size_t SAMPLESIZE = 8192;

      // load the first ~8K and see if that chunk contains a decent set of file paths: is so, the heuristic says it's an imagelist, rather than an image file.
      char scratch[SAMPLESIZE + 2];
      ConfigFile f(spec); // not a problem that this one opens the file in "r" (CRLF conversion) mode: we're after text files and the others will quickly be discovered below.
      if (!f) {
        errmsg << "Cannot open/access specified file";
        int ecode = errno;
        if (ecode != E_OK) {
          errmsg << " due to error: " << strerror(errno);
        }
        errmsg << ". Path: " << spec << "\n";
        goto continue_on_error;
        // continue;
      }
      auto l = fread(scratch, 1, SAMPLESIZE, f());
      // when it's an imagelist, it MAY be smaller than our scratch buffer!
      if (l == 0 || ferror(f())) {
        errmsg << "Failed to read a first chunk of the specified file";
        int ecode = errno;
        if (ecode != E_OK) {
          errmsg << " due to error: " << strerror(errno);
        }
        errmsg << ". Tried to read " << SAMPLESIZE << " bytes, received " << l << " bytes.  Path: " << spec << "\n";
        goto continue_on_error;
        // continue;
      }
      // make sure the sampled chunk is terminated before we go and parse it as a imagelist file (which may be damaged at the end as we sampled only the start of it!)
      scratch[l] = 0;
      scratch[l + 1] = 0;

      bool is_imagelist = true;
      std::vector<char *> lines;
      char *state = nullptr;
      char *s = strtok_r(scratch, "\r\n", &state);
      while (s) {
        char *p = s + strspn(s, " \t");

        // sanity check: any CONTROL characters in here signal binary data and thus NOT AN IMAGELIST format.
        if (!is_sane_imagelist_line(p)) {
          is_imagelist = false;
          break;
        }

        // skip comment lines and empty lines:
        if (!strchr("#;", *p)) {
          lines.push_back(s);
        }

        s = strtok_r(nullptr, "\r\n", &state);
      }
      // do we have a potentially sane imagelist? Do we need to truncate the damaged end, if it is?
      if (l == SAMPLESIZE && is_imagelist && lines.size() >= 1) {
        // the last line will be damaged due to our sampling, so we better discard that one:
        (void)lines.pop_back();
      }

      if (is_imagelist) {
        int error_count = 0;
        int sample_count = 0;
        // validate the lines in the sample:
        for (auto spec : lines) {
          // parse and chop into 1..3 file paths: image;mask;overlay
          state = nullptr;
          int count = 0;
          char *s = strtok_r(spec, ";", &state);
          while (s) {
            count++;
            char *p = s + strspn(s, " \t");

            // trim whitespace at the end...
            char *e = p + strlen(p);
            while (e > p) {
              if (isspace(p[-1])) {
                *p-- = 0;
                continue;
              }
              break;
            }

            sample_count++;
            if (!fs::exists(p)) {
              error_count++;
            }

            s = strtok_r(nullptr, ";", &state);
          }
          if (count < 1 || count > 3) {
            error_count++;
          }
        }

        // we tolerate about 1-in-10 file errors here...
        float err_ratio = error_count * 100.0f / sample_count;
        is_imagelist = (err_ratio < 10.0 /* percent */);
      }

      if (is_imagelist) {
        // now that we know the sample is a sensible imagelist, grab the entire thing and parse it entirely...
        const size_t listfilesize = fs::file_size(spec);

        std::unique_ptr<char, void (*)(char *)> buffer((char *)malloc(listfilesize + 2), destroy_il_buffer);
        if (!buffer) {
          // TODO
          continue;
        }

        // rewind file
        fseek(f(), 0, SEEK_SET);
        l = fread(buffer.get(), 1, listfilesize, f());
        if (l != listfilesize || ferror(f())) {
          // TODO
          continue;
        }
        // make sure the sampled chunk is terminated before we go and parse it as a imagelist file (which may be damaged at the end as we sampled only the start of it!)
        char *b = buffer.get();
        b[l] = 0;
        b[l + 1] = 0;

        std::vector<char *> lines;
        char *state = nullptr;
        char *s = strtok_r(buffer.get(), "\r\n", &state);
        while (s) {
          char *p = s + strspn(s, " \t");

          // sanity check: any CONTROL characters in here signal binary data and thus NOT AN IMAGELIST format.
          if (!is_sane_imagelist_line(p)) {
            is_imagelist = false;
            break;
          }

          // skip comment lines and empty lines:
          if (!strchr("#;", *p)) {
            lines.push_back(s);
          }

          s = strtok_r(nullptr, "\r\n", &state);
        }

        // do we have a potentially sane imagelist? Do we need to truncate the damaged end, if it is?
        if (l == SAMPLESIZE && is_imagelist && lines.size() >= 1) {
          // the last line will be damaged due to our sampling, so we better discard that one:
          (void)lines.pop_back();
        }

        int error_count = 0;
        int sample_count = 0;
        // parse & validate the lines:
        for (auto spec : lines) {
          // parse and chop into 1..3 file paths: image;mask;overlay
          state = nullptr;
          std::vector<std::string> fspecs;
          char *s = strtok_r(spec, ";", &state);
          while (s) {
            char *p = s + strspn(s, " \t");

            // trim whitespace at the end...
            char *e = p + strlen(p);
            while (e > p) {
              if (isspace(p[-1])) {
                *p-- = 0;
                continue;
              }
              break;
            }

            sample_count++;
            if (!fs::exists(p)) {
              error_count++;
            }

            fspecs.push_back(p);

            s = strtok_r(nullptr, ";", &state);
          }
          if (fspecs.size() < 1 || fspecs.size() > 3) {
            error_count++;
          } else {
            ImagePageFileSpec sp = {fspecs[0]};
            if (fspecs.size() > 1) {
              sp.segment_mask_image_path = fspecs[1];
            }
            if (fspecs.size() > 2) {
              sp.visible_page_image_path = fspecs[2];
            }
            rv.push_back(sp);
          }
        }
      } else {
        // not an image list: pick this one up as a sole image file spec:
        goto continue_on_error;
      }
    }

    if (false) {
continue_on_error:
      // treat situation as simple as possible: `spec` is not an image list; pick this one up as a sole image file spec:
      ImagePageFileSpec sp = {spec};
      rv.push_back(sp);
    }
  }
  return rv;
}

void TessBaseAPI::FinalizeAndWriteDiagnosticsReport() {
  if (tesseract_ == nullptr) {
    ASSERT_HOST_MSG(false,
                    "FinalizeAndWriteDiagnosticsReport was invoked without a "
                    "live tesseract instance: you may have a bug that looses a "
                    "lot of tesseract diagnostics info + reporting for you.\n");
    return;
  };
  tesseract_->ReportDebugInfo();
}

/** Escape a char string - replace <>&"' with HTML codes. */
std::string HOcrEscape(const char *text) {
  std::string ret;
  const char *ptr;
  for (ptr = text; *ptr; ptr++) {
    switch (*ptr) {
      case '<':
        ret += "&lt;";
        break;
      case '>':
        ret += "&gt;";
        break;
      case '&':
        ret += "&amp;";
        break;
      case '"':
        ret += "&quot;";
        break;
      case '\'':
        ret += "&#39;";
        break;
      default:
        ret += *ptr;
    }
  }
  return ret;
}

std::string mkUniqueOutputFilePath(const char* basepath, int page_number, const char* label, const char* filename_extension)
{
  size_t pos = strcspn(basepath, ":\\/");
  const char* filename = basepath;
  const char* p = basepath + pos;
  while (*p)
  {
    filename = p + 1;
    pos = strcspn(filename, ":\\/");
    p = filename + pos;
  }
  size_t pathlen = filename - basepath;
  if (!*filename)
    filename = "tesseract";

  char ns[40] = { 0 };
  if (page_number != 0)
  {
    snprintf(ns, sizeof(ns), ".p%04d", page_number);
  }

  static int unique_seq_counter = 0;
  unique_seq_counter++;

  char nq[40] = { 0 };
  snprintf(nq, sizeof(nq), ".n%04d", unique_seq_counter);

  std::string f(basepath);
  f = f.substr(0, pathlen);
  f += filename;
  f += nq;
  if (label && *label)
  {
    f += ".";
    f += label;
  }
  if (*ns)
  {
    f += ns;
  }
  f += ".";
  f += filename_extension;

  // sanitize generated filename part:
  char* str = f.data();
  int slen = f.length();
  int dpos = pathlen;
  bool marker = false;
  for (int spos = pathlen; spos < slen; spos++)
  {
    int c = str[spos];
    switch (c)
    {
    case '.':
    case '-':
    case '_':
    case ' ':
      if (!marker)
      {
        marker = true;
        str[dpos++] = c;
      }
      // otherwise skip additional 'marker' characters in the filename
      break;

    default:
      marker = false;
      str[dpos++] = c;
      break;
    }
  }
  // no marker tolerated at end of filename:
  if (marker)
    dpos--;
  // fringe case: filename is *only markers*:
  if (dpos == pathlen)
    str[dpos++] = '_';

  f.resize(dpos);

  return std::move(f);
}

void WritePix(const std::string &file_path, Pix *pic, int file_type)
{
  tprintInfo("Saving image file {}\n", file_path);
#if defined(HAVE_MUPDF)
  fz_mkdir_for_file(fz_get_global_context(), file_path.c_str());
#endif
  if (pixWrite(file_path.c_str(), pic, file_type))
  {
    tprintError("Writing image file {} failed\n", file_path);
  }
}

} // namespace tesseract<|MERGE_RESOLUTION|>--- conflicted
+++ resolved
@@ -915,12 +915,8 @@
     } else {
       pix = pixClone(pix);
     }
-<<<<<<< HEAD
     thresholder_->SetImage(pix, exif, angle, upscale);
-=======
-    thresholder_->SetImage(pix, angle);
     pixDestroy(&pix);
->>>>>>> bc7838f1
     SetInputImage(thresholder_->GetPixRect());
   }
 }
