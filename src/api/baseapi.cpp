/**********************************************************************
 * File:        baseapi.cpp
 * Description: Simple API for calling tesseract.
 * Author:      Ray Smith
 *
 * (C) Copyright 2006, Google Inc.
 ** Licensed under the Apache License, Version 2.0 (the "License");
 ** you may not use this file except in compliance with the License.
 ** You may obtain a copy of the License at
 ** http://www.apache.org/licenses/LICENSE-2.0
 ** Unless required by applicable law or agreed to in writing, software
 ** distributed under the License is distributed on an "AS IS" BASIS,
 ** WITHOUT WARRANTIES OR CONDITIONS OF ANY KIND, either express or implied.
 ** See the License for the specific language governing permissions and
 ** limitations under the License.
 *
 **********************************************************************/

#define _USE_MATH_DEFINES // for M_PI

// Include automatically generated configuration file if running autoconf.
#ifdef HAVE_TESSERACT_CONFIG_H
#  include "config_auto.h"
#endif

#include <tesseract/debugheap.h>
#include "boxword.h"    // for BoxWord
#include "coutln.h"     // for C_OUTLINE_IT, C_OUTLINE_LIST
#include "dawg_cache.h" // for DawgCache
#include "dict.h"       // for Dict
#include "elst.h"       // for ELIST_ITERATOR, ELISTIZE, ELISTIZEH
#include <leptonica/environ.h>    // for l_uint8
#include "equationdetect.h" // for EquationDetect, destructor of equ_detect_
#include "errcode.h" // for ASSERT_HOST
#include "helpers.h" // for IntCastRounded, chomp_string, copy_string
#include "host.h"    // for MAX_PATH
#include "imagedata.h" // for ImageData, DocumentData
#include <leptonica/imageio.h> // for IFF_TIFF_G4, IFF_TIFF, IFF_TIFF_G3, ...
#if !DISABLED_LEGACY_ENGINE
#  include "intfx.h" // for INT_FX_RESULT_STRUCT
#endif
#include "mutableiterator.h" // for MutableIterator
#include "normalis.h"        // for kBlnBaselineOffset, kBlnXHeight
#include "pageres.h"         // for PAGE_RES_IT, WERD_RES, PAGE_RES, CR_DE...
#include "paragraphs.h"      // for DetectParagraphs
#include "global_params.h"
#include "pdblock.h"         // for PDBLK
#include "points.h"          // for FCOORD
#include "polyblk.h"         // for POLY_BLOCK
#include "rect.h"            // for TBOX
#include "stepblob.h"        // for C_BLOB_IT, C_BLOB, C_BLOB_LIST
#include "tessdatamanager.h" // for TessdataManager, kTrainedDataSuffix
#include "tesseractclass.h"  // for Tesseract
#include <tesseract/tprintf.h>         // for tprintf
#include "werd.h"            // for WERD, WERD_IT, W_FUZZY_NON, W_FUZZY_SP
#include "tabletransfer.h"   // for detected tables from tablefind.h
#include "thresholder.h"     // for ImageThresholder
#include "winutils.h"
#include "colfind.h"         // for param globals
#include "oldbasel.h"        // for param globals
#include "tovars.h"          // for param globals
#include "makerow.h"         // for param globals
#include "topitch.h"         // for param globals
#include "polyaprx.h"        // for param globals
#include "edgblob.h"         // for param globals
#include "pathutils.h"       // for fs namespace

#include <tesseract/baseapi.h>
#include <tesseract/ocrclass.h>       // for ETEXT_DESC
#include <tesseract/osdetect.h>       // for OSResults, OSBestResult, OrientationId...
#include <tesseract/renderer.h>       // for TessResultRenderer
#include <tesseract/resultiterator.h> // for ResultIterator
#include <tesseract/params.h>    // for Param, ..., ParamVectorSet class definitions
#include <tesseract/assert.h>

#include <cmath>    // for round, M_PI
#include <cstdint>  // for int32_t
#include <cstring>  // for strcmp, strcpy
#include <filesystem> // for path
#include <fstream>  // for size_t
#include <iostream> // for std::cin
#include <locale>   // for std::locale::classic
#include <memory>   // for std::unique_ptr
#include <set>      // for std::pair
#include <sstream>  // for std::stringstream
#include <vector>   // for std::vector
#include <cfloat>

#include <parameters/parameters.h>
#include <leptonica/allheaders.h> // for pixDestroy, boxCreate, boxaAddBox, box...
#ifdef HAVE_LIBCURL
#  include <curl/curl.h>
#endif

#ifdef __linux__
#  include <csignal> // for sigaction, SA_RESETHAND, SIGBUS, SIGFPE
#endif

#if defined(WIN32) || defined(_WIN32) || defined(_WIN64)
#  include <fcntl.h>
#  include <io.h>
#else
#  include <dirent.h> // for closedir, opendir, readdir, DIR, dirent
#  include <libgen.h>
#  include <sys/stat.h> // for stat, S_IFDIR
#  include <sys/types.h>
#  include <unistd.h>
#endif // _WIN32


using namespace ::parameters;

namespace tesseract {

FZ_HEAPDBG_TRACKER_SECTION_START_MARKER(_)

BOOL_VAR(stream_filelist, false, "Stream a filelist from stdin.");
BOOL_VAR(show_threshold_images, false, "Show grey/binary 'thresholded' (pre-processed) images.");
STRING_VAR(document_title, "", "Title of output document (used for hOCR and PDF output).");
#ifdef HAVE_LIBCURL
INT_VAR(curl_timeout, 0, "Timeout for curl in seconds.");
STRING_VAR(curl_cookiefile, "", "File with cookie data for curl");
#endif
INT_VAR(debug_all, 0, "Turn on all the debugging features. Set to '2' or higher for extreme verbose debug diagnostics output.");
BOOL_VAR(debug_misc, false, "Turn on miscellaneous debugging features.");
#if !GRAPHICS_DISABLED
BOOL_VAR(scrollview_support, false, "Turn ScrollView support on/off. When turned OFF, the OCR process executes a little faster but almost all graphical feedback/diagnostics features will have been disabled.");
#endif
BOOL_VAR(verbose_process, false, "Print descriptive messages reporting which steps are taken during the OCR process. This may help non-expert users to better grasp what is happening under the hood and which stages of the OCR process take up time.");
STRING_VAR(vars_report_file, "+", "Filename/path to write the 'Which -c variables were used' report. File may be 'stdout', '1' or '-' to be output to stdout. File may be 'stderr', '2' or '+' to be output to stderr. Empty means no report will be produced.");
BOOL_VAR(report_all_variables, true, "When reporting the variables used (via 'vars_report_file') also report all *unused* variables, hence the report will always list *all* available variables.");
DOUBLE_VAR(allowed_image_memory_capacity, ImageCostEstimate::get_max_system_allowance(), "Set maximum memory allowance for image data: this will be used as part of a sanity check for oversized input images.");
BOOL_VAR(two_pass, false, "Enable double analysis: this will analyse every image twice. Once with the given page segmentation mode (typically 3), and then once with a single block page segmentation mode. The second run runs on a modified image where any earlier blocks are turned black, causing Tesseract to skip them for the second analysis. Currently two pages are output for a single image, so this is clearly a hack, but it's not as computationally intensive as running two full runs. (In fact, it might add as little as ~10% overhead, depending on the input image)   WARNING: This will probably break weird non-filepath file input patterns like \"-\" for stdin, or things that resolve using libcurl.");


/** Minimum sensible image size to be worth running Tesseract. */
const int kMinRectSize = 10;
/** Character returned when Tesseract couldn't recognize anything. */
const char kTesseractReject = '~';
/** Character used by UNLV error counter as a reject. */
const char kUNLVReject = '~';
/** Character used by UNLV as a suspect marker. */
const char kUNLVSuspect = '^';
/**
 * Temp file used for storing current parameters before applying retry values.
 */
static const char *kOldVarsFile = "failed_vars.txt";

#if !DISABLED_LEGACY_ENGINE

static const char kUnknownFontName[] = "UnknownFont";

static STRING_VAR(classify_font_name, kUnknownFontName,
                  "Default font name to be used in training.");

// Finds the name of the training font and returns it in fontname, by cutting
// it out based on the expectation that the filename is of the form:
// /path/to/dir/[lang].[fontname].exp[num]
// The [lang], [fontname] and [num] fields should not have '.' characters.
// If the global parameter classify_font_name is set, its value is used instead.
static void ExtractFontName(const char* filename, std::string* fontname) {
  *fontname = classify_font_name;
  if (*fontname == kUnknownFontName) {
    // filename is expected to be of the form [lang].[fontname].exp[num]
    // The [lang], [fontname] and [num] fields should not have '.' characters.
    const char *basename = strrchr(filename, '/');
    const char *firstdot = strchr(basename ? basename : filename, '.');
    const char *lastdot  = strrchr(filename, '.');
    if (firstdot != lastdot && firstdot != nullptr && lastdot != nullptr) {
      ++firstdot;
      *fontname = firstdot;
      fontname->resize(lastdot - firstdot);
    }
  }
}
#endif

FZ_HEAPDBG_TRACKER_SECTION_END_MARKER(_)

/* Add all available languages recursively.
 */
static void addAvailableLanguages(const std::string &datadir, const std::string &base,
                                  std::vector<std::string> *langs) {
  auto base2 = base;
  if (!base2.empty()) {
    base2 += "/";
  }
  const size_t extlen = sizeof(kTrainedDataSuffix);
#if defined(WIN32) || defined(_WIN32) || defined(_WIN64)
  const auto kTrainedDataSuffixUtf16 = winutils::Utf8ToUtf16(kTrainedDataSuffix);

  WIN32_FIND_DATAW data;
  HANDLE handle = FindFirstFileW(winutils::Utf8ToUtf16((datadir + base2 + "*").c_str()).c_str(), &data);
  if (handle != INVALID_HANDLE_VALUE) {
    BOOL result = TRUE;
    for (; result;) {
      wchar_t *name = data.cFileName;
      // Skip '.', '..', and hidden files
      if (name[0] != '.') {
        if ((data.dwFileAttributes & FILE_ATTRIBUTE_DIRECTORY) == FILE_ATTRIBUTE_DIRECTORY) {
          addAvailableLanguages(datadir, base2 + winutils::Utf16ToUtf8(name), langs);
        } else {
          size_t len = wcslen(name);
          if (len > extlen && name[len - extlen] == '.' &&
              wcscmp(&name[len - extlen + 1], kTrainedDataSuffixUtf16.c_str()) == 0) {
            name[len - extlen] = '\0';
            langs->push_back(base2 + winutils::Utf16ToUtf8(name));
          }
        }
      }
      result = FindNextFileW(handle, &data);
    }
    FindClose(handle);
  }
#else // _WIN32
  DIR *dir = opendir((datadir + base).c_str());
  if (dir != nullptr) {
    dirent *de;
    while ((de = readdir(dir))) {
      char *name = de->d_name;
      // Skip '.', '..', and hidden files
      if (name[0] != '.') {
        struct stat st;
        if (stat((datadir + base2 + name).c_str(), &st) == 0 && (st.st_mode & S_IFDIR) == S_IFDIR) {
          addAvailableLanguages(datadir, base2 + name, langs);
        } else {
          size_t len = strlen(name);
          if (len > extlen && name[len - extlen] == '.' &&
              strcmp(&name[len - extlen + 1], kTrainedDataSuffix) == 0) {
            name[len - extlen] = '\0';
            langs->push_back(base2 + name);
          }
        }
      }
    }
    closedir(dir);
  }
#endif
}


TessBaseAPI::TessBaseAPI()
    : tesseract_(nullptr)
#if !DISABLED_LEGACY_ENGINE
      ,
      osd_tesseract_(nullptr),
      equ_detect_(nullptr)
#endif
      ,
      reader_(nullptr),
      // thresholder_ is initialized to nullptr here, but will be set before use
      // by: A constructor of a derived API or created
      // implicitly when used in InternalResetImage.
      thresholder_(nullptr),
      paragraph_models_(nullptr),
      block_list_(nullptr),
      page_res_(nullptr),
      pix_visible_image_(nullptr),
      last_oem_requested_(OEM_DEFAULT),
      recognition_done_(false),
      rect_left_(0),
      rect_top_(0),
      rect_width_(0),
      rect_height_(0),
      image_width_(0),
      image_height_(0) {
  // make sure the debug_all preset is set up BEFORE any command-line arguments
  // direct tesseract to set some arbitrary parameters just below,
  // for otherwise those `-c xyz=v` commands may be overruled by the
  // debug_all preset!
  debug_all.set_on_modify_handler([this](decltype(debug_all) &target,
                                         const int32_t old_value,
                                         int32_t &new_value,
                                         const int32_t default_value,
                                         ParamSetBySourceType source_type,
                                         ParamPtr optional_setter) {
    this->SetupDebugAllPreset();
  });
}

TessBaseAPI::~TessBaseAPI() {
  End();
  debug_all.set_on_modify_handler(0);
}

/**
 * Returns the version identifier as a static string. Do not delete.
 */
const char *TessBaseAPI::Version() {
  return TESSERACT_VERSION_STR;
}

Tesseract& TessBaseAPI::tesseract() const {
  if (tesseract_ == nullptr) {
    tesseract_ = new Tesseract();
  }
  return *tesseract_;
}

/**
 * Set the name of the input file. Needed only for training and
 * loading a UNLV zone file.
 */
void TessBaseAPI::SetInputName(const char *name) {
  Tesseract &tess = tesseract();
  tess.input_file_path_ = name;
}

/** Set the name of the visible image files. Needed only for PDF output. */
void TessBaseAPI::SetVisibleImageFilename(const char* name) {
  Tesseract &tess = tesseract();
  tess.visible_image_file_path_ = name;
}

/**
* Return a memory capacity cost estimate for the given image dimensions and
* some heuristics re tesseract behaviour, e.g. input images will be normalized/greyscaled,
* then thresholded, all of which will be kept in memory while the session runs.
*
* Also uses the Tesseract Variable `allowed_image_memory_capacity` to indicate
* whether the estimated cost is oversized --> `cost.is_too_large()`
*
* For user convenience, static functions are provided:
* the static functions MAY be used by userland code *before* the high cost of
* instantiating a Tesseract instance is incurred.
*/
ImageCostEstimate TessBaseAPI::EstimateImageMemoryCost(int image_width, int image_height, float allowance) {
  // The heuristics used:
  // 
  // we reckon with leptonica Pix storage at 4 bytes per pixel,
  // tesseract storing (worst case) 3 different images: original, greyscale, binary thresholded,
  // we DO NOT reckon with the extra image that may serve as background for PDF outputs, etc.
  // we DO NOT reckon with the memory cost for the OCR match tree, etc.
  // However, we attempt a VERY ROUGH estimate by calculating a 20% overdraft for internal operations'
  // storage costs.
  float cost = 4 * 3 * 1.20f;
  cost *= image_width;
  cost *= image_height;

  if (allowed_image_memory_capacity > 0.0) {
    // any rediculous input values will be replaced by the Tesseract configuration value:
    if (allowance > allowed_image_memory_capacity || allowance <= 0.0)
      allowance = allowed_image_memory_capacity;
  }

  return ImageCostEstimate(cost, allowance);
}

ImageCostEstimate TessBaseAPI::EstimateImageMemoryCost(const Pix* pix, float allowance) {
  auto w = pixGetWidth(pix);
  auto h = pixGetHeight(pix);
  return EstimateImageMemoryCost(w, h, allowance);
}

/**
* Ditto, but this API may be invoked after SetInputImage() or equivalent has been called
* and reports the cost estimate for the current instance/image.
*/
ImageCostEstimate TessBaseAPI::EstimateImageMemoryCost() const {
  return tesseract().EstimateImageMemoryCost();
}

/**
* Helper, which may be invoked after SetInputImage() or equivalent has been called:
* reports the cost estimate for the current instance/image via `tprintDebug()` and returns
* `true` when the cost is expected to be too high.
*
* You can use this as a fast pre-flight check. Many major tesseract APIs perform
* this same check as part of their startup routine.
*/
bool TessBaseAPI::CheckAndReportIfImageTooLarge(const Pix* pix) const {
  return tesseract().CheckAndReportIfImageTooLarge(pix);
}

/** Set the name of the output files. Needed only for debugging. */
void TessBaseAPI::SetOutputName(const char *name) {
  tesseract().output_base_filename.set_value(name, PARAM_VALUE_IS_SET_BY_APPLICATION);
}

const std::string &TessBaseAPI::GetOutputName() {
  return tesseract().output_base_filename;
}

bool TessBaseAPI::SetVariable(const char *name, const char *value) {
  return ParamUtils::SetParam(name, value, tesseract().params_collective(), PARAM_VALUE_IS_SET_BY_APPLICATION);
}

bool TessBaseAPI::SetVariable(const char *name, int value) {
  return ParamUtils::SetParam(name, value, tesseract().params_collective(), PARAM_VALUE_IS_SET_BY_APPLICATION);
}

bool TessBaseAPI::SetVariable(const char *name, bool value) {
  return ParamUtils::SetParam(name, value, tesseract().params_collective(), PARAM_VALUE_IS_SET_BY_APPLICATION);
}

bool TessBaseAPI::SetVariable(const char *name, double value) {
  return ParamUtils::SetParam(name, value, tesseract().params_collective(), PARAM_VALUE_IS_SET_BY_APPLICATION);
}

bool TessBaseAPI::SetVariable(const char *name, const std::string &value) {
  return ParamUtils::SetParam(name, value, tesseract().params_collective(), PARAM_VALUE_IS_SET_BY_APPLICATION);
}

bool TessBaseAPI::GetIntVariable(const char *name, int *value) const {
  IntParam *p = ParamUtils::FindParam<IntParam>(name, tesseract().params_collective());
  if (!p) {
    return false;
  }
  *value = p->value();
  return true;
}

bool TessBaseAPI::GetBoolVariable(const char *name, bool *value) const {
  BoolParam *p = ParamUtils::FindParam<BoolParam>(name, tesseract().params_collective());
  if (!p) {
    return false;
  }
  *value = p->value();
  return true;
}

const char *TessBaseAPI::GetStringVariable(const char *name) const {
  StringParam *p = ParamUtils::FindParam<StringParam>(name, tesseract().params_collective());
  if (!p) {
    return nullptr;
  }
  return p->c_str();
}

bool TessBaseAPI::GetDoubleVariable(const char *name, double *value) const {
  DoubleParam *p = ParamUtils::FindParam<DoubleParam>(name, tesseract().params_collective());
  if (!p) {
    return false;
  }
  *value = p->value();
  return true;
}

/** Get value of named variable as a string, if it exists. */
bool TessBaseAPI::GetVariableAsString(const char *name, std::string *val) const {
  Param *p = ParamUtils::FindParam(name, tesseract().params_collective());
  if (p != nullptr) {
    if (val != nullptr) {
      *val = p->raw_value_str();
    }
    return true;
  }
  return false;
}


bool TessBaseAPI::InitParameters(const std::vector<std::string> &vars_vec,
                                 const std::vector<std::string> &vars_values) {
  Tesseract &tess = tesseract();
  return tess.InitParameters(vars_vec, vars_values);
}

void TessBaseAPI::ReadyParametersForReinitialization() {
  Tesseract &tess = tesseract();
  tess.ReadyParametersForReinitialization();
}

void TessBaseAPI::ResetParametersToFactoryDefault() {
  Tesseract &tess = tesseract();
  tess.ResetParametersToFactoryDefault();
}


#if !DISABLED_LEGACY_ENGINE

/** Print Tesseract fonts table to the given file. */
void TessBaseAPI::PrintFontsTable(FILE *fp) const {
  if (!fp)
    fp = stdout;
  bool print_info = (fp == stdout || fp == stderr);
  Tesseract& tess = tesseract();
  const int fontinfo_size = tess.get_fontinfo_table().size();
  for (int font_index = 1; font_index < fontinfo_size; ++font_index) {
    FontInfo font = tess.get_fontinfo_table().at(font_index);
    if (print_info) {
      tprintInfo(
          "ID={}: {} is_italic={} is_bold={} is_fixed_pitch={} is_serif={} is_fraktur={}\n",
          font_index, font.name,
          font.is_italic(),
          font.is_bold(),
          font.is_fixed_pitch(),
          font.is_serif(),
          font.is_fraktur());
    } else {
      std::string msg = fmt::format(
          "ID={}: {} is_italic={} is_bold={} is_fixed_pitch={} is_serif={} is_fraktur={}\n",
          font_index, font.name,
          font.is_italic(),
          font.is_bold(),
          font.is_fixed_pitch(),
          font.is_serif(),
          font.is_fraktur());
      fputs(msg.c_str(), fp);
    }
  }
}

#endif

/** 
 * Print Tesseract parameters to the given file with descriptions of each option. 
 * Cannot be used as Tesseract configuration file due to descriptions 
 * (use DumpVariables instead to create config files).
 */
void TessBaseAPI::PrintVariables(FILE *fp) const {
  ParamUtils::PrintParams(fp, tesseract().params_collective(), true);
}

void TessBaseAPI::SaveParameters() {
  // Save current config variables before switching modes.
  FILE *fp = fopen(kOldVarsFile, "wb");
  PrintVariables(fp);
  fclose(fp);
}

void TessBaseAPI::RestoreParameters() {
  ReadConfigFile(kOldVarsFile);
}

/** 
 * Print Tesseract parameters to the given file without descriptions. 
 * Can be used as Tesseract configuration file.
*/
void TessBaseAPI::DumpVariables(FILE *fp) const {
  ParamUtils::PrintParams(fp, tesseract().params_collective(), false);
}

// Report parameters' usage statistics, i.e. report which params have been
// set, modified and read/checked until now during this run-time's lifetime.
//
// Use this method for run-time 'discovery' about which tesseract parameters
// are actually *used* during your particular usage of the library, ergo
// answering the question:
// "Which of all those parameters are actually *relevant* to my use case today?"
void TessBaseAPI::ReportParamsUsageStatistics() const {
  tesseract::ParamsVectorSet &vec = tesseract().params_collective();
  std::string fpath = tesseract::vars_report_file;
  ReportFile f(fpath);
    int section_level = tesseract_->GetPixDebugSectionLevel();
    ParamUtils::ReportParamsUsageStatistics(f, vec, section_level);
}

/**
 * The datapath must be the name of the data directory or
 * some other file in which the data directory resides (for instance argv[0].)
 * The language is (usually) an ISO 639-3 string or nullptr will default to eng.
 * If numeric_mode is true, then only digits and Roman numerals will
 * be returned.
 * 
 * @return: 0 on success and -1 on initialization failure.
 */
int TessBaseAPI::Init(const char* datapath,
                      ParamsVectorSet& vars)
{
  std::vector<std::string> nil;
  //ParamsVectorSet vars;
  FileReader nada;
  Tesseract &tess = tesseract();
  //tess.tessedit_ocr_engine_mode = oem;
  //tess.languages_to_try = language;
  if (tess.datadir_base_path.is_set() && !strempty(datapath) && tess.datadir_base_path.value() != datapath) {
    // direct parameter overrides previous parameter set-up
    tess.datadir_base_path = datapath;
  }
  return Init_Internal(datapath, vars, nil, nada, nullptr, 0);
}

int TessBaseAPI::Init(const char *datapath,
         ParamsVectorSet &vars,
                      const std::vector<std::string> &configs)
{

}

int TessBaseAPI::Init(ParamsVectorSet& vars)
{

}

int TessBaseAPI::Init(ParamsVectorSet& vars,
                      const std::vector<std::string>& configs)
{

}

int TessBaseAPI::Init(const char* datapath,
         ParamsVectorSet& vars,
                      FileReader reader)
{

}

int TessBaseAPI::Init(const char* datapath,
         ParamsVectorSet& vars,
         const std::vector<std::string>& configs,
                      FileReader reader)
{

}

int TessBaseAPI::Init(const char* datapath,
         const std::vector<std::string>& vars_vec,
                      const std::vector<std::string>& vars_values)
{

}

int TessBaseAPI::Init(const char* datapath,
         const std::vector<std::string>& vars_vec,
         const std::vector<std::string>& vars_values,
                      const std::vector<std::string>& configs)
{

}

int TessBaseAPI::Init(const char* datapath, const char* language, OcrEngineMode oem)
{

}

int TessBaseAPI::Init(const char* datapath, const char* language, OcrEngineMode oem,
                      const std::vector<std::string>& configs)
{

}

int TessBaseAPI::Init(const char* datapath, const char* language)
{

}

int TessBaseAPI::Init(const char* datapath, const char* language,
                      const std::vector<std::string>& configs)
{

}

int TessBaseAPI::Init(const char *language, OcrEngineMode oem)
{

}

int TessBaseAPI::Init(const char *language, OcrEngineMode oem,
         const std::vector<std::string> &configs)
{

}

int TessBaseAPI::Init(const char* language)
{

}

int TessBaseAPI::Init(const char* language,
                      const std::vector<std::string>& configs)
{

}

// Reads the traineddata via a FileReader from path `datapath`.
int TessBaseAPI::Init(const char* datapath,
         const std::vector<std::string>& vars_vec,
         const std::vector<std::string>& vars_values,
                      FileReader reader)
{

}

int TessBaseAPI::Init(const char* datapath,
         const std::vector<std::string>& vars_vec,
         const std::vector<std::string>& vars_values,
         const std::vector<std::string>& configs,
                      FileReader reader)
{

}

// In-memory version reads the traineddata directly from the given
// data[data_size] array.
int TessBaseAPI::InitFromMemory(const char *data, size_t data_size,
                   const std::vector<std::string>& vars_vec,
                   const std::vector<std::string>& vars_values)
{

}

int TessBaseAPI::InitFromMemory(const char *data, size_t data_size,
                   const std::vector<std::string>& vars_vec,
                   const std::vector<std::string>& vars_values,
                   const std::vector<std::string>& configs)
{

}

int TessBaseAPI::Init_Internal(const char *path,
                               ParamsVectorSet &vars,
                               const std::vector<std::string> &configs,
                               FileReader reader,
                               const char *data, size_t data_size) {
  Tesseract &tess = tesseract();
#if 0
  if (tess.languages_to_try.empty()) {
    tess.languages_to_try = "";
  }
#endif
  if (data == nullptr) {
    data = "";
    data_size = 0; // as a precaution to prevent invalid user-set value to
  }
  std::string datapath;
  if (!strempty(path)) {
    datapath = path;
  } else if (!tess.datadir_base_path.empty()) {
    datapath = tess.datadir_base_path;
  } else {
    datapath = tess.languages_to_try;
  }

  // TODO: re-evaluate this next (old) code chunk which decides when to reset the tesseract instance.

  std::string buggered_languge = "XYZ";

  // If the datapath, OcrEngineMode or the language have changed - start again.
  // Note that the language_ field stores the last requested language that was
  // initialized successfully, while tesseract().lang stores the language
  // actually used. They differ only if the requested language was nullptr, in
  // which case tesseract().lang is set to the Tesseract default ("eng").
  if (
      tesseract_->RequiresWipeBeforeIndependentReUse() &&
      (datapath_.empty() || language_.empty() || datapath_ != datapath ||
       last_oem_requested_ != oem() || (language_ != buggered_languge && tesseract_->lang_ != buggered_languge))) {
#if 0
    assert(0);
    delete tesseract_;
    tesseract_ = nullptr;
#else
    // try not to throw away tesseract instances. Clean them out rigorously, instead.
    tesseract_->WipeSqueakyCleanForReUse();
#endif
  }
  if (tesseract_ == nullptr) {
    tesseract_ = new Tesseract();
  }
  if (reader != nullptr) {
    reader_ = reader;
  }
  TessdataManager mgr(reader_);
  if (data_size != 0) {
      mgr.LoadMemBuffer(buggered_languge.c_str(), data, data_size);
  }
    if (tess.init_tesseract(datapath, output_file_, &mgr) != 0) {
    return -1;
  }

  // Update datapath and language requested for the last valid initialization.
  datapath_ = std::move(datapath);
  if (datapath_.empty() && !tess.datadir_.empty()) {
    datapath_ = tess.datadir_;
  }

  language_ = buggered_languge;
  last_oem_requested_ = oem();

#if !DISABLED_LEGACY_ENGINE
  // For same language and datapath, just reset the adaptive classifier.
  // 
  // We are initializing: *always* reset the classifier here, because we
  // can come through here after a previous failed/aborted/successful
  // initialization and we still would need to set up the Tesseract
  // instance to a definitely known state here anyway.
    tess.ResetAdaptiveClassifier();
#endif // !DISABLED_LEGACY_ENGINE

  return 0;
}

/**
 * Returns the languages string used in the last valid initialization.
 * If the last initialization specified "deu+hin" then that will be
 * returned. If hin loaded eng automatically as well, then that will
 * not be included in this list. To find the languages actually
 * loaded use GetLoadedLanguagesAsVector.
 * The returned string should NOT be deleted.
 */
const char *TessBaseAPI::GetInitLanguagesAsString() const {
  return language_.c_str();
}

/**
 * Returns the loaded languages in the vector of std::string.
 * Includes all languages loaded by the last Init, including those loaded
 * as dependencies of other loaded languages.
 */
void TessBaseAPI::GetLoadedLanguagesAsVector(std::vector<std::string> *langs) const {
  langs->clear();
  Tesseract &tess = tesseract();
  langs->push_back(tess.lang_);
  int num_subs = tess.num_sub_langs();
  for (int i = 0; i < num_subs; ++i) {
    langs->push_back(tess.get_sub_lang(i)->lang_);
  }
}

/**
 * Returns the available languages in the sorted vector of std::string.
 */
void TessBaseAPI::GetAvailableLanguagesAsVector(std::vector<std::string> *langs) const {
  langs->clear();
  Tesseract &tess = tesseract();
  addAvailableLanguages(tess.datadir_, "", langs);
  std::sort(langs->begin(), langs->end());
}

/**
 * Init only for page layout analysis. Use only for calls to SetImage and
 * AnalysePage. Calls that attempt recognition will generate an error.
 */
void TessBaseAPI::InitForAnalysePage() {
  tesseract().InitAdaptiveClassifier(nullptr);
}

/**
 * Read a "config" file containing a set of parameter name, value pairs.
 * Searches the standard places: tessdata/configs, tessdata/tessconfigs
 * and also accepts a relative or absolute path name.
 */
void TessBaseAPI::ReadConfigFile(const char *filename) {
  tesseract().read_config_file(filename);
}

/**
 * Set the current page segmentation mode. Defaults to PSM_AUTO.
 * The mode is stored as an IntParam so it can also be modified by
 * ReadConfigFile or SetVariable("tessedit_pageseg_mode", mode as string).
 */
void TessBaseAPI::SetPageSegMode(PageSegMode mode) {
  tesseract().tessedit_pageseg_mode.set_value(mode, PARAM_VALUE_IS_SET_BY_APPLICATION);
}

/** Return the current page segmentation mode. */
PageSegMode TessBaseAPI::GetPageSegMode() const {
  return static_cast<PageSegMode>(tesseract().tessedit_pageseg_mode.value());
}

/**
 * Recognize a rectangle from an image and return the result as a string.
 * May be called many times for a single Init.
 * Currently has no error checking.
 * Greyscale of 8 and color of 24 or 32 bits per pixel may be given.
 * Palette color images will not work properly and must be converted to
 * 24 bit.
 * Binary images of 1 bit per pixel may also be given but they must be
 * byte packed with the MSB of the first byte being the first pixel, and a
 * one pixel is WHITE. For binary images set bytes_per_pixel=0.
 * The recognized text is returned as a char* which is coded
 * as UTF8 and must be freed with the delete [] operator.
 */
char *TessBaseAPI::TesseractRect(const unsigned char *imagedata, int bytes_per_pixel,
                                 int bytes_per_line, int left, int top, int width, int height) {
  if (tesseract_ == nullptr || width < kMinRectSize || height < kMinRectSize) {
    return nullptr; // Nothing worth doing.
  }

  // Since this original api didn't give the exact size of the image,
  // we have to invent a reasonable value.
  int bits_per_pixel = bytes_per_pixel == 0 ? 1 : bytes_per_pixel * 8;
  SetImage(imagedata, bytes_per_line * 8 / bits_per_pixel, height + top, bytes_per_pixel,
           bytes_per_line);
  SetRectangle(left, top, width, height);

  return GetUTF8Text();
}

#if !DISABLED_LEGACY_ENGINE
/**
 * Call between pages or documents etc to free up memory and forget
 * adaptive data.
 */
void TessBaseAPI::ClearAdaptiveClassifier() {
  Tesseract& tess = tesseract();
  tess.ResetAdaptiveClassifier();
  tess.ResetDocumentDictionary();
}
#endif // !DISABLED_LEGACY_ENGINE

/**
 * Provide an image for Tesseract to recognize. Format is as
 * TesseractRect above. Copies the image buffer and converts to Pix.
 * SetImage clears all recognition results, and sets the rectangle to the
 * full image, so it may be followed immediately by a GetUTF8Text, and it
 * will automatically perform recognition.
 */
void TessBaseAPI::SetImage(const unsigned char *imagedata, int width, int height,
                           int bytes_per_pixel, int bytes_per_line, int exif, 
                           const float angle, bool upscale) {
  if (InternalResetImage()) {
    thresholder_->SetImage(imagedata, width, height, bytes_per_pixel, bytes_per_line, exif, angle, upscale);
    SetInputImage(thresholder_->GetPixRect());
  }
}

void TessBaseAPI::SetSourceResolution(int ppi) {
  if (thresholder_) {
    thresholder_->SetSourceYResolution(ppi);
  } else {
    tprintError("Please call SetImage before SetSourceResolution.\n");
  }
}

/**
 * Provide an image for Tesseract to recognize. As with SetImage above,
 * Tesseract takes its own copy of the image, so it need not persist until
 * after Recognize.
 * Pix vs raw, which to use?
 * Use Pix where possible. Tesseract uses Pix as its internal representation
 * and it is therefore more efficient to provide a Pix directly.
 */
void TessBaseAPI::SetImage(Pix *pix, int exif, const float angle, bool upscale) {
  if (InternalResetImage()) {
    if (pixGetSpp(pix) == 4) {
      // remove alpha channel from image; the background color is assumed to be PURE WHITE.
      Pix *p1 = pixRemoveAlpha(pix);
      pixSetSpp(p1, 3);
      (void)pixCopy(pix, p1);
      pixDestroy(&p1);
    }
    thresholder_->SetImage(pix, exif, angle, upscale);
    SetInputImage(thresholder_->GetPixRect());
  }
}

int TessBaseAPI::SetImageFile(int exif, const float angle, bool upscale) {
    const char *filename1 = "/input";
    Pix *pix = pixRead(filename1);
    if (pix == nullptr) {
      tprintError("Image file {} cannot be read!\n", filename1);
      return 1;
    }
    if (pixGetSpp(pix) == 4 && pixGetInputFormat(pix) == IFF_PNG) {
      // remove alpha channel from png
      Pix *p1 = pixRemoveAlpha(pix);
      pixSetSpp(p1, 3);
      (void)pixCopy(pix, p1);
      pixDestroy(&p1);
    }
    thresholder_->SetImage(pix, exif, angle, upscale);
    SetInputImage(thresholder_->GetPixRect());
    pixDestroy(&pix);
    return 0;
}

/**
 * Restrict recognition to a sub-rectangle of the image. Call after SetImage.
 * Each SetRectangle clears the recognition results so multiple rectangles
 * can be recognized with the same image.
 */
void TessBaseAPI::SetRectangle(int left, int top, int width, int height) {
  if (thresholder_ == nullptr) {
    return;
  }
  // TODO: this ClearResults prematurely nukes the page image and pushes for the diagnostics log to be written to output file,
  // while this SetRectangle() very well may be meant to OCR a *second* rectangle in the existing page image, which will fail
  // today as the page image will be lost, thanks to ClearResults.
  //
  // Hm, maybe have two Clear methods: ClearPageResults + ClearPageSource, so we can differentiate? And only push the diagnostics log
  // as late as possible, i.e. when the SourceImage is being discarded then in ClearPageSource().
  ClearResults();
  thresholder_->SetRectangle(left, top, width, height);
}

/**
 * ONLY available after SetImage if you have Leptonica installed.
 * Get a copy of the internal thresholded image from Tesseract.
 */
Pix *TessBaseAPI::GetThresholdedImage() {
  if (tesseract_ == nullptr || thresholder_ == nullptr) {
    return nullptr;
  }

  Tesseract& tess = tesseract();
  if (tess.pix_binary() == nullptr) {
  if (verbose_process) {
      tprintInfo("PROCESS: the source image is not a binary image, hence we apply a thresholding algo/subprocess to obtain a binarized image.\n");
  }

    Image pix = Image();
    if (!Threshold(&pix.pix_)) {
      return nullptr;
    }
    tess.set_pix_binary(pix);

    if (tess.tessedit_dump_pageseg_images) {
      tess.AddPixDebugPage(tess.pix_binary(), "Thresholded Image result (because it wasn't thresholded yet)");
    }
  }

  const char *debug_output_path = tess.debug_output_path.c_str();

  //Pix *p1 = pixRotate(tess.pix_binary(), 0.15, L_ROTATE_SHEAR, L_BRING_IN_WHITE, 0, 0);
  // if (scribe_save_binary_rotated_image) {
  //   Pix *p1 = tess.pix_binary();
  //   pixWrite("/binary_image.png", p1, IFF_PNG);
  // }
  if (tess.scribe_save_grey_rotated_image) {
    Pix *p1 = tess.pix_grey();
    tess.AddPixDebugPage(p1, "greyscale image");
  }
  if (tess.scribe_save_binary_rotated_image) {
    Pix *p1 = tess.pix_binary();
    tess.AddPixDebugPage(p1, "binary (black & white) image");
  }
  if (tess.scribe_save_original_rotated_image) {
    Pix *p1 = tess.pix_original();
    tess.AddPixDebugPage(p1, "original image");
  }

  return tess.pix_binary().clone();
}

/**
 * Function added by Tesseract.js.
 * Saves a .png image of the type specified by `type` to "/image.png"
 * ONLY available after SetImage if you have Leptonica installed.
 */
void TessBaseAPI::WriteImage(const int type) {
  if (tesseract_ == nullptr || thresholder_ == nullptr) {
    return;
  }

  Tesseract& tess = tesseract();
  if (type == 0) {
    if (tess.pix_original() == nullptr) {
      return;
    }
    Pix *p1 = tess.pix_original();
    pixWrite("/image.png", p1, IFF_PNG);

  } else if (type == 1) {
    if (tess.pix_grey() == nullptr && !Threshold(static_cast<Pix **>(tess.pix_binary()))) {
      return;
    }
    // When the user uploads a black and white image, there will be no pix_grey.
    // Therefore, we return pix_binary instead in this case. 
    if (tess.pix_grey() == nullptr) {
      Pix *p1 = tess.pix_binary();
      pixWrite("/image.png", p1, IFF_PNG);
    } else {
      Pix *p1 = tess.pix_grey();
      pixWrite("/image.png", p1, IFF_PNG);
    }
  } else if (type == 2) {
    if (tess.pix_binary() == nullptr && !Threshold(static_cast<Pix**>(tess.pix_binary()))) {
      return;
    }
    Pix *p1 = tess.pix_binary();
    pixWrite("/image.png", p1, IFF_PNG);
  }

  return;
}

/**
 * Get the result of page layout analysis as a leptonica-style
 * Boxa, Pixa pair, in reading order.
 * Can be called before or after Recognize.
 */
Boxa *TessBaseAPI::GetRegions(Pixa **pixa) {
  return GetComponentImages(RIL_BLOCK, false, pixa, nullptr);
}

/**
 * Get the textlines as a leptonica-style Boxa, Pixa pair, in reading order.
 * Can be called before or after Recognize.
 * If blockids is not nullptr, the block-id of each line is also returned as an
 * array of one element per line. delete [] after use.
 * If paraids is not nullptr, the paragraph-id of each line within its block is
 * also returned as an array of one element per line. delete [] after use.
 */
Boxa *TessBaseAPI::GetTextlines(const bool raw_image, const int raw_padding, Pixa **pixa,
                                int **blockids, int **paraids) {
  return GetComponentImages(RIL_TEXTLINE, true, raw_image, raw_padding, pixa, blockids, paraids);
}

/**
 * Get textlines and strips of image regions as a leptonica-style Boxa, Pixa
 * pair, in reading order. Enables downstream handling of non-rectangular
 * regions.
 * Can be called before or after Recognize.
 * If blockids is not nullptr, the block-id of each line is also returned as an
 * array of one element per line. delete [] after use.
 */
Boxa *TessBaseAPI::GetStrips(Pixa **pixa, int **blockids) {
  return GetComponentImages(RIL_TEXTLINE, false, pixa, blockids);
}

/**
 * Get the words as a leptonica-style
 * Boxa, Pixa pair, in reading order.
 * Can be called before or after Recognize.
 */
Boxa *TessBaseAPI::GetWords(Pixa **pixa) {
  return GetComponentImages(RIL_WORD, true, pixa, nullptr);
}

/**
 * Gets the individual connected (text) components (created
 * after pages segmentation step, but before recognition)
 * as a leptonica-style Boxa, Pixa pair, in reading order.
 * Can be called before or after Recognize.
 */
Boxa *TessBaseAPI::GetConnectedComponents(Pixa **pixa) {
  return GetComponentImages(RIL_SYMBOL, true, pixa, nullptr);
}

/**
 * Get the given level kind of components (block, textline, word etc.) as a
 * leptonica-style Boxa, Pixa pair, in reading order.
 * Can be called before or after Recognize.
 * If blockids is not nullptr, the block-id of each component is also returned
 * as an array of one element per component. delete [] after use.
 * If text_only is true, then only text components are returned.
 */
Boxa *TessBaseAPI::GetComponentImages(PageIteratorLevel level, bool text_only, bool raw_image,
                                      const int raw_padding, Pixa **pixa, int **blockids,
                                      int **paraids) {
  /*non-const*/ std::unique_ptr</*non-const*/ PageIterator> page_it(GetIterator());
  if (page_it == nullptr) {
    page_it.reset(AnalyseLayout());
  }
  if (page_it == nullptr) {
    return nullptr; // Failed.
  }

  // Count the components to get a size for the arrays.
  int component_count = 0;
  int left, top, right, bottom;

  if (raw_image) {
    // Get bounding box in original raw image with padding.
    do {
      if (page_it->BoundingBox(level, raw_padding, &left, &top, &right, &bottom) &&
          (!text_only || PTIsTextType(page_it->BlockType()))) {
        ++component_count;
      }
    } while (page_it->Next(level));
  } else {
    // Get bounding box from binarized imaged. Note that this could be
    // differently scaled from the original image.
    do {
      if (page_it->BoundingBoxInternal(level, &left, &top, &right, &bottom) &&
          (!text_only || PTIsTextType(page_it->BlockType()))) {
        ++component_count;
      }
    } while (page_it->Next(level));
  }

  Boxa *boxa = boxaCreate(component_count);
  if (pixa != nullptr) {
    *pixa = pixaCreate(component_count);
  }
  if (blockids != nullptr) {
    *blockids = new int[component_count];
  }
  if (paraids != nullptr) {
    *paraids = new int[component_count];
  }

  int blockid = 0;
  int paraid = 0;
  int component_index = 0;
  page_it->Begin();
  do {
    bool got_bounding_box;
    if (raw_image) {
      got_bounding_box = page_it->BoundingBox(level, raw_padding, &left, &top, &right, &bottom);
    } else {
      got_bounding_box = page_it->BoundingBoxInternal(level, &left, &top, &right, &bottom);
    }
    if (got_bounding_box && (!text_only || PTIsTextType(page_it->BlockType()))) {
      Box *lbox = boxCreate(left, top, right - left, bottom - top);
      boxaAddBox(boxa, lbox, L_INSERT);
      if (pixa != nullptr) {
        Pix *pix = nullptr;
        if (raw_image) {
          pix = page_it->GetImage(level, raw_padding, GetInputImage(), &left, &top);
        } else {
          pix = page_it->GetBinaryImage(level);
        }
        pixaAddPix(*pixa, pix, L_INSERT);
        pixaAddBox(*pixa, lbox, L_CLONE);
      }
      if (paraids != nullptr) {
        (*paraids)[component_index] = paraid;
        if (page_it->IsAtFinalElement(RIL_PARA, level)) {
          ++paraid;
        }
      }
      if (blockids != nullptr) {
        (*blockids)[component_index] = blockid;
        if (page_it->IsAtFinalElement(RIL_BLOCK, level)) {
          ++blockid;
          paraid = 0;
        }
      }
      ++component_index;
    }
  } while (page_it->Next(level));
  return boxa;
}

/**
 * Stores lstmf based on in-memory data for one line with pix and text
 * This function is (atm) not used in the current processing,
 * but can be used via CAPI e.g. tesserocr
 */
bool TessBaseAPI::WriteLSTMFLineData(const char *name, const char *path,
                                     Pix *pix, const char *truth_text,
                                     bool vertical) {
  // Check if path exists
  std::ifstream test(path);
  if (!test) {
    tprintError("The path {} doesn't exist.\n", path);
    return false;
  }
  // Check if truth_text exists
  if ((truth_text != NULL) && (truth_text[0] == '\0') ||
      (truth_text[0] == '\n')) {
    tprintError("Ground truth text is empty or starts with newline.\n");
    return false;
  }
  // Check if pix exists
  if (!pix) {
    tprintError("No image provided.\n");
    return false;
  }
  // Variables for ImageData for just one line
  std::vector<TBOX> boxes;
  std::vector<std::string> line_texts;
  std::string current_char, last_char, textline_str;
  unsigned text_index = 0;
  std::string truth_text_str = std::string(truth_text);
  TBOX bounding_box = TBOX(0, 0, pixGetWidth(pix), pixGetHeight(pix));
  // Take only the first line from the truth_text, replace tabs with whitespaces
  // and reduce multiple whitespaces to just one
  while (text_index < truth_text_str.size() &&
         truth_text_str[text_index] != '\n') {
    current_char = truth_text_str[text_index];
    if (current_char == "\t") {
      current_char = " ";
    }
    if (last_char != " " || current_char != " ") {
      textline_str.append(current_char);
      last_char = current_char;
    }
    text_index++;
  }
  if (textline_str.empty() || textline_str != " ") {
    tprintError("There is no first line information.\n");
    return false;
  } else {
    boxes.push_back(bounding_box);
    line_texts.push_back(textline_str);
  }

  std::vector<int> page_numbers(boxes.size(), 1);

  // Init ImageData
  auto *image_data = new ImageData(vertical, pix);
  image_data->set_page_number(1);
  image_data->AddBoxes(boxes, line_texts, page_numbers);

  // Write it to a lstmf-file
  std::filesystem::path filename = path;
  filename /= std::string(name) + std::string(".lstmf");
  DocumentData doc_data(filename.string());
  doc_data.AddPageToDocument(image_data);
  if (!doc_data.SaveDocument(filename.string().c_str(), nullptr)) {
    tprintError("Failed to write training data to {}!\n", filename.string());
    return false;
  }
  return true;
}

int TessBaseAPI::GetThresholdedImageScaleFactor() const {
  if (thresholder_ == nullptr) {
    return 0;
  }
  return thresholder_->GetScaleFactor();
}

/**
 * Runs page layout analysis in the mode set by SetPageSegMode.
 * May optionally be called prior to Recognize to get access to just
 * the page layout results. Returns an iterator to the results.
 * If merge_similar_words is true, words are combined where suitable for use
 * with a line recognizer. Use if you want to use AnalyseLayout to find the
 * textlines, and then want to process textline fragments with an external
 * line recognizer.
 * Returns nullptr on error or an empty page.
 * The returned iterator must be deleted after use.
 * WARNING! This class points to data held within the TessBaseAPI class, and
 * therefore can only be used while the TessBaseAPI class still exists and
 * has not been subjected to a call of Init, SetImage, Recognize, Clear, End
 * DetectOS, or anything else that changes the internal PAGE_RES.
 */
PageIterator *TessBaseAPI::AnalyseLayout(bool merge_similar_words) {
  if (FindLines() == 0) {
    Tesseract& tess = tesseract();
    AutoPopDebugSectionLevel section_handle(&tess, tess.PushSubordinatePixDebugSection("Analyse Layout"));

    if (block_list_->empty()) {
      return nullptr; // The page was empty.
    }
    page_res_ = new PAGE_RES(merge_similar_words, block_list_, nullptr);
    DetectParagraphs(false);
    return new PageIterator(page_res_, &tess, thresholder_->GetScaleFactor(),
                            thresholder_->GetScaledYResolution(), rect_left_, rect_top_,
                            rect_width_, rect_height_);
  }
  return nullptr;
}

/**
 * Recognize the tesseract global image and return the result as Tesseract
 * internal structures.
 */
int TessBaseAPI::Recognize(ETEXT_DESC *monitor) {
  if (tesseract_ == nullptr) {
    return -1;
  }

  Tesseract& tess = tesseract();

  if (FindLines() != 0) {
    return -1;
  }

  AutoPopDebugSectionLevel section_handle(&tess, tess.PushSubordinatePixDebugSection("Recognize (OCR)"));

  delete page_res_;
  if (block_list_->empty()) {
    page_res_ = new PAGE_RES(false, block_list_, &tess.prev_word_best_choice_);
    return 0; // Empty page.
  }

  tess.SetBlackAndWhitelist();
  recognition_done_ = true;
#if !DISABLED_LEGACY_ENGINE
  if (tess.tessedit_resegment_from_line_boxes) {
    if (verbose_process)
      tprintInfo("PROCESS: Re-segment from line boxes.\n");
    page_res_ = tess.ApplyBoxes(tess.input_file_path_.c_str(), true, block_list_);
  } else if (tess.tessedit_resegment_from_boxes) {
    if (verbose_process)
      tprintInfo("PROCESS: Re-segment from page boxes.\n");
    page_res_ = tess.ApplyBoxes(tess.input_file_path_.c_str(), false, block_list_);
  } else
#endif // !DISABLED_LEGACY_ENGINE
  {
    if (verbose_process)
      tprintInfo("PROCESS: Re-segment from LSTM / previous word best choice.\n");
    page_res_ = new PAGE_RES(tess.AnyLSTMLang(), block_list_, &tess.prev_word_best_choice_);
  }

  if (page_res_ == nullptr) {
    return -1;
  }

  if (tess.tessedit_train_line_recognizer) {
    AutoPopDebugSectionLevel subsection_handle(&tess, tess.PushSubordinatePixDebugSection("Train Line Recognizer: Correct Classify Words"));
    if (!tess.TrainLineRecognizer(tess.input_file_path_.c_str(), output_file_, block_list_)) {
      return -1;
    }
    tess.CorrectClassifyWords(page_res_);
    return 0;
  }
#if !DISABLED_LEGACY_ENGINE
  if (tess.tessedit_make_boxes_from_boxes) {
    AutoPopDebugSectionLevel subsection_handle(&tess, tess.PushSubordinatePixDebugSection("Make Boxes From Boxes: Correct Classify Words"));
    tess.CorrectClassifyWords(page_res_);
    return 0;
  }
#endif // !DISABLED_LEGACY_ENGINE

  int result = 0;
  if (tess.SupportsInteractiveScrollView()) {
#if !GRAPHICS_DISABLED
    AutoPopDebugSectionLevel subsection_handle(&tess, tess.PushSubordinatePixDebugSection("PGEditor: Interactive Session"));
    tess.pgeditor_main(rect_width_, rect_height_, page_res_);

    // The page_res is invalid after an interactive session, so cleanup
    // in a way that lets us continue to the next page without crashing.
    delete page_res_;
    page_res_ = nullptr;
    return -1;
#else
    ASSERT0(!"Should never get here!");
#endif
#if !DISABLED_LEGACY_ENGINE
  } else if (tess.tessedit_train_from_boxes) {
    AutoPopDebugSectionLevel subsection_handle(&tess, tess.PushSubordinatePixDebugSection("Train From Boxes"));
    std::string fontname;
    ExtractFontName(output_file_.c_str(), &fontname);
    tess.ApplyBoxTraining(fontname, page_res_);
  } else if (tess.tessedit_ambigs_training) {
    AutoPopDebugSectionLevel subsection_handle(&tess, tess.PushSubordinatePixDebugSection("Train Ambigs"));
    FILE *training_output_file = tess.init_recog_training(tess.input_file_path_.c_str());
    // OCR the page segmented into words by tesseract.
    tess.recog_training_segmented(tess.input_file_path_.c_str(), page_res_, monitor,
                                         training_output_file);
    fclose(training_output_file);
#endif // !DISABLED_LEGACY_ENGINE
  } else {
    AutoPopDebugSectionLevel subsection_handle(&tess, tess.PushSubordinatePixDebugSection("The Main Recognition Phase"));

#if !GRAPHICS_DISABLED
    if (scrollview_support) {
      tess.pgeditor_main(rect_width_, rect_height_, page_res_);
    }
#endif

    // Now run the main recognition.
    if (!tess.paragraph_text_based) {
      AutoPopDebugSectionLevel subsection_handle(&tess, tess.PushSubordinatePixDebugSection("Detect Paragraphs (Before Recognition)"));
      DetectParagraphs(false);
#if !GRAPHICS_DISABLED
      if (scrollview_support) {
        tess.pgeditor_main(rect_width_, rect_height_, page_res_);
      }
#endif
    }

    AutoPopDebugSectionLevel subsection_handle2(&tess, tess.PushSubordinatePixDebugSection("Recognize All Words"));
    if (tess.recog_all_words(page_res_, monitor, nullptr, nullptr, 0)) {
#if !GRAPHICS_DISABLED
      if (scrollview_support) {
        tess.pgeditor_main(rect_width_, rect_height_, page_res_);
      }
#endif
      subsection_handle2.pop();
      if (tess.paragraph_text_based) {
        AutoPopDebugSectionLevel subsection_handle(&tess, tess.PushSubordinatePixDebugSection("Detect Paragraphs (After Recognition)"));
        DetectParagraphs(true);
#if !GRAPHICS_DISABLED
        if (scrollview_support) {
          tess.pgeditor_main(rect_width_, rect_height_, page_res_);
        }
#endif
      }
    } else {
      result = -1;
    }
  }
  return result;
}

// Takes ownership of the input pix.
void TessBaseAPI::SetInputImage(Pix *pix) {
  tesseract().set_pix_original(pix);
}

void TessBaseAPI::SetVisibleImage(Pix *pix) {
  if (pix_visible_image_)
    pixDestroy(&pix_visible_image_);
  pix_visible_image_ = nullptr;
  if (pix) {
    pix_visible_image_ = pixCopy(NULL, pix);
    // tesseract().set_pix_visible_image(pix);
  }
}

Pix *TessBaseAPI::GetInputImage() {
  return tesseract().pix_original();
}

static const char* NormalizationModeName(int mode) {
  switch(mode) {
    case 0:
      return "No normalization";
    case 1:
      return "Thresholding + Recognition";
    case 2:
      return "Thresholding";
    case 3:
      return "Recognition";
    default:
      ASSERT0(!"Unknown Normalization Mode");
      return "Unknown Normalization Mode";
  }
}

// Grayscale normalization (preprocessing)
bool TessBaseAPI::NormalizeImage(int mode) {
  Tesseract& tess = tesseract();
  AutoPopDebugSectionLevel section_handle(&tess, tess.PushSubordinatePixDebugSection("Normalize Image"));

  if (!GetInputImage()) {
    tprintError("Please use SetImage before applying the image pre-processing steps.\n");
    return false;
  }

  Image pix = thresholder_->GetPixNormRectGrey();
  if (tess.debug_image_normalization) {
    tess.AddPixDebugPage(pix, fmt::format("Grayscale normalization based on nlbin (Thomas Breuel) mode = {} ({})", mode, NormalizationModeName(mode)));
  }
  if (mode == 1) {
    SetInputImage(pix);
    thresholder_->SetImage(GetInputImage());
    if (tess.debug_image_normalization) {
      tess.AddPixDebugPage(thresholder_->GetPixRect(), "Grayscale normalization, as obtained from the thresholder & set up as input image");
    }
  } else if (mode == 2) {
    thresholder_->SetImage(pix);
    if (tess.debug_image_normalization) {
      tess.AddPixDebugPage(thresholder_->GetPixRect(), "Grayscale normalization, as obtained from the thresholder");
    }
  } else if (mode == 3) {
    SetInputImage(pix);
    if (tess.debug_image_normalization) {
      tess.AddPixDebugPage(GetInputImage(), "Grayscale normalization, now set up as input image");
    }
  } else {
    return false;
  }
  return true;
}

Pix* TessBaseAPI::GetVisibleImage() {
  return pix_visible_image_;
}

const char *TessBaseAPI::GetInputName() {
  if (tesseract_ != nullptr && !tesseract_->input_file_path_.empty()) {
    return tesseract_->input_file_path_.c_str();
  }
  return nullptr;
}

const char * TessBaseAPI::GetVisibleImageFilename() {
  if (tesseract_ != nullptr && !tesseract_->visible_image_file_path_.empty()) {
    return tesseract_->visible_image_file_path_.c_str();
  }
  return nullptr;
}

const char *TessBaseAPI::GetDatapath() {
  return tesseract().datadir_.c_str();
}

int TessBaseAPI::GetSourceYResolution() {
  if (thresholder_ == nullptr)
    return -1;
  return thresholder_->GetSourceYResolution();
}

// If `flist` exists, get data from there. Otherwise get data from `buf`.
// Seems convoluted, but is the easiest way I know of to meet multiple
// goals. Support streaming from stdin, and also work on platforms
// lacking fmemopen.
// 
// TODO: check different logic for flist/buf and simplify.
//
// If `tessedit_page_number` is non-negative, will only process that
// single page. Works for multi-page tiff file as well as or filelist.
bool TessBaseAPI::ProcessPagesFileList(FILE *flist, std::string *buf, const char *retry_config,
                                       int timeout_millisec, TessResultRenderer *renderer) {
  if (!flist && !buf) {
    return false;
  }
  Tesseract& tess = tesseract();
  int page_number = (tess.tessedit_page_number >= 0) ? tess.tessedit_page_number : 0;
  char pagename[MAX_PATH];

  std::vector<std::string> lines;
  if (!flist) {
    std::string line;
    for (const auto ch : *buf) {
      if (ch == '\n') {
        lines.push_back(line);
        line.clear();
      } else {
        line.push_back(ch);
      }
    }
    if (!line.empty()) {
      // Add last line without terminating LF.
      lines.push_back(line);
    }
    if (lines.empty()) {
      return false;
    }
  }

  // Begin producing output
  if (renderer && !renderer->BeginDocument(document_title.c_str())) {
    return false;
  }

  // Loop over all pages - or just the requested one
  for (int i = 0; ; i++) {
    if (flist) {
      if (fgets(pagename, sizeof(pagename), flist) == nullptr) {
        break;
      }
    } else {
      // Skip to the requested page number.
      if (i < page_number)
        continue;
      else if (page_number >= lines.size()) {
        break;
      }
      snprintf(pagename, sizeof(pagename), "%s", lines[i].c_str());
    }
    chomp_string(pagename);
    Pix *pix = pixRead(pagename);
    if (pix == nullptr) {
      tprintError("Image file {} cannot be read!\n", pagename);
      return false;
    }
    tprintInfo("Processing page #{} : {}\n", page_number + 1, pagename);
    tess.applybox_page.set_value(page_number, PARAM_VALUE_IS_SET_BY_CORE_RUN);
    bool r = ProcessPage(pix, pagename, retry_config, timeout_millisec, renderer);

    if (two_pass) {
      Boxa *default_boxes = GetComponentImages(tesseract::RIL_BLOCK, true, nullptr, nullptr);

      // pixWrite("/tmp/out.png", pix, IFF_PNG);
      // Pix *newpix = pixPaintBoxa(pix, default_boxes, 0);
      Pix *newpix = pixSetBlackOrWhiteBoxa(pix, default_boxes, L_SET_BLACK);
      // pixWrite("/tmp/out_boxes.png", newpix, IFF_PNG);

      SetPageSegMode(PSM_SINGLE_BLOCK);
      // Set thresholding method to 0 for second pass regardless
      tess.thresholding_method = (int)ThresholdMethod::Otsu;
      // SetPageSegMode(PSM_SPARSE_TEXT);

      SetImage(newpix);

      r = r && !Recognize(NULL);
      renderer->AddImage(this);

      boxaDestroy(&default_boxes);
      pixDestroy(&newpix);
    }

    pixDestroy(&pix);
    if (!r) {
      return false;
    }
    if (tess.tessedit_page_number >= 0) {
      break;
    }
    ++page_number;
  }

  // Finish producing output
  if (renderer && !renderer->EndDocument()) {
    return false;
  }
  return true;
}

// If `tessedit_page_number` is non-negative, will only process that
// single page in the multi-page tiff file.
bool TessBaseAPI::ProcessPagesMultipageTiff(const l_uint8 *data, size_t size, const char *filename,
                                            const char *retry_config, int timeout_millisec,
                                            TessResultRenderer *renderer) {
  Pix *pix = nullptr;
  Tesseract& tess = tesseract();
  int page_number = (tess.tessedit_page_number >= 0) ? tess.tessedit_page_number : 0;
  size_t offset = 0;
  for (int pgn = 1; ; ++pgn) {
    // pix = (data) ? pixReadMemTiff(data, size, page_number) : pixReadTiff(filename, page_number);
    pix = (data) ? pixReadMemFromMultipageTiff(data, size, &offset)
                 : pixReadFromMultipageTiff(filename, &offset);
    if (pix == nullptr) {
      break;
    }
  if (tess.tessedit_page_number > 0 && pgn != tess.tessedit_page_number) {
    continue;
  }
  
    tprintInfo("Processing page #{} of multipage TIFF {}\n", pgn, filename ? filename : "(from internal storage)");
    tess.applybox_page.set_value(pgn, PARAM_VALUE_IS_SET_BY_CORE_RUN);
    bool r = ProcessPage(pix, filename, retry_config, timeout_millisec, renderer);
    pixDestroy(&pix);
    if (!r) {
      return false;
    }
    if (tess.tessedit_page_number >= 0) {
      break;
    }
    if (!offset) {
      break;
    }
  }
  return true;
}

// Master ProcessPages calls ProcessPagesInternal and then does any post-
// processing required due to being in a training mode.
bool TessBaseAPI::ProcessPages(const char *filename, const char *retry_config, int timeout_millisec,
                               TessResultRenderer *renderer) {
  Tesseract& tess = tesseract();
  AutoPopDebugSectionLevel section_handle(&tess, tess.PushSubordinatePixDebugSection("Process pages"));
  
  bool result = ProcessPagesInternal(filename, retry_config, timeout_millisec, renderer);
#if !DISABLED_LEGACY_ENGINE
  if (result) {
    if (tess.tessedit_train_from_boxes && !tess.WriteTRFile(output_file_.c_str())) {
      tprintError("Write of TR file failed: {}\n", output_file_.c_str());
      return false;
    }
  }
#endif // !DISABLED_LEGACY_ENGINE
  return result;
}

#ifdef HAVE_LIBCURL
static size_t WriteMemoryCallback(void *contents, size_t size, size_t nmemb, void *userp) {
  size = size * nmemb;
  auto *buf = reinterpret_cast<std::string *>(userp);
  buf->append(reinterpret_cast<const char *>(contents), size);
  return size;
}
#endif

// In the ideal scenario, Tesseract will start working on data as soon
// as it can. For example, if you stream a filelist through stdin, we
// should start the OCR process as soon as the first filename is
// available. This is particularly useful when hooking Tesseract up to
// slow hardware such as a book scanning machine.
//
// Unfortunately there are trade-offs. You can't seek on stdin. That
// makes automatic detection of datatype (TIFF? filelist? PNG?)
// impractical.  So we support a command line flag to explicitly
// identify the scenario that really matters: filelists on
// stdin. We'll still do our best if the user likes pipes.
bool TessBaseAPI::ProcessPagesInternal(const char *filename, const char *retry_config,
                                       int timeout_millisec, TessResultRenderer *renderer) {
  bool stdInput = !strcmp(filename, "stdin") || !strcmp(filename, "/dev/stdin") || !strcmp(filename, "-");
  if (stdInput) {
#if defined(WIN32) || defined(_WIN32) || defined(_WIN64)
    if (_setmode(_fileno(stdin), _O_BINARY) == -1)
      tprintError("Cannot set STDIN to binary: {}", strerror(errno));
#endif // WIN32
  }

  if (stream_filelist) {
    return ProcessPagesFileList(stdin, nullptr, retry_config, timeout_millisec, renderer);
  }

  // At this point we are officially in auto-detection territory.
  // That means any data in stdin must be buffered, to make it
  // seekable.
  std::string buf;
  const l_uint8 *data = nullptr;
  if (stdInput) {
    buf.assign((std::istreambuf_iterator<char>(std::cin)), (std::istreambuf_iterator<char>()));
    data = reinterpret_cast<const l_uint8 *>(buf.data());
  } else if (strstr(filename, "://") != nullptr) {
    // Get image or image list by URL.
#ifdef HAVE_LIBCURL
    CURL *curl = curl_easy_init();
    if (curl == nullptr) {
      fprintf(stderr, "Error, curl_easy_init failed\n");
      return false;
    } else {
      CURLcode curlcode;
      auto error = [curl, &curlcode](const char *function) {
        tprintError("{} failed with error {}\n", function, curl_easy_strerror(curlcode));
        curl_easy_cleanup(curl);
        return false;
      };
      curlcode = curl_easy_setopt(curl, CURLOPT_URL, filename);
      if (curlcode != CURLE_OK) {
        return error("curl_easy_setopt");
      }
      curlcode = curl_easy_setopt(curl, CURLOPT_FAILONERROR, 1L);
      if (curlcode != CURLE_OK) {
        return error("curl_easy_setopt");
      }
      // Follow HTTP, HTTPS, FTP and FTPS redirects.
      curlcode = curl_easy_setopt(curl, CURLOPT_FOLLOWLOCATION, 1);
      if (curlcode != CURLE_OK) {
        return error("curl_easy_setopt");
      }
      // Allow no more than 8 redirections to prevent endless loops.
      curlcode = curl_easy_setopt(curl, CURLOPT_MAXREDIRS, 8);
      if (curlcode != CURLE_OK) {
        return error("curl_easy_setopt");
      }
      int timeout = curl_timeout;
      if (timeout > 0) {
        curlcode = curl_easy_setopt(curl, CURLOPT_NOSIGNAL, 1L);
        if (curlcode != CURLE_OK) {
          return error("curl_easy_setopt");
        }
        curlcode = curl_easy_setopt(curl, CURLOPT_TIMEOUT, timeout);
        if (curlcode != CURLE_OK) {
          return error("curl_easy_setopt");
        }
      }
      std::string cookiefile = curl_cookiefile;
      if (!cookiefile.empty()) {
        curlcode = curl_easy_setopt(curl, CURLOPT_COOKIEFILE, cookiefile.c_str());
        if (curlcode != CURLE_OK) {
          return error("curl_easy_setopt");
        }
      }
      curlcode = curl_easy_setopt(curl, CURLOPT_WRITEFUNCTION, WriteMemoryCallback);
      if (curlcode != CURLE_OK) {
        return error("curl_easy_setopt");
      }
      curlcode = curl_easy_setopt(curl, CURLOPT_WRITEDATA, &buf);
      if (curlcode != CURLE_OK) {
        return error("curl_easy_setopt");
      }
      curlcode = curl_easy_setopt(curl, CURLOPT_USERAGENT, "Tesseract OCR");
      if (curlcode != CURLE_OK) {
        return error("curl_easy_setopt");
      }
      curlcode = curl_easy_perform(curl);
      if (curlcode != CURLE_OK) {
        return error("curl_easy_perform");
      }
      curl_easy_cleanup(curl);
      data = reinterpret_cast<const l_uint8 *>(buf.data());
    }
#else
    fprintf(stderr, "Error, this tesseract has no URL support\n");
    return false;
#endif
  } else {
    // Check whether the input file can be read.
    if (FILE *file = fopen(filename, "rb")) {
      fclose(file);
    } else {
      tprintError("cannot read input file {}: {}\n", filename, strerror(errno));
      return false;
    }
  }

  // Here is our autodetection
  int format;
  int r = (data != nullptr) ? findFileFormatBuffer(data, &format) : findFileFormat(filename, &format);

  // Maybe we have a filelist
  if (r != 0 || format == IFF_UNKNOWN) {
    std::string s;
    if (data != nullptr) {
      s = buf.c_str();
    } else {
      std::ifstream t(filename);
      std::string u((std::istreambuf_iterator<char>(t)), std::istreambuf_iterator<char>());
      s = u.c_str();
    }
    return ProcessPagesFileList(nullptr, &s, retry_config, timeout_millisec, renderer);
  }

  // Maybe we have a TIFF which is potentially multipage
  bool tiff = (format == IFF_TIFF || format == IFF_TIFF_PACKBITS || format == IFF_TIFF_RLE ||
               format == IFF_TIFF_G3 || format == IFF_TIFF_G4 || format == IFF_TIFF_LZW ||
#if LIBLEPT_MAJOR_VERSION > 1 || LIBLEPT_MINOR_VERSION > 76
               format == IFF_TIFF_JPEG ||
#endif
               format == IFF_TIFF_ZIP);

  // Fail early if we can, before producing any output
  Pix *pix = nullptr;
  if (!tiff) {
    pix = (data != nullptr) ? pixReadMem(data, buf.size()) : pixRead(filename);
    if (pix == nullptr) {
      return false;
    }
  }

  // Begin the output
  if (renderer && !renderer->BeginDocument(document_title.c_str())) {
    pixDestroy(&pix);
    return false;
  }

  // Produce output
  if (tiff) {
    r = ProcessPagesMultipageTiff(data, buf.size(), filename, retry_config, timeout_millisec, renderer);
  }
  else {
    tesseract().applybox_page.set_value(-1 /* all pages */, PARAM_VALUE_IS_SET_BY_CORE_RUN);
    r = ProcessPage(pix, filename, retry_config, timeout_millisec, renderer);
  }

  // Clean up memory as needed
  pixDestroy(&pix);

  // End the output
  if (!r || (renderer && !renderer->EndDocument())) {
    return false;
  }
  return true;
}

bool TessBaseAPI::ProcessPage(Pix *pix, const char *filename,
                              const char *retry_config, int timeout_millisec,
                              TessResultRenderer *renderer) {
  Tesseract& tess = tesseract();
  AutoPopDebugSectionLevel page_level_handle(tess, tess.PushSubordinatePixDebugSection(fmt::format("Process a single page: page #{}", 1 + tesseract_->tessedit_page_number)));
  //page_level_handle.SetAsRootLevelForParamUsageReporting();

  SetInputName(filename);

  SetImage(pix);

  // Before we start to do *real* work, do a preliminary sanity check re expected memory pressure.
  // The check MAY recur in some (semi)public APIs that MAY be called later, but this is the big one
  // and it's a simple check at negligible cost, saving us some headaches when we start feeding large
  // material to the Tesseract animal.
  //
  // TODO: rescale overlarge input images? Or is that left to userland code? (as it'll be pretty fringe anyway)
  {
    auto cost = TessBaseAPI::EstimateImageMemoryCost(pix);
    std::string cost_report = cost;
    tprintInfo("Estimated memory pressure: {} for input image size {} x {} px\n", cost_report, pixGetWidth(pix), pixGetHeight(pix));

    if (CheckAndReportIfImageTooLarge(pix)) {
      return false; // fail early
    }
  }

  // Image preprocessing on image
  
  // pixTRCMap(PIX   *pixs, PIX   *pixm, NUMA  *na)  --> can create and use our own dynamic range mapping with this one!
  // 
  // pixAutoPhotoinvert()
  //
  //     if (edgecrop > 0.0) {
  //  box = boxCreate(0.5f * edgecrop * w, 0.5f * edgecrop * h,
  //                   (1.0f - edgecrop) * w, (1.0f - edgecrop) * h);
  //   pix2 = pixClipRectangle(pix1, box, NULL);
  //   boxDestroy(&box);
  // }
  //   else {
  //   pix2 = pixClone(pix1);
  // }
  //
  // pixCleanBackgroundToWhite()
  //
  //   pixalpha = pixGetRGBComponent(pixs, L_ALPHA_CHANNEL);  /* save */
  //   if ((nag = numaGammaTRC(gamma, minval, maxval)) == NULL)
  //     return (PIX *)ERROR_PTR("nag not made", __func__, pixd);
  //   pixTRCMap(pixd, NULL, nag);
  //   pixSetRGBComponent(pixd, pixalpha, L_ALPHA_CHANNEL); /* restore */
  //   pixSetSpp(pixd, 4);
  //   numaDestroy(&nag);
  //   pixDestroy(&pixalpha);
  //
  // l_float32  avefg, avebg;
  //   l_float32 numfg, numbg;
  //   NUMA *na = pixGetGrayHistogram(pixt, 1);
  //   l_float32 mean, median, mode, variance;
  //   numaGetHistogramStats(na, 0.0, 1.0, &mean, &median, &mode, &variance);
  //
  // PIX * pixGetRGBComponent ( PIX *pixs, l_int32 comp );
  //
  // pixGetRankValue()
  // numaHistogramGetValFromRank(na, rank, &val);
  //
  // numaGetMin(), numaGetMax()
  //
  // pixThresholdByConnComp()
  //
  //  numaGetNonzeroRange()
  //
  // pixMaxDynamicRange

  


  

  // Grayscale normalization
  int graynorm_mode = tess.preprocess_graynorm_mode;
  {
    Image input_img = GetInputImage();

    if (graynorm_mode > 0 && NormalizeImage(graynorm_mode) && tess.tessedit_write_images) {
      // Write normalized image 
      Pix *p1;
      if (graynorm_mode == 2) {
        p1 = thresholder_->GetPixRect();
      } else {
        p1 = GetInputImage();
      }
      tess.AddPixDebugPage(p1, fmt::format("(normalized) image to process @ graynorm_mode = {}", graynorm_mode));
    }
  }

  // Recognition
  
  bool failed = false;

  if (tess.tessedit_pageseg_mode == PSM_AUTO_ONLY) {
    // Disabled character recognition
    if (! std::unique_ptr<const PageIterator>(AnalyseLayout())) {
      failed = true;
    }
  } else if (tess.tessedit_pageseg_mode == PSM_OSD_ONLY) {
    failed = (FindLines() != 0);
  } else if (timeout_millisec > 0) {
    // Running with a timeout.
    ETEXT_DESC monitor;
    monitor.cancel = nullptr;
    monitor.cancel_this = nullptr;
    monitor.set_deadline_msecs(timeout_millisec);

    // Now run the main recognition.
    failed = (Recognize(&monitor) < 0);
  } else {
    // Normal layout and character recognition with no timeout.
    failed = (Recognize(nullptr) < 0);
  }

  if (tess.tessedit_write_images) {
    Pix *page_pix = GetThresholdedImage();
    tess.AddPixDebugPage(page_pix, fmt::format("processed page #{} : text recog done", 1 + tess.tessedit_page_number));
  }

  if (failed && retry_config != nullptr && retry_config[0] != '\0') {
    // Save current config variables before switching modes.
    FILE *fp = fopen(kOldVarsFile, "wb");
    if (fp == nullptr) {
      tprintError("Failed to open file \"{}\"\n", kOldVarsFile);
    } else {
      DumpVariables(fp);
      fclose(fp);
    }
    // Switch to alternate mode for retry.
    ReadConfigFile(retry_config);
    SetImage(pix);
    
    // Apply image preprocessing
    NormalizeImage(graynorm_mode);

    //if (normalize_grayscale) thresholder_->SetImage(thresholder_->GetPixNormRectGrey());
    Recognize(nullptr);
    // Restore saved config variables.
    ReadConfigFile(kOldVarsFile);
  }

  if (renderer && !failed) {
    failed = !renderer->AddImage(this);
  }
  //pixDestroy(&pixs);
  return !failed;
}

/**
 * Get a left-to-right iterator to the results of LayoutAnalysis and/or
 * Recognize. The returned iterator must be deleted after use.
 */
LTRResultIterator *TessBaseAPI::GetLTRIterator() {
  if (tesseract_ == nullptr || page_res_ == nullptr) {
    return nullptr;
  }
  return new LTRResultIterator(page_res_, tesseract_, thresholder_->GetScaleFactor(),
                               thresholder_->GetScaledYResolution(), rect_left_, rect_top_,
                               rect_width_, rect_height_);
}

/**
 * Get a reading-order iterator to the results of LayoutAnalysis and/or
 * Recognize. The returned iterator must be deleted after use.
 * WARNING! This class points to data held within the TessBaseAPI class, and
 * therefore can only be used while the TessBaseAPI class still exists and
 * has not been subjected to a call of Init, SetImage, Recognize, Clear, End
 * DetectOS, or anything else that changes the internal PAGE_RES.
 */
ResultIterator *TessBaseAPI::GetIterator() {
  if (tesseract_ == nullptr || page_res_ == nullptr) {
    return nullptr;
  }
  return ResultIterator::StartOfParagraph(LTRResultIterator(
      page_res_, tesseract_, thresholder_->GetScaleFactor(), thresholder_->GetScaledYResolution(),
      rect_left_, rect_top_, rect_width_, rect_height_));
}

/**
 * Get a mutable iterator to the results of LayoutAnalysis and/or Recognize.
 * The returned iterator must be deleted after use.
 * WARNING! This class points to data held within the TessBaseAPI class, and
 * therefore can only be used while the TessBaseAPI class still exists and
 * has not been subjected to a call of Init, SetImage, Recognize, Clear, End
 * DetectOS, or anything else that changes the internal PAGE_RES.
 */
MutableIterator *TessBaseAPI::GetMutableIterator() {
  if (tesseract_ == nullptr || page_res_ == nullptr) {
    return nullptr;
  }
  return new MutableIterator(page_res_, tesseract_, thresholder_->GetScaleFactor(),
                             thresholder_->GetScaledYResolution(), rect_left_, rect_top_,
                             rect_width_, rect_height_);
}

/** Make a text string from the internal data structures. */
char *TessBaseAPI::GetUTF8Text() {
  if (tesseract_ == nullptr || (!recognition_done_ && Recognize(nullptr) < 0)) {
    return nullptr;
  }
  std::string text("");
  const std::unique_ptr</*non-const*/ ResultIterator> it(GetIterator());
  do {
    if (it->Empty(RIL_PARA)) {
      continue;
    }
    auto block_type = it->BlockType();
    switch (block_type) {
      case PT_FLOWING_IMAGE:
      case PT_HEADING_IMAGE:
      case PT_PULLOUT_IMAGE:
      case PT_HORZ_LINE:
      case PT_VERT_LINE:
        // Ignore images and lines for text output.
        continue;
      case PT_NOISE:
        ASSERT_HOST_MSG(false, "TODO: Please report image which triggers the noise case.\n");
		break;
      default:
        break;
    }

    const std::unique_ptr<const char[]> para_text(it->GetUTF8Text(RIL_PARA));
    text += para_text.get();
  } while (it->Next(RIL_PARA));
  return copy_string(text);
}

size_t TessBaseAPI::GetNumberOfTables() const
{
  return constUniqueInstance<std::vector<TessTable>>().size();
}

std::tuple<int,int,int,int> TessBaseAPI::GetTableBoundingBox(unsigned i)
{
  const auto &t = constUniqueInstance<std::vector<TessTable>>();

  if (i >= t.size()) {
    return std::tuple<int, int, int, int>(0, 0, 0, 0);
  }

  const int height = tesseract().ImageHeight();

  return std::make_tuple<int,int,int,int>(
    t[i].box.left(), height - t[i].box.top(),
    t[i].box.right(), height - t[i].box.bottom());
}

std::vector<std::tuple<int,int,int,int>> TessBaseAPI::GetTableRows(unsigned i)
{
  const auto &t = constUniqueInstance<std::vector<TessTable>>();

  if (i >= t.size()) {
    return std::vector<std::tuple<int, int, int, int>>();
  }

  std::vector<std::tuple<int,int,int,int>> rows(t[i].rows.size());
  const int height = tesseract().ImageHeight();

  for (unsigned j = 0; j < t[i].rows.size(); ++j) {
    rows[j] =
        std::make_tuple<int, int, int, int>(t[i].rows[j].left(), height - t[i].rows[j].top(),
                                            t[i].rows[j].right(), height - t[i].rows[j].bottom());
  }

  return rows;
}

std::vector<std::tuple<int,int,int,int>> TessBaseAPI::GetTableCols(unsigned i)
{
  const auto &t = constUniqueInstance<std::vector<TessTable>>();

  if (i >= t.size()) {
    return std::vector<std::tuple<int, int, int, int>>();
  }

  std::vector<std::tuple<int,int,int,int>> cols(t[i].cols.size());
  const int height = tesseract().ImageHeight();

  for (unsigned j = 0; j < t[i].cols.size(); ++j) {
    cols[j] =
        std::make_tuple<int, int, int, int>(t[i].cols[j].left(), height - t[i].cols[j].top(),
                                            t[i].cols[j].right(), height - t[i].cols[j].bottom());
  }

  return cols;
}

static void AddBoxToTSV(const PageIterator *it, PageIteratorLevel level, std::string &text) {
  int left, top, right, bottom;
  it->BoundingBox(level, &left, &top, &right, &bottom);
  text += "\t" + std::to_string(left);
  text += "\t" + std::to_string(top);
  text += "\t" + std::to_string(right - left);
  text += "\t" + std::to_string(bottom - top);
}

/**
 * Make a TSV-formatted string from the internal data structures.
 * Allows additional column with detected language.
 * page_number is 0-based but will appear in the output as 1-based.
 *
 * Returned string must be freed with the delete [] operator.
 */
char *TessBaseAPI::GetTSVText(int page_number, bool lang_info) {
  if (tesseract_ == nullptr || (page_res_ == nullptr && Recognize(nullptr) < 0)) {
    return nullptr;
  }

  int page_id = page_number + 1; // we use 1-based page numbers.

  int page_num = page_id;
  int block_num = 0;
  int par_num = 0;
  int line_num = 0;
  int word_num = 0;
  int symbol_num = 0;
  std::string lang;

  std::string tsv_str;
  tsv_str += "1\t" + std::to_string(page_num); // level 1 - page
  tsv_str += "\t" + std::to_string(block_num);
  tsv_str += "\t" + std::to_string(par_num);
  tsv_str += "\t" + std::to_string(line_num);
  tsv_str += "\t" + std::to_string(word_num);
  tsv_str += "\t" + std::to_string(symbol_num);
  tsv_str += "\t" + std::to_string(rect_left_);
  tsv_str += "\t" + std::to_string(rect_top_);
  tsv_str += "\t" + std::to_string(rect_width_);
  tsv_str += "\t" + std::to_string(rect_height_);
  tsv_str += "\t-1";
  if (lang_info) {
    tsv_str += "\t" + lang;
  }
  tsv_str += "\t\n";

  const std::unique_ptr</*non-const*/ ResultIterator> res_it(GetIterator());
  while (!res_it->Empty(RIL_BLOCK)) {
    if (res_it->Empty(RIL_WORD)) {
      res_it->Next(RIL_WORD);
      continue;
    }

    // Add rows for any new block/paragraph/textline.
    if (res_it->IsAtBeginningOf(RIL_BLOCK)) {
      block_num++;
      par_num = 0;
      line_num = 0;
      word_num = 0;
      symbol_num = 0;
      tsv_str += "2\t" + std::to_string(page_num); // level 2 - block
      tsv_str += "\t" + std::to_string(block_num);
      tsv_str += "\t" + std::to_string(par_num);
      tsv_str += "\t" + std::to_string(line_num);
      tsv_str += "\t" + std::to_string(word_num);
      tsv_str += "\t" + std::to_string(symbol_num);
      AddBoxToTSV(res_it.get(), RIL_BLOCK, tsv_str);
      tsv_str += "\t" + std::to_string(res_it->Confidence(RIL_BLOCK)); // end of row for block
      if (lang_info) {
        tsv_str += "\t";
      }
      tsv_str += "\t\n"; // end of row for block
    }
    if (res_it->IsAtBeginningOf(RIL_PARA)) {
      if (lang_info) {
        lang = res_it->WordRecognitionLanguage();
      }
      par_num++;
      line_num = 0;
      word_num = 0;
      symbol_num = 0;
      tsv_str += "3\t" + std::to_string(page_num); // level 3 - paragraph
      tsv_str += "\t" + std::to_string(block_num);
      tsv_str += "\t" + std::to_string(par_num);
      tsv_str += "\t" + std::to_string(line_num);
      tsv_str += "\t" + std::to_string(word_num);
      tsv_str += "\t" + std::to_string(symbol_num);
      AddBoxToTSV(res_it.get(), RIL_PARA, tsv_str);
      tsv_str += "\t" + std::to_string(res_it->Confidence(RIL_PARA)); // end of row for block
      if (lang_info) {
        tsv_str += "\t" + lang;
      }
      tsv_str += "\t\n"; // end of row for para
    }
    if (res_it->IsAtBeginningOf(RIL_TEXTLINE)) {
      line_num++;
      word_num = 0;
      symbol_num = 0;
      tsv_str += "4\t" + std::to_string(page_num); // level 4 - line
      tsv_str += "\t" + std::to_string(block_num);
      tsv_str += "\t" + std::to_string(par_num);
      tsv_str += "\t" + std::to_string(line_num);
      tsv_str += "\t" + std::to_string(word_num);
      tsv_str += "\t" + std::to_string(symbol_num);
      AddBoxToTSV(res_it.get(), RIL_TEXTLINE, tsv_str);
      tsv_str += "\t" + std::to_string(res_it->Confidence(RIL_TEXTLINE)); // end of row for block
      if (lang_info) {
        tsv_str += "\t";
      }
      tsv_str += "\t\n"; // end of row for line
    }

    // Now, process the word...
    int left, top, right, bottom;
    res_it->BoundingBox(RIL_WORD, &left, &top, &right, &bottom);
    word_num++;
    symbol_num = 0;
    tsv_str += "5\t" + std::to_string(page_num); // level 5 - word
    tsv_str += "\t" + std::to_string(block_num);
    tsv_str += "\t" + std::to_string(par_num);
    tsv_str += "\t" + std::to_string(line_num);
    tsv_str += "\t" + std::to_string(word_num);
    tsv_str += "\t" + std::to_string(symbol_num);
    tsv_str += "\t" + std::to_string(left);
    tsv_str += "\t" + std::to_string(top);
    tsv_str += "\t" + std::to_string(right - left);
    tsv_str += "\t" + std::to_string(bottom - top);
    tsv_str += "\t" + std::to_string(res_it->Confidence(RIL_WORD));

    if (lang_info) {
      const char *word_lang = res_it->WordRecognitionLanguage();
      tsv_str += "\t";
      if (word_lang) {
        tsv_str += word_lang;
      }
    }

    tsv_str += "\t";

    std::string tsv_symbol_lines;

    do {
      tsv_str += std::unique_ptr<const char[]>(res_it->GetUTF8Text(RIL_SYMBOL)).get();

      res_it->BoundingBox(RIL_SYMBOL, &left, &top, &right, &bottom);
      symbol_num++;
      tsv_symbol_lines += "6\t" + std::to_string(page_num); // level 6 - symbol
      tsv_symbol_lines += "\t" + std::to_string(block_num);
      tsv_symbol_lines += "\t" + std::to_string(par_num);
      tsv_symbol_lines += "\t" + std::to_string(line_num);
      tsv_symbol_lines += "\t" + std::to_string(word_num);
      tsv_symbol_lines += "\t" + std::to_string(symbol_num);
      tsv_symbol_lines += "\t" + std::to_string(left);
      tsv_symbol_lines += "\t" + std::to_string(top);
      tsv_symbol_lines += "\t" + std::to_string(right - left);
      tsv_symbol_lines += "\t" + std::to_string(bottom - top);
      tsv_symbol_lines += "\t" + std::to_string(res_it->Confidence(RIL_SYMBOL));
      tsv_symbol_lines += "\t";
      tsv_symbol_lines += std::unique_ptr<const char[]>(res_it->GetUTF8Text(RIL_SYMBOL)).get();
      tsv_symbol_lines += "\n";

      res_it->Next(RIL_SYMBOL);
    } while (!res_it->Empty(RIL_BLOCK) && !res_it->IsAtBeginningOf(RIL_WORD));
    tsv_str += "\n"; // end of row

    tsv_str += tsv_symbol_lines; // add the individual symbol rows right after the word row they are considered to a part of.
  }

  return copy_string(tsv_str);
}

/** The 5 numbers output for each box (the usual 4 and a page number.) */
const int kNumbersPerBlob = 5;
/**
 * The number of bytes taken by each number. Since we use int16_t for ICOORD,
 * assume only 5 digits max.
 */
const int kBytesPerNumber = 5;
/**
 * Multiplier for max expected textlength assumes (kBytesPerNumber + space)
 * * kNumbersPerBlob plus the newline. Add to this the
 * original UTF8 characters, and one kMaxBytesPerLine for safety.
 */
const int kBytesPerBoxFileLine = (kBytesPerNumber + 1) * kNumbersPerBlob + 1;
/** Max bytes in the decimal representation of int64_t. */
const int kBytesPer64BitNumber = 20;
/**
 * A maximal single box could occupy kNumbersPerBlob numbers at
 * kBytesPer64BitNumber digits (if someone sneaks in a 64 bit value) and a
 * space plus the newline and the maximum length of a UNICHAR.
 * Test against this on each iteration for safety.
 */
const int kMaxBytesPerLine = kNumbersPerBlob * (kBytesPer64BitNumber + 1) + 1 + UNICHAR_LEN;

/**
 * The recognized text is returned as a char* which is coded
 * as a UTF8 box file.
 * page_number is a 0-base page index that will appear in the box file.
 * Returned string must be freed with the delete [] operator.
 */
char *TessBaseAPI::GetBoxText(int page_number) {
  if (tesseract_ == nullptr || (!recognition_done_ && Recognize(nullptr) < 0)) {
    return nullptr;
  }
  int blob_count;
  int utf8_length = TextLength(&blob_count);
  int total_length = blob_count * kBytesPerBoxFileLine + utf8_length + kMaxBytesPerLine;
  char *result = new char[total_length];
  result[0] = '\0';
  int output_length = 0;
  LTRResultIterator *it = GetLTRIterator();
  do {
    int left, top, right, bottom;
    if (it->BoundingBox(RIL_SYMBOL, &left, &top, &right, &bottom)) {
      const std::unique_ptr</*non-const*/ char[]> text(it->GetUTF8Text(RIL_SYMBOL));
      // Tesseract uses space for recognition failure. Fix to a reject
      // character, kTesseractReject so we don't create illegal box files.
      for (int i = 0; text[i] != '\0'; ++i) {
        if (text[i] == ' ') {
          text[i] = kTesseractReject;
        }
      }
      snprintf(result + output_length, total_length - output_length, "%s %d %d %d %d %d\n",
               text.get(), left, image_height_ - bottom, right, image_height_ - top, page_number);
      output_length += strlen(result + output_length);
      // Just in case...
      if (output_length + kMaxBytesPerLine > total_length) {
        break;
      }
    }
  } while (it->Next(RIL_SYMBOL));
  delete it;
  return result;
}

/**
 * Conversion table for non-latin characters.
 * Maps characters out of the latin set into the latin set.
 * TODO(rays) incorporate this translation into unicharset.
 */
const int kUniChs[] = {0x20ac, 0x201c, 0x201d, 0x2018, 0x2019, 0x2022, 0x2014, 0};
/** Latin chars corresponding to the unicode chars above. */
const int kLatinChs[] = {0x00a2, 0x0022, 0x0022, 0x0027, 0x0027, 0x00b7, 0x002d, 0};

/**
 * The recognized text is returned as a char* which is coded
 * as UNLV format Latin-1 with specific reject and suspect codes.
 * Returned string must be freed with the delete [] operator.
 */
char *TessBaseAPI::GetUNLVText() {
  if (tesseract_ == nullptr || (!recognition_done_ && Recognize(nullptr) < 0)) {
    return nullptr;
  }
  bool tilde_crunch_written = false;
  bool last_char_was_newline = true;
  bool last_char_was_tilde = false;

  int total_length = TextLength(nullptr);
  PAGE_RES_IT page_res_it(page_res_);
  char *result = new char[total_length];
  char *ptr = result;
  for (page_res_it.restart_page(); page_res_it.word() != nullptr; page_res_it.forward()) {
    WERD_RES *word = page_res_it.word();
    // Process the current word.
    if (word->unlv_crunch_mode != CR_NONE) {
      if (word->unlv_crunch_mode != CR_DELETE &&
          (!tilde_crunch_written ||
           (word->unlv_crunch_mode == CR_KEEP_SPACE && word->word->space() > 0 &&
            !word->word->flag(W_FUZZY_NON) && !word->word->flag(W_FUZZY_SP)))) {
        if (!word->word->flag(W_BOL) && word->word->space() > 0 && !word->word->flag(W_FUZZY_NON) &&
            !word->word->flag(W_FUZZY_SP)) {
          /* Write a space to separate from preceding good text */
          *ptr++ = ' ';
          last_char_was_tilde = false;
        }
        if (!last_char_was_tilde) {
          // Write a reject char.
          last_char_was_tilde = true;
          *ptr++ = kUNLVReject;
          tilde_crunch_written = true;
          last_char_was_newline = false;
        }
      }
    } else {
      // NORMAL PROCESSING of non tilde crunched words.
      tilde_crunch_written = false;
      tesseract().set_unlv_suspects(word);
      const char *wordstr = word->best_choice->unichar_string().c_str();
      const auto &lengths = word->best_choice->unichar_lengths();
      int length = lengths.length();
      int i = 0;
      int offset = 0;

      if (last_char_was_tilde && word->word->space() == 0 && wordstr[offset] == ' ') {
        // Prevent adjacent tilde across words - we know that adjacent tildes
        // within words have been removed.
        // Skip the first character.
        offset = lengths[i++];
      }
      if (i < length && wordstr[offset] != 0) {
        if (!last_char_was_newline) {
          *ptr++ = ' ';
        } else {
          last_char_was_newline = false;
        }
        for (; i < length; offset += lengths[i++]) {
          if (wordstr[offset] == ' ' || wordstr[offset] == kTesseractReject) {
            *ptr++ = kUNLVReject;
            last_char_was_tilde = true;
          } else {
            if (word->reject_map[i].rejected()) {
              *ptr++ = kUNLVSuspect;
            }
            UNICHAR ch(wordstr + offset, lengths[i]);
            int uni_ch = ch.first_uni();
            for (int j = 0; kUniChs[j] != 0; ++j) {
              if (kUniChs[j] == uni_ch) {
                uni_ch = kLatinChs[j];
                break;
              }
            }
            if (uni_ch <= 0xff) {
              *ptr++ = static_cast<char>(uni_ch);
              last_char_was_tilde = false;
            } else {
              *ptr++ = kUNLVReject;
              last_char_was_tilde = true;
            }
          }
        }
      }
    }
    if (word->word->flag(W_EOL) && !last_char_was_newline) {
      /* Add a new line output */
      *ptr++ = '\n';
      tilde_crunch_written = false;
      last_char_was_newline = true;
      last_char_was_tilde = false;
    }
  }
  *ptr++ = '\n';
  *ptr = '\0';
  return result;
}

#if !DISABLED_LEGACY_ENGINE

/**
 * Detect the orientation of the input image and apparent script (alphabet).
 * orient_deg is the detected clockwise rotation of the input image in degrees
 * (0, 90, 180, 270)
 * orient_conf is the confidence (15.0 is reasonably confident)
 * script_name is an ASCII string, the name of the script, e.g. "Latin"
 * script_conf is confidence level in the script
 * Returns true on success and writes values to each parameter as an output
 */
bool TessBaseAPI::DetectOrientationScript(int *orient_deg, float *orient_conf,
                                          const char **script_name, float *script_conf) {
  OSResults osr;

  bool osd = DetectOS(&osr);
  if (!osd) {
    return false;
  }

  int orient_id = osr.best_result.orientation_id;
  int script_id = osr.get_best_script(orient_id);
  if (orient_conf) {
    *orient_conf = osr.best_result.oconfidence;
  }
  if (orient_deg) {
    *orient_deg = orient_id * 90; // convert quadrant to degrees
  }

  if (script_name) {
    const char *script = osr.unicharset->get_script_from_script_id(script_id);

    *script_name = script;
  }

  if (script_conf) {
    *script_conf = osr.best_result.sconfidence;
  }

  return true;
}

/**
 * The recognized text is returned as a char* which is coded
 * as UTF8 and must be freed with the delete [] operator.
 * page_number is a 0-based page index that will appear in the osd file.
 */
char *TessBaseAPI::GetOsdText(int page_number) {
  int orient_deg;
  float orient_conf;
  const char *script_name;
  float script_conf;

  if (!DetectOrientationScript(&orient_deg, &orient_conf, &script_name, &script_conf)) {
    return nullptr;
  }

  // clockwise rotation needed to make the page upright
  int rotate = OrientationIdToValue(orient_deg / 90);

  std::stringstream stream;
  // Use "C" locale (needed for float values orient_conf and script_conf).
  stream.imbue(std::locale::classic());
  // Use fixed notation with 2 digits after the decimal point for float values.
  stream.precision(2);
  stream << std::fixed << "Page number: " << page_number << "\n"
         << "Orientation in degrees: " << orient_deg << "\n"
         << "Rotate: " << rotate << "\n"
         << "Orientation confidence: " << orient_conf << "\n"
         << "Script: " << script_name << "\n"
         << "Script confidence: " << script_conf << "\n";
  return copy_string(stream.str());
}

#endif // !DISABLED_LEGACY_ENGINE

/** Returns the average word confidence for Tesseract page result. */
int TessBaseAPI::MeanTextConf() {
  int *conf = AllWordConfidences();
  if (!conf) {
    return 0;
  }
  int sum = 0;
  int *pt = conf;
  while (*pt >= 0) {
    sum += *pt++;
  }
  if (pt != conf) {
    sum /= pt - conf;
  }
  delete[] conf;
  return sum;
}

/** Returns an array of all word confidences, terminated by -1. */
int *TessBaseAPI::AllWordConfidences() {
  if (tesseract_ == nullptr || (!recognition_done_ && Recognize(nullptr) < 0)) {
    return nullptr;
  }
  int n_word = 0;
  PAGE_RES_IT res_it(page_res_);
  for (res_it.restart_page(); res_it.word() != nullptr; res_it.forward()) {
    n_word++;
  }

  int *conf = new int[n_word + 1];
  n_word = 0;
  for (res_it.restart_page(); res_it.word() != nullptr; res_it.forward()) {
    WERD_RES *word = res_it.word();
    WERD_CHOICE *choice = word->best_choice;
    int w_conf = static_cast<int>(100 + 5 * choice->certainty());
    // This is the eq for converting Tesseract confidence to 1..100
    if (w_conf < 0) {
      w_conf = 0;
    }
    if (w_conf > 100) {
      w_conf = 100;
    }
    conf[n_word++] = w_conf;
  }
  conf[n_word] = -1;
  return conf;
}

#if !DISABLED_LEGACY_ENGINE
/**
 * Applies the given word to the adaptive classifier if possible.
 * The word must be SPACE-DELIMITED UTF-8 - l i k e t h i s , so it can
 * tell the boundaries of the graphemes.
 * Assumes that SetImage/SetRectangle have been used to set the image
 * to the given word. The mode arg should be PSM_SINGLE_WORD or
 * PSM_CIRCLE_WORD, as that will be used to control layout analysis.
 * The currently set PageSegMode is preserved.
 * Returns false if adaption was not possible for some reason.
 */
bool TessBaseAPI::AdaptToWordStr(PageSegMode mode, const char *wordstr) {
  bool success = true;
  Tesseract& tess = tesseract();
  PageSegMode current_psm = GetPageSegMode();
  SetPageSegMode(mode);

  tess.classify_enable_learning = false;

  const std::unique_ptr<const char[]> text(GetUTF8Text());
  if (tess.applybox_debug) {
    tprintDebug("Trying to adapt \"{}\" to \"{}\"\n", text.get(), wordstr);
  }
  if (text != nullptr) {
    PAGE_RES_IT it(page_res_);
    WERD_RES *word_res = it.word();
    if (word_res != nullptr) {
      word_res->word->set_text(wordstr);
      // Check to see if text matches wordstr.
      int w = 0;
      int t;
      for (t = 0; text[t] != '\0'; ++t) {
        if (text[t] == '\n' || text[t] == ' ') {
          continue;
        }
        while (wordstr[w] == ' ') {
          ++w;
        }
        if (text[t] != wordstr[w]) {
          break;
        }
        ++w;
      }
      if (text[t] != '\0' || wordstr[w] != '\0') {
        // No match.
        delete page_res_;
        std::vector<TBOX> boxes;
        page_res_ = tess.SetupApplyBoxes(boxes, block_list_);
        tess.ReSegmentByClassification(page_res_);
        tess.TidyUp(page_res_);
        PAGE_RES_IT pr_it(page_res_);
        if (pr_it.word() == nullptr) {
          success = false;
        } else {
          word_res = pr_it.word();
        }
      } else {
        word_res->BestChoiceToCorrectText();
      }
      if (success) {
        tess.EnableLearning = true;
        tess.LearnWord(nullptr, word_res);
      }
    } else {
      success = false;
    }
  } else {
    success = false;
  }
  SetPageSegMode(current_psm);
  return success;
}
#endif // !DISABLED_LEGACY_ENGINE

/**
 * Free up recognition results and any stored image data, without actually
 * freeing any recognition data that would be time-consuming to reload.
 * Afterwards, you must call SetImage or TesseractRect before doing
 * any Recognize or Get* operation.
 */
void TessBaseAPI::Clear() {
  // TODO? write/flush log output / ReportDebugInfo() ?

  if (thresholder_ != nullptr) {
    thresholder_->Clear();
  }
  ClearResults();
  if (tesseract_ != nullptr) {
    SetInputImage(nullptr);
  }
}

/**
 * Close down tesseract and free up (almost) all memory.
 * WipeSqueakyCleanForReUse() is near equivalent to destructing and
 * reconstructing your TessBaseAPI or calling End(), with two important
 * distinctions:
 *
 * - WipeSqueakyCleanForReUse() will *not* destroy the internal Tesseract
 *   class instance, but wipe it clean so it'll behave as if destructed and
 *   then reconstructed afresh, with one caveat:
 * - WipeSqueakyCleanForReUse() will not destroy any diagnostics/trace data
 *   cached in the running instance: the goal is to thus be able to produce
 *   diagnostics reports which span multiple rounds of OCR activity, executed
 *   in the single lifespan of the TesseractAPI instance.
 *
 * Once WipeSqueakyCleanForReUse() has been used, none of the other API
 * functions may be used other than Init and anything declared above it in the
 * class definition: as with after calling End(), the internal state is
 * equivalent to being freshly constructed.
 */
void TessBaseAPI::WipeSqueakyCleanForReUse() {
  ReportDebugInfo();

  Clear();
  delete thresholder_;
  thresholder_ = nullptr;
  delete page_res_;
  page_res_ = nullptr;
  delete block_list_;
  block_list_ = nullptr;
  if (paragraph_models_ != nullptr) {
    for (auto model : *paragraph_models_) {
      delete model;
    }
    delete paragraph_models_;
    paragraph_models_ = nullptr;
  }
#if !DISABLED_LEGACY_ENGINE
  if (osd_tesseract_ == tesseract_) {
    osd_tesseract_ = nullptr;
  }
  // TODO: should we pick up diagnostics from this one?
  delete osd_tesseract_;
  osd_tesseract_ = nullptr;
  delete equ_detect_;
  equ_detect_ = nullptr;
#endif // !DISABLED_LEGACY_ENGINE

  if (tesseract_ != nullptr) {
    tesseract_->WipeSqueakyCleanForReUse();
  }

  pixDestroy(&pix_visible_image_);
  pix_visible_image_ = nullptr;
  visible_image_file_.clear();
  output_file_.clear();
  datapath_.clear();
  language_.clear();
}

/**
 * Close down tesseract and free up all memory. End() is equivalent to
 * destructing and reconstructing your TessBaseAPI.
 * Once End() has been used, none of the other API functions may be used
 * other than Init and anything declared above it in the class definition.
 */
void TessBaseAPI::End() {
  WipeSqueakyCleanForReUse();

  delete tesseract_;
  tesseract_ = nullptr;
}

// Clear any library-level memory caches.
// There are a variety of expensive-to-load constant data structures (mostly
// language dictionaries) that are cached globally -- surviving the Init()
// and End() of individual TessBaseAPI's.  This function allows the clearing
// of these caches.
void TessBaseAPI::ClearPersistentCache() {
#if 0
  Dict::GlobalDawgCache()->DeleteUnusedDawgs();
#else
  Dict::CleanGlobalDawgCache();
#endif
}

/**
 * Check whether a word is valid according to Tesseract's language model
 * returns 0 if the word is invalid, non-zero if valid
 */
int TessBaseAPI::IsValidWord(const char *word) const {
  return tesseract().getDict().valid_word(word);
}
// Returns true if utf8_character is defined in the UniCharset.
bool TessBaseAPI::IsValidCharacter(const char *utf8_character) const {
  return tesseract().unicharset_.contains_unichar(utf8_character);
}

// TODO(rays) Obsolete this function and replace with a more aptly named
// function that returns image coordinates rather than tesseract coordinates.
bool TessBaseAPI::GetTextDirection(int *out_offset, float *out_slope) {
  const std::unique_ptr<const PageIterator> it(AnalyseLayout());
  if (it == nullptr) {
    return false;
  }
  int x1, x2, y1, y2;
  it->Baseline(RIL_TEXTLINE, &x1, &y1, &x2, &y2);
  // Calculate offset and slope (NOTE: Kind of ugly)
  if (x2 <= x1) {
    x2 = x1 + 1;
  }
  // Convert the point pair to slope/offset of the baseline (in image coords.)
  *out_slope = static_cast<float>(y2 - y1) / (x2 - x1);
  *out_offset = static_cast<int>(y1 - *out_slope * x1);
  // Get the y-coord of the baseline at the left and right edges of the
  // textline's bounding box.
  int left, top, right, bottom;
  if (!it->BoundingBox(RIL_TEXTLINE, &left, &top, &right, &bottom)) {
    return false;
  }
  int left_y = IntCastRounded(*out_slope * left + *out_offset);
  int right_y = IntCastRounded(*out_slope * right + *out_offset);
  // Shift the baseline down so it passes through the nearest bottom-corner
  // of the textline's bounding box. This is the difference between the y
  // at the lowest (max) edge of the box and the actual box bottom.
  *out_offset += bottom - std::max(left_y, right_y);
  // Switch back to bottom-up tesseract coordinates. Requires negation of
  // the slope and height - offset for the offset.
  *out_slope = -*out_slope;
  *out_offset = rect_height_ - *out_offset;

  return true;
}

/** Sets Dict::letter_is_okay_ function to point to the given function. */
void TessBaseAPI::SetDictFunc(DictFunc f) {
  if (tesseract_ != nullptr) {
    tesseract().getDict().letter_is_okay_ = f;
  }
}

/**
 * Sets Dict::probability_in_context_ function to point to the given
 * function.
 *
 * @param f A single function that returns the probability of the current
 * "character" (in general a utf-8 string), given the context of a previous
 * utf-8 string.
 */
void TessBaseAPI::SetProbabilityInContextFunc(ProbabilityInContextFunc f) {
  if (tesseract_ != nullptr) {
    Tesseract& tess = tesseract();
    tess.getDict().probability_in_context_ = f;
    // Set it for the sublangs too.
    int num_subs = tess.num_sub_langs();
    for (int i = 0; i < num_subs; ++i) {
      tess.get_sub_lang(i)->getDict().probability_in_context_ = f;
    }
  }
}

/** Common code for setting the image. */
bool TessBaseAPI::InternalResetImage() {
  if (tesseract_ == nullptr) {
    tprintError("Please call Init before attempting to set an image.\n");
    return false;
  }
  if (thresholder_ != nullptr) {
    thresholder_->Clear();
  }
  if (thresholder_ == nullptr) {
    thresholder_ = new ImageThresholder(tesseract_);
  }
  ClearResults();
  return true;
}

/**
 * Run the thresholder to make the thresholded image, returned in pix,
 * which must not be nullptr. *pix must be initialized to nullptr, or point
 * to an existing pixDestroyable Pix.
 * The usual argument to Threshold is Tesseract::mutable_pix_binary().
 */
bool TessBaseAPI::Threshold(Pix **pix) {
  Tesseract& tess = tesseract();
  ASSERT_HOST(pix != nullptr);
  if (*pix != nullptr) {
    pixDestroy(pix);
  }
  // Zero resolution messes up the algorithms, so make sure it is credible.
  int user_dpi = tess.user_defined_dpi;
  int y_res = thresholder_->GetScaledYResolution();
  if (user_dpi && (user_dpi < kMinCredibleResolution || user_dpi > kMaxCredibleResolution)) {
    tprintWarn("User defined image dpi is outside of expected range "
        "({} - {})!\n",
        kMinCredibleResolution, kMaxCredibleResolution);
  }
  // Always use user defined dpi
  if (user_dpi) {
    thresholder_->SetSourceYResolution(user_dpi);
  } else if (y_res < kMinCredibleResolution || y_res > kMaxCredibleResolution) {
    if (y_res != 0) {
      // Show warning only if a resolution was given.
      tprintWarn("Invalid resolution {} dpi. Using {} instead.\n",
              y_res, kMinCredibleResolution);
    }
    thresholder_->SetSourceYResolution(kMinCredibleResolution);
  }

  auto selected_thresholding_method = static_cast<ThresholdMethod>(static_cast<int>(tesseract_->thresholding_method));

  AutoPopDebugSectionLevel subsec_handle(tesseract_, tesseract_->PushSubordinatePixDebugSection(fmt::format("Applying the threshold method chosen for this run: {}", selected_thresholding_method)));

  {
    tesseract_->PushNextPixDebugSection(fmt::format("Applying the threshold method chosen for this run: {}", selected_thresholding_method));

	  if (selected_thresholding_method == ThresholdMethod::Otsu) {
		  Image pix_binary(*pix);
		  if (!thresholder_->ThresholdToPix(&pix_binary)) {
			  return false;
		  }

		  *pix = pix_binary;

		  if (!thresholder_->IsBinary()) {
			  tesseract_->set_pix_thresholds(thresholder_->GetPixRectThresholds());
			  tesseract_->set_pix_grey(thresholder_->GetPixRectGrey());
		  } else {
			  tesseract_->set_pix_thresholds(nullptr);
			  tesseract_->set_pix_grey(nullptr);
		  }

      if (tesseract_->tessedit_dump_pageseg_images) {
        tesseract_->AddPixDebugPage(tesseract_->pix_grey(), "Otsu (tesseract) : Greyscale = pre-image");
        tesseract_->AddPixDebugPage(tesseract_->pix_thresholds(), "Otsu (tesseract) : Thresholds");
        if (verbose_process) {
          tprintInfo("PROCESS: The 'Thresholds' image displays the per-pixel grey level which will be used to decide which pixels are *foreground* (text, probably) and which pixels are *background* (i.e. the *paper* the text was printed on); you'll note that each pixel in the original (greyscale!) image which is darker than its corresponding threshold level is *binarized* to black (foreground in tesseract) while any lighter pixel is *binarized* to white (background in tesseract).\n");
        }
        tesseract_->AddPixDebugPage(pix_binary, "Otsu (tesseract) : Binary = post-image");

        const char *sequence = "c1.1 + d3.3";
        const int dispsep = 0;
        Image pix_post = pixMorphSequence(pix_binary, sequence, dispsep);
        tesseract_->AddPixCompedOverOrigDebugPage(pix_post, fmt::format("Otsu (tesseract) : post-processed: {} (just an example to showcase what leptonica can do for us!)", sequence));
        pix_post.destroy();
      }
	  } else {
		  auto [ok, pix_grey, pix_binary, pix_thresholds] = thresholder_->Threshold(selected_thresholding_method);

		  if (!ok) {
			  return false;
		  }

		  *pix = pix_binary;

		  tesseract_->set_pix_thresholds(pix_thresholds);
		  tesseract_->set_pix_grey(pix_grey);

      std::string caption = ThresholdMethodName(selected_thresholding_method);

      if (tesseract_->tessedit_dump_pageseg_images) {
        tesseract_->AddPixDebugPage(tesseract_->pix_grey(), fmt::format("{} : Grey = pre-image", caption));
        tesseract_->AddPixDebugPage(tesseract_->pix_thresholds(), fmt::format("{} : Thresholds", caption));
        if (verbose_process) {
          tprintInfo("PROCESS: The 'Thresholds' image displays the per-pixel grey level which will be used to decide which pixels are *foreground* (text, probably) and which pixels are *background* (i.e. the *paper* the text was printed on); you'll note that each pixel in the original (greyscale!) image which is darker than its corresponding threshold level is *binarized* to black (foreground in tesseract) while any lighter pixel is *binarized* to white (background in tesseract).\n");
        }
        tesseract_->AddPixDebugPage(pix_binary, fmt::format("{} : Binary = post-image", caption));

        const char *sequence = "c1.1 + d3.3";
        const int dispsep = 0;
        Image pix_post = pixMorphSequence(pix_binary, sequence, dispsep);
        tesseract_->AddPixCompedOverOrigDebugPage(pix_post, fmt::format("{} : post-processed: {}", caption, sequence));
        pix_post.destroy();
      }
    }
  }
  if (verbose_process) {
    tprintInfo("PROCESS: For overall very dark images you may sometimes observe that tesseract *inverts* the image in an attempt to extract the foreground 'text' pixels: tesseract naively assumes that number of black text pixels (*foreground*) should be significantly *lower* than the number of white *background* pixels in a page.\n\n"
      "With very dark pages that ratio of many background vs. few foreground pixels is the opposite of tesseract's assumption regarding black and white pixels so it will decide to *invert* the image, thus attempting to get back to a *black text over white background input image*. tesseract does this in its effort to feed the inner OCR engine image material that is as close as possible to what it has always been trained with and designed for: basic scanned books and academic publications: those all have: (dark) black text on (light) white plain background.\n\n"
      "Also note that tesseract is not geared towards recognizing and dealing nicely with other (a.k.a. *non-text*) page elements, such as in-page images, charts, illustrations and/or scanner equipment background surrounding your page at the time it was photographed: it benefits all if you can remove and/or clean up such image elements before feeding the image to tesseract.\n");
    tprintInfo("PROCESS: Removing all non-text image elements in the page image *before you feed it to tesseract* also will have a notable effect on the thresholding (a.k.a. binarization) algorithm's behaviour as the *pixel greyscale levels histogram* will then have a different shape; tesseract thresholding works best when fed clean page images with high contrast between the (very) light background and (very) dark foreground pixels.\n\n"
      "Remember: only *foreground* pixels that turn up as *black* in the binarized/thresholded image result above will potentially be sent to the OCR AI engine for decoding into text; anything that doesn't show clearly in the above thresholded image will not be processed by tesseract, so your page image preprocessing process should strive towards making tesseract produce a clear black&white page image above for optimal OCR text extraction results!\n");
  }

  thresholder_->GetImageSizes(&rect_left_, &rect_top_, &rect_width_, &rect_height_, &image_width_,
                              &image_height_);

  // Set the internal resolution that is used for layout parameters from the
  // estimated resolution, rather than the image resolution, which may be
  // fabricated, but we will use the image resolution, if there is one, to
  // report output point sizes.
  int estimated_res = ClipToRange(thresholder_->GetScaledEstimatedResolution(),
                                  kMinCredibleResolution, kMaxCredibleResolution);
  if (estimated_res != thresholder_->GetScaledEstimatedResolution()) {
    tprintWarn("Estimated internal resolution {} out of range! "
        "Corrected to {}.\n",
        thresholder_->GetScaledEstimatedResolution(), estimated_res);
  }
  tess.set_source_resolution(estimated_res);
  return true;
}

/** Find lines from the image making the BLOCK_LIST. */
int TessBaseAPI::FindLines() {
  if (thresholder_ == nullptr || thresholder_->IsEmpty()) {
    tprintError("Please call SetImage before attempting recognition.\n");
    return -1;
  }
  if (recognition_done_) {
    ClearResults();
  }
  if (!block_list_->empty()) {
    return 0;
  }
  Tesseract& tess = tesseract();
#if !DISABLED_LEGACY_ENGINE
  tess.InitAdaptiveClassifier(nullptr);
#endif

  if (tess.pix_binary() == nullptr) {
    if (verbose_process) {
      tprintInfo("PROCESS: the source image is not a binary image, hence we apply a thresholding algo/subprocess to obtain a binarized image.\n");
    }

    Image pix = Image();
    if (!Threshold(&pix.pix_)) {
      return -1;
    }
    tess.set_pix_binary(pix);
  }

  if (tess.tessedit_dump_pageseg_images) {
    tess.AddPixDebugPage(tess.pix_binary(), "FindLines :: Thresholded Image -> this image is now set as the page Master Source Image for this activity");
  }

  if (verbose_process) {
    tprintInfo("PROCESS: prepare the image for page segmentation, i.e. discovery of all text areas + bounding boxes & image/text orientation and script{} detection.\n",
#if !DISABLED_LEGACY_ENGINE
               (tess.textord_equation_detect ? " + equations" : "")
#else
               ""
#endif
    );
  }

  AutoPopDebugSectionLevel section_handle(tesseract_, tess.PushSubordinatePixDebugSection("Prepare for Page Segmentation"));

  tess.PrepareForPageseg();

#if !DISABLED_LEGACY_ENGINE
  if (tess.textord_equation_detect) {
    if (equ_detect_ == nullptr && !datapath_.empty()) {
      equ_detect_ = new EquationDetect(datapath_.c_str(), nullptr);
    }
    if (equ_detect_ == nullptr) {
      tprintWarn("Could not set equation detector\n");
    } else {
      tess.SetEquationDetect(equ_detect_);
    }
  }
#endif // !DISABLED_LEGACY_ENGINE

#if !DISABLED_LEGACY_ENGINE
  Tesseract *osd_tess = osd_tesseract_;
#else
  Tesseract *osd_tess = nullptr;
#endif
  OSResults osr;
#if !DISABLED_LEGACY_ENGINE
  if (PSM_OSD_ENABLED(tess.tessedit_pageseg_mode) && osd_tess == nullptr) {
    if (strcmp(language_.c_str(), "osd") == 0) {
      osd_tess = tesseract_;
    } else {
      osd_tesseract_ = new Tesseract(tesseract_);
      TessdataManager mgr(reader_);
      std::vector<std::string> nil;
      if (datapath_.empty()) {
        tprintWarn("Auto orientation and script detection requested,"
            " but data path is undefined\n");
        delete osd_tesseract_;
        osd_tesseract_ = nullptr;
      } else if (osd_tesseract_->init_tesseract(datapath_, "osd", OEM_TESSERACT_ONLY, &mgr) == 0) {
        osd_tesseract_->set_source_resolution(thresholder_->GetSourceYResolution());
      } else {
        tprintWarn(
            "Auto orientation and script detection requested,"
            " but osd language failed to load\n");
        delete osd_tesseract_;
        osd_tesseract_ = nullptr;
      }
    }
  }
#endif // !DISABLED_LEGACY_ENGINE

  if (tess.SegmentPage(tess.input_file_path_.c_str(), block_list_, osd_tess, &osr) < 0) {
    return -1;
  }

  // If Devanagari is being recognized, we use different images for page seg
  // and for OCR.
  tess.PrepareForTessOCR(block_list_, &osr);

  return 0;
}

/**
 * Return average gradient of lines on page.
 */
float TessBaseAPI::GetGradient() {
<<<<<<< HEAD
  return tesseract().gradient();
=======
  return tesseract_->gradient();
>>>>>>> e84f1f4b
}

/** Delete the pageres and clear the block list ready for a new page. */
void TessBaseAPI::ClearResults() {
  if (tesseract_ != nullptr) {
    tesseract_->Clear();
  }
  if (osd_tesseract_ != tesseract_ && osd_tesseract_ != nullptr) {
    osd_tesseract_->Clear();
  }
  delete page_res_;
  page_res_ = nullptr;
  recognition_done_ = false;
  if (block_list_ == nullptr) {
    block_list_ = new BLOCK_LIST;
  } else {
    block_list_->clear();
  }
  if (paragraph_models_ != nullptr) {
    for (auto model : *paragraph_models_) {
      delete model;
    }
    delete paragraph_models_;
    paragraph_models_ = nullptr;
  }

  uniqueInstance<std::vector<TessTable>>().clear();
}

/**
 * Return the length of the output text string, as UTF8, assuming
 * liberally two spacing marks after each word (as paragraphs end with two
 * newlines), and assuming a single character reject marker for each rejected
 * character.
 * Also return the number of recognized blobs in blob_count.
 */
int TessBaseAPI::TextLength(int *blob_count) const {
  if (tesseract_ == nullptr || page_res_ == nullptr) {
    return 0;
  }

  PAGE_RES_IT page_res_it(page_res_);
  int total_length = 2;
  int total_blobs = 0;
  // Iterate over the data structures to extract the recognition result.
  for (page_res_it.restart_page(); page_res_it.word() != nullptr; page_res_it.forward()) {
    WERD_RES *word = page_res_it.word();
    WERD_CHOICE *choice = word->best_choice;
    if (choice != nullptr) {
      total_blobs += choice->length() + 2;
      total_length += choice->unichar_string().length() + 2;
      for (int i = 0; i < word->reject_map.length(); ++i) {
        if (word->reject_map[i].rejected()) {
          ++total_length;
        }
      }
    }
  }
  if (blob_count != nullptr) {
    *blob_count = total_blobs;
  }
  return total_length;
}

#if !DISABLED_LEGACY_ENGINE
/**
 * Estimates the Orientation And Script of the image.
 * Returns true if the image was processed successfully.
 */
bool TessBaseAPI::DetectOS(OSResults *osr) {
  if (tesseract_ == nullptr) {
    return false;
  }
  ClearResults();
  Tesseract& tess = tesseract();
  if (tess.pix_binary() == nullptr) {
    Image pix = Image();
    if (!Threshold(&pix.pix_)) {
      return false;
    }
    tess.set_pix_binary(pix);

    if (tess.tessedit_write_images)
	    tess.AddPixDebugPage(tess.pix_binary(), "DetectOS (Orientation And Script) : Thresholded Image");
  }

  return tess.orientation_and_script_detection(tess.input_file_path_.c_str(), osr) > 0;
}
#endif // !DISABLED_LEGACY_ENGINE

void TessBaseAPI::set_min_orientation_margin(double margin) {
  tesseract().min_orientation_margin.set_value(margin, PARAM_VALUE_IS_SET_BY_APPLICATION);
}

/**
 * Return text orientation of each block as determined in an earlier page layout
 * analysis operation. Orientation is returned as the number of ccw 90-degree
 * rotations (in [0..3]) required to make the text in the block upright
 * (readable). Note that this may not necessary be the block orientation
 * preferred for recognition (such as the case of vertical CJK text).
 *
 * Also returns whether the text in the block is believed to have vertical
 * writing direction (when in an upright page orientation).
 *
 * The returned array is of length equal to the number of text blocks, which may
 * be less than the total number of blocks. The ordering is intended to be
 * consistent with GetTextLines().
 */
void TessBaseAPI::GetBlockTextOrientations(int **block_orientation, bool **vertical_writing) {
  delete[] * block_orientation;
  *block_orientation = nullptr;
  delete[] * vertical_writing;
  *vertical_writing = nullptr;
  BLOCK_IT block_it(block_list_);

  block_it.move_to_first();
  int num_blocks = 0;
  for (block_it.mark_cycle_pt(); !block_it.cycled_list(); block_it.forward()) {
    if (!block_it.data()->pdblk.poly_block()->IsText()) {
      continue;
    }
    ++num_blocks;
  }
  if (!num_blocks) {
    tprintWarn("Found no blocks\n");
    return;
  }
  *block_orientation = new int[num_blocks];
  *vertical_writing = new bool[num_blocks];
  block_it.move_to_first();
  int i = 0;
  for (block_it.mark_cycle_pt(); !block_it.cycled_list(); block_it.forward()) {
    if (!block_it.data()->pdblk.poly_block()->IsText()) {
      continue;
    }
    FCOORD re_rotation = block_it.data()->re_rotation();
    float re_theta = re_rotation.angle();
    FCOORD classify_rotation = block_it.data()->classify_rotation();
    float classify_theta = classify_rotation.angle();
    double rot_theta = -(re_theta - classify_theta) * 2.0 / M_PI;
    if (rot_theta < 0) {
      rot_theta += 4;
    }
    int num_rotations = static_cast<int>(rot_theta + 0.5);
    (*block_orientation)[i] = num_rotations;
    // The classify_rotation is non-zero only if the text has vertical
    // writing direction.
    (*vertical_writing)[i] = (classify_rotation.y() != 0.0f);
    ++i;
  }
}

void TessBaseAPI::DetectParagraphs(bool after_text_recognition) {
  Tesseract& tess = tesseract();
  if (paragraph_models_ == nullptr) {
    paragraph_models_ = new std::vector<ParagraphModel*>;
  }
  MutableIterator *result_it = GetMutableIterator();
  do { // Detect paragraphs for this block
    std::vector<ParagraphModel *> models;
    tess.DetectParagraphs(after_text_recognition, result_it, &models);
    paragraph_models_->insert(paragraph_models_->end(), models.begin(), models.end());
  } while (result_it->Next(RIL_BLOCK));
  delete result_it;
}

/** This method returns the string form of the specified unichar. */
const char *TessBaseAPI::GetUnichar(int unichar_id) const {
  return tesseract().unicharset_.id_to_unichar(unichar_id);
}

/** Return the pointer to the i-th dawg loaded into tesseract_ object. */
const Dawg *TessBaseAPI::GetDawg(int i) const {
  if (tesseract_ == nullptr || i >= NumDawgs()) {
    return nullptr;
  }
  return tesseract().getDict().GetDawg(i);
}

/** Return the number of dawgs loaded into tesseract_ object. */
int TessBaseAPI::NumDawgs() const {
  return tesseract_ == nullptr ? 0 : tesseract().getDict().NumDawgs();
}


void TessBaseAPI::ReportDebugInfo() {
  if (tesseract_ == nullptr) {
    return;
  }
  tesseract().ReportDebugInfo();
}

void TessBaseAPI::SetupDebugAllPreset() {
  Tesseract& tess = tesseract();
  Textord &textord = *tess.mutable_textord();
  
  const ParamSetBySourceType SRC = PARAM_VALUE_IS_SET_BY_PRESET;

  verbose_process.set_value(true, SRC);
  
#if !GRAPHICS_DISABLED
  scrollview_support.set_value(true, SRC);
#endif

  textord_tabfind_show_images.set_value(true, SRC);
  // textord_tabfind_show_vlines.set_value(true, SRC);

#if !GRAPHICS_DISABLED
  textord_tabfind_show_initial_partitions.set_value(true, SRC);
  textord_tabfind_show_reject_blobs.set_value(true, SRC);
  textord_tabfind_show_partitions.set_value(2, SRC);
  textord_tabfind_show_columns.set_value(true, SRC);
  textord_tabfind_show_blocks.set_value(true, SRC);
#endif

  textord.textord_noise_debug.set_value(true, SRC);
  textord_oldbl_debug.set_value(false, SRC); // turned OFF, for 'true' produces very noisy output
  textord.textord_baseline_debug.set_value(true, SRC);
  textord_debug_block.set_value(9, SRC);
  textord_debug_bugs.set_value(9, SRC);
  textord_debug_tabfind.set_value(1 /* 9 */, SRC); // '9' produces very noisy output

  textord_debug_baselines.set_value(true, SRC);
  textord_debug_blob.set_value(true, SRC);
  textord_debug_pitch_metric.set_value(true, SRC);
  textord_debug_fixed_pitch_test.set_value(true, SRC);
  textord_debug_pitch.set_value(true, SRC);
  textord_debug_printable.set_value(true, SRC);
  textord_debug_xheights.set_value(true, SRC);
  textord_debug_xheights.set_value(true, SRC);

  textord_show_initial_words.set_value(true, SRC);
  textord_blocksall_fixed.set_value(true, SRC);
  textord_blocksall_prop.set_value(true, SRC);

  tess.tessedit_create_hocr.set_value(true, SRC);
  tess.tessedit_create_alto.set_value(true, SRC);
  tess.tessedit_create_page_xml.set_value(true, SRC);
  tess.tessedit_create_tsv.set_value(true, SRC);
  tess.tessedit_create_pdf.set_value(true, SRC);
  tess.textonly_pdf.set_value(false, SRC); // turned OFF
  tess.tessedit_write_unlv.set_value(true, SRC);
  tess.tessedit_create_lstmbox.set_value(true, SRC);
  tess.tessedit_create_boxfile.set_value(true, SRC);
  tess.tessedit_create_wordstrbox.set_value(true, SRC);
  tess.tessedit_create_txt.set_value(true, SRC);

  tess.tessedit_dump_choices.set_value(true, SRC);
  tess.tessedit_dump_pageseg_images.set_value(true, SRC);

  tess.tessedit_write_images.set_value(true, SRC);

  tess.tessedit_adaption_debug.set_value(true, SRC);
  tess.tessedit_debug_block_rejection.set_value(true, SRC);
  tess.tessedit_debug_doc_rejection.set_value(true, SRC);
  tess.tessedit_debug_fonts.set_value(true, SRC);
  tess.tessedit_debug_quality_metrics.set_value(true, SRC);

  tess.tessedit_rejection_debug.set_value(true, SRC);
  tess.tessedit_timing_debug.set_value(true, SRC);

  tess.tessedit_bigram_debug.set_value(true, SRC);

  tess.tess_debug_lstm.set_value(debug_all >= 1 ? 1 : 0, SRC); // LSTM debug output is extremely noisy

  tess.debug_noise_removal.set_value(true, SRC);

  tess.classify_debug_level.set_value(debug_all.value(), SRC); // LSTM debug output is extremely noisy
  tess.classify_learning_debug_level.set_value(9, SRC);
  tess.classify_debug_character_fragments.set_value(true, SRC);
  tess.classify_enable_adaptive_debugger.set_value(true, SRC);
  // tess.classify_learn_debug_str.set_value("????????????????", SRC);
  tess.matcher_debug_separate_windows.set_value(true, SRC);
  tess.matcher_debug_flags.set_value(true, SRC);
  tess.matcher_debug_level.set_value(3, SRC);

  tess.multilang_debug_level.set_value(3, SRC);

  tess.paragraph_debug_level.set_value(3, SRC);

  tess.segsearch_debug_level.set_value(3, SRC);

  // TODO: synchronize the settings of all Dict instances during Dict object creation and after any change...

  Dict &dict = tess.getInitialDict();
  dict.stopper_debug_level.set_value(3, SRC);

  tess.superscript_debug.set_value(true, SRC);

  tess.crunch_debug.set_value(true, SRC);

  dict.dawg_debug_level.set_value(1, SRC); // noisy

  tess.debug_fix_space_level.set_value(9, SRC);
  tess.debug_x_ht_level.set_value(3, SRC);
  // tess.debug_file.set_value("xxxxxxxxxxxxxxxxx", SRC);
  // tess.debug_output_path.set_Value("xxxxxxxxxxxxxx", SRC);
  debug_misc.set_value(true, SRC);

  dict.hyphen_debug_level.set_value(3, SRC);

  LanguageModelSettings &langmodel = tess.getLanguageModelSettings();

  langmodel.language_model_debug_level.set_value(0, SRC); /* 7 */

  textord.tosp_debug_level.set_value(3, SRC);

  tess.wordrec_debug_level.set_value(3, SRC);

  //dict.word_to_debug.set_value("", SRC);

  tess.scribe_save_grey_rotated_image.set_value(true, SRC);
  tess.scribe_save_binary_rotated_image.set_value(true, SRC);
  tess.scribe_save_original_rotated_image.set_value(true, SRC);

  tess.hocr_font_info.set_value(true, SRC);
  tess.hocr_char_boxes.set_value(true, SRC);
  tess.hocr_images.set_value(true, SRC);

  tess.thresholding_debug.set_value(true, SRC);

  tess.preprocess_graynorm_mode.set_value(0, SRC); // 0..3

  tess.tessedit_bigram_debug.set_value(true, SRC);

  tess.wordrec_debug_blamer.set_value(true, SRC);

  devanagari_split_debugimage.set_value(true, SRC);
  devanagari_split_debuglevel.set_value(3, SRC);

  gapmap_debug.set_value(true, SRC);

  poly_debug.set_value(false, SRC); // turned OFF: 'othwerwise 'true' produces very noisy output

  edges_debug.set_value(true, SRC);

  tess.ambigs_debug_level.set_value(3, SRC);

  tess.applybox_debug.set_value(true, SRC);

  tess.bidi_debug.set_value(true, SRC);

  tess.chop_debug.set_value(3, SRC);

  tess.debug_baseline_fit.set_value(1, SRC); // 0..3
  tess.debug_baseline_y_coord.set_value(-2000, SRC);

  tess.showcase_threshold_methods.set_value((debug_all > 2), SRC);

  tess.debug_write_unlv.set_value(true, SRC);
  tess.debug_line_finding.set_value(true, SRC);
  tess.debug_image_normalization.set_value(true, SRC);

  tess.interactive_display_mode.set_value(false, SRC);       // graphics, but do not invoke ScrollView app.

  tess.debug_display_page.set_value(true, SRC);
  tess.debug_display_page_blocks.set_value(true, SRC);
  tess.debug_display_page_baselines.set_value(true, SRC);

  tess.dump_segmented_word_images.set_value(true, SRC);
  tess.dump_osdetect_process_images.set_value(true, SRC);

  tess.ResyncVariablesInternally();
}

void TessBaseAPI::SetupDefaultPreset() {
  Tesseract &tess = tesseract();
  const ParamSetBySourceType SRC = PARAM_VALUE_IS_SET_BY_PRESET;

  // default: TXT + HOCR renderer     ... plus all the rest of 'em   [GHo patch]
  tess.tessedit_create_hocr.set_value(true, SRC);
  tess.tessedit_create_alto.set_value(true, SRC);
  tess.tessedit_create_page_xml.set_value(true, SRC);
  tess.tessedit_create_tsv.set_value(true, SRC);
  tess.tessedit_create_pdf.set_value(true, SRC);
  tess.textonly_pdf.set_value(false, SRC);         // turned OFF
  tess.tessedit_write_unlv.set_value(true, SRC);
  tess.tessedit_create_lstmbox.set_value(true, SRC);
  tess.tessedit_create_boxfile.set_value(true, SRC);
  tess.tessedit_create_wordstrbox.set_value(true, SRC);
  tess.tessedit_create_txt.set_value(true, SRC);

  tess.ResyncVariablesInternally();
}


// sanity check for the imagelist expander below: any CONTROL characters in here signal binary data and thus NOT AN IMAGELIST format.
static inline bool is_sane_imagelist_line(const char *p) {
  while (*p) {
    uint8_t c = *p++;
    if (c < ' ' && c != '\t')
      return false;
  }
  return true;
}

#if defined(_MSC_VER) && !defined(strtok_r)
static inline char *strtok_r(char * s, const char * sep, char ** state) {
  return strtok_s(s, sep, state);
}
#endif

static void destroy_il_buffer(char *buf) {
  free(buf);
}

std::vector<ImagePageFileSpec> TessBaseAPI::ExpandImagelistFilesInSet(const std::vector<std::string>& paths) {
  std::vector<ImagePageFileSpec> rv;
  std::ostringstream errmsg;

  for (auto spec : paths) {
    // each item in the list must exist?
    if (!fs::exists(spec)) {
      errmsg << "Specified file does not exist. Path: " << spec << "\n";
      goto continue_on_error;
      //continue;
    }

    {
      const size_t SAMPLESIZE = 8192;

      // load the first ~8K and see if that chunk contains a decent set of file paths: is so, the heuristic says it's an imagelist, rather than an image file.
      char scratch[SAMPLESIZE + 2];
      ConfigFile f(spec); // not a problem that this one opens the file in "r" (CRLF conversion) mode: we're after text files and the others will quickly be discovered below.
      if (!f) {
        errmsg << "Cannot open/access specified file";
        int ecode = errno;
        if (ecode != E_OK) {
          errmsg << " due to error: " << strerror(errno);
        }
        errmsg << ". Path: " << spec << "\n";
        goto continue_on_error;
        // continue;
      }
      auto l = fread(scratch, 1, SAMPLESIZE, f());
      // when it's an imagelist, it MAY be smaller than our scratch buffer!
      if (l == 0 || ferror(f())) {
        errmsg << "Failed to read a first chunk of the specified file";
        int ecode = errno;
        if (ecode != E_OK) {
          errmsg << " due to error: " << strerror(errno);
        }
        errmsg << ". Tried to read " << SAMPLESIZE << " bytes, received " << l << " bytes.  Path: " << spec << "\n";
        goto continue_on_error;
        // continue;
      }
      // make sure the sampled chunk is terminated before we go and parse it as a imagelist file (which may be damaged at the end as we sampled only the start of it!)
      scratch[l] = 0;
      scratch[l + 1] = 0;

      bool is_imagelist = true;
      std::vector<char *> lines;
      char *state = nullptr;
      char *s = strtok_r(scratch, "\r\n", &state);
      while (s) {
        char *p = s + strspn(s, " \t");

        // sanity check: any CONTROL characters in here signal binary data and thus NOT AN IMAGELIST format.
        if (!is_sane_imagelist_line(p)) {
          is_imagelist = false;
          break;
        }

        // skip comment lines and empty lines:
        if (!strchr("#;", *p)) {
          lines.push_back(s);
        }

        s = strtok_r(nullptr, "\r\n", &state);
      }
      // do we have a potentially sane imagelist? Do we need to truncate the damaged end, if it is?
      if (l == SAMPLESIZE && is_imagelist && lines.size() >= 1) {
        // the last line will be damaged due to our sampling, so we better discard that one:
        (void)lines.pop_back();
      }

      if (is_imagelist) {
        int error_count = 0;
        int sample_count = 0;
        // validate the lines in the sample:
        for (auto spec : lines) {
          // parse and chop into 1..3 file paths: image;mask;overlay
          state = nullptr;
          int count = 0;
          char *s = strtok_r(spec, ";", &state);
          while (s) {
            count++;
            char *p = s + strspn(s, " \t");

            // trim whitespace at the end...
            char *e = p + strlen(p);
            while (e > p) {
              if (isspace(p[-1])) {
                *p-- = 0;
                continue;
              }
              break;
            }

            sample_count++;
            if (!fs::exists(p)) {
              error_count++;
            }

            s = strtok_r(nullptr, ";", &state);
          }
          if (count < 1 || count > 3) {
            error_count++;
          }
        }

        // we tolerate about 1-in-10 file errors here...
        float err_ratio = error_count * 100.0f / sample_count;
        is_imagelist = (err_ratio < 10.0 /* percent */);
      }

      if (is_imagelist) {
        // now that we know the sample is a sensible imagelist, grab the entire thing and parse it entirely...
        const size_t listfilesize = fs::file_size(spec);

        std::unique_ptr<char, void (*)(char *)> buffer((char *)malloc(listfilesize + 2), destroy_il_buffer);
        if (!buffer) {
          // TODO
          continue;
        }

        // rewind file
        fseek(f(), 0, SEEK_SET);
        l = fread(buffer.get(), 1, listfilesize, f());
        if (l != listfilesize || ferror(f())) {
          // TODO
          continue;
        }
        // make sure the sampled chunk is terminated before we go and parse it as a imagelist file (which may be damaged at the end as we sampled only the start of it!)
        char *b = buffer.get();
        b[l] = 0;
        b[l + 1] = 0;

        std::vector<char *> lines;
        char *state = nullptr;
        char *s = strtok_r(buffer.get(), "\r\n", &state);
        while (s) {
          char *p = s + strspn(s, " \t");

          // sanity check: any CONTROL characters in here signal binary data and thus NOT AN IMAGELIST format.
          if (!is_sane_imagelist_line(p)) {
            is_imagelist = false;
            break;
          }

          // skip comment lines and empty lines:
          if (!strchr("#;", *p)) {
            lines.push_back(s);
          }

          s = strtok_r(nullptr, "\r\n", &state);
        }

        // do we have a potentially sane imagelist? Do we need to truncate the damaged end, if it is?
        if (l == SAMPLESIZE && is_imagelist && lines.size() >= 1) {
          // the last line will be damaged due to our sampling, so we better discard that one:
          (void)lines.pop_back();
        }

        int error_count = 0;
        int sample_count = 0;
        // parse & validate the lines:
        for (auto spec : lines) {
          // parse and chop into 1..3 file paths: image;mask;overlay
          state = nullptr;
          std::vector<std::string> fspecs;
          char *s = strtok_r(spec, ";", &state);
          while (s) {
            char *p = s + strspn(s, " \t");

            // trim whitespace at the end...
            char *e = p + strlen(p);
            while (e > p) {
              if (isspace(p[-1])) {
                *p-- = 0;
                continue;
              }
              break;
            }

            sample_count++;
            if (!fs::exists(p)) {
              error_count++;
            }

            fspecs.push_back(p);

            s = strtok_r(nullptr, ";", &state);
          }
          if (fspecs.size() < 1 || fspecs.size() > 3) {
            error_count++;
          } else {
            ImagePageFileSpec sp = {fspecs[0]};
            if (fspecs.size() > 1) {
              sp.segment_mask_image_path = fspecs[1];
            }
            if (fspecs.size() > 2) {
              sp.visible_page_image_path = fspecs[2];
            }
            rv.push_back(sp);
          }
        }
      } else {
        // not an image list: pick this one up as a sole image file spec:
        goto continue_on_error;
      }
    }

    if (false) {
continue_on_error:
      // treat situation as simple as possible: `spec` is not an image list; pick this one up as a sole image file spec:
      ImagePageFileSpec sp = {spec};
      rv.push_back(sp);
    }
  }
  return rv;
}

void TessBaseAPI::FinalizeAndWriteDiagnosticsReport() {
  if (tesseract_ == nullptr) {
    ASSERT_HOST_MSG(false,
                    "FinalizeAndWriteDiagnosticsReport was invoked without a "
                    "live tesseract instance: you may have a bug that looses a "
                    "lot of tesseract diagnostics info + reporting for you.\n");
    return;
  };
  tesseract_->ReportDebugInfo();
}

/** Escape a char string - replace <>&"' with HTML codes. */
std::string HOcrEscape(const char *text) {
  std::string ret;
  const char *ptr;
  for (ptr = text; *ptr; ptr++) {
    switch (*ptr) {
      case '<':
        ret += "&lt;";
        break;
      case '>':
        ret += "&gt;";
        break;
      case '&':
        ret += "&amp;";
        break;
      case '"':
        ret += "&quot;";
        break;
      case '\'':
        ret += "&#39;";
        break;
      default:
        ret += *ptr;
    }
  }
  return ret;
}

std::string mkUniqueOutputFilePath(const char* basepath, int page_number, const char* label, const char* filename_extension)
{
  size_t pos = strcspn(basepath, ":\\/");
  const char* filename = basepath;
  const char* p = basepath + pos;
  while (*p)
  {
    filename = p + 1;
    pos = strcspn(filename, ":\\/");
    p = filename + pos;
  }
  size_t pathlen = filename - basepath;
  if (!*filename)
    filename = "tesseract";

  char ns[40] = { 0 };
  if (page_number != 0)
  {
    snprintf(ns, sizeof(ns), ".p%04d", page_number);
  }

  static int unique_seq_counter = 0;
  unique_seq_counter++;

  char nq[40] = { 0 };
  snprintf(nq, sizeof(nq), ".n%04d", unique_seq_counter);

  std::string f(basepath);
  f = f.substr(0, pathlen);
  f += filename;
  f += nq;
  if (label && *label)
  {
    f += ".";
    f += label;
  }
  if (*ns)
  {
    f += ns;
  }
  f += ".";
  f += filename_extension;

  // sanitize generated filename part:
  char* str = f.data();
  int slen = f.length();
  int dpos = pathlen;
  bool marker = false;
  for (int spos = pathlen; spos < slen; spos++)
  {
    int c = str[spos];
    switch (c)
    {
    case '.':
    case '-':
    case '_':
    case ' ':
      if (!marker)
      {
        marker = true;
        str[dpos++] = c;
      }
      // otherwise skip additional 'marker' characters in the filename
      break;

    default:
      marker = false;
      str[dpos++] = c;
      break;
    }
  }
  // no marker tolerated at end of filename:
  if (marker)
    dpos--;
  // fringe case: filename is *only markers*:
  if (dpos == pathlen)
    str[dpos++] = '_';

  f.resize(dpos);

  return std::move(f);
}

void WritePix(const std::string &file_path, Pix *pic, int file_type)
{
  tprintInfo("Saving image file {}\n", file_path);
#if defined(HAVE_MUPDF)
  fz_mkdir_for_file(fz_get_global_context(), file_path.c_str());
#endif
  if (pixWrite(file_path.c_str(), pic, file_type))
  {
    tprintError("Writing image file {} failed\n", file_path);
  }
}

} // namespace tesseract<|MERGE_RESOLUTION|>--- conflicted
+++ resolved
@@ -3170,11 +3170,7 @@
  * Return average gradient of lines on page.
  */
 float TessBaseAPI::GetGradient() {
-<<<<<<< HEAD
   return tesseract().gradient();
-=======
-  return tesseract_->gradient();
->>>>>>> e84f1f4b
 }
 
 /** Delete the pageres and clear the block list ready for a new page. */
@@ -3521,8 +3517,6 @@
 
   tess.debug_baseline_fit.set_value(1, SRC); // 0..3
   tess.debug_baseline_y_coord.set_value(-2000, SRC);
-
-  tess.showcase_threshold_methods.set_value((debug_all > 2), SRC);
 
   tess.debug_write_unlv.set_value(true, SRC);
   tess.debug_line_finding.set_value(true, SRC);
