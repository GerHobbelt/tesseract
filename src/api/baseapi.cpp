/**********************************************************************
 * File:        baseapi.cpp
 * Description: Simple API for calling tesseract.
 * Author:      Ray Smith
 *
 * (C) Copyright 2006, Google Inc.
 ** Licensed under the Apache License, Version 2.0 (the "License");
 ** you may not use this file except in compliance with the License.
 ** You may obtain a copy of the License at
 ** http://www.apache.org/licenses/LICENSE-2.0
 ** Unless required by applicable law or agreed to in writing, software
 ** distributed under the License is distributed on an "AS IS" BASIS,
 ** WITHOUT WARRANTIES OR CONDITIONS OF ANY KIND, either express or implied.
 ** See the License for the specific language governing permissions and
 ** limitations under the License.
 *
 **********************************************************************/

// Include automatically generated configuration file if running autoconf.
#include <tesseract/preparation.h> // compiler config, etc.

#include <tesseract/debugheap.h>
#include "boxword.h"    // for BoxWord
#include "coutln.h"     // for C_OUTLINE_IT, C_OUTLINE_LIST
#include "dawg_cache.h" // for DawgCache
#include "dict.h"       // for Dict
#include "elst.h"       // for ELIST_ITERATOR, ELISTIZE, ELISTIZEH
#include <leptonica/environ.h>    // for l_uint8
#include "equationdetect.h" // for EquationDetect, destructor of equ_detect_
#include "errcode.h" // for ASSERT_HOST
#include "helpers.h" // for IntCastRounded, chomp_string, copy_string
#include "host.h"    // for MAX_PATH
#include "imagedata.h" // for ImageData, DocumentData
#include <leptonica/imageio.h> // for IFF_TIFF_G4, IFF_TIFF, IFF_TIFF_G3, ...
#if !DISABLED_LEGACY_ENGINE
#  include "intfx.h" // for INT_FX_RESULT_STRUCT
#endif
#include "mutableiterator.h" // for MutableIterator
#include "normalis.h"        // for kBlnBaselineOffset, kBlnXHeight
#include "pageres.h"         // for PAGE_RES_IT, WERD_RES, PAGE_RES, CR_DE...
#include "paragraphs.h"      // for DetectParagraphs
#include "global_params.h"
#include "pdblock.h"         // for PDBLK
#include "points.h"          // for FCOORD
#include "polyblk.h"         // for POLY_BLOCK
#include "rect.h"            // for TBOX
#include "stepblob.h"        // for C_BLOB_IT, C_BLOB, C_BLOB_LIST
#include "tessdatamanager.h" // for TessdataManager
#include "tesseractclass.h"  // for Tesseract
#include <tesseract/tprintf.h>         // for tprintf
#include "werd.h"            // for WERD, WERD_IT, W_FUZZY_NON, W_FUZZY_SP
#include "tabletransfer.h"   // for detected tables from tablefind.h
#include "thresholder.h"     // for ImageThresholder
#include "pixProcessing.h" 
#include "winutils.h"
#include "colfind.h"         // for param globals
#include "oldbasel.h"        // for param globals
#include "tovars.h"          // for param globals
#include "makerow.h"         // for param globals
#include "topitch.h"         // for param globals
#include "polyaprx.h"        // for param globals
#include "edgblob.h"         // for param globals

#include <tesseract/baseapi.h>
#include <tesseract/ocrclass.h>       // for ETEXT_DESC
#include <tesseract/osdetect.h>       // for OSResults, OSBestResult, OrientationId...
#include <tesseract/renderer.h>       // for TessResultRenderer
#include <tesseract/resultiterator.h> // for ResultIterator
#include <tesseract/params.h>    // for Param, ..., ParamVectorSet class definitions
#include <tesseract/assert.h>

#include <cmath>    // for round, M_PI
#include <cstdint>  // for int32_t
#include <cstring>  // for strcmp, strcpy
#include <filesystem> // for std::filesystem
#include <fstream>  // for size_t
#include <iostream> // for std::cin
#include <locale>   // for std::locale::classic
#include <memory>   // for std::unique_ptr
#include <set>      // for std::pair
#include <sstream>  // for std::stringstream
#include <vector>   // for std::vector
#include <cfloat>

#include <leptonica/allheaders.h> // for pixDestroy, boxCreate, boxaAddBox, box...
#ifdef HAVE_LIBCURL
#  include <curl/curl.h>
#endif

#ifdef __linux__
#  include <csignal> // for sigaction, SA_RESETHAND, SIGBUS, SIGFPE
#endif

#if defined(_WIN32)
#  include <fcntl.h> // for _O_BINARY
#  include <io.h>    // for _setmode
#endif

#if defined(HAVE_MUPDF)
#include "mupdf/helpers/dir.h"
#include "mupdf/assertions.h"
#endif


namespace tesseract {

FZ_HEAPDBG_TRACKER_SECTION_START_MARKER(_)

BOOL_VAR(stream_filelist, false, "Stream a filelist from stdin.");
STRING_VAR(document_title, "", "Title of output document (used for hOCR and PDF output).");
#ifdef HAVE_LIBCURL
INT_VAR(curl_timeout, 0, "Timeout for curl in seconds.");
STRING_VAR(curl_cookiefile, "", "File with cookie data for curl");
#endif
INT_VAR(debug_all, 0, "Turn on all the debugging features. Set to '2' or higher for extreme verbose debug diagnostics output.");
BOOL_VAR(debug_misc, false, "Turn on miscellaneous debugging features.");
BOOL_VAR(scrollview_support, false, "Turn ScrollView support on/off. When turned OFF, the OCR process executes a little faster but almost all graphical feedback/diagnostics features will have been disabled.");
BOOL_VAR(verbose_process, false, "Print descriptive messages reporting which steps are taken during the OCR process. This may help non-expert users to better grasp what is happening under the hood and which stages of the OCR process take up time.");
STRING_VAR(vars_report_file, "+", "Filename/path to write the 'Which -c variables were used' report. File may be 'stdout', '1' or '-' to be output to stdout. File may be 'stderr', '2' or '+' to be output to stderr. Empty means no report will be produced.");
BOOL_VAR(report_all_variables, true, "When reporting the variables used (via 'vars_report_file') also report all *unused* variables, hence the report will always list *all* available variables.");
DOUBLE_VAR(allowed_image_memory_capacity, ImageCostEstimate::get_max_system_allowance(), "Set maximum memory allowance for image data: this will be used as part of a sanity check for oversized input images.");


/** Minimum sensible image size to be worth running Tesseract. */
const int kMinRectSize = 10;
/** Character returned when Tesseract couldn't recognize anything. */
const char kTesseractReject = '~';
/** Character used by UNLV error counter as a reject. */
const char kUNLVReject = '~';
/** Character used by UNLV as a suspect marker. */
const char kUNLVSuspect = '^';
/**
 * Temp file used for storing current parameters before applying retry values.
 */
static const char *kOldVarsFile = "failed_vars.txt";

#if !DISABLED_LEGACY_ENGINE

static const char kUnknownFontName[] = "UnknownFont";

static STRING_VAR(classify_font_name, kUnknownFontName,
                  "Default font name to be used in training.");

// Finds the name of the training font and returns it in fontname, by cutting
// it out based on the expectation that the filename is of the form:
// /path/to/dir/[lang].[fontname].exp[num]
// The [lang], [fontname] and [num] fields should not have '.' characters.
// If the global parameter classify_font_name is set, its value is used instead.
static void ExtractFontName(const char* filename, std::string* fontname) {
  *fontname = classify_font_name;
  if (*fontname == kUnknownFontName) {
    // filename is expected to be of the form [lang].[fontname].exp[num]
    // The [lang], [fontname] and [num] fields should not have '.' characters.
    const char *basename = strrchr(filename, '/');
    const char *firstdot = strchr(basename ? basename : filename, '.');
    const char *lastdot  = strrchr(filename, '.');
    if (firstdot != lastdot && firstdot != nullptr && lastdot != nullptr) {
      ++firstdot;
      *fontname = firstdot;
      fontname->resize(lastdot - firstdot);
    }
  }
}
#endif

FZ_HEAPDBG_TRACKER_SECTION_END_MARKER(_)

/* Add all available languages recursively.
 */
static void addAvailableLanguages(const std::string &datadir,
                                  std::vector<std::string> *langs) {
<<<<<<< HEAD
  if (!std::filesystem::exists(datadir)) {
    std::cerr << "Error: The directory '" << datadir << "' does not exist.\n";
    return;
  }
=======
  if (!std::filesystem::is_directory(datadir))
    return;

>>>>>>> bb9604fb
  for (const auto& entry :
       std::filesystem::recursive_directory_iterator(datadir,
         std::filesystem::directory_options::follow_directory_symlink |
         std::filesystem::directory_options::skip_permission_denied)) {
    auto path = entry.path().lexically_relative(datadir).string();
    auto extPos = path.rfind(".traineddata");
    if (extPos != std::string::npos) {
      langs->push_back(path.substr(0, extPos));
    }
  }
}


TessBaseAPI::TessBaseAPI()
    : tesseract_(nullptr)
#if !DISABLED_LEGACY_ENGINE
    , osd_tesseract_(nullptr)
    , equ_detect_(nullptr)
#endif
    , reader_(nullptr)
    ,
    // thresholder_ is initialized to nullptr here, but will be set before use
    // by: A constructor of a derived API or created
    // implicitly when used in InternalResetImage.
    thresholder_(nullptr)
    , monitor_(&default_minimal_monitor_)
    , paragraph_models_(nullptr)
    , block_list_(nullptr)
    , page_res_(nullptr)
    , pix_visible_image_(nullptr)
    , last_oem_requested_(OEM_DEFAULT)
    , recognition_done_(false)
    , rect_left_(0)
    , rect_top_(0)
    , rect_width_(0)
    , rect_height_(0)
    , image_width_(0)
    , image_height_(0) {
}

TessBaseAPI::~TessBaseAPI() {
  End();
}

/**
 * Returns the version identifier as a static string. Do not delete.
 */
const char *TessBaseAPI::Version() {
  return TESSERACT_VERSION_STR;
}

/**
 * Set the name of the input file. Needed only for training and
 * loading a UNLV zone file.
 */
void TessBaseAPI::SetInputName(const char *name) {
  Tesseract &tess = tesseract();
  tess.input_file_path_ = name ? name : "";
}

/** Set the name of the visible image files. Needed only for PDF output. */
void TessBaseAPI::SetVisibleImageFilename(const char* name) {
  visible_image_file_ = name ? name : "";
}

/**
* Return a memory capacity cost estimate for the given image dimensions and
* some heuristics re tesseract behaviour, e.g. input images will be normalized/greyscaled,
* then thresholded, all of which will be kept in memory while the session runs.
*
* Also uses the Tesseract Variable `allowed_image_memory_capacity` to indicate
* whether the estimated cost is oversized --> `cost.is_too_large()`
*
* For user convenience, static functions are provided:
* the static functions MAY be used by userland code *before* the high cost of
* instantiating a Tesseract instance is incurred.
*/
ImageCostEstimate TessBaseAPI::EstimateImageMemoryCost(int image_width, int image_height, float allowance) {
  // The heuristics used:
  // 
  // we reckon with leptonica Pix storage at 4 bytes per pixel,
  // tesseract storing (worst case) 3 different images: original, greyscale, binary thresholded,
  // we DO NOT reckon with the extra image that may serve as background for PDF outputs, etc.
  // we DO NOT reckon with the memory cost for the OCR match tree, etc.
  // However, we attempt a VERY ROUGH estimate by calculating a 20% overdraft for internal operations'
  // storage costs.
  float cost = 4 * 3 * 1.20f;
  cost *= image_width;
  cost *= image_height;

  if (allowed_image_memory_capacity > 0.0) {
    // any rediculous input values will be replaced by the Tesseract configuration value:
    if (allowance > allowed_image_memory_capacity || allowance <= 0.0)
      allowance = allowed_image_memory_capacity;
  }

  return ImageCostEstimate(cost, allowance);
}

ImageCostEstimate TessBaseAPI::EstimateImageMemoryCost(const Pix* pix, float allowance) {
  auto w = pixGetWidth(pix);
  auto h = pixGetHeight(pix);
  return EstimateImageMemoryCost(w, h, allowance);
}

/**
* Ditto, but this API may be invoked after SetInputImage() or equivalent has been called
* and reports the cost estimate for the current instance/image.
*/
ImageCostEstimate TessBaseAPI::EstimateImageMemoryCost() const {
  const Tesseract &tess = tesseract();
  return tess.EstimateImageMemoryCost();
}

/**
* Helper, which may be invoked after SetInputImage() or equivalent has been called:
* reports the cost estimate for the current instance/image via `tprintDebug()` and returns
* `true` when the cost is expected to be too high.
*
* You can use this as a fast pre-flight check. Many major tesseract APIs perform
* this same check as part of their startup routine.
*/
bool TessBaseAPI::CheckAndReportIfImageTooLarge(const Pix* pix) const {
  const Tesseract &tess = tesseract();
  return tess.CheckAndReportIfImageTooLarge(pix);
}

/** Set the name of the output files. Needed only for debugging. */
void TessBaseAPI::SetOutputName(const char *name) {
  output_file_ = name ? name : "";
}

const std::string &TessBaseAPI::GetOutputName() {
	return output_file_;
}

bool TessBaseAPI::SetVariable(const char *name, const char *value) {
  Tesseract &tess = tesseract();
  return ParamUtils::SetParam(name, value, SET_PARAM_CONSTRAINT_NON_INIT_ONLY, tess.params());
}
bool TessBaseAPI::SetVariable(const char *name, int value) {
  Tesseract &tess = tesseract();
  std::string v = fmt::format("{}", value);
  return ParamUtils::SetParam(name, v.c_str(), SET_PARAM_CONSTRAINT_NON_INIT_ONLY, tess.params());
}

bool TessBaseAPI::SetDebugVariable(const char *name, const char *value) {
  Tesseract &tess = tesseract();
  return ParamUtils::SetParam(name, value, SET_PARAM_CONSTRAINT_DEBUG_ONLY, tess.params());
}

bool TessBaseAPI::GetIntVariable(const char *name, int *value) const {
  Tesseract &tess = const_cast<Tesseract &>(tesseract());
  auto *p = ParamUtils::FindParam<IntParam>(name, GlobalParams()->int_params(),
                                            tess.params()->int_params());
  if (p == nullptr) {
    return false;
  }
  *value = (int32_t)(*p);
  return true;
}

bool TessBaseAPI::GetBoolVariable(const char *name, bool *value) const {
  Tesseract &tess = const_cast<Tesseract &>(tesseract());
  auto *p = ParamUtils::FindParam<BoolParam>(name, GlobalParams()->bool_params(),
                                             tess.params()->bool_params());
  if (p == nullptr) {
    return false;
  }
  *value = bool(*p);
  return true;
}

const char *TessBaseAPI::GetStringVariable(const char *name) const {
  Tesseract &tess = const_cast<Tesseract &>(tesseract());
  auto *p = ParamUtils::FindParam<StringParam>(name, GlobalParams()->string_params(),
                                               tess.params()->string_params());
  if (p == nullptr) {
    return nullptr;
  }
  return p->c_str();
}

bool TessBaseAPI::GetDoubleVariable(const char *name, double *value) const {
  Tesseract &tess = const_cast<Tesseract &>(tesseract());
  auto *p = ParamUtils::FindParam<DoubleParam>(name, GlobalParams()->double_params(),
                                               tess.params()->double_params());
  if (p == nullptr) {
    return false;
  }
  *value = (double)(*p);
  return true;
}

/** Get value of named variable as a string, if it exists. */
bool TessBaseAPI::GetVariableAsString(const char *name, std::string *val) const {
  Tesseract &tess = const_cast<Tesseract &>(tesseract());
  return ParamUtils::GetParamAsString(name, tess.params(), val);
}

#if !DISABLED_LEGACY_ENGINE

/** Print Tesseract fonts table to the given file. */
void TessBaseAPI::PrintFontsTable(FILE *fp) const {
  if (!fp)
    fp = stdout;
  bool print_info = (fp == stdout || fp == stderr);
  const Tesseract &tess = tesseract();
  const int fontinfo_size = tess.get_fontinfo_table().size();
  for (int font_index = 1; font_index < fontinfo_size; ++font_index) {
    FontInfo font = tess.get_fontinfo_table().at(font_index);
    if (print_info) {
      tprintInfo(
          "ID={}: {} is_italic={} is_bold={} is_fixed_pitch={} is_serif={} is_fraktur={}\n",
          font_index, font.name,
          font.is_italic(),
          font.is_bold(),
          font.is_fixed_pitch(),
          font.is_serif(),
          font.is_fraktur());
    } else {
      std::string msg = fmt::format(
          "ID={}: {} is_italic={} is_bold={} is_fixed_pitch={} is_serif={} is_fraktur={}\n",
          font_index, font.name,
          font.is_italic(),
          font.is_bold(),
          font.is_fixed_pitch(),
          font.is_serif(),
          font.is_fraktur());
      fputs(msg.c_str(), fp);
    }
  }
}

#endif

/** 
 * Print Tesseract parameters to the given file with descriptions of each option. 
 * Cannot be used as Tesseract configuration file due to descriptions 
 * (use DumpVariables instead to create config files).
 */
void TessBaseAPI::PrintVariables(FILE *fp) const {
  Tesseract &tess = const_cast<Tesseract &>(tesseract());
  ParamUtils::PrintParams(fp, tess.params(), true);
}

/** 
 * Print Tesseract parameters to the given file without descriptions. 
 * Can be used as Tesseract configuration file.
*/
void TessBaseAPI::DumpVariables(FILE *fp) const {
  Tesseract &tess = const_cast<Tesseract &>(tesseract());
  ParamUtils::PrintParams(fp, tess.params(), false);
}

// Report parameters' usage statistics, i.e. report which params have been
// set, modified and read/checked until now during this run-time's lifetime.
//
// Use this method for run-time 'discovery' about which tesseract parameters
// are actually *used* during your particular usage of the library, ergo
// answering the question:
// "Which of all those parameters are actually *relevant* to my use case today?"
void TessBaseAPI::ReportParamsUsageStatistics() const {
  Tesseract &tess = const_cast<Tesseract &>(tesseract());
  const tesseract::ParamsVectors *vec = tess.params();
    std::string fpath = tesseract::vars_report_file;
    FILE *f = ParamUtils::OpenReportFile(fpath.c_str());
    int section_level = tess.GetPixDebugSectionLevel();
    ParamUtils::ReportParamsUsageStatistics(f, vec, section_level, nullptr);
    if (f) {
      if (f != stdout && f != stderr) {
        fclose(f);
      } else {
        fflush(f);
      }
    }
}

/**
 * The datapath must be the name of the data directory or
 * some other file in which the data directory resides (for instance argv[0].)
 * The language is (usually) an ISO 639-3 string or nullptr will default to eng.
 * If numeric_mode is true, then only digits and Roman numerals will
 * be returned.
 * 
 * @return: 0 on success and -1 on initialization failure.
 */
int TessBaseAPI::InitFull(const char *datapath, const char *language, OcrEngineMode oem, const char **configs,
                      int configs_size, const std::vector<std::string> *vars_vec,
                      const std::vector<std::string> *vars_values) {
  return InitFullWithReader(datapath, 0, language, oem, configs, configs_size, vars_vec, vars_values,
              nullptr);
}

int TessBaseAPI::InitFull(const char *datapath, const char *language, OcrEngineMode oem, const char **configs,
                          int configs_size, const std::vector<std::string> *vars_vec,
                          const std::vector<std::string> *vars_values, FileReader reader) {
  return InitFullWithReader(datapath, 0, language, oem, configs, configs_size, vars_vec, vars_values,
                            reader);
}

int TessBaseAPI::InitOem(const char *datapath, const char *language, OcrEngineMode oem) {
  return InitFull(datapath, language, oem, nullptr, 0, nullptr, nullptr);
}

int TessBaseAPI::InitOem(const char *datapath, const char *language, OcrEngineMode oem, FileReader reader) {
  return InitFull(datapath, language, oem, nullptr, 0, nullptr, nullptr, reader);
}

int TessBaseAPI::InitSimple(const char *datapath, const char *language) {
  return InitFull(datapath, language, OEM_DEFAULT, nullptr, 0, nullptr, nullptr);
}

// In-memory version reads the traineddata file directly from the given
// data[data_size] array. Also implements the version with a datapath in data,
// flagged by data_size = 0.
int TessBaseAPI::InitFullWithReader(const char *data, int data_size, const char *language, OcrEngineMode oem,
                      const char **configs, int configs_size, const std::vector<std::string> *vars_vec,
                      const std::vector<std::string> *vars_values,
                      FileReader reader) {
  if (language == nullptr || language[0] == 0) {
    language = "";
  }
  if (data == nullptr) {
    data = "";
  }
  std::string datapath = data_size == 0 ? data : language;
  ASSERT_HOST(tesseract_ != nullptr);
  Tesseract &tess = tesseract();

  // If the datapath, OcrEngineMode or the language have changed - start again.
  // Note that the language_ field stores the last requested language that was
  // initialized successfully, while tess.lang stores the language
  // actually used. They differ only if the requested language was nullptr, in
  // which case tess.lang is set to the Tesseract default ("eng").
  if (tess.RequiresWipeBeforeIndependentReUse() &&
      (datapath_.empty() || language_.empty() || datapath_ != datapath ||
       last_oem_requested_ != oem || (language_ != language && tess.lang_ != language))) {
    // try not to throw away tesseract instances. Clean them out rigorously, instead.
    tess.WipeSqueakyCleanForReUse();
  }
  if (reader != nullptr) {
    reader_ = reader;
  }
  TessdataManager mgr(reader_);
  if (data_size != 0) {
    mgr.LoadMemBuffer(language, data, data_size);
  }

  (void)Monitor().set_progress(0.0).exec_progress_func();

  if (tess.init_tesseract(datapath, output_file_, language, oem, configs,
                                  configs_size, vars_vec, vars_values,
                                  &mgr) != 0) {
    return -1;
  }

  // Update datapath and language requested for the last valid initialization.
  datapath_ = std::move(datapath);
<<<<<<< HEAD
  if (datapath_.empty() && !tess.datadir_.empty()) {
    datapath_ = tess.datadir_;
=======
  if (datapath_.empty() && !tesseract_->datadir.empty()) {
    datapath_ = tesseract_->datadir.string();
>>>>>>> bb9604fb
  }

  language_ = language;
  last_oem_requested_ = oem;

#if !DISABLED_LEGACY_ENGINE
  // For same language and datapath, just reset the adaptive classifier.
  // 
  // We are initializing: *always* reset the classifier here, because we
  // can come through here after a previous failed/aborted/successful
  // initialization and we still would need to set up the Tesseract
  // instance to a definitely known state here anyway.
  tess.ResetAdaptiveClassifier();
#endif // !DISABLED_LEGACY_ENGINE

  if (Monitor().kick_watchdog_and_check_for_cancel()) {
      tprintError("Timeout/cancel: abort the tesseract initialization stage.\n");
      return -1;
  }

  return 0;
}

void TessBaseAPI::RegisterMonitor(ETEXT_DESC *monitor) {
  if (monitor != nullptr)
    monitor_ = monitor;
  else
    monitor_ = &default_minimal_monitor_;
}

ETEXT_DESC& TessBaseAPI::Monitor() {
  return *monitor_;
}

const ETEXT_DESC &TessBaseAPI::Monitor() const {
  return *monitor_;
}


void TessBaseAPI::DebugAddCommandline(const std::vector<std::string>& argv) {
  Tesseract &tess = tesseract();
  tess.DebugAddCommandline(argv);
}


/**
 * Returns the languages string used in the last valid initialization.
 * If the last initialization specified "deu+hin" then that will be
 * returned. If hin loaded eng automatically as well, then that will
 * not be included in this list. To find the languages actually
 * loaded use GetLoadedLanguagesAsVector.
 * The returned string should NOT be deleted.
 */
const char *TessBaseAPI::GetInitLanguagesAsString() const {
  return language_.c_str();
}

/**
 * Returns the loaded languages in the vector of std::string.
 * Includes all languages loaded by the last Init, including those loaded
 * as dependencies of other loaded languages.
 */
void TessBaseAPI::GetLoadedLanguagesAsVector(std::vector<std::string> *langs) const {
  langs->clear();
  ASSERT_HOST(tesseract_ != nullptr);
  const Tesseract &tess = tesseract();
  langs->push_back(tess.lang_);
  int num_subs = tess.num_sub_langs();
  for (int i = 0; i < num_subs; ++i) {
    langs->push_back(tess.get_sub_lang(i)->lang_);
  }
}

/**
 * Returns the available languages in the sorted vector of std::string.
 */
void TessBaseAPI::GetAvailableLanguagesAsVector(std::vector<std::string> *langs) const {
  langs->clear();
<<<<<<< HEAD
  ASSERT_HOST(tesseract_ != nullptr);
  const Tesseract &tess = tesseract();
  addAvailableLanguages(tess.datadir_, langs);
  std::sort(langs->begin(), langs->end());
=======
  if (tesseract_ != nullptr) {
    addAvailableLanguages(tesseract_->datadir.string(), langs);
    std::sort(langs->begin(), langs->end());
  }
>>>>>>> bb9604fb
}

/**
 * Init only for page layout analysis. Use only for calls to SetImage and
 * AnalysePage. Calls that attempt recognition will generate an error.
 */
void TessBaseAPI::InitForAnalysePage() {
  ASSERT_HOST(tesseract_ != nullptr);
  Tesseract &tess = tesseract();
#if !DISABLED_LEGACY_ENGINE
    tess.InitAdaptiveClassifier(nullptr);
#endif
}

/**
 * Read a "config" file containing a set of parameter name, value pairs.
 * Searches the standard places: tessdata/configs, tessdata/tessconfigs
 * and also accepts a relative or absolute path name.
 */
void TessBaseAPI::ReadConfigFile(const char *filename) {
  Tesseract &tess = tesseract();
  tess.read_config_file(filename, SET_PARAM_CONSTRAINT_NON_INIT_ONLY);
}

/**
 * Set the current page segmentation mode. Defaults to PSM_AUTO.
 * The mode is stored as an IntParam so it can also be modified by
 * ReadConfigFile or SetVariable("tessedit_pageseg_mode", mode as string).
 */
void TessBaseAPI::SetPageSegMode(PageSegMode mode) {
  Tesseract &tess = tesseract();
  tess.tessedit_pageseg_mode.set_value(mode);
}

/** Return the current page segmentation mode. */
PageSegMode TessBaseAPI::GetPageSegMode() const {
  if (tesseract_ == nullptr) {
    return PSM_SINGLE_BLOCK;
  }
  const Tesseract &tess = tesseract();
  return static_cast<PageSegMode>(tess.tessedit_pageseg_mode.value());
}

/**
 * Recognize a rectangle from an image and return the result as a string.
 * May be called many times for a single Init.
 * Currently has no error checking.
 * Greyscale of 8 and color of 24 or 32 bits per pixel may be given.
 * Palette color images will not work properly and must be converted to
 * 24 bit.
 * Binary images of 1 bit per pixel may also be given but they must be
 * byte packed with the MSB of the first byte being the first pixel, and a
 * one pixel is WHITE. For binary images set bytes_per_pixel=0.
 * The recognized text is returned as a char* which is coded
 * as UTF8 and must be freed with the delete [] operator.
 */
char *TessBaseAPI::TesseractRect(const unsigned char *imagedata, int bytes_per_pixel,
                                 int bytes_per_line, int left, int top, int width, int height) {
  ASSERT_HOST_MSG(tesseract_ != nullptr,
                  "{} was invoked without a live tesseract instance: please call Init before attempting this method.\n",
                  __func__);
  if (width < kMinRectSize || height < kMinRectSize) {
    return nullptr; // Nothing worth doing.
  }

  // Since this original api didn't give the exact size of the image,
  // we have to invent a reasonable value.
  int bits_per_pixel = bytes_per_pixel == 0 ? 1 : bytes_per_pixel * 8;
  SetImage(imagedata, bytes_per_line * 8 / bits_per_pixel, height + top, bytes_per_pixel,
           bytes_per_line);
  SetRectangle(left, top, width, height);

  return GetUTF8Text();
}

#if !DISABLED_LEGACY_ENGINE
/**
 * Call between pages or documents etc to free up memory and forget
 * adaptive data.
 */
void TessBaseAPI::ClearAdaptiveClassifier() {
  ASSERT_HOST(tesseract_ != nullptr);
  if (tesseract_ == nullptr) {
    return;
  }
  Tesseract& tess = tesseract();
  tess.ResetAdaptiveClassifier();
  tess.ResetDocumentDictionary();
}
#endif // !DISABLED_LEGACY_ENGINE

/**
 * Provide an image for Tesseract to recognize. Format is as
 * TesseractRect above. Copies the image buffer and converts to Pix.
 * SetImage clears all recognition results, and sets the rectangle to the
 * full image, so it may be followed immediately by a GetUTF8Text, and it
 * will automatically perform recognition.
 */
void TessBaseAPI::SetImage(const unsigned char *imagedata, int width, int height,
                           int bytes_per_pixel, int bytes_per_line, float angle) {
  ASSERT_HOST_MSG(tesseract_ != nullptr,
                  "{} was invoked without a live tesseract instance: please call Init before attempting this method.\n",
                  __func__);
  if (InternalResetImage()) {
    thresholder_->SetImage(imagedata, width, height, bytes_per_pixel, bytes_per_line, angle);
    SetInputImage(thresholder_->GetPixRect());
  }
}

void TessBaseAPI::SetSourceResolution(int ppi) {
  ASSERT_HOST_MSG(tesseract_ != nullptr,
                  "{} was invoked without a live tesseract instance: please call Init and/or SetImage before attempting this method.\n",
                  __func__);
  ASSERT_HOST_MSG(thresholder_ != nullptr,
                  "{} was invoked without a live tesseract thresholder instance: please call SetImage before attempting this method.\n",
                  __func__);
  thresholder_->SetSourceYResolution(ppi);
}

/**
 * Provide an image for Tesseract to recognize. As with SetImage above,
 * Tesseract takes its own copy of the image, so it need not persist until
 * after Recognize.
 * Pix vs raw, which to use?
 * Use Pix where possible. Tesseract uses Pix as its internal representation
 * and it is therefore more efficient to provide a Pix directly.
 */
void TessBaseAPI::SetImage(Pix *pix, float angle) {
  ASSERT_HOST_MSG(tesseract_ != nullptr,
                  "{} was invoked without a live tesseract instance: please call Init before attempting this method.\n",
                  __func__);
  if (InternalResetImage()) {
    // as Image will take ownership and `pix` is not owned by us, we must clone it:
    Image img(false, pix);
    if (pixGetSpp(img) == 4) {
      // remove alpha channel from image; the background color is assumed to be PURE WHITE.
      Image p1 = pixAlphaBlendUniform(img, 0xFFFFFF00);
      //Image p1 = pixRemoveAlpha(img);
      pixSetSpp(p1, 3);
      img = p1;           // move semantics: img now owns p1
      //(void)pixCopy(pix, p1);
      //pixDestroy(&p1);
    //} else {
      //pix = pixClone(pix);     -- already done by the Image constructor
    }
    thresholder_->SetImage(img, angle);
    //pixDestroy(&pix);
    SetInputImage(thresholder_->GetPixRect());
  }
}

/**
 * Restrict recognition to a sub-rectangle of the image. Call after SetImage.
 * Each SetRectangle clears the recognition results so multiple rectangles
 * can be recognized with the same image.
 */
void TessBaseAPI::SetRectangle(int left, int top, int width, int height) {
  ASSERT_HOST_MSG(tesseract_ != nullptr,
                  "{} was invoked without a live tesseract instance: please call Init and/or SetImage before attempting this method.\n",
                  __func__);
  ASSERT_HOST_MSG(thresholder_ != nullptr,
                  "{} was invoked without a live tesseract thresholder instance: please call SetImage before attempting this method.\n",
                  __func__);

  // TODO: this ClearResults prematurely nukes the page image and pushes for the diagnostics log to be written to output file,
  // while this SetRectangle() very well may be meant to OCR a *second* rectangle in the existing page image, which will fail
  // today as the page image will be lost, thanks to ClearResults.
  //
  // Hm, maybe have two Clear methods: ClearPageResults + ClearPageSource, so we can differentiate? And only push the diagnostics log
  // as late as possible, i.e. when the SourceImage is being discarded then in ClearPageSource().
  ClearResults();
  thresholder_->SetRectangle(left, top, width, height);
}

/**
 * ONLY available after SetImage if you have Leptonica installed.
 * Get a copy of the internal thresholded image from Tesseract.
 */
Pix *TessBaseAPI::GetThresholdedImage() {
  ASSERT_HOST_MSG(tesseract_ != nullptr,
                  "{} was invoked without a live tesseract instance: please call Init and/or SetImage before attempting this method.\n",
                  __func__);
  ASSERT_HOST_MSG(thresholder_ != nullptr,
                  "{} was invoked without a live tesseract thresholder instance: please call SetImage before attempting this method.\n",
                  __func__);

  Tesseract& tess = tesseract();
  if (tess.pix_binary() == nullptr) {
	if (verbose_process) {
      tprintInfo("PROCESS: the source image is not a binary image, hence we apply a thresholding algo/subprocess to obtain a binarized image.\n");
	}

    Image pix;
    if (!Threshold(pix.obtains())) {
      return nullptr;
    }
    tess.set_pix_binary(pix);     // candidate for move semantics

    if (tess.tessedit_dump_pageseg_images) {
      tess.AddPixDebugPage(tess.pix_binary(), "Thresholded Image result (because it wasn't thresholded yet)");
    }
  }

  // Image p1 = pixRotate(tess.pix_binary(), 0.15, L_ROTATE_SHEAR, L_BRING_IN_WHITE, 0, 0);

  // because we want to keep the public API as-is for now, instead of migrating it to using Image type directly,
  // we downgrade to `PIX *` at the exit point, hence the reponsibility to CLONE is ours: 
  return tess.pix_binary().clone2pix();
}

/**
 * Get the result of page layout analysis as a leptonica-style
 * Boxa, Pixa pair, in reading order.
 * Can be called before or after Recognize.
 */
Boxa *TessBaseAPI::GetRegions(Pixa **pixa) {
  return GetComponentImages(RIL_BLOCK, false, pixa, nullptr);
}

/**
 * Get the textlines as a leptonica-style Boxa, Pixa pair, in reading order.
 * Can be called before or after Recognize.
 * If blockids is not nullptr, the block-id of each line is also returned as an
 * array of one element per line. delete [] after use.
 * If paraids is not nullptr, the paragraph-id of each line within its block is
 * also returned as an array of one element per line. delete [] after use.
 */
Boxa *TessBaseAPI::GetTextlines(const bool raw_image, const int raw_padding, Pixa **pixa,
                                int **blockids, int **paraids) {
  return GetComponentImages(RIL_TEXTLINE, true, raw_image, raw_padding, pixa, blockids, paraids);
}

/**
 * Get textlines and strips of image regions as a leptonica-style Boxa, Pixa
 * pair, in reading order. Enables downstream handling of non-rectangular
 * regions.
 * Can be called before or after Recognize.
 * If blockids is not nullptr, the block-id of each line is also returned as an
 * array of one element per line. delete [] after use.
 */
Boxa *TessBaseAPI::GetStrips(Pixa **pixa, int **blockids) {
  return GetComponentImages(RIL_TEXTLINE, false, pixa, blockids);
}

/**
 * Get the words as a leptonica-style
 * Boxa, Pixa pair, in reading order.
 * Can be called before or after Recognize.
 */
Boxa *TessBaseAPI::GetWords(Pixa **pixa) {
  return GetComponentImages(RIL_WORD, true, pixa, nullptr);
}

/**
 * Gets the individual connected (text) components (created
 * after pages segmentation step, but before recognition)
 * as a leptonica-style Boxa, Pixa pair, in reading order.
 * Can be called before or after Recognize.
 */
Boxa *TessBaseAPI::GetConnectedComponents(Pixa **pixa) {
  return GetComponentImages(RIL_SYMBOL, true, pixa, nullptr);
}

/**
 * Get the given level kind of components (block, textline, word etc.) as a
 * leptonica-style Boxa, Pixa pair, in reading order.
 * Can be called before or after Recognize.
 * If blockids is not nullptr, the block-id of each component is also returned
 * as an array of one element per component. delete [] after use.
 * If text_only is true, then only text components are returned.
 */
Boxa *TessBaseAPI::GetComponentImages(PageIteratorLevel level, bool text_only, bool raw_image,
                                      const int raw_padding, Pixa **pixa, int **blockids,
                                      int **paraids) {
  /*non-const*/ std::unique_ptr</*non-const*/ PageIterator> page_it(GetIterator());
  if (page_it == nullptr) {
    page_it.reset(AnalyseLayout());
  }
  if (page_it == nullptr) {
    return nullptr; // Failed.
  }

  // Count the components to get a size for the arrays.
  int component_count = 0;
  int left, top, right, bottom;

  if (raw_image) {
    // Get bounding box in original raw image with padding.
    do {
      if (page_it->BoundingBox(level, raw_padding, &left, &top, &right, &bottom) &&
          (!text_only || PTIsTextType(page_it->BlockType()))) {
        ++component_count;
      }
    } while (page_it->Next(level));
  } else {
    // Get bounding box from binarized imaged. Note that this could be
    // differently scaled from the original image.
    do {
      if (page_it->BoundingBoxInternal(level, &left, &top, &right, &bottom) &&
          (!text_only || PTIsTextType(page_it->BlockType()))) {
        ++component_count;
      }
    } while (page_it->Next(level));
  }

  Boxa *boxa = boxaCreate(component_count);
  if (pixa != nullptr) {
    *pixa = pixaCreate(component_count);
  }
  if (blockids != nullptr) {
    *blockids = new int[component_count];
  }
  if (paraids != nullptr) {
    *paraids = new int[component_count];
  }

  int blockid = 0;
  int paraid = 0;
  int component_index = 0;
  page_it->Begin();
  do {
    bool got_bounding_box;
    if (raw_image) {
      got_bounding_box = page_it->BoundingBox(level, raw_padding, &left, &top, &right, &bottom);
    } else {
      got_bounding_box = page_it->BoundingBoxInternal(level, &left, &top, &right, &bottom);
    }
    if (got_bounding_box && (!text_only || PTIsTextType(page_it->BlockType()))) {
      Box *lbox = boxCreate(left, top, right - left, bottom - top);
      boxaAddBox(boxa, lbox, L_INSERT);
      if (pixa != nullptr) {
        Image pix;
        if (raw_image) {
          pix = page_it->GetImage(level, raw_padding, GetInputImage(), &left, &top);
        } else {
          pix = page_it->GetBinaryImage(level);
        }
        pixaAddPix(*pixa, pix, L_CLONE);
        pixaAddBox(*pixa, lbox, L_CLONE);
      }
      if (paraids != nullptr) {
        (*paraids)[component_index] = paraid;
        if (page_it->IsAtFinalElement(RIL_PARA, level)) {
          ++paraid;
        }
      }
      if (blockids != nullptr) {
        (*blockids)[component_index] = blockid;
        if (page_it->IsAtFinalElement(RIL_BLOCK, level)) {
          ++blockid;
          paraid = 0;
        }
      }
      ++component_index;
    }
  } while (page_it->Next(level));
  return boxa;
}

/**
 * Stores lstmf based on in-memory data for one line with pix and text
 * This function is (atm) not used in the current processing,
 * but can be used via CAPI e.g. tesserocr
 */
bool TessBaseAPI::WriteLSTMFLineData(const char *name, const char *path,
                                     Pix *pix, const char *truth_text,
                                     bool vertical) {
  // Check if path exists
  std::ifstream test(path);
  if (!test) {
    tprintError("The path {} doesn't exist.\n", path);
    return false;
  }
  // Check if truth_text exists
  // V522 There might be dereferencing of a potential null pointer 'truth_text'. baseapi.cpp 1039
  if ((truth_text == NULL) || (truth_text[0] == '\0') ||
      (truth_text[0] == '\n')) {
    tprintError("Ground truth text is empty or starts with newline.\n");
    return false;
  }
  // Check if pix exists
  if (!pix) {
    tprintError("No image provided.\n");
    return false;
  }
  // Variables for ImageData for just one line
  std::vector<TBOX> boxes;
  std::vector<std::string> line_texts;
  std::string current_char, last_char, textline_str;
  unsigned text_index = 0;
  std::string truth_text_str = std::string(truth_text);
  TBOX bounding_box = TBOX(0, 0, pixGetWidth(pix), pixGetHeight(pix));
  // Take only the first line from the truth_text, replace tabs with whitespaces
  // and reduce multiple whitespaces to just one
  while (text_index < truth_text_str.size() &&
         truth_text_str[text_index] != '\n') {
    current_char = truth_text_str[text_index];
    if (current_char == "\t") {
      current_char = " ";
    }
    if (last_char != " " || current_char != " ") {
      textline_str.append(current_char);
      last_char = current_char;
    }
    text_index++;
  }
  if (textline_str.empty() || textline_str != " ") {
    tprintError("There is no first line information.\n");
    return false;
  } else {
    boxes.push_back(bounding_box);
    line_texts.push_back(textline_str);
  }

  std::vector<int> page_numbers(boxes.size(), 1);

  // Init ImageData
  auto *image_data = new ImageData(vertical, Image(false, pix));    // must clone as pix is not ours/ImageData's to own
  image_data->set_page_number(1);
  image_data->AddBoxes(boxes, line_texts, page_numbers);

  // Write it to a lstmf-file
  std::filesystem::path filename = path;
  filename /= std::string(name) + std::string(".lstmf");
  DocumentData doc_data(filename.string());
  doc_data.AddPageToDocument(image_data);
  if (!doc_data.SaveDocument(filename.string().c_str(), nullptr)) {
    tprintError("Failed to write training data to {}!\n", filename.string());
    return false;
  }
  return true;
}

int TessBaseAPI::GetThresholdedImageScaleFactor() const {
  if (thresholder_ == nullptr) {
    return 0;
  }
  return thresholder_->GetScaleFactor();
}

/**
 * Runs page layout analysis in the mode set by SetPageSegMode.
 * May optionally be called prior to Recognize to get access to just
 * the page layout results. Returns an iterator to the results.
 * If merge_similar_words is true, words are combined where suitable for use
 * with a line recognizer. Use if you want to use AnalyseLayout to find the
 * textlines, and then want to process textline fragments with an external
 * line recognizer.
 * Returns nullptr on error or an empty page.
 * The returned iterator must be deleted after use.
 * WARNING! This class points to data held within the TessBaseAPI class, and
 * therefore can only be used while the TessBaseAPI class still exists and
 * has not been subjected to a call of Init, SetImage, Recognize, Clear, End
 * DetectOS, or anything else that changes the internal PAGE_RES.
 */
PageIterator *TessBaseAPI::AnalyseLayout(bool merge_similar_words) {
  if (FindLines() == 0) {
    Tesseract& tess = tesseract();
    AutoPopDebugSectionLevel section_handle(tess, tess.PushSubordinatePixDebugSection("Analyse Layout"));

    if (block_list_->empty()) {
      return nullptr; // The page was empty.
    }
    page_res_ = new PAGE_RES(merge_similar_words, block_list_, nullptr);
    DetectParagraphs(false);
    return new PageIterator(page_res_, tesseract_, thresholder_->GetScaleFactor(),
                            thresholder_->GetScaledYResolution(), rect_left_, rect_top_,
                            rect_width_, rect_height_);
  }
  return nullptr;
}

/**
 * Recognize the tesseract global image and return the result as Tesseract
 * internal structures.
 */
int TessBaseAPI::Recognize() {
  ASSERT_HOST_MSG(tesseract_ != nullptr,
                  "{} was invoked without a live tesseract instance: please call Init and/or SetImage before attempting this method.\n",
                  __func__);

  Tesseract& tess = tesseract();

  if (FindLines() != 0) {
    return -1;
  }

  AutoPopDebugSectionLevel section_handle(tess, tess.PushSubordinatePixDebugSection("Recognize (OCR)"));

  delete page_res_;
  if (block_list_->empty()) {
    page_res_ = new PAGE_RES(false, block_list_, &tess.prev_word_best_choice_);
    return 0; // Empty page.
  }

  tess.SetBlackAndWhitelist();
  recognition_done_ = true;
#if !DISABLED_LEGACY_ENGINE
  if (tess.tessedit_resegment_from_line_boxes) {
    if (verbose_process)
      tprintInfo("PROCESS: Re-segment from line boxes.\n");
    page_res_ = tess.ApplyBoxes(tess.input_file_path_.c_str(), true, block_list_);
  } else if (tess.tessedit_resegment_from_boxes) {
    if (verbose_process)
      tprintInfo("PROCESS: Re-segment from page boxes.\n");
    page_res_ = tess.ApplyBoxes(tess.input_file_path_.c_str(), false, block_list_);
  } else
#endif // !DISABLED_LEGACY_ENGINE
  {
    if (verbose_process)
      tprintInfo("PROCESS: Re-segment from LSTM / previous word best choice.\n");
    page_res_ = new PAGE_RES(tess.AnyLSTMLang(), block_list_, &tess.prev_word_best_choice_);
  }

  if (page_res_ == nullptr) {
    return -1;
  }

  if (tess.tessedit_train_line_recognizer) {
    AutoPopDebugSectionLevel subsection_handle(tess, tess.PushSubordinatePixDebugSection("Train Line Recognizer: Correct Classify Words"));
    if (!tess.TrainLineRecognizer(tess.input_file_path_.c_str(), output_file_, block_list_)) {
      return -1;
    }
    tess.CorrectClassifyWords(page_res_);
    return 0;
  }
#if !DISABLED_LEGACY_ENGINE
  if (tess.tessedit_make_boxes_from_boxes) {
    AutoPopDebugSectionLevel subsection_handle(tess, tess.PushSubordinatePixDebugSection("Make Boxes From Boxes: Correct Classify Words"));
    tess.CorrectClassifyWords(page_res_);
    return 0;
  }
#endif // !DISABLED_LEGACY_ENGINE

  int result = 0;
  if (tess.SupportsInteractiveScrollView()) {
    AutoPopDebugSectionLevel subsection_handle(tess, tess.PushSubordinatePixDebugSection("PGEditor: Interactive Session"));
#if !GRAPHICS_DISABLED
    tess.pgeditor_main(rect_width_, rect_height_, page_res_);
#endif // !GRAPHICS_DISABLED
    // The page_res is invalid after an interactive session, so cleanup
    // in a way that lets us continue to the next page without crashing.
    delete page_res_;
    page_res_ = nullptr;
    return -1;
#if !DISABLED_LEGACY_ENGINE
  } else if (tess.tessedit_train_from_boxes) {
    AutoPopDebugSectionLevel subsection_handle(tess, tess.PushSubordinatePixDebugSection("Train From Boxes"));
    std::string fontname;
    ExtractFontName(output_file_.c_str(), &fontname);
    tess.ApplyBoxTraining(fontname, page_res_);
  } else if (tess.tessedit_ambigs_training) {
    AutoPopDebugSectionLevel subsection_handle(tess, tess.PushSubordinatePixDebugSection("Train Ambigs"));
    FILE *training_output_file = tess.init_recog_training(tess.input_file_path_.c_str());
    // OCR the page segmented into words by tesseract.
    tess.recog_training_segmented(tess.input_file_path_.c_str(), page_res_, training_output_file);
    fclose(training_output_file);
#endif // !DISABLED_LEGACY_ENGINE
  } else {
    AutoPopDebugSectionLevel subsection_handle(tess, tess.PushSubordinatePixDebugSection("The Main Recognition Phase"));

    if (scrollview_support) {
      tess.pgeditor_main(rect_width_, rect_height_, page_res_);
    }

    // Now run the main recognition.
    if (!tess.paragraph_text_based) {
      AutoPopDebugSectionLevel subsection_handle(tess, tess.PushSubordinatePixDebugSection("Detect Paragraphs (Before Recognition)"));
      DetectParagraphs(false);
      if (scrollview_support) {
        tess.pgeditor_main(rect_width_, rect_height_, page_res_);
      }
    }

    AutoPopDebugSectionLevel subsection_handle2(tess, tess.PushSubordinatePixDebugSection("Recognize All Words"));
    if (tess.recog_all_words(page_res_, nullptr, nullptr, 0)) {
      if (scrollview_support) {
        tess.pgeditor_main(rect_width_, rect_height_, page_res_);
      }
      subsection_handle2.pop();
      if (tess.paragraph_text_based) {
        AutoPopDebugSectionLevel subsection_handle(tess, tess.PushSubordinatePixDebugSection("Detect Paragraphs (After Recognition)"));
        DetectParagraphs(true);
        if (scrollview_support) {
          tess.pgeditor_main(rect_width_, rect_height_, page_res_);
        }
      }
    } else {
      result = -1;
    }
  }
  return result;
}

// DOES NOT takes ownership of the input pix, but clones it instead.
void TessBaseAPI::SetInputImage(Pix *pix) {
  Image img(false, pix);
  img = img.copy();
  Tesseract &tess = tesseract();
  tess.set_pix_original(img);
}

// Takes ownership of the input pix.
void TessBaseAPI::SetInputImage(Image &&pix) {
  Tesseract &tess = tesseract();
  tess.set_pix_original(pix);
}
void TessBaseAPI::SetInputImage(const Image &pix) {
  Tesseract &tess = tesseract();
  tess.set_pix_original(pix);
}

void TessBaseAPI::SetVisibleImage(Pix *pix) {
    pix_visible_image_ = pixCopy(NULL, pix);
    // tess.set_pix_visible_image(pix);
}

void TessBaseAPI::SetVisibleImage(Image &&pix) {
  pix_visible_image_ = pix;
  // tess.set_pix_visible_image(pix);
}

void TessBaseAPI::SetVisibleImage(const Image &pix) {
  pix_visible_image_ = pix;   //.clone();
  //tess.set_pix_visible_image(pix);
}

Pix *TessBaseAPI::GetInputImage() const {
  const Tesseract &tess = tesseract();
  return tess.pix_original().clone2pix();
}

static const char* NormalizationProcessModeName(int mode) {
  switch(mode) {
    case -1:
      return "No normalization";
    case 0:
      return "NlBin2 (Thomas Breuel)";
    case 1:
      return "NlBin1";
    case 2:
      return "OKLab::Value";
    default:
      ASSERT0(!"Unknown Normalization Mode");
      return "Unknown Normalization Mode";
  }
}

static const char *NormalizationTargetModeName(int mode) {
  switch (mode) {
    case 0:
      return "No Target";
    case 1:
      return "Thresholding + Recognition";
    case 2:
      return "Thresholding";
    case 3:
      return "Recognition";
    default:
      ASSERT0(!"Unknown Normalization Mode");
      return "Unknown Normalization Mode";
  }
}

// Grayscale normalization (preprocessing)
bool TessBaseAPI::NormalizeImage(int mode) {
  Tesseract& tess = tesseract();
  AutoPopDebugSectionLevel section_handle(tess, tess.PushSubordinatePixDebugSection("Normalize Image"));

  // Get a clone/copy of the source image rectangle, reduced to normalized greyscale,
  // and at the same resolution as the output binary.
  Image pix = GetInputImage();
  if (!pix) {
    tprintError("Please use SetImage before applying the image pre-processing steps.\n");
    return false;
  }

  Image result_pix = nullptr;

  // Apply one of the various ways we can greyscale + normalize from source to greyscale.
  int process = (mode >> 2);
  if (mode == 0)
    process = -1;

  // ... and feed the result into the designated target(s): thresholder and/or tesseract source image (which is used as LSTM v4/v5 engine input).
  int targets = (mode & 0x03);
  bool debug = (tess.debug_image_normalization || tess.tessedit_write_images);

  if (false && debug) {
    tess.AddPixDebugPage(pix, fmt::format("Grayscale normalization mode = {} ({} ({}) + {} ({}))", mode, NormalizationProcessModeName(process), process, NormalizationTargetModeName(targets), targets));
  }

  switch (process) {
    case -1:
      // no normalization!
      if (debug) {
        tprintDebug("No greyscale image normalization performed: greyscale image will be processed as-is; graynorm_mode = {}.\n", mode);
      }
      result_pix = pix;   // clone
      break;

    case 0:
      result_pix = pixNLNorm2(pix, nullptr);
      break;

    case 1: {
      int threshold, fgval, bgval;
      result_pix = pixNLNorm1(pix, &threshold, &fgval, &bgval);
    } break;

    default:
      tprintError("Unsupported normalization mode {} -> {}; not performing any normalization.\n", mode, process);
      return false;
  }

  if (debug) {
    tess.AddPixDebugPage(result_pix, fmt::format("Grayscale normalization mode = {} ({} ({}) + {} ({}))", mode, NormalizationProcessModeName(process), process, NormalizationTargetModeName(targets), targets));
  }

  switch (targets) {
    case 0:
      // no target??? only okay when we don't do any normalization at all.
      if (process == -1) {
        thresholder_->SetImage(pix);
        break;
      } else {
        tprintWarn("The normalization mode {} does not designate a target; we will assume you intended {}, which is properly addressed by normalization mode {}.\n", mode, NormalizationTargetModeName(1), mode | 1);
      }
      //[[fallthrough]]
    case 1:
      SetInputImage(result_pix);
      thresholder_->SetImage(result_pix);
      break;

    case 2:
      thresholder_->SetImage(result_pix);
      break;

    case 3:
      SetInputImage(result_pix);
      thresholder_->SetImage(pix);
      break;
  }

  return true;
}

Pix* TessBaseAPI::GetVisibleImage() {
  return pix_visible_image_;
}

const char *TessBaseAPI::GetInputName() {
  ASSERT_HOST_MSG(tesseract_ != nullptr,
                  "{} was invoked without a live tesseract instance: please call Init before attempting this method.\n",
                  __func__);

  Tesseract &tess = tesseract();
  if (!tess.input_file_path_.empty()) {
    return tess.input_file_path_.c_str();
  }
  return nullptr;
}

const char * TessBaseAPI::GetVisibleImageFilename() {
  if (!visible_image_file_.empty()) {
    return visible_image_file_.c_str();
  }
  return nullptr;
}

const char *TessBaseAPI::GetDatapath() {
<<<<<<< HEAD
  Tesseract &tess = tesseract();
  return tess.datadir_.c_str();
=======
  return datapath_.c_str();
>>>>>>> bb9604fb
}

int TessBaseAPI::GetSourceYResolution() {
  if (thresholder_ == nullptr)
    return -1;
  return thresholder_->GetSourceYResolution();
}

// If `flist` exists, get data from there. Otherwise get data from `buf`.
// Seems convoluted, but is the easiest way I know of to meet multiple
// goals. Support streaming from stdin, and also work on platforms
// lacking fmemopen.
// 
// TODO: check different logic for flist/buf and simplify.
//
// If `tessedit_page_number` is non-negative, will only process that
// single page. Works for multi-page tiff file as well as or filelist.
bool TessBaseAPI::ProcessPagesFileList(FILE *flist, std::string *buf, 
                                       TessResultRenderer *renderer) {
  if (!flist && !buf) {
    return false;
  }
  Tesseract& tess = tesseract();
  int page_number = (tess.tessedit_page_number >= 0) ? tess.tessedit_page_number : 0;
  char pagename[MAX_PATH];

  std::vector<std::string> lines;
  if (!flist) {
    std::string line;
    for (const auto ch : *buf) {
      if (ch == '\n') {
        lines.push_back(line);
        line.clear();
      } else {
        line.push_back(ch);
      }
    }
    if (!line.empty()) {
      // Add last line without terminating LF.
      lines.push_back(line);
    }
    if (lines.empty()) {
      return false;
    }
  }

  // Begin producing output
  if (renderer && !renderer->BeginDocument(document_title.c_str())) {
    return false;
  }

  // Loop over all pages - or just the requested one
  for (int i = 0; ; i++) {
    if (flist) {
      if (fgets(pagename, sizeof(pagename), flist) == nullptr) {
        break;
      }
    } else {
      // Skip to the requested page number.
      if (i < page_number)
        continue;
      else if (page_number >= lines.size()) {
        break;
      }
      snprintf(pagename, sizeof(pagename), "%s", lines[page_number].c_str());
    }
    chomp_string(pagename);
    Image pix = pixRead(pagename);
    if (pix == nullptr) {
      tprintError("Image file {} cannot be read!\n", pagename);
      return false;
    }
    tprintInfo("Processing page #{} : {}\n", page_number + 1, pagename);
    tess.applybox_page.set_value(page_number);
	bool r = ProcessPage(pix, pagename, renderer);

    bool two_pass = false;

    if (two_pass || 1) {
      Boxa *default_boxes = GetComponentImages(tesseract::RIL_BLOCK, true, nullptr, nullptr);

      // pixWrite("/tmp/out.png", pix, IFF_PNG);
      // Image newpix = pixPaintBoxa(pix, default_boxes, 0);
      Image newpix = pixSetBlackOrWhiteBoxa(pix.ptr(), default_boxes, L_SET_WHITE);
      // pixWrite("/tmp/out_boxes.png", newpix, IFF_PNG);

      SetPageSegMode(PSM_SINGLE_BLOCK);
      // Set thresholding method to 0 for second pass regardless
      tess.thresholding_method = (int)ThresholdMethod::Otsu;
      // SetPageSegMode(PSM_SPARSE_TEXT);

      SetImage(newpix);

      r = r && !Recognize();
      // V522 There might be dereferencing of a potential null pointer 'renderer'. baseapi.cpp 1530
      // V595 The 'renderer' pointer was utilized before it was verified against nullptr. Check lines: 1530, 1545. baseapi.cpp 1530
      if (renderer) {
        renderer->AddImage(this);
      }

      boxaDestroy(&default_boxes);
    }

    if (!r) {
      return false;
    }
    if (tess.tessedit_page_number >= 0) {
      break;
    }
    ++page_number;
  }

  // Finish producing output
  if (renderer && !renderer->EndDocument()) {
    return false;
  }
  return true;
}

// If `tessedit_page_number` is non-negative, will only process that
// single page in the multi-page tiff file.
bool TessBaseAPI::ProcessPagesMultipageTiff(const l_uint8 *data, size_t size, const char *filename,
                                            TessResultRenderer *renderer) {
  Image pix;
  Tesseract& tess = tesseract();
  int page_number = (tess.tessedit_page_number >= 0) ? tess.tessedit_page_number : 0;
  size_t offset = 0;
  for (;; ++page_number) {
    if (tess.tessedit_page_number >= 0) {
      page_number = tess.tessedit_page_number;
      pix = (data) ? pixReadMemTiff(data, size, page_number) : pixReadTiff(filename, page_number);
    } else {
      pix = (data) ? pixReadMemFromMultipageTiff(data, size, &offset)
                   : pixReadFromMultipageTiff(filename, &offset);
    }
    if (pix == nullptr) {
      break;
    }
    tprintInfo("Processing page #{} of multipage TIFF {}\n", page_number + 1, filename ? filename : "(from internal storage)");
    tess.applybox_page.set_value(page_number);
    bool r = ProcessPage(pix, filename, renderer);
    if (!r) {
      return false;
    }
    if (tess.tessedit_page_number >= 0) {
      break;
    }
    if (!offset) {
      break;
    }
  }
  return true;
}

// Master ProcessPages calls ProcessPagesInternal and then does any post-
// processing required due to being in a training mode.
bool TessBaseAPI::ProcessPages(const char *filename, 
                               TessResultRenderer *renderer) {
  Tesseract& tess = tesseract();
  AutoPopDebugSectionLevel section_handle(tess, tess.PushSubordinatePixDebugSection("Process pages"));
  
  bool result = ProcessPagesInternal(filename, renderer);
#if !DISABLED_LEGACY_ENGINE
  if (result) {
    if (tess.tessedit_train_from_boxes && !tess.WriteTRFile(output_file_.c_str())) {
      tprintError("Write of TR file failed: {}\n", output_file_.c_str());
      return false;
    }
  }
#endif // !DISABLED_LEGACY_ENGINE
  return result;
}

#ifdef HAVE_LIBCURL
static size_t WriteMemoryCallback(void *contents, size_t size, size_t nmemb, void *userp) {
  size = size * nmemb;
  auto *buf = reinterpret_cast<std::string *>(userp);
  buf->append(reinterpret_cast<const char *>(contents), size);
  return size;
}
#endif

// In the ideal scenario, Tesseract will start working on data as soon
// as it can. For example, if you stream a filelist through stdin, we
// should start the OCR process as soon as the first filename is
// available. This is particularly useful when hooking Tesseract up to
// slow hardware such as a book scanning machine.
//
// Unfortunately there are trade-offs. You can't seek on stdin. That
// makes automatic detection of datatype (TIFF? filelist? PNG?)
// impractical.  So we support a command line flag to explicitly
// identify the scenario that really matters: filelists on
// stdin. We'll still do our best if the user likes pipes.
bool TessBaseAPI::ProcessPagesInternal(const char *filename, 
                                       TessResultRenderer *renderer) {
  Tesseract &tess = tesseract();
  bool stdInput = !strcmp(filename, "stdin") || !strcmp(filename, "/dev/stdin") || !strcmp(filename, "-");
  if (stdInput) {
#if defined(WIN32) || defined(_WIN32) || defined(_WIN64)
    if (_setmode(_fileno(stdin), _O_BINARY) == -1)
      tprintError("Cannot set STDIN to binary: {}", strerror(errno));
#endif // WIN32
  }

  if (stream_filelist) {
    return ProcessPagesFileList(stdin, nullptr, renderer);
  }

  // At this point we are officially in auto-detection territory.
  // That means any data in stdin must be buffered, to make it
  // seekable.
  std::string buf;
  const l_uint8 *data = nullptr;
  if (stdInput) {
    buf.assign((std::istreambuf_iterator<char>(std::cin)), (std::istreambuf_iterator<char>()));
    data = reinterpret_cast<const l_uint8 *>(buf.data());
  } else if (strstr(filename, "://") != nullptr) {
    // Get image or image list by URL.
#ifdef HAVE_LIBCURL
    CURL *curl = curl_easy_init();
    if (curl == nullptr) {
      fprintf(stderr, "Error, curl_easy_init failed\n");
      return false;
    } else {
      CURLcode curlcode;
      auto error = [curl, &curlcode](const char *function) {
        tprintError("{} failed with error {}\n", function, curl_easy_strerror(curlcode));
        curl_easy_cleanup(curl);
        return false;
      };
      curlcode = curl_easy_setopt(curl, CURLOPT_URL, filename);
      if (curlcode != CURLE_OK) {
        return error("curl_easy_setopt");
      }
      curlcode = curl_easy_setopt(curl, CURLOPT_FAILONERROR, 1L);
      if (curlcode != CURLE_OK) {
        return error("curl_easy_setopt");
      }
      // Follow HTTP, HTTPS, FTP and FTPS redirects.
      curlcode = curl_easy_setopt(curl, CURLOPT_FOLLOWLOCATION, 1);
      if (curlcode != CURLE_OK) {
        return error("curl_easy_setopt");
      }
      // Allow no more than 8 redirections to prevent endless loops.
      curlcode = curl_easy_setopt(curl, CURLOPT_MAXREDIRS, 8);
      if (curlcode != CURLE_OK) {
        return error("curl_easy_setopt");
      }
      int timeout = curl_timeout;
      if (timeout > 0) {
        curlcode = curl_easy_setopt(curl, CURLOPT_NOSIGNAL, 1L);
        if (curlcode != CURLE_OK) {
          return error("curl_easy_setopt");
        }
        curlcode = curl_easy_setopt(curl, CURLOPT_TIMEOUT, timeout);
        if (curlcode != CURLE_OK) {
          return error("curl_easy_setopt");
        }
      }
      std::string cookiefile = curl_cookiefile;
      if (!cookiefile.empty()) {
        curlcode = curl_easy_setopt(curl, CURLOPT_COOKIEFILE, cookiefile.c_str());
        if (curlcode != CURLE_OK) {
          return error("curl_easy_setopt");
        }
      }
      curlcode = curl_easy_setopt(curl, CURLOPT_WRITEFUNCTION, WriteMemoryCallback);
      if (curlcode != CURLE_OK) {
        return error("curl_easy_setopt");
      }
      curlcode = curl_easy_setopt(curl, CURLOPT_WRITEDATA, &buf);
      if (curlcode != CURLE_OK) {
        return error("curl_easy_setopt");
      }
      curlcode = curl_easy_setopt(curl, CURLOPT_USERAGENT, "Tesseract OCR");
      if (curlcode != CURLE_OK) {
        return error("curl_easy_setopt");
      }
      curlcode = curl_easy_perform(curl);
      if (curlcode != CURLE_OK) {
        return error("curl_easy_perform");
      }
      curl_easy_cleanup(curl);
      data = reinterpret_cast<const l_uint8 *>(buf.data());
    }
#else
    fprintf(stderr, "Error, this tesseract has no URL support\n");
    return false;
#endif
  } else {
    // Check whether the input file can be read.
    if (FILE *file = fopen(filename, "rb")) {
      fclose(file);
    } else {
      tprintError("cannot read input file {}: {}\n", filename, strerror(errno));
      return false;
    }
  }

  // Here is our autodetection
  int format;
  int r = (data != nullptr) ? findFileFormatBuffer(data, &format) : findFileFormat(filename, &format);

  // Maybe we have a filelist
  if (r != 0 || format == IFF_UNKNOWN) {
    std::string s;
    if (data != nullptr) {
      s = buf.c_str();
    } else {
      std::ifstream t(filename);
      std::string u((std::istreambuf_iterator<char>(t)), std::istreambuf_iterator<char>());
      s = u.c_str();
    }
    return ProcessPagesFileList(nullptr, &s, renderer);
  }

  // Maybe we have a TIFF which is potentially multipage
  bool tiff = (format == IFF_TIFF || format == IFF_TIFF_PACKBITS || format == IFF_TIFF_RLE ||
               format == IFF_TIFF_G3 || format == IFF_TIFF_G4 || format == IFF_TIFF_LZW ||
#if LIBLEPT_MAJOR_VERSION > 1 || LIBLEPT_MINOR_VERSION > 76
               format == IFF_TIFF_JPEG ||
#endif
               format == IFF_TIFF_ZIP);

  // Fail early if we can, before producing any output
  Image pix = nullptr;
  if (!tiff) {
    pix = (data != nullptr ? pixReadMem(data, buf.size()) : pixRead(filename));
    if (pix == nullptr) {
      return false;
    }
  }

  // Begin the output
  if (renderer && !renderer->BeginDocument(document_title.c_str())) {
    return false;
  }

  // Produce output
  if (tiff) {
    r = ProcessPagesMultipageTiff(data, buf.size(), filename, renderer);
  }
  else {
    tess.applybox_page.set_value(-1 /* all pages */);
	  r = ProcessPage(pix, filename, renderer);
  }

  Monitor().bump_progress().exec_progress_func();

  // End the output
  if (!r || (renderer && !renderer->EndDocument())) {
    return false;
  }
  return true;
}

bool TessBaseAPI::ProcessPage(Pix *pix, const char *filename,
                              TessResultRenderer *renderer) {
  Tesseract& tess = tesseract();
  AutoPopDebugSectionLevel page_level_handle(tess, tess.PushSubordinatePixDebugSection(fmt::format("Process a single page: page #{}", 1 + tess.tessedit_page_number)));
  //page_level_handle.SetAsRootLevelForParamUsageReporting();

  SetInputName(filename);

  SetImage(pix);

  // Before we start to do *real* work, do a preliminary sanity check re expected memory pressure.
  // The check MAY recur in some (semi)public APIs that MAY be called later, but this is the big one
  // and it's a simple check at negligible cost, saving us some headaches when we start feeding large
  // material to the Tesseract animal.
  //
  // TODO: rescale overlarge input images? Or is that left to userland code? (as it'll be pretty fringe anyway)
  {
    auto cost = TessBaseAPI::EstimateImageMemoryCost(pix);
    std::string cost_report = cost;
    tprintInfo("Estimated memory pressure: {} for input image size {} x {} px\n", cost_report, pixGetWidth(pix), pixGetHeight(pix));

    if (CheckAndReportIfImageTooLarge(pix)) {
      return false; // fail early
    }
  }

  // Image preprocessing on image

  // Grayscale normalization
  int graynorm_mode = tess.preprocess_graynorm_mode;
  {
    bool rc = NormalizeImage(graynorm_mode);
    if (!rc)
      return false;
  }

  // Recognition
  
  bool failed = false;

  if (tess.tessedit_pageseg_mode == PSM_AUTO_ONLY) {
    // Disabled character recognition
    if (! std::unique_ptr<const PageIterator>(AnalyseLayout())) {
      failed = true;
    }
  } else if (tess.tessedit_pageseg_mode == PSM_OSD_ONLY) {
    failed = (FindLines() != 0);
  } else {
    // Normal layout and character recognition.
    failed = (Recognize() < 0);
  }

  if (tess.tessedit_write_images) {
    Image page_pix = GetThresholdedImage();
    tess.AddPixDebugPage(page_pix, fmt::format("processed page #{} : text recog done", 1 + tess.tessedit_page_number));
  }

  if (renderer && !failed) {
    failed = !renderer->AddImage(this);
  }
  //pixDestroy(&pixs);
  return !failed;
}

/**
 * Get a left-to-right iterator to the results of LayoutAnalysis and/or
 * Recognize. The returned iterator must be deleted after use.
 */
LTRResultIterator *TessBaseAPI::GetLTRIterator() {
  ASSERT_HOST_MSG(tesseract_ != nullptr,
                  "{} was invoked without a live tesseract instance: please call Init before attempting this method.\n",
                  __func__);

  if (page_res_ == nullptr) {
    return nullptr;
  }
  return new LTRResultIterator(page_res_, tesseract_, thresholder_->GetScaleFactor(),
                               thresholder_->GetScaledYResolution(), rect_left_, rect_top_,
                               rect_width_, rect_height_);
}

/**
 * Get a reading-order iterator to the results of LayoutAnalysis and/or
 * Recognize. The returned iterator must be deleted after use.
 * WARNING! This class points to data held within the TessBaseAPI class, and
 * therefore can only be used while the TessBaseAPI class still exists and
 * has not been subjected to a call of Init, SetImage, Recognize, Clear, End
 * DetectOS, or anything else that changes the internal PAGE_RES.
 */
ResultIterator *TessBaseAPI::GetIterator() {
  ASSERT_HOST_MSG(tesseract_ != nullptr,
                  "{} was invoked without a live tesseract instance: please call Init before attempting this method.\n",
                  __func__);
  if (page_res_ == nullptr) {
    return nullptr;
  }
  return ResultIterator::StartOfParagraph(LTRResultIterator(
      page_res_, tesseract_, thresholder_->GetScaleFactor(), thresholder_->GetScaledYResolution(),
      rect_left_, rect_top_, rect_width_, rect_height_));
}

/**
 * Get a mutable iterator to the results of LayoutAnalysis and/or Recognize.
 * The returned iterator must be deleted after use.
 * WARNING! This class points to data held within the TessBaseAPI class, and
 * therefore can only be used while the TessBaseAPI class still exists and
 * has not been subjected to a call of Init, SetImage, Recognize, Clear, End
 * DetectOS, or anything else that changes the internal PAGE_RES.
 */
MutableIterator *TessBaseAPI::GetMutableIterator() {
  ASSERT_HOST_MSG(tesseract_ != nullptr,
                  "{} was invoked without a live tesseract instance: please call Init before attempting this method.\n",
                  __func__);
  if (page_res_ == nullptr) {
    return nullptr;
  }
  return new MutableIterator(page_res_, tesseract_, thresholder_->GetScaleFactor(),
                             thresholder_->GetScaledYResolution(), rect_left_, rect_top_,
                             rect_width_, rect_height_);
}

/** Make a text string from the internal data structures. */
char *TessBaseAPI::GetUTF8Text() {
  ASSERT_HOST_MSG(tesseract_ != nullptr,
                  "{} was invoked without a live tesseract instance: please call Init before attempting this method.\n",
                  __func__);

  if (!recognition_done_ && Recognize() < 0) {
    return nullptr;
  }
  std::string text("");
  const std::unique_ptr</*non-const*/ ResultIterator> it(GetIterator());
  do {
    if (it->Empty(RIL_PARA)) {
      continue;
    }
    auto block_type = it->BlockType();
    switch (block_type) {
      case PT_FLOWING_IMAGE:
      case PT_HEADING_IMAGE:
      case PT_PULLOUT_IMAGE:
      case PT_HORZ_LINE:
      case PT_VERT_LINE:
        // Ignore images and lines for text output.
        continue;
      case PT_NOISE:
        ASSERT_HOST_MSG(false, "TODO: Please report image which triggers the noise case.\n");
		break;
      default:
        break;
    }

    const std::unique_ptr<const char[]> para_text(it->GetUTF8Text(RIL_PARA));
    text += para_text.get();
  } while (it->Next(RIL_PARA));
  return copy_string(text);
}

size_t TessBaseAPI::GetNumberOfTables() const
{
  return constUniqueInstance<std::vector<TessTable>>().size();
}

std::tuple<int,int,int,int> TessBaseAPI::GetTableBoundingBox(unsigned i)
{
  const auto &t = constUniqueInstance<std::vector<TessTable>>();

  if (i >= t.size()) {
    return std::tuple<int, int, int, int>(0, 0, 0, 0);
  }

  Tesseract &tess = tesseract();
  const int height = tess.ImageHeight();

  return std::make_tuple<int,int,int,int>(
    t[i].box.left(), height - t[i].box.top(),
    t[i].box.right(), height - t[i].box.bottom());
}

std::vector<std::tuple<int,int,int,int>> TessBaseAPI::GetTableRows(unsigned i)
{
  const auto &t = constUniqueInstance<std::vector<TessTable>>();

  if (i >= t.size()) {
    return std::vector<std::tuple<int, int, int, int>>();
  }

  Tesseract &tess = tesseract();
  std::vector<std::tuple<int, int, int, int>> rows(t[i].rows.size());
  const int height = tess.ImageHeight();

  for (unsigned j = 0; j < t[i].rows.size(); ++j) {
    rows[j] =
        std::make_tuple<int, int, int, int>(t[i].rows[j].left(), height - t[i].rows[j].top(),
                                            t[i].rows[j].right(), height - t[i].rows[j].bottom());
  }

  return rows;
}

std::vector<std::tuple<int,int,int,int>> TessBaseAPI::GetTableCols(unsigned i)
{
  const auto &t = constUniqueInstance<std::vector<TessTable>>();

  if (i >= t.size()) {
    return std::vector<std::tuple<int, int, int, int>>();
  }

  Tesseract &tess = tesseract();
  std::vector<std::tuple<int, int, int, int>> cols(t[i].cols.size());
  const int height = tess.ImageHeight();

  for (unsigned j = 0; j < t[i].cols.size(); ++j) {
    cols[j] =
        std::make_tuple<int, int, int, int>(t[i].cols[j].left(), height - t[i].cols[j].top(),
                                            t[i].cols[j].right(), height - t[i].cols[j].bottom());
  }

  return cols;
}

static void AddBoxToTSV(const PageIterator *it, PageIteratorLevel level, std::string &text) {
  int left, top, right, bottom;
  it->BoundingBox(level, &left, &top, &right, &bottom);
  text += "\t" + std::to_string(left);
  text += "\t" + std::to_string(top);
  text += "\t" + std::to_string(right - left);
  text += "\t" + std::to_string(bottom - top);
}

/**
 * Make a TSV-formatted string from the internal data structures.
 * Allows additional column with detected language.
 * page_number is 0-based but will appear in the output as 1-based.
 *
 * Returned string must be freed with the delete [] operator.
 */
char *TessBaseAPI::GetTSVText(int page_number, bool lang_info) {
  ASSERT_HOST_MSG(tesseract_ != nullptr,
                  "{} was invoked without a live tesseract instance: please call Init before attempting this method.\n",
                  __func__);

  if (page_res_ == nullptr && Recognize() < 0) {
    return nullptr;
  }

  int page_id = page_number + 1; // we use 1-based page numbers.

  int page_num = page_id;
  int block_num = 0;
  int par_num = 0;
  int line_num = 0;
  int word_num = 0;
  int symbol_num = 0;
  std::string lang;

  std::string tsv_str;
  tsv_str += "1\t" + std::to_string(page_num); // level 1 - page
  tsv_str += "\t" + std::to_string(block_num);
  tsv_str += "\t" + std::to_string(par_num);
  tsv_str += "\t" + std::to_string(line_num);
  tsv_str += "\t" + std::to_string(word_num);
  tsv_str += "\t" + std::to_string(symbol_num);
  tsv_str += "\t" + std::to_string(rect_left_);
  tsv_str += "\t" + std::to_string(rect_top_);
  tsv_str += "\t" + std::to_string(rect_width_);
  tsv_str += "\t" + std::to_string(rect_height_);
  tsv_str += "\t-1";
  if (lang_info) {
    tsv_str += "\t" + lang;
  }
  tsv_str += "\t\n";

  const std::unique_ptr</*non-const*/ ResultIterator> res_it(GetIterator());
  while (!res_it->Empty(RIL_BLOCK)) {
    if (res_it->Empty(RIL_WORD)) {
      res_it->Next(RIL_WORD);
      continue;
    }

    // Add rows for any new block/paragraph/textline.
    if (res_it->IsAtBeginningOf(RIL_BLOCK)) {
      block_num++;
      par_num = 0;
      line_num = 0;
      word_num = 0;
      symbol_num = 0;
      tsv_str += "2\t" + std::to_string(page_num); // level 2 - block
      tsv_str += "\t" + std::to_string(block_num);
      tsv_str += "\t" + std::to_string(par_num);
      tsv_str += "\t" + std::to_string(line_num);
      tsv_str += "\t" + std::to_string(word_num);
      tsv_str += "\t" + std::to_string(symbol_num);
      AddBoxToTSV(res_it.get(), RIL_BLOCK, tsv_str);
      tsv_str += "\t" + std::to_string(res_it->Confidence(RIL_BLOCK)); // end of row for block
      if (lang_info) {
        tsv_str += "\t";
      }
      tsv_str += "\t\n"; // end of row for block
    }
    if (res_it->IsAtBeginningOf(RIL_PARA)) {
      if (lang_info) {
        lang = res_it->WordRecognitionLanguage();
      }
      par_num++;
      line_num = 0;
      word_num = 0;
      symbol_num = 0;
      tsv_str += "3\t" + std::to_string(page_num); // level 3 - paragraph
      tsv_str += "\t" + std::to_string(block_num);
      tsv_str += "\t" + std::to_string(par_num);
      tsv_str += "\t" + std::to_string(line_num);
      tsv_str += "\t" + std::to_string(word_num);
      tsv_str += "\t" + std::to_string(symbol_num);
      AddBoxToTSV(res_it.get(), RIL_PARA, tsv_str);
      tsv_str += "\t" + std::to_string(res_it->Confidence(RIL_PARA)); // end of row for block
      if (lang_info) {
        tsv_str += "\t" + lang;
      }
      tsv_str += "\t\n"; // end of row for para
    }
    if (res_it->IsAtBeginningOf(RIL_TEXTLINE)) {
      line_num++;
      word_num = 0;
      symbol_num = 0;
      tsv_str += "4\t" + std::to_string(page_num); // level 4 - line
      tsv_str += "\t" + std::to_string(block_num);
      tsv_str += "\t" + std::to_string(par_num);
      tsv_str += "\t" + std::to_string(line_num);
      tsv_str += "\t" + std::to_string(word_num);
      tsv_str += "\t" + std::to_string(symbol_num);
      AddBoxToTSV(res_it.get(), RIL_TEXTLINE, tsv_str);
      tsv_str += "\t" + std::to_string(res_it->Confidence(RIL_TEXTLINE)); // end of row for block
      if (lang_info) {
        tsv_str += "\t";
      }
      tsv_str += "\t\n"; // end of row for line
    }

    // Now, process the word...
    int left, top, right, bottom;
    res_it->BoundingBox(RIL_WORD, &left, &top, &right, &bottom);
    word_num++;
    symbol_num = 0;
    tsv_str += "5\t" + std::to_string(page_num); // level 5 - word
    tsv_str += "\t" + std::to_string(block_num);
    tsv_str += "\t" + std::to_string(par_num);
    tsv_str += "\t" + std::to_string(line_num);
    tsv_str += "\t" + std::to_string(word_num);
    tsv_str += "\t" + std::to_string(symbol_num);
    tsv_str += "\t" + std::to_string(left);
    tsv_str += "\t" + std::to_string(top);
    tsv_str += "\t" + std::to_string(right - left);
    tsv_str += "\t" + std::to_string(bottom - top);
    tsv_str += "\t" + std::to_string(res_it->Confidence(RIL_WORD));

    if (lang_info) {
      const char *word_lang = res_it->WordRecognitionLanguage();
      tsv_str += "\t";
      if (word_lang) {
        tsv_str += word_lang;
      }
    }

    tsv_str += "\t";

    std::string tsv_symbol_lines;

    do {
      tsv_str += std::unique_ptr<const char[]>(res_it->GetUTF8Text(RIL_SYMBOL)).get();

      res_it->BoundingBox(RIL_SYMBOL, &left, &top, &right, &bottom);
      symbol_num++;
      tsv_symbol_lines += "6\t" + std::to_string(page_num); // level 6 - symbol
      tsv_symbol_lines += "\t" + std::to_string(block_num);
      tsv_symbol_lines += "\t" + std::to_string(par_num);
      tsv_symbol_lines += "\t" + std::to_string(line_num);
      tsv_symbol_lines += "\t" + std::to_string(word_num);
      tsv_symbol_lines += "\t" + std::to_string(symbol_num);
      tsv_symbol_lines += "\t" + std::to_string(left);
      tsv_symbol_lines += "\t" + std::to_string(top);
      tsv_symbol_lines += "\t" + std::to_string(right - left);
      tsv_symbol_lines += "\t" + std::to_string(bottom - top);
      tsv_symbol_lines += "\t" + std::to_string(res_it->Confidence(RIL_SYMBOL));
      tsv_symbol_lines += "\t";
      tsv_symbol_lines += std::unique_ptr<const char[]>(res_it->GetUTF8Text(RIL_SYMBOL)).get();
      tsv_symbol_lines += "\n";

      res_it->Next(RIL_SYMBOL);
    } while (!res_it->Empty(RIL_BLOCK) && !res_it->IsAtBeginningOf(RIL_WORD));
    tsv_str += "\n"; // end of row

    tsv_str += tsv_symbol_lines; // add the individual symbol rows right after the word row they are considered to a part of.
  }

  return copy_string(tsv_str);
}

/** The 5 numbers output for each box (the usual 4 and a page number.) */
const int kNumbersPerBlob = 5;
/**
 * The number of bytes taken by each number. Since we use int16_t for ICOORD,
 * assume only 5 digits max.
 */
const int kBytesPerNumber = 5;
/**
 * Multiplier for max expected textlength assumes (kBytesPerNumber + space)
 * * kNumbersPerBlob plus the newline. Add to this the
 * original UTF8 characters, and one kMaxBytesPerLine for safety.
 */
const int kBytesPerBoxFileLine = (kBytesPerNumber + 1) * kNumbersPerBlob + 1;
/** Max bytes in the decimal representation of int64_t. */
const int kBytesPer64BitNumber = 20;
/**
 * A maximal single box could occupy kNumbersPerBlob numbers at
 * kBytesPer64BitNumber digits (if someone sneaks in a 64 bit value) and a
 * space plus the newline and the maximum length of a UNICHAR.
 * Test against this on each iteration for safety.
 */
const int kMaxBytesPerLine = kNumbersPerBlob * (kBytesPer64BitNumber + 1) + 1 + UNICHAR_LEN;

/**
 * The recognized text is returned as a char* which is coded
 * as a UTF8 box file.
 * page_number is a 0-base page index that will appear in the box file.
 * Returned string must be freed with the delete [] operator.
 */
char *TessBaseAPI::GetBoxText(int page_number) {
  ASSERT_HOST_MSG(tesseract_ != nullptr,
                  "{} was invoked without a live tesseract instance: please call Init before attempting this method.\n",
                  __func__);

  if (!recognition_done_ && Recognize() < 0) {
    return nullptr;
  }
  int blob_count;
  int utf8_length = TextLength(&blob_count);
  int total_length = blob_count * kBytesPerBoxFileLine + utf8_length + kMaxBytesPerLine;
  char *result = new char[total_length];
  result[0] = '\0';
  int output_length = 0;
  LTRResultIterator *it = GetLTRIterator();
  // V522 There might be dereferencing of a potential null pointer 'it'. baseapi.cpp 2233
  if (it != nullptr) {
    do {
      int left, top, right, bottom;
      if (it->BoundingBox(RIL_SYMBOL, &left, &top, &right, &bottom)) {
        const std::unique_ptr</*non-const*/ char[]> text(it->GetUTF8Text(RIL_SYMBOL));
        // Tesseract uses space for recognition failure. Fix to a reject
        // character, kTesseractReject so we don't create illegal box files.
        for (int i = 0; text[i] != '\0'; ++i) {
          if (text[i] == ' ') {
            text[i] = kTesseractReject;
          }
        }
        snprintf(result + output_length, total_length - output_length, "%s %d %d %d %d %d\n",
                 text.get(), left, image_height_ - bottom, right, image_height_ - top, page_number);
        output_length += strlen(result + output_length);
        // Just in case...
        if (output_length + kMaxBytesPerLine > total_length) {
          break;
        }
      }
    } while (it->Next(RIL_SYMBOL));
    delete it;
  }
  return result;
}

/**
 * Conversion table for non-latin characters.
 * Maps characters out of the latin set into the latin set.
 * TODO(rays) incorporate this translation into unicharset.
 */
const int kUniChs[] = {0x20ac, 0x201c, 0x201d, 0x2018, 0x2019, 0x2022, 0x2014, 0};
/** Latin chars corresponding to the unicode chars above. */
const int kLatinChs[] = {0x00a2, 0x0022, 0x0022, 0x0027, 0x0027, 0x00b7, 0x002d, 0};

/**
 * The recognized text is returned as a char* which is coded
 * as UNLV format Latin-1 with specific reject and suspect codes.
 * Returned string must be freed with the delete [] operator.
 */
char *TessBaseAPI::GetUNLVText() {
  ASSERT_HOST_MSG(tesseract_ != nullptr,
                  "{} was invoked without a live tesseract instance: please call Init before attempting this method.\n",
                  __func__);

  if (!recognition_done_ && Recognize() < 0) {
    return nullptr;
  }
  Tesseract &tess = tesseract();

  bool tilde_crunch_written = false;
  bool last_char_was_newline = true;
  bool last_char_was_tilde = false;

  int total_length = TextLength(nullptr);
  PAGE_RES_IT page_res_it(page_res_);
  char *result = new char[total_length];
  char *ptr = result;
  for (page_res_it.restart_page(); page_res_it.word() != nullptr; page_res_it.forward()) {
    WERD_RES *word = page_res_it.word();
    // Process the current word.
    if (word->unlv_crunch_mode != CR_NONE) {
      if (word->unlv_crunch_mode != CR_DELETE &&
          (!tilde_crunch_written ||
           (word->unlv_crunch_mode == CR_KEEP_SPACE && word->word->space() > 0 &&
            !word->word->flag(W_FUZZY_NON) && !word->word->flag(W_FUZZY_SP)))) {
        if (!word->word->flag(W_BOL) && word->word->space() > 0 && !word->word->flag(W_FUZZY_NON) &&
            !word->word->flag(W_FUZZY_SP)) {
          /* Write a space to separate from preceding good text */
          *ptr++ = ' ';
          last_char_was_tilde = false;
        }
        if (!last_char_was_tilde) {
          // Write a reject char.
          last_char_was_tilde = true;
          *ptr++ = kUNLVReject;
          tilde_crunch_written = true;
          last_char_was_newline = false;
        }
      }
    } else {
      // NORMAL PROCESSING of non tilde crunched words.
      tilde_crunch_written = false;
      tess.set_unlv_suspects(word);
      const char *wordstr = word->best_choice->unichar_string().c_str();
      const auto &lengths = word->best_choice->unichar_lengths();
      int length = lengths.length();
      int i = 0;
      int offset = 0;

      if (last_char_was_tilde && word->word->space() == 0 && wordstr[offset] == ' ') {
        // Prevent adjacent tilde across words - we know that adjacent tildes
        // within words have been removed.
        // Skip the first character.
        offset = lengths[i++];
      }
      if (i < length && wordstr[offset] != 0) {
        if (!last_char_was_newline) {
          *ptr++ = ' ';
        } else {
          last_char_was_newline = false;
        }
        for (; i < length; offset += lengths[i++]) {
          if (wordstr[offset] == ' ' || wordstr[offset] == kTesseractReject) {
            *ptr++ = kUNLVReject;
            last_char_was_tilde = true;
          } else {
            if (word->reject_map[i].rejected()) {
              *ptr++ = kUNLVSuspect;
            }
            UNICHAR ch(wordstr + offset, lengths[i]);
            int uni_ch = ch.first_uni();
            for (int j = 0; kUniChs[j] != 0; ++j) {
              if (kUniChs[j] == uni_ch) {
                uni_ch = kLatinChs[j];
                break;
              }
            }
            if (uni_ch <= 0xff) {
              *ptr++ = static_cast<char>(uni_ch);
              last_char_was_tilde = false;
            } else {
              *ptr++ = kUNLVReject;
              last_char_was_tilde = true;
            }
          }
        }
      }
    }
    if (word->word->flag(W_EOL) && !last_char_was_newline) {
      /* Add a new line output */
      *ptr++ = '\n';
      tilde_crunch_written = false;
      last_char_was_newline = true;
      last_char_was_tilde = false;
    }
  }
  *ptr++ = '\n';
  *ptr = '\0';
  return result;
}

#if !DISABLED_LEGACY_ENGINE

/**
 * Detect the orientation of the input image and apparent script (alphabet).
 * orient_deg is the detected clockwise rotation of the input image in degrees
 * (0, 90, 180, 270)
 * orient_conf is the confidence (15.0 is reasonably confident)
 * script_name is an ASCII string, the name of the script, e.g. "Latin"
 * script_conf is confidence level in the script
 * Returns true on success and writes values to each parameter as an output
 */
bool TessBaseAPI::DetectOrientationScript(int *orient_deg, float *orient_conf,
                                          const char **script_name, float *script_conf) {
  OSResults osr;

  bool osd = DetectOS(&osr);
  if (!osd) {
    return false;
  }

  int orient_id = osr.best_result.orientation_id;
  int script_id = osr.get_best_script(orient_id);
  if (orient_conf) {
    *orient_conf = osr.best_result.oconfidence;
  }
  if (orient_deg) {
    *orient_deg = orient_id * 90; // convert quadrant to degrees
  }

  if (script_name) {
    const char *script = osr.unicharset->get_script_from_script_id(script_id);

    *script_name = script;
  }

  if (script_conf) {
    *script_conf = osr.best_result.sconfidence;
  }

  return true;
}

/**
 * The recognized text is returned as a char* which is coded
 * as UTF8 and must be freed with the delete [] operator.
 * page_number is a 0-based page index that will appear in the osd file.
 */
char *TessBaseAPI::GetOsdText(int page_number) {
  int orient_deg;
  float orient_conf;
  const char *script_name;
  float script_conf;

  if (!DetectOrientationScript(&orient_deg, &orient_conf, &script_name, &script_conf)) {
    return nullptr;
  }

  // clockwise rotation needed to make the page upright
  int rotate = OrientationIdToValue(orient_deg / 90);

  std::stringstream stream;
  // Use "C" locale (needed for float values orient_conf and script_conf).
  stream.imbue(std::locale::classic());
  // Use fixed notation with 2 digits after the decimal point for float values.
  stream.precision(2);
  stream << std::fixed << "Page number: " << page_number << "\n"
         << "Orientation in degrees: " << orient_deg << "\n"
         << "Rotate: " << rotate << "\n"
         << "Orientation confidence: " << orient_conf << "\n"
         << "Script: " << script_name << "\n"
         << "Script confidence: " << script_conf << "\n";
  return copy_string(stream.str());
}

#endif // !DISABLED_LEGACY_ENGINE

/** Returns the average word confidence for Tesseract page result. */
int TessBaseAPI::MeanTextConf() {
  int *conf = AllWordConfidences();
  if (!conf) {
    return 0;
  }
  int sum = 0;
  int *pt = conf;
  while (*pt >= 0) {
    sum += *pt++;
  }
  if (pt != conf) {
    sum /= pt - conf;
  }
  delete[] conf;
  return sum;
}

/** Returns an array of all word confidences, terminated by -1. */
int *TessBaseAPI::AllWordConfidences() {
  ASSERT_HOST_MSG(tesseract_ != nullptr,
                  "{} was invoked without a live tesseract instance: please call Init before attempting this method.\n",
                  __func__);

  if (!recognition_done_ && Recognize() < 0) {
    return nullptr;
  }
  int n_word = 0;
  PAGE_RES_IT res_it(page_res_);
  for (res_it.restart_page(); res_it.word() != nullptr; res_it.forward()) {
    n_word++;
  }

  int *conf = new int[n_word + 1];
  n_word = 0;
  for (res_it.restart_page(); res_it.word() != nullptr; res_it.forward()) {
    WERD_RES *word = res_it.word();
    WERD_CHOICE *choice = word->best_choice;
    int w_conf = static_cast<int>(100 + 5 * choice->certainty());
    // This is the eq for converting Tesseract confidence to 1..100
    if (w_conf < 0) {
      w_conf = 0;
    }
    if (w_conf > 100) {
      w_conf = 100;
    }
    conf[n_word++] = w_conf;
  }
  conf[n_word] = -1;
  return conf;
}

#if !DISABLED_LEGACY_ENGINE
/**
 * Applies the given word to the adaptive classifier if possible.
 * The word must be SPACE-DELIMITED UTF-8 - l i k e t h i s , so it can
 * tell the boundaries of the graphemes.
 * Assumes that SetImage/SetRectangle have been used to set the image
 * to the given word. The mode arg should be PSM_SINGLE_WORD or
 * PSM_CIRCLE_WORD, as that will be used to control layout analysis.
 * The currently set PageSegMode is preserved.
 * Returns false if adaption was not possible for some reason.
 */
bool TessBaseAPI::AdaptToWordStr(PageSegMode mode, const char *wordstr) {
  bool success = true;
  Tesseract& tess = tesseract();
  PageSegMode current_psm = GetPageSegMode();
  SetPageSegMode(mode);

  tess.classify_enable_learning = false;

  const std::unique_ptr<const char[]> text(GetUTF8Text());
  if (tess.applybox_debug) {
    tprintDebug("Trying to adapt \"{}\" to \"{}\"\n", text.get(), wordstr);
  }
  if (text != nullptr) {
    PAGE_RES_IT it(page_res_);
    WERD_RES *word_res = it.word();
    if (word_res != nullptr) {
      word_res->word->set_text(wordstr);
      // Check to see if text matches wordstr.
      int w = 0;
      int t;
      for (t = 0; text[t] != '\0'; ++t) {
        if (text[t] == '\n' || text[t] == ' ') {
          continue;
        }
        while (wordstr[w] == ' ') {
          ++w;
        }
        if (text[t] != wordstr[w]) {
          break;
        }
        ++w;
      }
      if (text[t] != '\0' || wordstr[w] != '\0') {
        // No match.
        delete page_res_;
        std::vector<TBOX> boxes;
        page_res_ = tess.SetupApplyBoxes(boxes, block_list_);
        tess.ReSegmentByClassification(page_res_);
        tess.TidyUp(page_res_);
        PAGE_RES_IT pr_it(page_res_);
        if (pr_it.word() == nullptr) {
          success = false;
        } else {
          word_res = pr_it.word();
        }
      } else {
        word_res->BestChoiceToCorrectText();
      }
      if (success) {
        tess.EnableLearning = true;
        tess.LearnWord(nullptr, word_res);
      }
    } else {
      success = false;
    }
  } else {
    success = false;
  }
  SetPageSegMode(current_psm);
  return success;
}
#endif // !DISABLED_LEGACY_ENGINE

/**
 * Free up recognition results and any stored image data, without actually
 * freeing any recognition data that would be time-consuming to reload.
 * Afterwards, you must call SetImage or TesseractRect before doing
 * any Recognize or Get* operation.
 */
void TessBaseAPI::Clear() {
  // write/flush diagnostics log output via ReportDebugInfo() is done inside ClearResults() before we clear the instance.
  ClearResults();
  if (thresholder_ != nullptr) {
    thresholder_->Clear();
  }
  if (tesseract_ != nullptr) {
    SetInputImage(nullptr);
  }
}

/**
 * Close down tesseract and free up (almost) all memory.
 * WipeSqueakyCleanForReUse() is near equivalent to destructing and
 * reconstructing your TessBaseAPI or calling End(), with two important
 * distinctions:
 *
 * - WipeSqueakyCleanForReUse() will *not* destroy the internal Tesseract
 *   class instance, but wipe it clean so it'll behave as if destructed and
 *   then reconstructed afresh, with one caveat:
 * - WipeSqueakyCleanForReUse() will not destroy any diagnostics/trace data
 *   cached in the running instance: the goal is to thus be able to produce
 *   diagnostics reports which span multiple rounds of OCR activity, executed
 *   in the single lifespan of the TesseractAPI instance.
 *
 * Once WipeSqueakyCleanForReUse() has been used, none of the other API
 * functions may be used other than Init and anything declared above it in the
 * class definition: as with after calling End(), the internal state is
 * equivalent to being freshly constructed.
 */
void TessBaseAPI::WipeSqueakyCleanForReUse() {
  Clear();
  delete thresholder_;
  thresholder_ = nullptr;
  delete page_res_;
  page_res_ = nullptr;
  delete block_list_;
  block_list_ = nullptr;
  if (paragraph_models_ != nullptr) {
    for (auto model : *paragraph_models_) {
      delete model;
    }
    delete paragraph_models_;
    paragraph_models_ = nullptr;
  }
#if !DISABLED_LEGACY_ENGINE
  if (osd_tesseract_ == tesseract_) {
    osd_tesseract_ = nullptr;
  }
  // TODO: should we pick up diagnostics from this one?
  delete osd_tesseract_;
  osd_tesseract_ = nullptr;
  delete equ_detect_;
  equ_detect_ = nullptr;
#endif // !DISABLED_LEGACY_ENGINE

  if (tesseract_ != nullptr) {
    tesseract_->WipeSqueakyCleanForReUse();
  }

  //pixDestroy(&pix_visible_image_);
  pix_visible_image_ = nullptr;
  visible_image_file_.clear();
  output_file_.clear();
  datapath_.clear();
  language_.clear();
}

/**
 * Close down tesseract and free up all memory. End() is equivalent to
 * destructing and reconstructing your TessBaseAPI.
 * Once End() has been used, none of the other API functions may be used
 * other than Init and anything declared above it in the class definition.
 *
 * All `Tesseract&` references produced by the tesseract() API are invalid
 * after this call. If you don't want that, i.e. wish to use tesseract
 * some more, than consider using the new WipeSqueakyCleanForReUse() API
 * instead: that one DOES NOT invalidate the active Tesseract instance
 * nor the references to it obtained previously.
 */
void TessBaseAPI::End() {
  WipeSqueakyCleanForReUse();

  delete tesseract_;
  tesseract_ = nullptr;

  // keep the monitor intact, though!
#if 0
  monitor_ = &default_minimal_monitor_;
#endif
}

// Clear any library-level memory caches.
// There are a variety of expensive-to-load constant data structures (mostly
// language dictionaries) that are cached globally -- surviving the Init()
// and End() of individual TessBaseAPI's.  This function allows the clearing
// of these caches.
void TessBaseAPI::ClearPersistentCache() {
#if 0
  Dict::GlobalDawgCache()->DeleteUnusedDawgs();
#else
  Dict::CleanGlobalDawgCache();
#endif
}

/**
 * Check whether a word is valid according to Tesseract's language model
 * returns 0 if the word is invalid, non-zero if valid
 */
int TessBaseAPI::IsValidWord(const char *word) const {
  Tesseract &tess = const_cast<Tesseract &>(tesseract());
  return tess.getDict().valid_word(word);
}
// Returns true if utf8_character is defined in the UniCharset.
bool TessBaseAPI::IsValidCharacter(const char *utf8_character) const {
  const Tesseract &tess = tesseract();
  return tess.unicharset_.contains_unichar(utf8_character);
}

// TODO(rays) Obsolete this function and replace with a more aptly named
// function that returns image coordinates rather than tesseract coordinates.
bool TessBaseAPI::GetTextDirection(int *out_offset, float *out_slope) {
  const std::unique_ptr<const PageIterator> it(AnalyseLayout());
  if (it == nullptr) {
    return false;
  }
  int x1, x2, y1, y2;
  it->Baseline(RIL_TEXTLINE, &x1, &y1, &x2, &y2);
  // Calculate offset and slope (NOTE: Kind of ugly)
  if (x2 <= x1) {
    x2 = x1 + 1;
  }
  // Convert the point pair to slope/offset of the baseline (in image coords.)
  *out_slope = static_cast<float>(y2 - y1) / (x2 - x1);
  *out_offset = static_cast<int>(y1 - *out_slope * x1);
  // Get the y-coord of the baseline at the left and right edges of the
  // textline's bounding box.
  int left, top, right, bottom;
  if (!it->BoundingBox(RIL_TEXTLINE, &left, &top, &right, &bottom)) {
    return false;
  }
  int left_y = IntCastRounded(*out_slope * left + *out_offset);
  int right_y = IntCastRounded(*out_slope * right + *out_offset);
  // Shift the baseline down so it passes through the nearest bottom-corner
  // of the textline's bounding box. This is the difference between the y
  // at the lowest (max) edge of the box and the actual box bottom.
  *out_offset += bottom - std::max(left_y, right_y);
  // Switch back to bottom-up tesseract coordinates. Requires negation of
  // the slope and height - offset for the offset.
  *out_slope = -*out_slope;
  *out_offset = rect_height_ - *out_offset;

  return true;
}

/** Sets Dict::letter_is_okay_ function to point to the given function. */
void TessBaseAPI::SetDictFunc(DictFunc f) {
  if (tesseract_ != nullptr) {
    Tesseract &tess = tesseract();
    tess.getDict().letter_is_okay_ = f;
  }
}

/**
 * Sets Dict::probability_in_context_ function to point to the given
 * function.
 *
 * @param f A single function that returns the probability of the current
 * "character" (in general a utf-8 string), given the context of a previous
 * utf-8 string.
 */
void TessBaseAPI::SetProbabilityInContextFunc(ProbabilityInContextFunc f) {
  ASSERT_HOST_MSG(tesseract_ != nullptr,
                  "{} was invoked without a live tesseract instance: please call Init before attempting this method.\n",
                  __func__);

  Tesseract &tess = tesseract();
    tess.getDict().probability_in_context_ = f;
    // Set it for the sublangs too.
    int num_subs = tess.num_sub_langs();
    for (int i = 0; i < num_subs; ++i) {
      tess.get_sub_lang(i)->getDict().probability_in_context_ = f;
    }
}

/** Common code for setting the image. */
bool TessBaseAPI::InternalResetImage() {
  ASSERT_HOST_MSG(tesseract_ != nullptr,
                  "{} was invoked without a live tesseract instance: please call Init before attempting this method.\n",
                  __func__);

  if (thresholder_ != nullptr) {
    thresholder_->Clear();
  } else {
    thresholder_ = new ImageThresholder(tesseract());
  }
  ClearResults();
  return true;
}

/**
 * Run the thresholder to make the thresholded image, returned in pix,
 * which must not be nullptr. *pix must be initialized to nullptr, or point
 * to an existing pixDestroyable Pix.
 * 
 * The usual argument to Threshold is Tesseract::mutable_pix_binary().
 */
bool TessBaseAPI::Threshold(Pix **pix) {
  Tesseract& tess = tesseract();
  ASSERT_HOST(pix != nullptr);
  if (*pix != nullptr) {    
    pixDestroy(pix);
  }
  // Zero resolution messes up the algorithms, so make sure it is credible.
  int user_dpi = tess.user_defined_dpi;
  int y_res = thresholder_->GetScaledYResolution();
  if (user_dpi && (user_dpi < kMinCredibleResolution || user_dpi > kMaxCredibleResolution)) {
    tprintWarn(
        "User defined image dpi is outside of expected range "
        "({} - {})!\n",
        kMinCredibleResolution, kMaxCredibleResolution);
  }
  // Always use user defined dpi
  if (user_dpi) {
    thresholder_->SetSourceYResolution(user_dpi);
  } else if (y_res < kMinCredibleResolution || y_res > kMaxCredibleResolution) {
    if (y_res != 0) {
      // Show warning only if a resolution was given.
      tprintWarn("Invalid resolution {} dpi. Using {} instead.\n",
                 y_res, kMinCredibleResolution);
    }
    thresholder_->SetSourceYResolution(kMinCredibleResolution);
  }

  if (Monitor().bump_progress().exec_progress_func().kick_watchdog_and_check_for_cancel()) {
    tprintError("Timeout/cancel: abort the image threshold preprocessing stage.\n");
    return false;
  }

  auto selected_thresholding_method = static_cast<ThresholdMethod>(static_cast<int>(tess.thresholding_method));
  Image pix_binary;

  std::string caption = ThresholdMethodName(selected_thresholding_method);
  AutoPopDebugSectionLevel subsec_handle(tess, tess.PushSubordinatePixDebugSection(fmt::format("Applying the threshold method chosen for this run: {}: {}", selected_thresholding_method, caption)));

  if (selected_thresholding_method == ThresholdMethod::Otsu) {
    pix_binary = pix;
    if (!thresholder_->ThresholdToPix(&pix_binary)) {
      return false;
    }

    *pix = pix_binary.clone2pix();

    if (!thresholder_->IsBinary()) {
      tess.set_pix_thresholds(thresholder_->GetPixRectThresholds());
      tess.set_pix_grey(thresholder_->GetPixRectGrey());
    } else {
      tess.set_pix_thresholds(nullptr);
      tess.set_pix_grey(nullptr);
    }
  } else {
    auto [ok, pix_grey, pix_binary2, pix_thresholds] = thresholder_->Threshold(selected_thresholding_method);

    if (!ok) {
      return false;
    }

    pix_binary = pix_binary2;
    *pix = pix_binary.clone2pix();

    tess.set_pix_thresholds(pix_thresholds);    // candidates for move semantics
    tess.set_pix_grey(pix_grey);
    // pix_thresholds.destroy();
    // pix_grey.destroy();
  }

  if (tess.tessedit_dump_pageseg_images) {
    tess.AddPixDebugPage(tess.pix_grey(), fmt::format("{} : Grey = pre-image", caption));
    tess.AddPixDebugPage(tess.pix_thresholds(), fmt::format("{} : Thresholds", caption));
    if (verbose_process) {
      tprintInfo("PROCESS: The 'Thresholds' image displays the per-pixel grey level which will be used to decide which pixels are *foreground* (text, probably) and which pixels are *background* (i.e. the *paper* the text was printed on); you'll note that each pixel in the original (greyscale!) image which is darker than its corresponding threshold level is *binarized* to black (foreground in tesseract) while any lighter pixel is *binarized* to white (background in tesseract).\n");
    }
    tess.AddPixDebugPage(pix_binary, fmt::format("{} : Binary = post-image", caption));
  }

  // demo a bit of pre-postprocessing
  {
    const char *sequence = "c1.1 + d3.3";
    const int dispsep = 0;
    Image pix_post = pixMorphSequence(pix_binary, sequence, dispsep);
    tess.AddPixCompedOverOrigDebugPage(pix_post, fmt::format("{} : post-processed: {} -- just an example to showcase what leptonica can do for us!", caption, sequence));

    l_int32 w, h, d;
    Image composite = tess.pix_grey().copy();
    pixGetDimensions(composite, &w, &h, &d);
    Image mask = pixConvert1To8(nullptr, pix_post, 255, 0);
    pixRasterop(composite, 0, 0, w, h, PIX_PAINT, mask, 0, 0);
    tess.AddPixCompedOverOrigDebugPage(composite, fmt::format("{} : post-processed & masked with: {} -- this should remove all image noise that's not very close to the text, i.e. is considered *not part of the text to OCR*.", caption, sequence));

    Image noise1 = pixEmphasizeImageNoise(tess.pix_original().ptr());
    Image noise2 = pixEmphasizeImageNoise(tess.pix_grey().ptr());
    Image noise3 = pixEmphasizeImageNoise(composite.ptr());
    Image noise4 = pixEmphasizeImageNoise(pix_post.ptr());
    tess.AddPixCompedOverOrigDebugPage(noise1, fmt::format("{} : post-processed :: noise emphasis A: emphasized the noise inherent in the source image. Every non-black/white pixel is colored to make them more apparent for the human inspector.", caption));
    tess.AddPixCompedOverOrigDebugPage(noise2, fmt::format("{} : post-processed :: noise emphasis B: emphasized the noise inherent in the greyscaled / normalized source image. Every non-black/white pixel is colored to make them more apparent for the human inspector.", caption));
    tess.AddPixCompedOverOrigDebugPage(noise3, fmt::format("{} : post-processed :: noise emphasis C: emphasized the noise inherent in the composited image. Every non-black/white pixel is colored to make them more apparent for the human inspector.", caption));
    tess.AddPixCompedOverOrigDebugPage(noise4, fmt::format("{} : post-processed :: noise emphasis D: emphasized the noise inherent in the closed & binarized / thresholded source image. Every non-black/white pixel is colored to make them more apparent for the human inspector.", caption));

    noise1 = pixEmphasizeImageNoise2(tess.pix_original().ptr());
    noise2 = pixEmphasizeImageNoise2(tess.pix_grey().ptr());
    noise3 = pixEmphasizeImageNoise2(composite.ptr());
    noise4 = pixEmphasizeImageNoise2(pix_post.ptr());
    tess.AddPixCompedOverOrigDebugPage(noise1, fmt::format("{} : post-processed :: noise emphasis E: emphasized the noise inherent in the source image. Every non-black/white pixel is colored to make them more apparent for the human inspector.", caption));
    tess.AddPixCompedOverOrigDebugPage(noise2, fmt::format("{} : post-processed :: noise emphasis F: emphasized the noise inherent in the greyscaled / normalized source image. Every non-black/white pixel is colored to make them more apparent for the human inspector.", caption));
    tess.AddPixCompedOverOrigDebugPage(noise3, fmt::format("{} : post-processed :: noise emphasis G: emphasized the noise inherent in the composited image. Every non-black/white pixel is colored to make them more apparent for the human inspector.", caption));
    tess.AddPixCompedOverOrigDebugPage(noise4, fmt::format("{} : post-processed :: noise emphasis H: emphasized the noise inherent in the closed & binarized / thresholded source image. Every non-black/white pixel is colored to make them more apparent for the human inspector.", caption));

    if (false) {
      // NOTE/WARNING: if you want to pick up one of these processed images as the replacement `*pix` then you MUST
      // blow away the previously set *pix or refcounting with that PIX** will leak:
      if (*pix != nullptr) {
        pixDestroy(pix); // releasing the previous clone
      }
      *pix = composite.clone2pix();
    }

    //noise1.destroy();
    //noise2.destroy();
    //noise3.destroy();
    //noise4.destroy();
    //mask.destroy();
    //composite.destroy();
    //pix_post.destroy();
  }

  if (verbose_process) {
    tprintInfo(
        "PROCESS: For overall very dark images you may sometimes observe that tesseract *inverts* the image in an attempt to extract the foreground 'text' pixels: tesseract naively assumes that number of black text pixels (*foreground*) should be significantly *lower* than the number of white *background* pixels in a page.\n\n"
        "With very dark pages that ratio of many background vs. few foreground pixels is the opposite of tesseract's assumption regarding black and white pixels so it will decide to *invert* the image, thus attempting to get back to a *black text over white background input image*. tesseract does this in its effort to feed the inner OCR engine image material that is as close as possible to what it has always been trained with and designed for: basic scanned books and academic publications: those all have: (dark) black text on (light) white plain background.\n\n"
        "Also note that tesseract is not geared towards recognizing and dealing nicely with other (a.k.a. *non-text*) page elements, such as in-page images, charts, illustrations and/or scanner equipment background surrounding your page at the time it was photographed: it benefits all if you can remove and/or clean up such image elements before feeding the image to tesseract.\n");
    tprintInfo(
        "PROCESS: Removing all non-text image elements in the page image *before you feed it to tesseract* also will have a notable effect on the thresholding (a.k.a. binarization) algorithm's behaviour as the *pixel greyscale levels histogram* will then have a different shape; tesseract thresholding works best when fed clean page images with high contrast between the (very) light background and (very) dark foreground pixels.\n\n"
        "Remember: only *foreground* pixels that turn up as *black* in the binarized/thresholded image result above will potentially be sent to the OCR AI engine for decoding into text; anything that doesn't show clearly in the above thresholded image will not be processed by tesseract, so your page image preprocessing process should strive towards making tesseract produce a clear black&white page image above for optimal OCR text extraction results!\n");
  }

  thresholder_->GetImageSizes(&rect_left_, &rect_top_, &rect_width_, &rect_height_, &image_width_,
                              &image_height_);

  // Set the internal resolution that is used for layout parameters from the
  // estimated resolution, rather than the image resolution, which may be
  // fabricated, but we will use the image resolution, if there is one, to
  // report output point sizes.
  int estimated_res = ClipToRange(thresholder_->GetScaledEstimatedResolution(),
                                  kMinCredibleResolution, kMaxCredibleResolution);
  if (estimated_res != thresholder_->GetScaledEstimatedResolution()) {
    tprintWarn(
        "Estimated internal resolution {} out of range! "
        "Corrected to {}.\n",
        thresholder_->GetScaledEstimatedResolution(), estimated_res);
  }
  tess.set_source_resolution(estimated_res);

  (void)Monitor().bump_progress().exec_progress_func();

  return true;
}

/** Find lines from the image making the BLOCK_LIST. */
int TessBaseAPI::FindLines() {
  ASSERT_HOST_MSG(tesseract_ != nullptr,
                  "{} was invoked without a live tesseract instance: please call Init and/or SetImage before attempting this method.\n",
                  __func__);
  ASSERT_HOST_MSG(thresholder_ != nullptr,
                    "{} was invoked without a live tesseract thresholder instance: please call SetImage before attempting this method.\n",
                    __func__);
  if (thresholder_->IsEmpty()) {
    tprintError("Please call SetImage before attempting recognition.\n");
    return -1;
  }
  if (recognition_done_) {
    ClearResults();
  }
  if (!block_list_->empty()) {
    return 0;
  }
  ASSERT0(tesseract_ != nullptr);
  Tesseract& tess = tesseract();
#if 0  
#if !DISABLED_LEGACY_ENGINE
  tess.InitAdaptiveClassifier(nullptr);
#endif
#endif
  if (tess.pix_binary() == nullptr) {
    if (verbose_process) {
      tprintInfo("PROCESS: the source image is not a binary image, hence we apply a thresholding algo/subprocess to obtain a binarized image.\n");
    }

	Image pix;
	if (!Threshold(pix.obtains())) {
      return -1;
    }
    tess.set_pix_binary(pix);
  }

  if (tess.tessedit_dump_pageseg_images) {
    tess.AddPixDebugPage(tess.pix_binary(), "FindLines :: Thresholded Image -- this image is now set as the page Master Source Image for this activity");
  }

  if (verbose_process) {
	  tprintInfo("PROCESS: prepare the image for page segmentation, i.e. discovery of all text areas + bounding boxes & image/text orientation and script{} detection.\n",
		  (tess.textord_equation_detect ? " + equations" : ""));
  }

  AutoPopDebugSectionLevel section_handle(tess, tess.PushSubordinatePixDebugSection("Prepare for Page Segmentation"));

  tess.PrepareForPageseg();

#if !DISABLED_LEGACY_ENGINE
  if (tess.textord_equation_detect) {
    if (equ_detect_ == nullptr && !datapath_.empty()) {
      equ_detect_ = new EquationDetect(*this, datapath_.c_str());
    }
    if (equ_detect_ == nullptr) {
      tprintWarn("Could not set equation detector\n");
    } else {
      tess.SetEquationDetect(equ_detect_);
    }
  }
#endif // !DISABLED_LEGACY_ENGINE

#if !DISABLED_LEGACY_ENGINE
  Tesseract *osd_tess = osd_tesseract_;
#else
  Tesseract* osd_tess = nullptr;
#endif
  OSResults osr;
#if !DISABLED_LEGACY_ENGINE
  if (PSM_OSD_ENABLED(tess.tessedit_pageseg_mode) && osd_tess == nullptr) {
    if (strcmp(language_.c_str(), "osd") == 0) {
      osd_tess = tesseract_;
    } else {
      osd_tesseract_ = new Tesseract(*this, tesseract_);
      TessdataManager mgr(reader_);
      if (datapath_.empty()) {
        tprintWarn("Auto orientation and script detection requested,"
            " but data path is undefined\n");
        delete osd_tesseract_;
        osd_tesseract_ = nullptr;
        // V522 Dereferencing of the null pointer 'osd_tess' might take place. baseapi.cpp 3017
      } else if (osd_tesseract_ != nullptr && osd_tesseract_->init_tesseract(datapath_, "", "osd", OEM_TESSERACT_ONLY,
                                                nullptr, 0, nullptr, nullptr, &mgr) == 0) {
        osd_tess = osd_tesseract_;
        ASSERT0(osd_tess != nullptr);
        ASSERT0(thresholder_ != nullptr);
        osd_tess->set_source_resolution(thresholder_->GetSourceYResolution());
      } else {
        tprintWarn("Auto orientation and script detection requested,"
            " but osd language failed to load\n");
        delete osd_tesseract_;
        osd_tesseract_ = nullptr;
      }
    }
  }
#endif // !DISABLED_LEGACY_ENGINE

  if (tess.SegmentPage(tess.input_file_path_.c_str(), block_list_, osd_tess, &osr) < 0) {
    return -1;
  }

  // If Devanagari is being recognized, we use different images for page seg
  // and for OCR.
  tess.PrepareForTessOCR(block_list_, &osr);

  return 0;
}

/**
 * Return average gradient of lines on page.
 */
float TessBaseAPI::GetGradient() {
  Tesseract &tess = tesseract();
  return tess.gradient();
}

/** Delete the pageres and clear the block list ready for a new page. */
void TessBaseAPI::ClearResults() {
  if (tesseract_ != nullptr) {
    tesseract_->Clear();
  }
  if (osd_tesseract_ != nullptr) {
    if (osd_tesseract_ != tesseract_) {
      osd_tesseract_->Clear();
    }
  }
  delete page_res_;
  page_res_ = nullptr;
  recognition_done_ = false;
  if (block_list_ == nullptr) {
	  block_list_ = new BLOCK_LIST;
  } else {
    block_list_->clear();
  }
  if (paragraph_models_ != nullptr) {
    for (auto model : *paragraph_models_) {
      delete model;
    }
    delete paragraph_models_;
    paragraph_models_ = nullptr;
  }

  uniqueInstance<std::vector<TessTable>>().clear();
}

/**
 * Return the length of the output text string, as UTF8, assuming
 * liberally two spacing marks after each word (as paragraphs end with two
 * newlines), and assuming a single character reject marker for each rejected
 * character.
 * Also return the number of recognized blobs in blob_count.
 */
int TessBaseAPI::TextLength(int *blob_count) const {
  ASSERT_HOST_MSG(tesseract_ != nullptr,
                  "{} was invoked without a live tesseract instance: please call Init before attempting this method.\n",
                  __func__);
  if (page_res_ == nullptr) {
    return 0;
  }

  PAGE_RES_IT page_res_it(page_res_);
  int total_length = 2;
  int total_blobs = 0;
  // Iterate over the data structures to extract the recognition result.
  for (page_res_it.restart_page(); page_res_it.word() != nullptr; page_res_it.forward()) {
    WERD_RES *word = page_res_it.word();
    WERD_CHOICE *choice = word->best_choice;
    if (choice != nullptr) {
      total_blobs += choice->length() + 2;
      total_length += choice->unichar_string().length() + 2;
      for (int i = 0; i < word->reject_map.length(); ++i) {
        if (word->reject_map[i].rejected()) {
          ++total_length;
        }
      }
    }
  }
  if (blob_count != nullptr) {
    *blob_count = total_blobs;
  }
  return total_length;
}

#if !DISABLED_LEGACY_ENGINE
/**
 * Estimates the Orientation And Script of the image.
 * Returns true if the image was processed successfully.
 */
bool TessBaseAPI::DetectOS(OSResults *osr) {
  ASSERT_HOST_MSG(tesseract_ != nullptr,
                  "{} was invoked without a live tesseract instance: please call Init before attempting this method.\n",
                  __func__);
  ClearResults();
  Tesseract& tess = tesseract();
  if (tess.pix_binary() == nullptr) {
	  Image pix;
	  if (!Threshold(pix.obtains())) {
		  return false;
	  }
	  tess.set_pix_binary(pix);           // candidate for move semantics

    if (tess.tessedit_write_images)
	    tess.AddPixDebugPage(tess.pix_binary(), "DetectOS (Orientation And Script) : Thresholded Image");
  }

  return tess.orientation_and_script_detection(tess.input_file_path_.c_str(), osr) > 0;
}
#endif // !DISABLED_LEGACY_ENGINE

void TessBaseAPI::set_min_orientation_margin(double margin) {
  Tesseract &tess = tesseract();
  tess.min_orientation_margin.set_value(margin);
}

/**
 * Return text orientation of each block as determined in an earlier page layout
 * analysis operation. Orientation is returned as the number of ccw 90-degree
 * rotations (in [0..3]) required to make the text in the block upright
 * (readable). Note that this may not necessary be the block orientation
 * preferred for recognition (such as the case of vertical CJK text).
 *
 * Also returns whether the text in the block is believed to have vertical
 * writing direction (when in an upright page orientation).
 *
 * The returned array is of length equal to the number of text blocks, which may
 * be less than the total number of blocks. The ordering is intended to be
 * consistent with GetTextLines().
 */
void TessBaseAPI::GetBlockTextOrientations(int **block_orientation, bool **vertical_writing) {
  delete[] * block_orientation;
  *block_orientation = nullptr;
  delete[] * vertical_writing;
  *vertical_writing = nullptr;
  BLOCK_IT block_it(block_list_);

  block_it.move_to_first();
  int num_blocks = 0;
  for (block_it.mark_cycle_pt(); !block_it.cycled_list(); block_it.forward()) {
    if (!block_it.data()->pdblk.poly_block()->IsText()) {
      continue;
    }
    ++num_blocks;
  }
  if (!num_blocks) {
    tprintWarn("Found no blocks\n");
    return;
  }
  *block_orientation = new int[num_blocks];
  *vertical_writing = new bool[num_blocks];
  block_it.move_to_first();
  int i = 0;
  for (block_it.mark_cycle_pt(); !block_it.cycled_list(); block_it.forward()) {
    if (!block_it.data()->pdblk.poly_block()->IsText()) {
      continue;
    }
    FCOORD re_rotation = block_it.data()->re_rotation();
    float re_theta = re_rotation.angle();
    FCOORD classify_rotation = block_it.data()->classify_rotation();
    float classify_theta = classify_rotation.angle();
    double rot_theta = -(re_theta - classify_theta) * 2.0 / M_PI;
    if (rot_theta < 0) {
      rot_theta += 4;
    }
    int num_rotations = static_cast<int>(rot_theta + 0.5);
    (*block_orientation)[i] = num_rotations;
    // The classify_rotation is non-zero only if the text has vertical
    // writing direction.
    // V550 An odd precise comparison: classify_rotation.y() != 0.0f. It's probably better to use a comparison with defined precision: fabs(A - B) > Epsilon. baseapi.cpp 3198
    (*vertical_writing)[i] = (fabs(classify_rotation.y()) > FLT_EPSILON);
    ++i;
  }
}

void TessBaseAPI::DetectParagraphs(bool after_text_recognition) {
  Tesseract& tess = tesseract();
  if (paragraph_models_ == nullptr) {
    paragraph_models_ = new std::vector<ParagraphModel*>;
  }
  MutableIterator *result_it = GetMutableIterator();
  do { // Detect paragraphs for this block
    std::vector<ParagraphModel *> models;
      tess.DetectParagraphs(after_text_recognition, result_it, &models);
    paragraph_models_->insert(paragraph_models_->end(), models.begin(), models.end());
  } while (result_it->Next(RIL_BLOCK));
  delete result_it;
}

/** This method returns the string form of the specified unichar. */
const char *TessBaseAPI::GetUnichar(int unichar_id) const {
  const Tesseract &tess = tesseract();
  return tess.unicharset_.id_to_unichar(unichar_id);
}

/** Return the pointer to the i-th dawg loaded into tesseract_ object. */
const Dawg *TessBaseAPI::GetDawg(int i) const {
  ASSERT_HOST_MSG(tesseract_ != nullptr,
                  "{} was invoked without a live tesseract instance: please call Init and/or SetImage before attempting this method.\n",
                  __func__);

  if (i >= NumDawgs()) {
    return nullptr;
  }
  Tesseract &tess = const_cast<Tesseract &>(tesseract());
  return tess.getDict().GetDawg(i);
}

/** Return the number of dawgs loaded into tesseract_ object. */
int TessBaseAPI::NumDawgs() const {
  ASSERT_HOST_MSG(tesseract_ != nullptr,
                  "{} was invoked without a live tesseract instance: please call Init before attempting this method.\n",
                  __func__);
  Tesseract &tess = const_cast<Tesseract &>(tesseract());
  return tess.getDict().NumDawgs();
}


void TessBaseAPI::ReportDebugInfo() {
    ASSERT_HOST_MSG(tesseract_ != nullptr,
                    "{} was invoked without a "
                    "live tesseract instance: you may have a bug that looses a "
                    "lot of tesseract diagnostics info + reporting for you.\n",
                    __func__);
  Tesseract &tess = tesseract();
  tess.ReportDebugInfo();
}

void TessBaseAPI::FinalizeAndWriteDiagnosticsReport() {
    ASSERT_HOST_MSG(tesseract_ != nullptr,
                    "{} was invoked without a "
                    "live tesseract instance: you may have a bug that looses a "
                    "lot of tesseract diagnostics info + reporting for you.\n",
                    __func__);
  Tesseract &tess = tesseract();
  tess.ReportDebugInfo();
}

/** Escape a char string - replace <>&"' with HTML codes. */
std::string HOcrEscape(const char *text) {
  std::string ret;
  const char *ptr;
  for (ptr = text; *ptr; ptr++) {
    switch (*ptr) {
      case '<':
        ret += "&lt;";
        break;
      case '>':
        ret += "&gt;";
        break;
      case '&':
        ret += "&amp;";
        break;
      case '"':
        ret += "&quot;";
        break;
      case '\'':
        ret += "&#39;";
        break;
      default:
        ret += *ptr;
    }
  }
  return ret;
}

const Tesseract &TessBaseAPI::tesseract() const {
  if (tesseract_ == nullptr) {
    TessBaseAPI &owner = const_cast<TessBaseAPI &>(*this);
    tesseract_ = new tesseract::Tesseract(owner, nullptr);
  }
  return *tesseract_;
}

Tesseract &TessBaseAPI::tesseract() {
  if (tesseract_ == nullptr) {
    TessBaseAPI &owner = *this;
    tesseract_ = new tesseract::Tesseract(owner, nullptr);
  }
  return *tesseract_;
}

std::string mkUniqueOutputFilePath(const char *basepath, int page_number, const char *label, const char *filename_extension) {
  size_t pos = strcspn(basepath, ":\\/");
  const char* filename = basepath;
  const char* p = basepath + pos;
  while (*p)
  {
    filename = p + 1;
    pos = strcspn(filename, ":\\/");
    p = filename + pos;
  }
  size_t pathlen = filename - basepath;
  if (!*filename)
    filename = "tesseract";

  char ns[40] = { 0 };
  if (page_number != 0)
  {
    snprintf(ns, sizeof(ns), ".p%04d", page_number);
  }

  static int unique_seq_counter = 0;
  unique_seq_counter++;

  char nq[40] = { 0 };
  snprintf(nq, sizeof(nq), ".n%04d", unique_seq_counter);

  std::string f(basepath);
  f = f.substr(0, pathlen);
  f += filename;
  f += nq;
  if (label && *label)
  {
    f += ".";
    f += label;
  }
  if (*ns)
  {
    f += ns;
  }
  f += ".";
  f += filename_extension;

  // sanitize generated filename part:
  char* str = f.data();
  int slen = f.length();
  int dpos = pathlen;
  bool marker = false;
  for (int spos = pathlen; spos < slen; spos++)
  {
    int c = str[spos];
    switch (c)
    {
    case '.':
    case '-':
    case '_':
    case ' ':
      if (!marker)
      {
        marker = true;
        str[dpos++] = c;
      }
      // otherwise skip additional 'marker' characters in the filename
      break;

    default:
      marker = false;
      str[dpos++] = c;
      break;
    }
  }
  // no marker tolerated at end of filename:
  if (marker)
    dpos--;
  // fringe case: filename is *only markers*:
  if (dpos == pathlen)
    str[dpos++] = '_';

  f.resize(dpos);

  return std::move(f);
}

} // namespace tesseract<|MERGE_RESOLUTION|>--- conflicted
+++ resolved
@@ -169,16 +169,10 @@
  */
 static void addAvailableLanguages(const std::string &datadir,
                                   std::vector<std::string> *langs) {
-<<<<<<< HEAD
-  if (!std::filesystem::exists(datadir)) {
+  if (!std::filesystem::is_directory(datadir)) {
     std::cerr << "Error: The directory '" << datadir << "' does not exist.\n";
     return;
   }
-=======
-  if (!std::filesystem::is_directory(datadir))
-    return;
-
->>>>>>> bb9604fb
   for (const auto& entry :
        std::filesystem::recursive_directory_iterator(datadir,
          std::filesystem::directory_options::follow_directory_symlink |
@@ -538,13 +532,8 @@
 
   // Update datapath and language requested for the last valid initialization.
   datapath_ = std::move(datapath);
-<<<<<<< HEAD
   if (datapath_.empty() && !tess.datadir_.empty()) {
     datapath_ = tess.datadir_;
-=======
-  if (datapath_.empty() && !tesseract_->datadir.empty()) {
-    datapath_ = tesseract_->datadir.string();
->>>>>>> bb9604fb
   }
 
   language_ = language;
@@ -623,17 +612,10 @@
  */
 void TessBaseAPI::GetAvailableLanguagesAsVector(std::vector<std::string> *langs) const {
   langs->clear();
-<<<<<<< HEAD
   ASSERT_HOST(tesseract_ != nullptr);
   const Tesseract &tess = tesseract();
   addAvailableLanguages(tess.datadir_, langs);
   std::sort(langs->begin(), langs->end());
-=======
-  if (tesseract_ != nullptr) {
-    addAvailableLanguages(tesseract_->datadir.string(), langs);
-    std::sort(langs->begin(), langs->end());
-  }
->>>>>>> bb9604fb
 }
 
 /**
@@ -1405,12 +1387,8 @@
 }
 
 const char *TessBaseAPI::GetDatapath() {
-<<<<<<< HEAD
   Tesseract &tess = tesseract();
   return tess.datadir_.c_str();
-=======
-  return datapath_.c_str();
->>>>>>> bb9604fb
 }
 
 int TessBaseAPI::GetSourceYResolution() {
