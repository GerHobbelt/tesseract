--- conflicted
+++ resolved
@@ -2288,13 +2288,15 @@
   return 0;
 }
 
-<<<<<<< HEAD
 /**
  * Return average gradient of lines on page.
-=======
+ */
+float TessBaseAPI::GetGradient() {
+  return tesseract_->gradient();
+}
+
 /** Function added by Tesseract.js.
  * Return gradient of page.
->>>>>>> f911ea89
  */
 float TessBaseAPI::GetGradient() {
   return tesseract_->gradient();
