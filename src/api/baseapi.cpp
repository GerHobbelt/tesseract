--- conflicted
+++ resolved
@@ -553,49 +553,6 @@
  * 
  * @return: 0 on success and -1 on initialization failure.
  */
-<<<<<<< HEAD
-int TessBaseAPI::InitFull(const char *datapath, const char *language, OcrEngineMode oem, 
-                    const std::vector<std::string> &configs) {
-  return InitFullRemainder(datapath, nullptr, 0, language, oem, configs, nullptr);
-}
-
-int TessBaseAPI::InitOem(const char *datapath, const char *language, OcrEngineMode oem) {
-  std::vector<std::string> nil;
-  return InitFullRemainder(datapath, nullptr, 0, language, oem, nil, nullptr);
-}
-
-int TessBaseAPI::InitSimple(const char *datapath, const char *language) {
-  std::vector<std::string> nil;
-  return InitFullRemainder(datapath, nullptr, 0, language, OEM_DEFAULT, nil, nullptr);
-}
-
-// In-memory version reads the traineddata file directly from the given
-// data[data_size] array. Also implements the version with a datapath in data,
-// flagged by data_size = 0.
-int TessBaseAPI::InitFromMemory(const char *data, int data_size, const char *language, OcrEngineMode oem,
-                    const std::vector<std::string> &configs) 
-{
-  return InitFullRemainder(nullptr, data, data_size, language,
-    oem,
-    configs,
-    nullptr);
-}
-
-int TessBaseAPI::InitFullWithReader(const char *path, const char *language, OcrEngineMode oem,
-  const std::vector<std::string> &configs,
-  FileReader reader) 
-{
-  return InitFullRemainder(path, nullptr, 0, language,
-    oem,
-    configs,
-    reader);
-}
-
-int TessBaseAPI::InitFullRemainder(const char *path, const char *data, int data_size, const char *language,
-    OcrEngineMode oem,
-    const std::vector<std::string> &configs,
-    FileReader reader) 
-=======
 int TessBaseAPI::Init(const char* datapath,
                       ParamsVectorSet& vars)
 {
@@ -735,7 +692,6 @@
                    const std::vector<std::string>& vars_vec,
                    const std::vector<std::string>& vars_values,
                    const std::vector<std::string>& configs)
->>>>>>> 02edba15
 {
 
 }
@@ -792,12 +748,7 @@
     if (data_size != 0) {
       mgr.LoadMemBuffer(buggered_languge.c_str(), data, data_size);
     }
-<<<<<<< HEAD
-    if (tesseract_->init_tesseract(datapath, output_file_, language, oem, configs,
-                                   &mgr) != 0) {
-=======
     if (tess.init_tesseract(datapath, output_file_, vars, &mgr) != 0) {
->>>>>>> 02edba15
       return -1;
     }
   }
@@ -1728,11 +1679,7 @@
   }
   
     tprintInfo("Processing page #{} of multipage TIFF {}\n", pgn, filename ? filename : "(from internal storage)");
-<<<<<<< HEAD
-    tess.applybox_page.set_value(pgn, PARAM_VALUE_IS_SET_BY_TESSERACT_INTERNALS);
-=======
     tess.applybox_page.set_value(pgn, PARAM_VALUE_IS_SET_BY_CORE_RUN);
->>>>>>> 02edba15
     bool r = ProcessPage(pix, filename, retry_config, timeout_millisec, renderer);
     pixDestroy(&pix);
     if (!r) {
@@ -3155,13 +3102,7 @@
             " but data path is undefined\n");
         delete osd_tesseract_;
         osd_tesseract_ = nullptr;
-<<<<<<< HEAD
-      } else if (osd_tesseract_->init_tesseract(datapath_, "", "osd", OEM_TESSERACT_ONLY,
-                                                nil, &mgr) == 0) {
-        osd_tess = osd_tesseract_;
-=======
       } else if (osd_tesseract_->init_tesseract(datapath_, "osd", OEM_TESSERACT_ONLY, &mgr) == 0) {
->>>>>>> 02edba15
         osd_tesseract_->set_source_resolution(thresholder_->GetSourceYResolution());
       } else {
         tprintWarn(
