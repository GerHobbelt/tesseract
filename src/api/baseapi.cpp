/**********************************************************************
 * File:        baseapi.cpp
 * Description: Simple API for calling tesseract.
 * Author:      Ray Smith
 *
 * (C) Copyright 2006, Google Inc.
 ** Licensed under the Apache License, Version 2.0 (the "License");
 ** you may not use this file except in compliance with the License.
 ** You may obtain a copy of the License at
 ** http://www.apache.org/licenses/LICENSE-2.0
 ** Unless required by applicable law or agreed to in writing, software
 ** distributed under the License is distributed on an "AS IS" BASIS,
 ** WITHOUT WARRANTIES OR CONDITIONS OF ANY KIND, either express or implied.
 ** See the License for the specific language governing permissions and
 ** limitations under the License.
 *
 **********************************************************************/

#define _USE_MATH_DEFINES // for M_PI

// Include automatically generated configuration file if running autoconf.
#ifdef HAVE_TESSERACT_CONFIG_H
#  include "config_auto.h"
#endif

#include <tesseract/debugheap.h>
#include "boxword.h"    // for BoxWord
#include "coutln.h"     // for C_OUTLINE_IT, C_OUTLINE_LIST
#include "dawg_cache.h" // for DawgCache
#include "dict.h"       // for Dict
#include "elst.h"       // for ELIST_ITERATOR, ELISTIZE, ELISTIZEH
#include "environ.h"    // for l_uint8
<<<<<<< HEAD
#ifndef DISABLED_LEGACY_ENGINE
#include "equationdetect.h" // for EquationDetect, destructor of equ_detect_
#endif // ndef DISABLED_LEGACY_ENGINE
=======
#include "equationdetect.h" // for EquationDetect, destructor of equ_detect_
>>>>>>> 426be4fa
#include "errcode.h" // for ASSERT_HOST
#include "helpers.h" // for IntCastRounded, chomp_string
#include "host.h"    // for MAX_PATH
#include "imageio.h" // for IFF_TIFF_G4, IFF_TIFF, IFF_TIFF_G3, ...
#ifndef DISABLED_LEGACY_ENGINE
#  include "intfx.h" // for INT_FX_RESULT_STRUCT
#endif
#include "mutableiterator.h" // for MutableIterator
#include "normalis.h"        // for kBlnBaselineOffset, kBlnXHeight
#if defined(USE_OPENCL)
#  include "openclwrapper.h" // for OpenclDevice
#endif
#include "pageres.h"         // for PAGE_RES_IT, WERD_RES, PAGE_RES, CR_DE...
#include "paragraphs.h"      // for DetectParagraphs
#include "params.h"          // for BoolParam, IntParam, DoubleParam, Stri...
#include "pdblock.h"         // for PDBLK
#include "points.h"          // for FCOORD
#include "polyblk.h"         // for POLY_BLOCK
#include "rect.h"            // for TBOX
#include "stepblob.h"        // for C_BLOB_IT, C_BLOB, C_BLOB_LIST
#include "tessdatamanager.h" // for TessdataManager, kTrainedDataSuffix
#include "tesseractclass.h"  // for Tesseract
#include "tprintf.h"         // for tprintf
#include "werd.h"            // for WERD, WERD_IT, W_FUZZY_NON, W_FUZZY_SP
#include "tabletransfer.h"   // for detected tables from tablefind.h
#include "thresholder.h"     // for ImageThresholder

#include <tesseract/baseapi.h>
#include <tesseract/ocrclass.h>       // for ETEXT_DESC
#include <tesseract/osdetect.h>       // for OSResults, OSBestResult, OrientationId...
#include <tesseract/renderer.h>       // for TessResultRenderer
#include <tesseract/resultiterator.h> // for ResultIterator

#include <cmath>    // for round, M_PI
#include <cstdint>  // for int32_t
#include <cstring>  // for strcmp, strcpy
#include <fstream>  // for size_t
#include <iostream> // for std::cin
#include <locale>   // for std::locale::classic
#include <memory>   // for std::unique_ptr
#include <set>      // for std::pair
#include <sstream>  // for std::stringstream
#include <vector>   // for std::vector
#if defined(_MSC_VER)
#  include <crtdbg.h>
#endif

#include <allheaders.h> // for pixDestroy, boxCreate, boxaAddBox, box...
#ifdef HAVE_LIBCURL
#  include <curl/curl.h>
#endif

#ifdef __linux__
#  include <csignal> // for sigaction, SA_RESETHAND, SIGBUS, SIGFPE
#endif

#if defined(WIN32) || defined(_WIN32) || defined(_WIN64)
#  include <fcntl.h>
#  include <io.h>
#else
#  include <dirent.h> // for closedir, opendir, readdir, DIR, dirent
#  include <libgen.h>
#  include <sys/stat.h> // for stat, S_IFDIR
#  include <sys/types.h>
#  include <unistd.h>
#endif // _WIN32


namespace tesseract {

FZ_HEAPDBG_TRACKER_SECTION_START_MARKER(_)

static BOOL_VAR(stream_filelist, false, "Stream a filelist from stdin");
static STRING_VAR(document_title, "", "Title of output document (used for hOCR and PDF output)");
#ifdef HAVE_LIBCURL
static INT_VAR(curl_timeout, 0, "Timeout for curl in seconds");
#endif

/** Minimum sensible image size to be worth running tesseract. */
const int kMinRectSize = 10;
/** Character returned when Tesseract couldn't recognize as anything. */
const char kTesseractReject = '~';
/** Character used by UNLV error counter as a reject. */
const char kUNLVReject = '~';
/** Character used by UNLV as a suspect marker. */
const char kUNLVSuspect = '^';
/**
 * Temp file used for storing current parameters before applying retry values.
 */
static const char *kOldVarsFile = "failed_vars.txt";

#ifndef DISABLED_LEGACY_ENGINE
/**
 * Filename used for input image file, from which to derive a name to search
 * for a possible UNLV zone file, if none is specified by SetInputName.
 */
static const char *kInputFile = "noname.tif";
static const char kUnknownFontName[] = "UnknownFont";

static STRING_VAR(classify_font_name, kUnknownFontName,
                  "Default font name to be used in training");

// Finds the name of the training font and returns it in fontname, by cutting
// it out based on the expectation that the filename is of the form:
// /path/to/dir/[lang].[fontname].exp[num]
// The [lang], [fontname] and [num] fields should not have '.' characters.
// If the global parameter classify_font_name is set, its value is used instead.
static void ExtractFontName(const char* filename, std::string* fontname) {
  *fontname = classify_font_name;
  if (*fontname == kUnknownFontName) {
    // filename is expected to be of the form [lang].[fontname].exp[num]
    // The [lang], [fontname] and [num] fields should not have '.' characters.
    const char *basename = strrchr(filename, '/');
    const char *firstdot = strchr(basename ? basename : filename, '.');
    const char *lastdot  = strrchr(filename, '.');
    if (firstdot != lastdot && firstdot != nullptr && lastdot != nullptr) {
      ++firstdot;
      *fontname = firstdot;
      fontname->resize(lastdot - firstdot);
    }
  }
}
#endif

FZ_HEAPDBG_TRACKER_SECTION_END_MARKER(_)

/* Add all available languages recursively.
 */
static void addAvailableLanguages(const std::string &datadir, const std::string &base,
                                  std::vector<std::string> *langs) {
  auto base2 = base;
  if (!base2.empty()) {
    base2 += "/";
  }
  const size_t extlen = sizeof(kTrainedDataSuffix);
#if defined(WIN32) || defined(_WIN32) || defined(_WIN64)
  WIN32_FIND_DATA data;
  HANDLE handle = FindFirstFile((datadir + base2 + "*").c_str(), &data);
  if (handle != INVALID_HANDLE_VALUE) {
    BOOL result = TRUE;
    for (; result;) {
      char *name = data.cFileName;
      // Skip '.', '..', and hidden files
      if (name[0] != '.') {
        if ((data.dwFileAttributes & FILE_ATTRIBUTE_DIRECTORY) == FILE_ATTRIBUTE_DIRECTORY) {
          addAvailableLanguages(datadir, base2 + name, langs);
        } else {
          size_t len = strlen(name);
          if (len > extlen && name[len - extlen] == '.' &&
              strcmp(&name[len - extlen + 1], kTrainedDataSuffix) == 0) {
            name[len - extlen] = '\0';
            langs->push_back(base2 + name);
          }
        }
      }
      result = FindNextFile(handle, &data);
    }
    FindClose(handle);
  }
#else // _WIN32
  DIR *dir = opendir((datadir + base).c_str());
  if (dir != nullptr) {
    dirent *de;
    while ((de = readdir(dir))) {
      char *name = de->d_name;
      // Skip '.', '..', and hidden files
      if (name[0] != '.') {
        struct stat st;
        if (stat((datadir + base2 + name).c_str(), &st) == 0 && (st.st_mode & S_IFDIR) == S_IFDIR) {
          addAvailableLanguages(datadir, base2 + name, langs);
        } else {
          size_t len = strlen(name);
          if (len > extlen && name[len - extlen] == '.' &&
              strcmp(&name[len - extlen + 1], kTrainedDataSuffix) == 0) {
            name[len - extlen] = '\0';
            langs->push_back(base2 + name);
          }
        }
      }
    }
    closedir(dir);
  }
#endif
}

TessBaseAPI::TessBaseAPI()
    : tesseract_(nullptr)
    , osd_tesseract_(nullptr)
    , equ_detect_(nullptr)
    , reader_(nullptr)
    ,
    // thresholder_ is initialized to nullptr here, but will be set before use
    // by: A constructor of a derived API or created
    // implicitly when used in InternalSetImage.
    thresholder_(nullptr)
    , paragraph_models_(nullptr)
    , block_list_(nullptr)
    , page_res_(nullptr)
    , pix_visible_image_(nullptr)
    , last_oem_requested_(OEM_DEFAULT)
    , recognition_done_(false)
    , rect_left_(0)
    , rect_top_(0)
    , rect_width_(0)
    , rect_height_(0)
    , image_width_(0)
    , image_height_(0) {
}

TessBaseAPI::~TessBaseAPI() {
  End();
}

/**
 * Returns the version identifier as a static string. Do not delete.
 */
const char *TessBaseAPI::Version() {
  return TESSERACT_VERSION_STR;
}

/**
 * If compiled with OpenCL AND an available OpenCL
 * device is deemed faster than serial code, then
 * "device" is populated with the cl_device_id
 * and returns sizeof(cl_device_id)
 * otherwise *device=nullptr and returns 0.
 */
size_t TessBaseAPI::getOpenCLDevice(void **data) {
#ifdef USE_OPENCL
  ds_device device = OpenclDevice::getDeviceSelection();
  if (device.type == DS_DEVICE_OPENCL_DEVICE) {
    *data = new cl_device_id;
    memcpy(*data, &device.oclDeviceID, sizeof(cl_device_id));
    return sizeof(cl_device_id);
  }
#endif

  *data = nullptr;
  return 0;
}

/**
 * Set the name of the input file. Needed only for training and
 * loading a UNLV zone file.
 */
void TessBaseAPI::SetInputName(const char *name) {
  input_file_ = name ? name : "";
}

/** Set the name of the visible image files. Needed only for PDF output. */
void TessBaseAPI::SetVisibleImageFilename(const char* name) {
  visible_image_file_ = name ? name : "";
}

/** Set the name of the output files. Needed only for debugging. */
void TessBaseAPI::SetOutputName(const char *name) {
  output_file_ = name ? name : "";
}

bool TessBaseAPI::SetVariable(const char *name, const char *value) {
  if (tesseract_ == nullptr) {
    tesseract_ = new Tesseract;
  }
  return ParamUtils::SetParam(name, value, SET_PARAM_CONSTRAINT_NON_INIT_ONLY,
                              tesseract_->params());
}

bool TessBaseAPI::SetDebugVariable(const char *name, const char *value) {
  if (tesseract_ == nullptr) {
    tesseract_ = new Tesseract;
  }
  return ParamUtils::SetParam(name, value, SET_PARAM_CONSTRAINT_DEBUG_ONLY, tesseract_->params());
}

bool TessBaseAPI::GetIntVariable(const char *name, int *value) const {
  auto *p = ParamUtils::FindParam<IntParam>(name, GlobalParams()->int_params,
                                            tesseract_->params()->int_params);
  if (p == nullptr) {
    return false;
  }
  *value = (int32_t)(*p);
  return true;
}

bool TessBaseAPI::GetBoolVariable(const char *name, bool *value) const {
  auto *p = ParamUtils::FindParam<BoolParam>(name, GlobalParams()->bool_params,
                                             tesseract_->params()->bool_params);
  if (p == nullptr) {
    return false;
  }
  *value = bool(*p);
  return true;
}

const char *TessBaseAPI::GetStringVariable(const char *name) const {
  auto *p = ParamUtils::FindParam<StringParam>(name, GlobalParams()->string_params,
                                               tesseract_->params()->string_params);
  return (p != nullptr) ? p->c_str() : nullptr;
}

bool TessBaseAPI::GetDoubleVariable(const char *name, double *value) const {
  auto *p = ParamUtils::FindParam<DoubleParam>(name, GlobalParams()->double_params,
                                               tesseract_->params()->double_params);
  if (p == nullptr) {
    return false;
  }
  *value = (double)(*p);
  return true;
}

/** Get value of named variable as a string, if it exists. */
bool TessBaseAPI::GetVariableAsString(const char *name, std::string *val) const {
  return ParamUtils::GetParamAsString(name, tesseract_->params(), val);
}

#ifndef DISABLED_LEGACY_ENGINE

/** Print Tesseract fonts table to the given file. */
void TessBaseAPI::PrintFontsTable(FILE *fp) const {
  const int fontinfo_size = tesseract_->get_fontinfo_table().size();
  for (int font_index = 1; font_index < fontinfo_size; ++font_index) {
    FontInfo font = tesseract_->get_fontinfo_table().at(font_index);
    fprintf(fp, "ID=%3d: %s is_italic=%s is_bold=%s"
                " is_fixed_pitch=%s is_serif=%s is_fraktur=%s\n",
                font_index, font.name,
                font.is_italic() ? "true" : "false",
                font.is_bold() ? "true" : "false",
                font.is_fixed_pitch() ? "true" : "false",
                font.is_serif() ? "true" : "false",
                font.is_fraktur() ? "true" : "false");
  }
}

#endif

/** Print Tesseract parameters to the given file. */
void TessBaseAPI::PrintVariables(FILE *fp) const {
  ParamUtils::PrintParams(fp, tesseract_->params());
}

/**
 * The datapath must be the name of the data directory or
 * some other file in which the data directory resides (for instance argv[0].)
 * The language is (usually) an ISO 639-3 string or nullptr will default to eng.
 * If numeric_mode is true, then only digits and Roman numerals will
 * be returned.
 * @return: 0 on success and -1 on initialization failure.
 */
int TessBaseAPI::Init(const char *datapath, const char *language, OcrEngineMode oem, const char **configs,
                      int configs_size, const std::vector<std::string> *vars_vec,
                      const std::vector<std::string> *vars_values, bool set_only_non_debug_params) {
  return Init(datapath, 0, language, oem, configs, configs_size, vars_vec, vars_values,
              set_only_non_debug_params, nullptr);
}

// In-memory version reads the traineddata file directly from the given
// data[data_size] array. Also implements the version with a datapath in data,
// flagged by data_size = 0.
int TessBaseAPI::Init(const char *data, int data_size, const char *language, OcrEngineMode oem,
                      const char **configs, int configs_size, const std::vector<std::string> *vars_vec,
                      const std::vector<std::string> *vars_values, bool set_only_non_debug_params,
                      FileReader reader) {
  if (language == NULL || language[0] == 0) {
    language = "";
  }
  if (data == nullptr) {
    data = "";
  }
  std::string datapath = data_size == 0 ? data : language;
  // If the datapath, OcrEngineMode or the language have changed - start again.
  // Note that the language_ field stores the last requested language that was
  // initialized successfully, while tesseract_->lang stores the language
  // actually used. They differ only if the requested language was nullptr, in
  // which case tesseract_->lang is set to the Tesseract default ("eng").
  if (tesseract_ != nullptr &&
      (datapath_.empty() || language_.empty() || datapath_ != datapath ||
       last_oem_requested_ != oem || (language_ != language && tesseract_->lang != language))) {
    delete tesseract_;
    tesseract_ = nullptr;
  }
#ifdef USE_OPENCL
  OpenclDevice od;
  od.InitEnv();
#endif
  bool reset_classifier = true;
  if (tesseract_ == nullptr) {
    reset_classifier = false;
    tesseract_ = new Tesseract;
    if (reader != nullptr) {
      reader_ = reader;
    }
    TessdataManager mgr(reader_);
    if (data_size != 0) {
      mgr.LoadMemBuffer(language, data, data_size);
    }
    if (tesseract_->init_tesseract(datapath.c_str(), output_file_.c_str(), language, oem, configs,
                                   configs_size, vars_vec, vars_values, set_only_non_debug_params,
                                   &mgr) != 0) {
      return -1;
    }
  }

  // Update datapath and language requested for the last valid initialization.
  datapath_ = datapath;
  if (datapath_.empty() && !tesseract_->datadir.empty()) {
    datapath_ = tesseract_->datadir;
  }

  language_ = language;
  last_oem_requested_ = oem;

#ifndef DISABLED_LEGACY_ENGINE
  // For same language and datapath, just reset the adaptive classifier.
  if (reset_classifier) {
    tesseract_->ResetAdaptiveClassifier();
  }
#endif // ndef DISABLED_LEGACY_ENGINE
  return 0;
}

/**
 * Returns the languages string used in the last valid initialization.
 * If the last initialization specified "deu+hin" then that will be
 * returned. If hin loaded eng automatically as well, then that will
 * not be included in this list. To find the languages actually
 * loaded use GetLoadedLanguagesAsVector.
 * The returned string should NOT be deleted.
 */
const char *TessBaseAPI::GetInitLanguagesAsString() const {
  return language_.c_str();
}

/**
 * Returns the loaded languages in the vector of std::string.
 * Includes all languages loaded by the last Init, including those loaded
 * as dependencies of other loaded languages.
 */
void TessBaseAPI::GetLoadedLanguagesAsVector(std::vector<std::string> *langs) const {
  langs->clear();
  if (tesseract_ != nullptr) {
    langs->push_back(tesseract_->lang);
    int num_subs = tesseract_->num_sub_langs();
    for (int i = 0; i < num_subs; ++i) {
      langs->push_back(tesseract_->get_sub_lang(i)->lang);
    }
  }
}

/**
 * Returns the available languages in the sorted vector of std::string.
 */
void TessBaseAPI::GetAvailableLanguagesAsVector(std::vector<std::string> *langs) const {
  langs->clear();
  if (tesseract_ != nullptr) {
    addAvailableLanguages(tesseract_->datadir, "", langs);
    std::sort(langs->begin(), langs->end());
  }
}

/**
 * Init only for page layout analysis. Use only for calls to SetImage and
 * AnalysePage. Calls that attempt recognition will generate an error.
 */
void TessBaseAPI::InitForAnalysePage() {
  if (tesseract_ == nullptr) {
    tesseract_ = new Tesseract;
#ifndef DISABLED_LEGACY_ENGINE
    tesseract_->InitAdaptiveClassifier(nullptr);
#endif
  }
}

/**
 * Read a "config" file containing a set of parameter name, value pairs.
 * Searches the standard places: tessdata/configs, tessdata/tessconfigs
 * and also accepts a relative or absolute path name.
 */
void TessBaseAPI::ReadConfigFile(const char *filename) {
  tesseract_->read_config_file(filename, SET_PARAM_CONSTRAINT_NON_INIT_ONLY);
}

/** Same as above, but only set debug params from the given config file. */
void TessBaseAPI::ReadDebugConfigFile(const char *filename) {
  tesseract_->read_config_file(filename, SET_PARAM_CONSTRAINT_DEBUG_ONLY);
}

/**
 * Set the current page segmentation mode. Defaults to PSM_AUTO.
 * The mode is stored as an IntParam so it can also be modified by
 * ReadConfigFile or SetVariable("tessedit_pageseg_mode", mode as string).
 */
void TessBaseAPI::SetPageSegMode(PageSegMode mode) {
  if (tesseract_ == nullptr) {
    tesseract_ = new Tesseract;
  }
  tesseract_->tessedit_pageseg_mode.set_value(mode);
}

/** Return the current page segmentation mode. */
PageSegMode TessBaseAPI::GetPageSegMode() const {
  if (tesseract_ == nullptr) {
    return PSM_SINGLE_BLOCK;
  }
  return static_cast<PageSegMode>(static_cast<int>(tesseract_->tessedit_pageseg_mode));
}

/**
 * Recognize a rectangle from an image and return the result as a string.
 * May be called many times for a single Init.
 * Currently has no error checking.
 * Greyscale of 8 and color of 24 or 32 bits per pixel may be given.
 * Palette color images will not work properly and must be converted to
 * 24 bit.
 * Binary images of 1 bit per pixel may also be given but they must be
 * byte packed with the MSB of the first byte being the first pixel, and a
 * one pixel is WHITE. For binary images set bytes_per_pixel=0.
 * The recognized text is returned as a char* which is coded
 * as UTF8 and must be freed with the delete [] operator.
 */
char *TessBaseAPI::TesseractRect(const unsigned char *imagedata, int bytes_per_pixel,
                                 int bytes_per_line, int left, int top, int width, int height) {
  if (tesseract_ == nullptr || width < kMinRectSize || height < kMinRectSize) {
    return nullptr; // Nothing worth doing.
  }

  // Since this original api didn't give the exact size of the image,
  // we have to invent a reasonable value.
  int bits_per_pixel = bytes_per_pixel == 0 ? 1 : bytes_per_pixel * 8;
  SetImage(imagedata, bytes_per_line * 8 / bits_per_pixel, height + top, bytes_per_pixel,
           bytes_per_line);
  SetRectangle(left, top, width, height);

  return GetUTF8Text();
}

#ifndef DISABLED_LEGACY_ENGINE
/**
 * Call between pages or documents etc to free up memory and forget
 * adaptive data.
 */
void TessBaseAPI::ClearAdaptiveClassifier() {
  if (tesseract_ == nullptr) {
    return;
  }
  tesseract_->ResetAdaptiveClassifier();
  tesseract_->ResetDocumentDictionary();
}
#endif // ndef DISABLED_LEGACY_ENGINE

/**
 * Provide an image for Tesseract to recognize. Format is as
 * TesseractRect above. Copies the image buffer and converts to Pix.
 * SetImage clears all recognition results, and sets the rectangle to the
 * full image, so it may be followed immediately by a GetUTF8Text, and it
 * will automatically perform recognition.
 */
void TessBaseAPI::SetImage(const unsigned char *imagedata, int width, int height,
                           int bytes_per_pixel, int bytes_per_line) {
  if (InternalSetImage()) {
    thresholder_->SetImage(imagedata, width, height, bytes_per_pixel, bytes_per_line);
    SetInputImage(thresholder_->GetPixRect());
  }
}

void TessBaseAPI::SetSourceResolution(int ppi) {
  if (thresholder_) {
    thresholder_->SetSourceYResolution(ppi);
  } else {
    tprintf("ERROR: Please call SetImage before SetSourceResolution.\n");
  }
}

/**
 * Provide an image for Tesseract to recognize. As with SetImage above,
 * Tesseract takes its own copy of the image, so it need not persist until
 * after Recognize.
 * Pix vs raw, which to use?
 * Use Pix where possible. Tesseract uses Pix as its internal representation
 * and it is therefore more efficient to provide a Pix directly.
 */
void TessBaseAPI::SetImage(Pix *pix) {
  if (InternalSetImage()) {
    if (pixGetSpp(pix) == 4 && pixGetInputFormat(pix) == IFF_PNG) {
      // remove alpha channel from png
      Pix *p1 = pixRemoveAlpha(pix);
      pixSetSpp(p1, 3);
      (void)pixCopy(pix, p1);
      pixDestroy(&p1);
    }
    thresholder_->SetImage(pix);
    SetInputImage(thresholder_->GetPixRect());
  }
}

/**
 * Restrict recognition to a sub-rectangle of the image. Call after SetImage.
 * Each SetRectangle clears the recogntion results so multiple rectangles
 * can be recognized with the same image.
 */
void TessBaseAPI::SetRectangle(int left, int top, int width, int height) {
  if (thresholder_ == nullptr) {
    return;
  }
  thresholder_->SetRectangle(left, top, width, height);
  ClearResults();
}

/**
 * ONLY available after SetImage if you have Leptonica installed.
 * Get a copy of the internal thresholded image from Tesseract.
 */
Pix *TessBaseAPI::GetThresholdedImage() {
  if (tesseract_ == nullptr || thresholder_ == nullptr) {
    return nullptr;
  }
  if (tesseract_->pix_binary() == nullptr) {
	  Image pix = Image();
	  if (!Threshold(&pix.pix_)) {
		  return nullptr;
	  }
	  tesseract_->set_pix_binary(pix);

	  tesseract_->AddPixDebugPage(tesseract_->pix_binary(), "Thresholded Image");
  }
  return tesseract_->pix_binary().clone();
}

/**
 * Get the result of page layout analysis as a leptonica-style
 * Boxa, Pixa pair, in reading order.
 * Can be called before or after Recognize.
 */
Boxa *TessBaseAPI::GetRegions(Pixa **pixa) {
  return GetComponentImages(RIL_BLOCK, false, pixa, nullptr);
}

/**
 * Get the textlines as a leptonica-style Boxa, Pixa pair, in reading order.
 * Can be called before or after Recognize.
 * If blockids is not nullptr, the block-id of each line is also returned as an
 * array of one element per line. delete [] after use.
 * If paraids is not nullptr, the paragraph-id of each line within its block is
 * also returned as an array of one element per line. delete [] after use.
 */
Boxa *TessBaseAPI::GetTextlines(const bool raw_image, const int raw_padding, Pixa **pixa,
                                int **blockids, int **paraids) {
  return GetComponentImages(RIL_TEXTLINE, true, raw_image, raw_padding, pixa, blockids, paraids);
}

/**
 * Get textlines and strips of image regions as a leptonica-style Boxa, Pixa
 * pair, in reading order. Enables downstream handling of non-rectangular
 * regions.
 * Can be called before or after Recognize.
 * If blockids is not nullptr, the block-id of each line is also returned as an
 * array of one element per line. delete [] after use.
 */
Boxa *TessBaseAPI::GetStrips(Pixa **pixa, int **blockids) {
  return GetComponentImages(RIL_TEXTLINE, false, pixa, blockids);
}

/**
 * Get the words as a leptonica-style
 * Boxa, Pixa pair, in reading order.
 * Can be called before or after Recognize.
 */
Boxa *TessBaseAPI::GetWords(Pixa **pixa) {
  return GetComponentImages(RIL_WORD, true, pixa, nullptr);
}

/**
 * Gets the individual connected (text) components (created
 * after pages segmentation step, but before recognition)
 * as a leptonica-style Boxa, Pixa pair, in reading order.
 * Can be called before or after Recognize.
 */
Boxa *TessBaseAPI::GetConnectedComponents(Pixa **pixa) {
  return GetComponentImages(RIL_SYMBOL, true, pixa, nullptr);
}

/**
 * Get the given level kind of components (block, textline, word etc.) as a
 * leptonica-style Boxa, Pixa pair, in reading order.
 * Can be called before or after Recognize.
 * If blockids is not nullptr, the block-id of each component is also returned
 * as an array of one element per component. delete [] after use.
 * If text_only is true, then only text components are returned.
 */
Boxa *TessBaseAPI::GetComponentImages(PageIteratorLevel level, bool text_only, bool raw_image,
                                      const int raw_padding, Pixa **pixa, int **blockids,
                                      int **paraids) {
  /*non-const*/ std::unique_ptr</*non-const*/ PageIterator> page_it(GetIterator());
  if (page_it == nullptr) {
    page_it.reset(AnalyseLayout());
  }
  if (page_it == nullptr) {
    return nullptr; // Failed.
  }

  // Count the components to get a size for the arrays.
  int component_count = 0;
  int left, top, right, bottom;

  if (raw_image) {
    // Get bounding box in original raw image with padding.
    do {
      if (page_it->BoundingBox(level, raw_padding, &left, &top, &right, &bottom) &&
          (!text_only || PTIsTextType(page_it->BlockType()))) {
        ++component_count;
      }
    } while (page_it->Next(level));
  } else {
    // Get bounding box from binarized imaged. Note that this could be
    // differently scaled from the original image.
    do {
      if (page_it->BoundingBoxInternal(level, &left, &top, &right, &bottom) &&
          (!text_only || PTIsTextType(page_it->BlockType()))) {
        ++component_count;
      }
    } while (page_it->Next(level));
  }

  Boxa *boxa = boxaCreate(component_count);
  if (pixa != nullptr) {
    *pixa = pixaCreate(component_count);
  }
  if (blockids != nullptr) {
    *blockids = new int[component_count];
  }
  if (paraids != nullptr) {
    *paraids = new int[component_count];
  }

  int blockid = 0;
  int paraid = 0;
  int component_index = 0;
  page_it->Begin();
  do {
    bool got_bounding_box;
    if (raw_image) {
      got_bounding_box = page_it->BoundingBox(level, raw_padding, &left, &top, &right, &bottom);
    } else {
      got_bounding_box = page_it->BoundingBoxInternal(level, &left, &top, &right, &bottom);
    }
    if (got_bounding_box && (!text_only || PTIsTextType(page_it->BlockType()))) {
      Box *lbox = boxCreate(left, top, right - left, bottom - top);
      boxaAddBox(boxa, lbox, L_INSERT);
      if (pixa != nullptr) {
        Pix *pix = nullptr;
        if (raw_image) {
          pix = page_it->GetImage(level, raw_padding, GetInputImage(), &left, &top);
        } else {
          pix = page_it->GetBinaryImage(level);
        }
        pixaAddPix(*pixa, pix, L_INSERT);
        pixaAddBox(*pixa, lbox, L_CLONE);
      }
      if (paraids != nullptr) {
        (*paraids)[component_index] = paraid;
        if (page_it->IsAtFinalElement(RIL_PARA, level)) {
          ++paraid;
        }
      }
      if (blockids != nullptr) {
        (*blockids)[component_index] = blockid;
        if (page_it->IsAtFinalElement(RIL_BLOCK, level)) {
          ++blockid;
          paraid = 0;
        }
      }
      ++component_index;
    }
  } while (page_it->Next(level));
  return boxa;
}

int TessBaseAPI::GetThresholdedImageScaleFactor() const {
  if (thresholder_ == nullptr) {
    return 0;
  }
  return thresholder_->GetScaleFactor();
}

/**
 * Runs page layout analysis in the mode set by SetPageSegMode.
 * May optionally be called prior to Recognize to get access to just
 * the page layout results. Returns an iterator to the results.
 * If merge_similar_words is true, words are combined where suitable for use
 * with a line recognizer. Use if you want to use AnalyseLayout to find the
 * textlines, and then want to process textline fragments with an external
 * line recognizer.
 * Returns nullptr on error or an empty page.
 * The returned iterator must be deleted after use.
 * WARNING! This class points to data held within the TessBaseAPI class, and
 * therefore can only be used while the TessBaseAPI class still exists and
 * has not been subjected to a call of Init, SetImage, Recognize, Clear, End
 * DetectOS, or anything else that changes the internal PAGE_RES.
 */
PageIterator *TessBaseAPI::AnalyseLayout() {
  return AnalyseLayout(false);
}

PageIterator *TessBaseAPI::AnalyseLayout(bool merge_similar_words) {
  if (FindLines() == 0) {
    if (block_list_->empty()) {
      return nullptr; // The page was empty.
    }
    page_res_ = new PAGE_RES(merge_similar_words, block_list_, nullptr);
    DetectParagraphs(false);
    return new PageIterator(page_res_, tesseract_, thresholder_->GetScaleFactor(),
                            thresholder_->GetScaledYResolution(), rect_left_, rect_top_,
                            rect_width_, rect_height_);
  }
  return nullptr;
}

/**
 * Recognize the tesseract global image and return the result as Tesseract
 * internal structures.
 */
int TessBaseAPI::Recognize(ETEXT_DESC *monitor) {
  if (tesseract_ == nullptr) {
    return -1;
  }
  if (FindLines() != 0) {
    return -1;
  }
  delete page_res_;
  if (block_list_->empty()) {
    page_res_ = new PAGE_RES(false, block_list_, &tesseract_->prev_word_best_choice_);
    return 0; // Empty page.
  }

  tesseract_->SetBlackAndWhitelist();
  recognition_done_ = true;
#ifndef DISABLED_LEGACY_ENGINE
  if (tesseract_->tessedit_resegment_from_line_boxes) {
    page_res_ = tesseract_->ApplyBoxes(input_file_.c_str(), true, block_list_);
  } else if (tesseract_->tessedit_resegment_from_boxes) {
    page_res_ = tesseract_->ApplyBoxes(input_file_.c_str(), false, block_list_);
  } else
#endif // ndef DISABLED_LEGACY_ENGINE
  {
    page_res_ =
        new PAGE_RES(tesseract_->AnyLSTMLang(), block_list_, &tesseract_->prev_word_best_choice_);
  }

  if (page_res_ == nullptr) {
    return -1;
  }

  if (tesseract_->tessedit_train_line_recognizer) {
    if (!tesseract_->TrainLineRecognizer(input_file_.c_str(), output_file_, block_list_)) {
      return -1;
    }
    tesseract_->CorrectClassifyWords(page_res_);
    return 0;
  }
#ifndef DISABLED_LEGACY_ENGINE
  if (tesseract_->tessedit_make_boxes_from_boxes) {
    tesseract_->CorrectClassifyWords(page_res_);
    return 0;
  }
#endif // ndef DISABLED_LEGACY_ENGINE

  int result = 0;
  if (tesseract_->interactive_display_mode) {
#ifndef GRAPHICS_DISABLED
    tesseract_->pgeditor_main(rect_width_, rect_height_, page_res_);
#endif // !GRAPHICS_DISABLED
       // The page_res is invalid after an interactive session, so cleanup
       // in a way that lets us continue to the next page without crashing.
    delete page_res_;
    page_res_ = nullptr;
    return -1;
#ifndef DISABLED_LEGACY_ENGINE
  } else if (tesseract_->tessedit_train_from_boxes) {
    std::string fontname;
    ExtractFontName(output_file_.c_str(), &fontname);
    tesseract_->ApplyBoxTraining(fontname, page_res_);
  } else if (tesseract_->tessedit_ambigs_training) {
    FILE *training_output_file = tesseract_->init_recog_training(input_file_.c_str());
    // OCR the page segmented into words by tesseract.
    tesseract_->recog_training_segmented(input_file_.c_str(), page_res_, monitor,
                                         training_output_file);
    fclose(training_output_file);
#endif // ndef DISABLED_LEGACY_ENGINE
  } else {
    // Now run the main recognition.
    bool wait_for_text = true;
    GetBoolVariable("paragraph_text_based", &wait_for_text);
    if (!wait_for_text) {
      DetectParagraphs(false);
    }
    if (tesseract_->recog_all_words(page_res_, monitor, nullptr, nullptr, 0)) {
      if (wait_for_text) {
        DetectParagraphs(true);
      }
    } else {
      result = -1;
    }
  }
  return result;
}

// Takes ownership of the input pix.
void TessBaseAPI::SetInputImage(Pix *pix) {
  tesseract_->set_pix_original(pix);
}

void TessBaseAPI::SetVisibleImage(Pix *pix) {
  if (pix_visible_image_)
    pixDestroy(&pix_visible_image_);
  pix_visible_image_ = nullptr;
  if (pix) {
    pix_visible_image_ = pixCopy(NULL, pix);
    // tesseract_->set_pix_visible_image(pix);
  }
}

Pix *TessBaseAPI::GetInputImage() {
  return tesseract_->pix_original();
}

Pix* TessBaseAPI::GetVisibleImage() {
  return pix_visible_image_;
}

const char *TessBaseAPI::GetInputName() {
  if (!input_file_.empty()) {
    return input_file_.c_str();
  }
  return nullptr;
}

const char * TessBaseAPI::GetVisibleImageFilename() {
  if (!visible_image_file_.empty()) {
    return visible_image_file_.c_str();
  }
  return nullptr;
}

const char *TessBaseAPI::GetDatapath() {
  return tesseract_->datadir.c_str();
}

int TessBaseAPI::GetSourceYResolution() {
  if (thresholder_ == nullptr)
    return -1;
  return thresholder_->GetSourceYResolution();
}

// If flist exists, get data from there. Otherwise get data from buf.
// Seems convoluted, but is the easiest way I know of to meet multiple
// goals. Support streaming from stdin, and also work on platforms
// lacking fmemopen.
// TODO: check different logic for flist/buf and simplify.
bool TessBaseAPI::ProcessPagesFileList(FILE *flist, std::string *buf, const char *retry_config,
                                       int timeout_millisec, TessResultRenderer *renderer,
                                       int tessedit_page_number) {
  if (!flist && !buf) {
    return false;
  }
  unsigned page = (tessedit_page_number >= 0) ? tessedit_page_number : 0;
  char pagename[MAX_PATH];

  std::vector<std::string> lines;
  if (!flist) {
    std::string line;
    for (const auto ch : *buf) {
      if (ch == '\n') {
        lines.push_back(line);
        line.clear();
      } else {
        line.push_back(ch);
      }
    }
    if (!line.empty()) {
      // Add last line without terminating LF.
      lines.push_back(line);
    }
    if (lines.empty()) {
      return false;
    }
  }

  // Skip to the requested page number.
  for (unsigned i = 0; i < page; i++) {
    if (flist) {
      if (fgets(pagename, sizeof(pagename), flist) == nullptr) {
        break;
      }
    }
  }

  // Begin producing output
  if (renderer && !renderer->BeginDocument(document_title.c_str())) {
    return false;
  }

  // Loop over all pages - or just the requested one
  while (true) {
    if (flist) {
      if (fgets(pagename, sizeof(pagename), flist) == nullptr) {
        break;
      }
    } else {
      if (page >= lines.size()) {
        break;
      }
      snprintf(pagename, sizeof(pagename), "%s", lines[page].c_str());
    }
    chomp_string(pagename);
    Pix *pix = pixRead(pagename);
    if (pix == nullptr) {
      tprintf("ERROR: Image file %s cannot be read!\n", pagename);
      return false;
    }
    tprintf("Page %u : %s\n", page, pagename);
    bool r = ProcessPage(pix, page, pagename, retry_config, timeout_millisec, renderer);
    pixDestroy(&pix);
    if (!r) {
      return false;
    }
    if (tessedit_page_number >= 0) {
      break;
    }
    ++page;
  }

  // Finish producing output
  if (renderer && !renderer->EndDocument()) {
    return false;
  }
  return true;
}

bool TessBaseAPI::ProcessPagesMultipageTiff(const l_uint8 *data, size_t size, const char *filename,
                                            const char *retry_config, int timeout_millisec,
                                            TessResultRenderer *renderer,
                                            int tessedit_page_number) {
  Pix *pix = nullptr;
  int page = (tessedit_page_number >= 0) ? tessedit_page_number : 0;
  size_t offset = 0;
  for (;; ++page) {
    if (tessedit_page_number >= 0) {
      page = tessedit_page_number;
      pix = (data) ? pixReadMemTiff(data, size, page) : pixReadTiff(filename, page);
    } else {
      pix = (data) ? pixReadMemFromMultipageTiff(data, size, &offset)
                   : pixReadFromMultipageTiff(filename, &offset);
    }
    if (pix == nullptr) {
      break;
    }
    if (offset || page > 0) {
      // Only print page number for multipage TIFF file.
      tprintf("Page %d\n", page + 1);
    }
    auto page_string = std::to_string(page);
    SetVariable("applybox_page", page_string.c_str());
    bool r = ProcessPage(pix, page, filename, retry_config, timeout_millisec, renderer);
    pixDestroy(&pix);
    if (!r) {
      return false;
    }
    if (tessedit_page_number >= 0) {
      break;
    }
    if (!offset) {
      break;
    }
  }
  return true;
}

// Master ProcessPages calls ProcessPagesInternal and then does any post-
// processing required due to being in a training mode.
bool TessBaseAPI::ProcessPages(const char *filename, const char *retry_config, int timeout_millisec,
                               TessResultRenderer *renderer) {
  bool result = ProcessPagesInternal(filename, retry_config, timeout_millisec, renderer);
#ifndef DISABLED_LEGACY_ENGINE
  if (result) {
    if (tesseract_->tessedit_train_from_boxes && !tesseract_->WriteTRFile(output_file_.c_str())) {
      tprintf("ERROR: Write of TR file failed: %s\n", output_file_.c_str());
      return false;
    }
  }
#endif // ndef DISABLED_LEGACY_ENGINE
  return result;
}

#ifdef HAVE_LIBCURL
static size_t WriteMemoryCallback(void *contents, size_t size, size_t nmemb, void *userp) {
  size = size * nmemb;
  auto *buf = reinterpret_cast<std::string *>(userp);
  buf->append(reinterpret_cast<const char *>(contents), size);
  return size;
}
#endif

// In the ideal scenario, Tesseract will start working on data as soon
// as it can. For example, if you stream a filelist through stdin, we
// should start the OCR process as soon as the first filename is
// available. This is particularly useful when hooking Tesseract up to
// slow hardware such as a book scanning machine.
//
// Unfortunately there are tradeoffs. You can't seek on stdin. That
// makes automatic detection of datatype (TIFF? filelist? PNG?)
// impractical.  So we support a command line flag to explicitly
// identify the scenario that really matters: filelists on
// stdin. We'll still do our best if the user likes pipes.
bool TessBaseAPI::ProcessPagesInternal(const char *filename, const char *retry_config,
                                       int timeout_millisec, TessResultRenderer *renderer) {
  bool stdInput = !strcmp(filename, "stdin") || !strcmp(filename, "/dev/stdin") || !strcmp(filename, "-");
  if (stdInput) {
#if defined(WIN32) || defined(_WIN32) || defined(_WIN64)
    if (_setmode(_fileno(stdin), _O_BINARY) == -1)
      tprintf("ERROR: Cannot set STDIN to binary: %s\n", strerror(errno));
#endif // WIN32
  }

  if (stream_filelist) {
    return ProcessPagesFileList(stdin, nullptr, retry_config, timeout_millisec, renderer,
                                tesseract_->tessedit_page_number);
  }

  // At this point we are officially in autodection territory.
  // That means any data in stdin must be buffered, to make it
  // seekable.
  std::string buf;
  const l_uint8 *data = nullptr;
  if (stdInput) {
    buf.assign((std::istreambuf_iterator<char>(std::cin)), (std::istreambuf_iterator<char>()));
    data = reinterpret_cast<const l_uint8 *>(buf.data());
  } else if (strstr(filename, "://") != nullptr) {
    // Get image or image list by URL.
#ifdef HAVE_LIBCURL
    CURL *curl = curl_easy_init();
    if (curl == nullptr) {
      fprintf(stderr, "Error, curl_easy_init failed\n");
      return false;
    } else {
      CURLcode curlcode;
      auto error = [curl, &curlcode](const char *function) {
        fprintf(stderr, "Error, %s failed with error %s\n", function, curl_easy_strerror(curlcode));
        curl_easy_cleanup(curl);
        return false;
      };
      curlcode = curl_easy_setopt(curl, CURLOPT_URL, filename);
      if (curlcode != CURLE_OK) {
        return error("curl_easy_setopt");
      }
      // Follow HTTP, HTTPS, FTP and FTPS redirects.
      curlcode = curl_easy_setopt(curl, CURLOPT_FOLLOWLOCATION, 1);
      if (curlcode != CURLE_OK) {
        return error("curl_easy_setopt");
      }
      // Allow no more than 8 redirections to prevent endless loops.
      curlcode = curl_easy_setopt(curl, CURLOPT_MAXREDIRS, 8);
      if (curlcode != CURLE_OK) {
        return error("curl_easy_setopt");
      }
      int timeout = curl_timeout;
      if (timeout > 0) {
        curlcode = curl_easy_setopt(curl, CURLOPT_NOSIGNAL, 1L);
        if (curlcode != CURLE_OK) {
          return error("curl_easy_setopt");
        }
        curlcode = curl_easy_setopt(curl, CURLOPT_TIMEOUT, timeout);
        if (curlcode != CURLE_OK) {
          return error("curl_easy_setopt");
        }
      }
      curlcode = curl_easy_setopt(curl, CURLOPT_WRITEFUNCTION, WriteMemoryCallback);
      if (curlcode != CURLE_OK) {
        return error("curl_easy_setopt");
      }
      curlcode = curl_easy_setopt(curl, CURLOPT_WRITEDATA, &buf);
      if (curlcode != CURLE_OK) {
        return error("curl_easy_setopt");
      }
      curlcode = curl_easy_perform(curl);
      if (curlcode != CURLE_OK) {
        return error("curl_easy_perform");
      }
      curl_easy_cleanup(curl);
      data = reinterpret_cast<const l_uint8 *>(buf.data());
    }
#else
    fprintf(stderr, "Error, this tesseract has no URL support\n");
    return false;
#endif
  } else {
    // Check whether the input file can be read.
    if (FILE *file = fopen(filename, "rb")) {
      fclose(file);
    } else {
      fprintf(stderr, "Error, cannot read input file %s: %s\n", filename, strerror(errno));
      return false;
    }
  }

  // Here is our autodetection
  int format;
  int r =
      (data != nullptr) ? findFileFormatBuffer(data, &format) : findFileFormat(filename, &format);

  // Maybe we have a filelist
  if (r != 0 || format == IFF_UNKNOWN) {
    std::string s;
    if (data != nullptr) {
      s = buf.c_str();
    } else {
      std::ifstream t(filename);
      std::string u((std::istreambuf_iterator<char>(t)), std::istreambuf_iterator<char>());
      s = u.c_str();
    }
    return ProcessPagesFileList(nullptr, &s, retry_config, timeout_millisec, renderer,
                                tesseract_->tessedit_page_number);
  }

  // Maybe we have a TIFF which is potentially multipage
  bool tiff = (format == IFF_TIFF || format == IFF_TIFF_PACKBITS || format == IFF_TIFF_RLE ||
               format == IFF_TIFF_G3 || format == IFF_TIFF_G4 || format == IFF_TIFF_LZW ||
#if LIBLEPT_MAJOR_VERSION > 1 || LIBLEPT_MINOR_VERSION > 76
               format == IFF_TIFF_JPEG ||
#endif
               format == IFF_TIFF_ZIP);

  // Fail early if we can, before producing any output
  Pix *pix = nullptr;
  if (!tiff) {
    pix = (data != nullptr) ? pixReadMem(data, buf.size()) : pixRead(filename);
    if (pix == nullptr) {
      return false;
    }
  }

  // Begin the output
  if (renderer && !renderer->BeginDocument(document_title.c_str())) {
    pixDestroy(&pix);
    return false;
  }

  // Produce output
  r = (tiff) ? ProcessPagesMultipageTiff(data, buf.size(), filename, retry_config, timeout_millisec,
                                         renderer, tesseract_->tessedit_page_number)
             : ProcessPage(pix, 0, filename, retry_config, timeout_millisec, renderer);

  // Clean up memory as needed
  pixDestroy(&pix);

  // End the output
  if (!r || (renderer && !renderer->EndDocument())) {
    return false;
  }
  return true;
}

bool TessBaseAPI::ProcessPage(Pix *pix, int page_index, const char *filename,
                              const char *retry_config, int timeout_millisec,
                              TessResultRenderer *renderer) {
  SetInputName(filename);
  SetImage(pix);
  bool failed = false;

  if (tesseract_->tessedit_pageseg_mode == PSM_AUTO_ONLY) {
    // Disabled character recognition
    if (! std::unique_ptr<const PageIterator>(AnalyseLayout())) {
      failed = true;
    }
  } else if (tesseract_->tessedit_pageseg_mode == PSM_OSD_ONLY) {
    failed = FindLines() != 0;
  } else if (timeout_millisec > 0) {
    // Running with a timeout.
    ETEXT_DESC monitor;
    monitor.cancel = nullptr;
    monitor.cancel_this = nullptr;
    monitor.set_deadline_msecs(timeout_millisec);

    // Now run the main recognition.
    failed = Recognize(&monitor) < 0;
  } else {
    // Normal layout and character recognition with no timeout.
    failed = Recognize(nullptr) < 0;
  }

  if (tesseract_->tessedit_write_images) {
    Pix *page_pix = GetThresholdedImage();
    std::string output_filename = output_file_ + ".processed";
    if (page_index > 0) {
      output_filename += std::to_string(page_index);
    }
    output_filename += ".tif";
    pixWrite(output_filename.c_str(), page_pix, IFF_TIFF_G4);
    pixDestroy(&page_pix);
  }

  if (failed && retry_config != nullptr && retry_config[0] != '\0') {
    // Save current config variables before switching modes.
    FILE *fp = fopen(kOldVarsFile, "wb");
    if (fp == nullptr) {
      tprintf("ERROR: Failed to open file \"%s\"\n", kOldVarsFile);
    } else {
      PrintVariables(fp);
      fclose(fp);
    }
    // Switch to alternate mode for retry.
    ReadConfigFile(retry_config);
    SetImage(pix);
    Recognize(nullptr);
    // Restore saved config variables.
    ReadConfigFile(kOldVarsFile);
  }

  if (renderer && !failed) {
    failed = !renderer->AddImage(this);
  }

  return !failed;
}

/**
 * Get a left-to-right iterator to the results of LayoutAnalysis and/or
 * Recognize. The returned iterator must be deleted after use.
 */
LTRResultIterator *TessBaseAPI::GetLTRIterator() {
  if (tesseract_ == nullptr || page_res_ == nullptr) {
    return nullptr;
  }
  return new LTRResultIterator(page_res_, tesseract_, thresholder_->GetScaleFactor(),
                               thresholder_->GetScaledYResolution(), rect_left_, rect_top_,
                               rect_width_, rect_height_);
}

/**
 * Get a reading-order iterator to the results of LayoutAnalysis and/or
 * Recognize. The returned iterator must be deleted after use.
 * WARNING! This class points to data held within the TessBaseAPI class, and
 * therefore can only be used while the TessBaseAPI class still exists and
 * has not been subjected to a call of Init, SetImage, Recognize, Clear, End
 * DetectOS, or anything else that changes the internal PAGE_RES.
 */
ResultIterator *TessBaseAPI::GetIterator() {
  if (tesseract_ == nullptr || page_res_ == nullptr) {
    return nullptr;
  }
  return ResultIterator::StartOfParagraph(LTRResultIterator(
      page_res_, tesseract_, thresholder_->GetScaleFactor(), thresholder_->GetScaledYResolution(),
      rect_left_, rect_top_, rect_width_, rect_height_));
}

/**
 * Get a mutable iterator to the results of LayoutAnalysis and/or Recognize.
 * The returned iterator must be deleted after use.
 * WARNING! This class points to data held within the TessBaseAPI class, and
 * therefore can only be used while the TessBaseAPI class still exists and
 * has not been subjected to a call of Init, SetImage, Recognize, Clear, End
 * DetectOS, or anything else that changes the internal PAGE_RES.
 */
MutableIterator *TessBaseAPI::GetMutableIterator() {
  if (tesseract_ == nullptr || page_res_ == nullptr) {
    return nullptr;
  }
  return new MutableIterator(page_res_, tesseract_, thresholder_->GetScaleFactor(),
                             thresholder_->GetScaledYResolution(), rect_left_, rect_top_,
                             rect_width_, rect_height_);
}

/** Make a text string from the internal data structures. */
char *TessBaseAPI::GetUTF8Text() {
  if (tesseract_ == nullptr || (!recognition_done_ && Recognize(nullptr) < 0)) {
    return nullptr;
  }
  std::string text("");
  const std::unique_ptr</*non-const*/ ResultIterator> it(GetIterator());
  do {
    if (it->Empty(RIL_PARA)) {
      continue;
    }
    auto block_type = it->BlockType();
    switch (block_type) {
      case PT_FLOWING_IMAGE:
      case PT_HEADING_IMAGE:
      case PT_PULLOUT_IMAGE:
      case PT_HORZ_LINE:
      case PT_VERT_LINE:
        // Ignore images and lines for text output.
        continue;
      case PT_NOISE:
        tprintf("TODO: Please report image which triggers the noise case.\n");
        ASSERT_HOST(false);
      default:
        break;
    }

    const std::unique_ptr<const char[]> para_text(it->GetUTF8Text(RIL_PARA));
    text += para_text.get();
  } while (it->Next(RIL_PARA));
  char *result = new char[text.length() + 1];
  strncpy(result, text.c_str(), text.length() + 1);
  return result;
}

size_t TessBaseAPI::GetNumberOfTables() const
{
  return constUniqueInstance<std::vector<TessTable>>().size();
}

std::tuple<int,int,int,int> TessBaseAPI::GetTableBoundingBox(unsigned i)
{
  const auto &t = constUniqueInstance<std::vector<TessTable>>();

  if (i >= t.size()) {
    return std::tuple<int, int, int, int>(0, 0, 0, 0);
  }

  const int height = tesseract_->ImageHeight();

  return std::make_tuple<int,int,int,int>(
    t[i].box.left(), height - t[i].box.top(),
    t[i].box.right(), height - t[i].box.bottom());
}

std::vector<std::tuple<int,int,int,int>> TessBaseAPI::GetTableRows(unsigned i)
{
  const auto &t = constUniqueInstance<std::vector<TessTable>>();

  if (i >= t.size()) {
    return std::vector<std::tuple<int, int, int, int>>();
  }

  std::vector<std::tuple<int,int,int,int>> rows(t[i].rows.size());
  const int height = tesseract_->ImageHeight();

  for (unsigned j = 0; j < t[i].rows.size(); ++j) {
    rows[j] =
        std::make_tuple<int, int, int, int>(t[i].rows[j].left(), height - t[i].rows[j].top(),
                                            t[i].rows[j].right(), height - t[i].rows[j].bottom());
  }

  return rows;
}

std::vector<std::tuple<int,int,int,int> > TessBaseAPI::GetTableCols(unsigned i)
{
  const auto &t = constUniqueInstance<std::vector<TessTable>>();

  if (i >= t.size()) {
    return std::vector<std::tuple<int, int, int, int>>();
  }

  std::vector<std::tuple<int,int,int,int>> cols(t[i].cols.size());
  const int height = tesseract_->ImageHeight();

  for (unsigned j = 0; j < t[i].cols.size(); ++j) {
    cols[j] =
        std::make_tuple<int, int, int, int>(t[i].cols[j].left(), height - t[i].cols[j].top(),
                                            t[i].cols[j].right(), height - t[i].cols[j].bottom());
  }

  return cols;
}

static void AddBoxToTSV(const PageIterator *it, PageIteratorLevel level, std::string &text) {
  int left, top, right, bottom;
  it->BoundingBox(level, &left, &top, &right, &bottom);
  text += "\t" + std::to_string(left);
  text += "\t" + std::to_string(top);
  text += "\t" + std::to_string(right - left);
  text += "\t" + std::to_string(bottom - top);
}

/**
 * Make a TSV-formatted string from the internal data structures.
 * page_number is 0-based but will appear in the output as 1-based.
 * Returned string must be freed with the delete [] operator.
 */
char *TessBaseAPI::GetTSVText(int page_number) {
  if (tesseract_ == nullptr || (page_res_ == nullptr && Recognize(nullptr) < 0)) {
    return nullptr;
  }

  int lcnt = 1, bcnt = 1, pcnt = 1, wcnt = 1;
  int page_id = page_number + 1; // we use 1-based page numbers.

  int page_num = page_id;
  int block_num = 0;
  int par_num = 0;
  int line_num = 0;
  int word_num = 0;

  std::string tsv_str;
  tsv_str += "1\t" + std::to_string(page_num); // level 1 - page
  tsv_str += "\t" + std::to_string(block_num);
  tsv_str += "\t" + std::to_string(par_num);
  tsv_str += "\t" + std::to_string(line_num);
  tsv_str += "\t" + std::to_string(word_num);
  tsv_str += "\t" + std::to_string(rect_left_);
  tsv_str += "\t" + std::to_string(rect_top_);
  tsv_str += "\t" + std::to_string(rect_width_);
  tsv_str += "\t" + std::to_string(rect_height_);
  tsv_str += "\t-1\t\n";

  const std::unique_ptr</*non-const*/ ResultIterator> res_it(GetIterator());
  while (!res_it->Empty(RIL_BLOCK)) {
    if (res_it->Empty(RIL_WORD)) {
      res_it->Next(RIL_WORD);
      continue;
    }

    // Add rows for any new block/paragraph/textline.
    if (res_it->IsAtBeginningOf(RIL_BLOCK)) {
      block_num++;
      par_num = 0;
      line_num = 0;
      word_num = 0;
      tsv_str += "2\t" + std::to_string(page_num); // level 2 - block
      tsv_str += "\t" + std::to_string(block_num);
      tsv_str += "\t" + std::to_string(par_num);
      tsv_str += "\t" + std::to_string(line_num);
      tsv_str += "\t" + std::to_string(word_num);
      AddBoxToTSV(res_it.get(), RIL_BLOCK, tsv_str);
      tsv_str += "\t-1\t\n"; // end of row for block
    }
    if (res_it->IsAtBeginningOf(RIL_PARA)) {
      par_num++;
      line_num = 0;
      word_num = 0;
      tsv_str += "3\t" + std::to_string(page_num); // level 3 - paragraph
      tsv_str += "\t" + std::to_string(block_num);
      tsv_str += "\t" + std::to_string(par_num);
      tsv_str += "\t" + std::to_string(line_num);
      tsv_str += "\t" + std::to_string(word_num);
      AddBoxToTSV(res_it.get(), RIL_PARA, tsv_str);
      tsv_str += "\t-1\t\n"; // end of row for para
    }
    if (res_it->IsAtBeginningOf(RIL_TEXTLINE)) {
      line_num++;
      word_num = 0;
      tsv_str += "4\t" + std::to_string(page_num); // level 4 - line
      tsv_str += "\t" + std::to_string(block_num);
      tsv_str += "\t" + std::to_string(par_num);
      tsv_str += "\t" + std::to_string(line_num);
      tsv_str += "\t" + std::to_string(word_num);
      AddBoxToTSV(res_it.get(), RIL_TEXTLINE, tsv_str);
      tsv_str += "\t-1\t\n"; // end of row for line
    }

    // Now, process the word...
    int left, top, right, bottom;
    res_it->BoundingBox(RIL_WORD, &left, &top, &right, &bottom);
    word_num++;
    tsv_str += "5\t" + std::to_string(page_num); // level 5 - word
    tsv_str += "\t" + std::to_string(block_num);
    tsv_str += "\t" + std::to_string(par_num);
    tsv_str += "\t" + std::to_string(line_num);
    tsv_str += "\t" + std::to_string(word_num);
    tsv_str += "\t" + std::to_string(left);
    tsv_str += "\t" + std::to_string(top);
    tsv_str += "\t" + std::to_string(right - left);
    tsv_str += "\t" + std::to_string(bottom - top);
    tsv_str += "\t" + std::to_string(res_it->Confidence(RIL_WORD));
    tsv_str += "\t";

    // Increment counts if at end of block/paragraph/textline.
    if (res_it->IsAtFinalElement(RIL_TEXTLINE, RIL_WORD)) {
      lcnt++;
    }
    if (res_it->IsAtFinalElement(RIL_PARA, RIL_WORD)) {
      pcnt++;
    }
    if (res_it->IsAtFinalElement(RIL_BLOCK, RIL_WORD)) {
      bcnt++;
    }

    do {
      tsv_str += std::unique_ptr<const char[]>(res_it->GetUTF8Text(RIL_SYMBOL)).get();
      res_it->Next(RIL_SYMBOL);
    } while (!res_it->Empty(RIL_BLOCK) && !res_it->IsAtBeginningOf(RIL_WORD));
    tsv_str += "\n"; // end of row
    wcnt++;
  }

  char *ret = new char[tsv_str.length() + 1];
  strcpy(ret, tsv_str.c_str());
  return ret;
}

/** The 5 numbers output for each box (the usual 4 and a page number.) */
const int kNumbersPerBlob = 5;
/**
 * The number of bytes taken by each number. Since we use int16_t for ICOORD,
 * assume only 5 digits max.
 */
const int kBytesPerNumber = 5;
/**
 * Multiplier for max expected textlength assumes (kBytesPerNumber + space)
 * * kNumbersPerBlob plus the newline. Add to this the
 * original UTF8 characters, and one kMaxBytesPerLine for safety.
 */
const int kBytesPerBoxFileLine = (kBytesPerNumber + 1) * kNumbersPerBlob + 1;
/** Max bytes in the decimal representation of int64_t. */
const int kBytesPer64BitNumber = 20;
/**
 * A maximal single box could occupy kNumbersPerBlob numbers at
 * kBytesPer64BitNumber digits (if someone sneaks in a 64 bit value) and a
 * space plus the newline and the maximum length of a UNICHAR.
 * Test against this on each iteration for safety.
 */
const int kMaxBytesPerLine = kNumbersPerBlob * (kBytesPer64BitNumber + 1) + 1 + UNICHAR_LEN;

/**
 * The recognized text is returned as a char* which is coded
 * as a UTF8 box file.
 * page_number is a 0-base page index that will appear in the box file.
 * Returned string must be freed with the delete [] operator.
 */
char *TessBaseAPI::GetBoxText(int page_number) {
  if (tesseract_ == nullptr || (!recognition_done_ && Recognize(nullptr) < 0)) {
    return nullptr;
  }
  int blob_count;
  int utf8_length = TextLength(&blob_count);
  int total_length = blob_count * kBytesPerBoxFileLine + utf8_length + kMaxBytesPerLine;
  char *result = new char[total_length];
  result[0] = '\0';
  int output_length = 0;
  LTRResultIterator *it = GetLTRIterator();
  do {
    int left, top, right, bottom;
    if (it->BoundingBox(RIL_SYMBOL, &left, &top, &right, &bottom)) {
      const std::unique_ptr</*non-const*/ char[]> text(it->GetUTF8Text(RIL_SYMBOL));
      // Tesseract uses space for recognition failure. Fix to a reject
      // character, kTesseractReject so we don't create illegal box files.
      for (int i = 0; text[i] != '\0'; ++i) {
        if (text[i] == ' ') {
          text[i] = kTesseractReject;
        }
      }
      snprintf(result + output_length, total_length - output_length, "%s %d %d %d %d %d\n",
               text.get(), left, image_height_ - bottom, right, image_height_ - top, page_number);
      output_length += strlen(result + output_length);
      // Just in case...
      if (output_length + kMaxBytesPerLine > total_length) {
        break;
      }
    }
  } while (it->Next(RIL_SYMBOL));
  delete it;
  return result;
}

/**
 * Conversion table for non-latin characters.
 * Maps characters out of the latin set into the latin set.
 * TODO(rays) incorporate this translation into unicharset.
 */
const int kUniChs[] = {0x20ac, 0x201c, 0x201d, 0x2018, 0x2019, 0x2022, 0x2014, 0};
/** Latin chars corresponding to the unicode chars above. */
const int kLatinChs[] = {0x00a2, 0x0022, 0x0022, 0x0027, 0x0027, 0x00b7, 0x002d, 0};

/**
 * The recognized text is returned as a char* which is coded
 * as UNLV format Latin-1 with specific reject and suspect codes.
 * Returned string must be freed with the delete [] operator.
 */
char *TessBaseAPI::GetUNLVText() {
  if (tesseract_ == nullptr || (!recognition_done_ && Recognize(nullptr) < 0)) {
    return nullptr;
  }
  bool tilde_crunch_written = false;
  bool last_char_was_newline = true;
  bool last_char_was_tilde = false;

  int total_length = TextLength(nullptr);
  PAGE_RES_IT page_res_it(page_res_);
  char *result = new char[total_length];
  char *ptr = result;
  for (page_res_it.restart_page(); page_res_it.word() != nullptr; page_res_it.forward()) {
    WERD_RES *word = page_res_it.word();
    // Process the current word.
    if (word->unlv_crunch_mode != CR_NONE) {
      if (word->unlv_crunch_mode != CR_DELETE &&
          (!tilde_crunch_written ||
           (word->unlv_crunch_mode == CR_KEEP_SPACE && word->word->space() > 0 &&
            !word->word->flag(W_FUZZY_NON) && !word->word->flag(W_FUZZY_SP)))) {
        if (!word->word->flag(W_BOL) && word->word->space() > 0 && !word->word->flag(W_FUZZY_NON) &&
            !word->word->flag(W_FUZZY_SP)) {
          /* Write a space to separate from preceding good text */
          *ptr++ = ' ';
          last_char_was_tilde = false;
        }
        if (!last_char_was_tilde) {
          // Write a reject char.
          last_char_was_tilde = true;
          *ptr++ = kUNLVReject;
          tilde_crunch_written = true;
          last_char_was_newline = false;
        }
      }
    } else {
      // NORMAL PROCESSING of non tilde crunched words.
      tilde_crunch_written = false;
      tesseract_->set_unlv_suspects(word);
      const char *wordstr = word->best_choice->unichar_string().c_str();
      const auto &lengths = word->best_choice->unichar_lengths();
      int length = lengths.length();
      int i = 0;
      int offset = 0;

      if (last_char_was_tilde && word->word->space() == 0 && wordstr[offset] == ' ') {
        // Prevent adjacent tilde across words - we know that adjacent tildes
        // within words have been removed.
        // Skip the first character.
        offset = lengths[i++];
      }
      if (i < length && wordstr[offset] != 0) {
        if (!last_char_was_newline) {
          *ptr++ = ' ';
        } else {
          last_char_was_newline = false;
        }
        for (; i < length; offset += lengths[i++]) {
          if (wordstr[offset] == ' ' || wordstr[offset] == kTesseractReject) {
            *ptr++ = kUNLVReject;
            last_char_was_tilde = true;
          } else {
            if (word->reject_map[i].rejected()) {
              *ptr++ = kUNLVSuspect;
            }
            UNICHAR ch(wordstr + offset, lengths[i]);
            int uni_ch = ch.first_uni();
            for (int j = 0; kUniChs[j] != 0; ++j) {
              if (kUniChs[j] == uni_ch) {
                uni_ch = kLatinChs[j];
                break;
              }
            }
            if (uni_ch <= 0xff) {
              *ptr++ = static_cast<char>(uni_ch);
              last_char_was_tilde = false;
            } else {
              *ptr++ = kUNLVReject;
              last_char_was_tilde = true;
            }
          }
        }
      }
    }
    if (word->word->flag(W_EOL) && !last_char_was_newline) {
      /* Add a new line output */
      *ptr++ = '\n';
      tilde_crunch_written = false;
      last_char_was_newline = true;
      last_char_was_tilde = false;
    }
  }
  *ptr++ = '\n';
  *ptr = '\0';
  return result;
}

#ifndef DISABLED_LEGACY_ENGINE

/**
 * Detect the orientation of the input image and apparent script (alphabet).
 * orient_deg is the detected clockwise rotation of the input image in degrees
 * (0, 90, 180, 270)
 * orient_conf is the confidence (15.0 is reasonably confident)
 * script_name is an ASCII string, the name of the script, e.g. "Latin"
 * script_conf is confidence level in the script
 * Returns true on success and writes values to each parameter as an output
 */
bool TessBaseAPI::DetectOrientationScript(int *orient_deg, float *orient_conf,
                                          const char **script_name, float *script_conf) {
  OSResults osr;

  bool osd = DetectOS(&osr);
  if (!osd) {
    return false;
  }

  int orient_id = osr.best_result.orientation_id;
  int script_id = osr.get_best_script(orient_id);
  if (orient_conf) {
    *orient_conf = osr.best_result.oconfidence;
  }
  if (orient_deg) {
    *orient_deg = orient_id * 90; // convert quadrant to degrees
  }

  if (script_name) {
    const char *script = osr.unicharset->get_script_from_script_id(script_id);

    *script_name = script;
  }

  if (script_conf) {
    *script_conf = osr.best_result.sconfidence;
  }

  return true;
}

/**
 * The recognized text is returned as a char* which is coded
 * as UTF8 and must be freed with the delete [] operator.
 * page_number is a 0-based page index that will appear in the osd file.
 */
char *TessBaseAPI::GetOsdText(int page_number) {
  int orient_deg;
  float orient_conf;
  const char *script_name;
  float script_conf;

  if (!DetectOrientationScript(&orient_deg, &orient_conf, &script_name, &script_conf)) {
    return nullptr;
  }

  // clockwise rotation needed to make the page upright
  int rotate = OrientationIdToValue(orient_deg / 90);

  std::stringstream stream;
  // Use "C" locale (needed for float values orient_conf and script_conf).
  stream.imbue(std::locale::classic());
  // Use fixed notation with 2 digits after the decimal point for float values.
  stream.precision(2);
  stream << std::fixed << "Page number: " << page_number << "\n"
         << "Orientation in degrees: " << orient_deg << "\n"
         << "Rotate: " << rotate << "\n"
         << "Orientation confidence: " << orient_conf << "\n"
         << "Script: " << script_name << "\n"
         << "Script confidence: " << script_conf << "\n";
  const std::string &text = stream.str();
  char *result = new char[text.length() + 1];
  strcpy(result, text.c_str());
  return result;
}

#endif // ndef DISABLED_LEGACY_ENGINE

/** Returns the average word confidence for Tesseract page result. */
int TessBaseAPI::MeanTextConf() {
  int *conf = AllWordConfidences();
  if (!conf) {
    return 0;
  }
  int sum = 0;
  int *pt = conf;
  while (*pt >= 0) {
    sum += *pt++;
  }
  if (pt != conf) {
    sum /= pt - conf;
  }
  delete[] conf;
  return sum;
}

/** Returns an array of all word confidences, terminated by -1. */
int *TessBaseAPI::AllWordConfidences() {
  if (tesseract_ == nullptr || (!recognition_done_ && Recognize(nullptr) < 0)) {
    return nullptr;
  }
  int n_word = 0;
  PAGE_RES_IT res_it(page_res_);
  for (res_it.restart_page(); res_it.word() != nullptr; res_it.forward()) {
    n_word++;
  }

  int *conf = new int[n_word + 1];
  n_word = 0;
  for (res_it.restart_page(); res_it.word() != nullptr; res_it.forward()) {
    WERD_RES *word = res_it.word();
    WERD_CHOICE *choice = word->best_choice;
    int w_conf = static_cast<int>(100 + 5 * choice->certainty());
    // This is the eq for converting Tesseract confidence to 1..100
    if (w_conf < 0) {
      w_conf = 0;
    }
    if (w_conf > 100) {
      w_conf = 100;
    }
    conf[n_word++] = w_conf;
  }
  conf[n_word] = -1;
  return conf;
}

#ifndef DISABLED_LEGACY_ENGINE
/**
 * Applies the given word to the adaptive classifier if possible.
 * The word must be SPACE-DELIMITED UTF-8 - l i k e t h i s , so it can
 * tell the boundaries of the graphemes.
 * Assumes that SetImage/SetRectangle have been used to set the image
 * to the given word. The mode arg should be PSM_SINGLE_WORD or
 * PSM_CIRCLE_WORD, as that will be used to control layout analysis.
 * The currently set PageSegMode is preserved.
 * Returns false if adaption was not possible for some reason.
 */
bool TessBaseAPI::AdaptToWordStr(PageSegMode mode, const char *wordstr) {
  int debug = 0;
  GetIntVariable("applybox_debug", &debug);
  bool success = true;
  PageSegMode current_psm = GetPageSegMode();
  SetPageSegMode(mode);
  SetVariable("classify_enable_learning", "0");
  const std::unique_ptr<const char[]> text(GetUTF8Text());
  if (debug) {
    tprintf("Trying to adapt \"%s\" to \"%s\"\n", text.get(), wordstr);
  }
  if (text != nullptr) {
    PAGE_RES_IT it(page_res_);
    WERD_RES *word_res = it.word();
    if (word_res != nullptr) {
      word_res->word->set_text(wordstr);
      // Check to see if text matches wordstr.
      int w = 0;
      int t;
      for (t = 0; text[t] != '\0'; ++t) {
        if (text[t] == '\n' || text[t] == ' ') {
          continue;
        }
        while (wordstr[w] == ' ') {
          ++w;
        }
        if (text[t] != wordstr[w]) {
          break;
        }
        ++w;
      }
      if (text[t] != '\0' || wordstr[w] != '\0') {
        // No match.
        delete page_res_;
        std::vector<TBOX> boxes;
        page_res_ = tesseract_->SetupApplyBoxes(boxes, block_list_);
        tesseract_->ReSegmentByClassification(page_res_);
        tesseract_->TidyUp(page_res_);
        PAGE_RES_IT pr_it(page_res_);
        if (pr_it.word() == nullptr) {
          success = false;
        } else {
          word_res = pr_it.word();
        }
      } else {
        word_res->BestChoiceToCorrectText();
      }
      if (success) {
        tesseract_->EnableLearning = true;
        tesseract_->LearnWord(nullptr, word_res);
      }
    } else {
      success = false;
    }
  } else {
    success = false;
  }
  SetPageSegMode(current_psm);
  return success;
}
#endif // ndef DISABLED_LEGACY_ENGINE

/**
 * Free up recognition results and any stored image data, without actually
 * freeing any recognition data that would be time-consuming to reload.
 * Afterwards, you must call SetImage or TesseractRect before doing
 * any Recognize or Get* operation.
 */
void TessBaseAPI::Clear() {
  if (thresholder_ != nullptr) {
    thresholder_->Clear();
  }
  ClearResults();
  if (tesseract_ != nullptr) {
    SetInputImage(nullptr);
  }
}

/**
 * Close down tesseract and free up all memory. End() is equivalent to
 * destructing and reconstructing your TessBaseAPI.
 * Once End() has been used, none of the other API functions may be used
 * other than Init and anything declared above it in the class definition.
 */
void TessBaseAPI::End() {
  Clear();
  delete thresholder_;
  thresholder_ = nullptr;
  delete page_res_;
  page_res_ = nullptr;
  delete block_list_;
  block_list_ = nullptr;
  if (paragraph_models_ != nullptr) {
    for (auto model : *paragraph_models_) {
      delete model;
    }
    delete paragraph_models_;
    paragraph_models_ = nullptr;
  }
#ifndef DISABLED_LEGACY_ENGINE
  if (osd_tesseract_ == tesseract_) {
    osd_tesseract_ = nullptr;
  }
  delete osd_tesseract_;
  osd_tesseract_ = nullptr;
  delete equ_detect_;
  equ_detect_ = nullptr;
#endif // ndef DISABLED_LEGACY_ENGINE
  delete tesseract_;
  tesseract_ = nullptr;
  input_file_.clear();
  pixDestroy(&pix_visible_image_);
  pix_visible_image_ = nullptr;
  visible_image_file_.clear();
  output_file_.clear();
  datapath_.clear();
  language_.clear();
}

// Clear any library-level memory caches.
// There are a variety of expensive-to-load constant data structures (mostly
// language dictionaries) that are cached globally -- surviving the Init()
// and End() of individual TessBaseAPI's.  This function allows the clearing
// of these caches.
void TessBaseAPI::ClearPersistentCache() {
  Dict::GlobalDawgCache()->DeleteUnusedDawgs();
}

/**
 * Check whether a word is valid according to Tesseract's language model
 * returns 0 if the word is invalid, non-zero if valid
 */
int TessBaseAPI::IsValidWord(const char *word) const {
  return tesseract_->getDict().valid_word(word);
}
// Returns true if utf8_character is defined in the UniCharset.
bool TessBaseAPI::IsValidCharacter(const char *utf8_character) const {
  return tesseract_->unicharset.contains_unichar(utf8_character);
}

// TODO(rays) Obsolete this function and replace with a more aptly named
// function that returns image coordinates rather than tesseract coordinates.
bool TessBaseAPI::GetTextDirection(int *out_offset, float *out_slope) {
  const std::unique_ptr<const PageIterator> it(AnalyseLayout());
  if (it == nullptr) {
    return false;
  }
  int x1, x2, y1, y2;
  it->Baseline(RIL_TEXTLINE, &x1, &y1, &x2, &y2);
  // Calculate offset and slope (NOTE: Kind of ugly)
  if (x2 <= x1) {
    x2 = x1 + 1;
  }
  // Convert the point pair to slope/offset of the baseline (in image coords.)
  *out_slope = static_cast<float>(y2 - y1) / (x2 - x1);
  *out_offset = static_cast<int>(y1 - *out_slope * x1);
  // Get the y-coord of the baseline at the left and right edges of the
  // textline's bounding box.
  int left, top, right, bottom;
  if (!it->BoundingBox(RIL_TEXTLINE, &left, &top, &right, &bottom)) {
    return false;
  }
  int left_y = IntCastRounded(*out_slope * left + *out_offset);
  int right_y = IntCastRounded(*out_slope * right + *out_offset);
  // Shift the baseline down so it passes through the nearest bottom-corner
  // of the textline's bounding box. This is the difference between the y
  // at the lowest (max) edge of the box and the actual box bottom.
  *out_offset += bottom - std::max(left_y, right_y);
  // Switch back to bottom-up tesseract coordinates. Requires negation of
  // the slope and height - offset for the offset.
  *out_slope = -*out_slope;
  *out_offset = rect_height_ - *out_offset;

  return true;
}

/** Sets Dict::letter_is_okay_ function to point to the given function. */
void TessBaseAPI::SetDictFunc(DictFunc f) {
  if (tesseract_ != nullptr) {
    tesseract_->getDict().letter_is_okay_ = f;
  }
}

/**
 * Sets Dict::probability_in_context_ function to point to the given
 * function.
 *
 * @param f A single function that returns the probability of the current
 * "character" (in general a utf-8 string), given the context of a previous
 * utf-8 string.
 */
void TessBaseAPI::SetProbabilityInContextFunc(ProbabilityInContextFunc f) {
  if (tesseract_ != nullptr) {
    tesseract_->getDict().probability_in_context_ = f;
    // Set it for the sublangs too.
    int num_subs = tesseract_->num_sub_langs();
    for (int i = 0; i < num_subs; ++i) {
      tesseract_->get_sub_lang(i)->getDict().probability_in_context_ = f;
    }
  }
}

/** Common code for setting the image. */
bool TessBaseAPI::InternalSetImage() {
  if (tesseract_ == nullptr) {
    tprintf("ERROR: Please call Init before attempting to set an image.\n");
    return false;
  }
  if (thresholder_ == nullptr) {
    thresholder_ = new ImageThresholder;
  }
  ClearResults();
  return true;
}

/**
 * Run the thresholder to make the thresholded image, returned in pix,
 * which must not be nullptr. *pix must be initialized to nullptr, or point
 * to an existing pixDestroyable Pix.
 * The usual argument to Threshold is Tesseract::mutable_pix_binary().
 */
bool TessBaseAPI::Threshold(Pix **pix) {
  ASSERT_HOST(pix != nullptr);
  if (*pix != nullptr) {
    pixDestroy(pix);
  }
  // Zero resolution messes up the algorithms, so make sure it is credible.
  int user_dpi = 0;
  GetIntVariable("user_defined_dpi", &user_dpi);
  int y_res = thresholder_->GetScaledYResolution();
  if (user_dpi && (user_dpi < kMinCredibleResolution || user_dpi > kMaxCredibleResolution)) {
    tprintf(
        "WARNING: User defined image dpi is outside of expected range "
        "(%d - %d)!\n",
        kMinCredibleResolution, kMaxCredibleResolution);
  }
  // Always use user defined dpi
  if (user_dpi) {
    thresholder_->SetSourceYResolution(user_dpi);
  } else if (y_res < kMinCredibleResolution || y_res > kMaxCredibleResolution) {
    if (y_res != 0) {
      // Show warning only if a resolution was given.
      tprintf("WARNING: Invalid resolution %d dpi. Using %d instead.\n",
              y_res, kMinCredibleResolution);
    }
    thresholder_->SetSourceYResolution(kMinCredibleResolution);
  }

  auto thresholding_method = static_cast<ThresholdMethod>(static_cast<int>(tesseract_->thresholding_method));

  if (thresholding_method == ThresholdMethod::Otsu) {
    Image pix_binary(*pix);
    if (!thresholder_->ThresholdToPix(&pix_binary)) {
      return false;
    }
    *pix = pix_binary;

    if (!thresholder_->IsBinary()) {
      tesseract_->set_pix_thresholds(thresholder_->GetPixRectThresholds());
      tesseract_->set_pix_grey(thresholder_->GetPixRectGrey());
    } else {
      tesseract_->set_pix_thresholds(nullptr);
      tesseract_->set_pix_grey(nullptr);
    }

	tesseract_->AddPixDebugPage(tesseract_->pix_grey(), "OtsuGrey");
	tesseract_->AddPixDebugPage(tesseract_->pix_thresholds(), "OtsuThresholds");
  } else {
    auto [ok, pix_grey, pix_binary, pix_thresholds] = thresholder_->Threshold(this, thresholding_method);

    if (!ok) {
      return false;
    }
    *pix = pix_binary;

    tesseract_->set_pix_thresholds(pix_thresholds);
    tesseract_->set_pix_grey(pix_grey);

	tesseract_->AddPixDebugPage(tesseract_->pix_grey(), "NonOtsuGrey");
	tesseract_->AddPixDebugPage(tesseract_->pix_thresholds(), "NonOtsuThresholds");
  }

  thresholder_->GetImageSizes(&rect_left_, &rect_top_, &rect_width_, &rect_height_, &image_width_,
                              &image_height_);

  // Set the internal resolution that is used for layout parameters from the
  // estimated resolution, rather than the image resolution, which may be
  // fabricated, but we will use the image resolution, if there is one, to
  // report output point sizes.
  int estimated_res = ClipToRange(thresholder_->GetScaledEstimatedResolution(),
                                  kMinCredibleResolution, kMaxCredibleResolution);
  if (estimated_res != thresholder_->GetScaledEstimatedResolution()) {
    tprintf(
        "WARNING: Estimated internal resolution %d out of range! "
        "Corrected to %d.\n",
        thresholder_->GetScaledEstimatedResolution(), estimated_res);
  }
  tesseract_->set_source_resolution(estimated_res);
  return true;
}

/** Find lines from the image making the BLOCK_LIST. */
int TessBaseAPI::FindLines() {
  if (thresholder_ == nullptr || thresholder_->IsEmpty()) {
    tprintf("ERROR: Please call SetImage before attempting recognition.\n");
    return -1;
  }
  if (recognition_done_) {
    ClearResults();
  }
  if (!block_list_->empty()) {
    return 0;
  }
  if (tesseract_ == nullptr) {
    tesseract_ = new Tesseract;
#ifndef DISABLED_LEGACY_ENGINE
    tesseract_->InitAdaptiveClassifier(nullptr);
#endif
  }
  if (tesseract_->pix_binary() == nullptr) {
	  Image pix = Image();
	  if (!Threshold(&pix.pix_)) {
		  return -1;
	  }
	  tesseract_->set_pix_binary(pix);

	  tesseract_->AddPixDebugPage(tesseract_->pix_binary(), "Thresholded Image");
  }

  tesseract_->PrepareForPageseg();

#ifndef DISABLED_LEGACY_ENGINE
  if (tesseract_->textord_equation_detect) {
    if (equ_detect_ == nullptr && !datapath_.empty()) {
      equ_detect_ = new EquationDetect(datapath_.c_str(), nullptr);
    }
    if (equ_detect_ == nullptr) {
      tprintf("WARNING: Could not set equation detector\n");
    } else {
      tesseract_->SetEquationDetect(equ_detect_);
    }
  }
#endif // ndef DISABLED_LEGACY_ENGINE

  Tesseract *osd_tess = osd_tesseract_;
  OSResults osr;
#ifndef DISABLED_LEGACY_ENGINE
  if (PSM_OSD_ENABLED(tesseract_->tessedit_pageseg_mode) && osd_tess == nullptr) {
    if (strcmp(language_.c_str(), "osd") == 0) {
      osd_tess = tesseract_;
    } else {
      osd_tesseract_ = new Tesseract;
      TessdataManager mgr(reader_);
      if (datapath_.empty()) {
        tprintf(
            "WARNING: Auto orientation and script detection requested,"
            " but data path is undefined\n");
        delete osd_tesseract_;
        osd_tesseract_ = nullptr;
      } else if (osd_tesseract_->init_tesseract(datapath_.c_str(), "", "osd", OEM_TESSERACT_ONLY,
                                                nullptr, 0, nullptr, nullptr, false, &mgr) == 0) {
        osd_tess = osd_tesseract_;
        osd_tesseract_->set_source_resolution(thresholder_->GetSourceYResolution());
      } else {
        tprintf(
            "WARNING: Auto orientation and script detection requested,"
            " but osd language failed to load\n");
        delete osd_tesseract_;
        osd_tesseract_ = nullptr;
      }
    }
  }
#endif // ndef DISABLED_LEGACY_ENGINE

  if (tesseract_->SegmentPage(input_file_.c_str(), block_list_, osd_tess, &osr) < 0) {
    return -1;
  }

  // If Devanagari is being recognized, we use different images for page seg
  // and for OCR.
  tesseract_->PrepareForTessOCR(block_list_, osd_tess, &osr);
  return 0;
}

/** Delete the pageres and clear the block list ready for a new page. */
void TessBaseAPI::ClearResults() {
  if (tesseract_ != nullptr) {
    tesseract_->Clear();
  }
  delete page_res_;
  page_res_ = nullptr;
  recognition_done_ = false;
  if (block_list_ == nullptr) {
#if defined(_DEBUG) && defined(_CRTDBG_REPORT_FLAG)
	  block_list_ = new (_CLIENT_BLOCK, __FILE__, __LINE__) BLOCK_LIST;
#else
	  block_list_ = new BLOCK_LIST;
#endif  // _DEBUG
  } else {
    block_list_->clear();
  }
  if (paragraph_models_ != nullptr) {
    for (auto model : *paragraph_models_) {
      delete model;
    }
    delete paragraph_models_;
    paragraph_models_ = nullptr;
  }

  uniqueInstance<std::vector<TessTable>>().clear();
}

/**
 * Return the length of the output text string, as UTF8, assuming
 * liberally two spacing marks after each word (as paragraphs end with two
 * newlines), and assuming a single character reject marker for each rejected
 * character.
 * Also return the number of recognized blobs in blob_count.
 */
int TessBaseAPI::TextLength(int *blob_count) const {
  if (tesseract_ == nullptr || page_res_ == nullptr) {
    return 0;
  }

  PAGE_RES_IT page_res_it(page_res_);
  int total_length = 2;
  int total_blobs = 0;
  // Iterate over the data structures to extract the recognition result.
  for (page_res_it.restart_page(); page_res_it.word() != nullptr; page_res_it.forward()) {
    WERD_RES *word = page_res_it.word();
    WERD_CHOICE *choice = word->best_choice;
    if (choice != nullptr) {
      total_blobs += choice->length() + 2;
      total_length += choice->unichar_string().length() + 2;
      for (int i = 0; i < word->reject_map.length(); ++i) {
        if (word->reject_map[i].rejected()) {
          ++total_length;
        }
      }
    }
  }
  if (blob_count != nullptr) {
    *blob_count = total_blobs;
  }
  return total_length;
}

#ifndef DISABLED_LEGACY_ENGINE
/**
 * Estimates the Orientation And Script of the image.
 * Returns true if the image was processed successfully.
 */
bool TessBaseAPI::DetectOS(OSResults *osr) {
  if (tesseract_ == nullptr) {
    return false;
  }
  ClearResults();
  if (tesseract_->pix_binary() == nullptr) {
	  Image pix = Image();
	  if (!Threshold(&pix.pix_)) {
		  return false;
	  }
	  tesseract_->set_pix_binary(pix);

	  tesseract_->AddPixDebugPage(tesseract_->pix_binary(), "Thresholded Image");
  }

  if (input_file_.empty()) {
    input_file_ = kInputFile;
  }
  return orientation_and_script_detection(input_file_.c_str(), osr, tesseract_) > 0;
}
#endif // #ifndef DISABLED_LEGACY_ENGINE

void TessBaseAPI::set_min_orientation_margin(double margin) {
  tesseract_->min_orientation_margin.set_value(margin);
}

/**
 * Return text orientation of each block as determined in an earlier page layout
 * analysis operation. Orientation is returned as the number of ccw 90-degree
 * rotations (in [0..3]) required to make the text in the block upright
 * (readable). Note that this may not necessary be the block orientation
 * preferred for recognition (such as the case of vertical CJK text).
 *
 * Also returns whether the text in the block is believed to have vertical
 * writing direction (when in an upright page orientation).
 *
 * The returned array is of length equal to the number of text blocks, which may
 * be less than the total number of blocks. The ordering is intended to be
 * consistent with GetTextLines().
 */
void TessBaseAPI::GetBlockTextOrientations(int **block_orientation, bool **vertical_writing) {
  delete[] * block_orientation;
  *block_orientation = nullptr;
  delete[] * vertical_writing;
  *vertical_writing = nullptr;
  BLOCK_IT block_it(block_list_);

  block_it.move_to_first();
  int num_blocks = 0;
  for (block_it.mark_cycle_pt(); !block_it.cycled_list(); block_it.forward()) {
    if (!block_it.data()->pdblk.poly_block()->IsText()) {
      continue;
    }
    ++num_blocks;
  }
  if (!num_blocks) {
    tprintf("WARNING: Found no blocks\n");
    return;
  }
#if defined(_DEBUG) && defined(_CRTDBG_REPORT_FLAG)
  *block_orientation = new (_CLIENT_BLOCK, __FILE__, __LINE__) int[num_blocks];
  *vertical_writing = new (_CLIENT_BLOCK, __FILE__, __LINE__) bool[num_blocks];
#else
  * block_orientation = new int[num_blocks];
  *vertical_writing = new bool[num_blocks];
#endif  // _DEBUG
  block_it.move_to_first();
  int i = 0;
  for (block_it.mark_cycle_pt(); !block_it.cycled_list(); block_it.forward()) {
    if (!block_it.data()->pdblk.poly_block()->IsText()) {
      continue;
    }
    FCOORD re_rotation = block_it.data()->re_rotation();
    float re_theta = re_rotation.angle();
    FCOORD classify_rotation = block_it.data()->classify_rotation();
    float classify_theta = classify_rotation.angle();
    double rot_theta = -(re_theta - classify_theta) * 2.0 / M_PI;
    if (rot_theta < 0) {
      rot_theta += 4;
    }
    int num_rotations = static_cast<int>(rot_theta + 0.5);
    (*block_orientation)[i] = num_rotations;
    // The classify_rotation is non-zero only if the text has vertical
    // writing direction.
    (*vertical_writing)[i] = classify_rotation.y() != 0.0f;
    ++i;
  }
}

void TessBaseAPI::DetectParagraphs(bool after_text_recognition) {
  int debug_level = 0;
  GetIntVariable("paragraph_debug_level", &debug_level);
  if (paragraph_models_ == nullptr) {
#if defined(_DEBUG) && defined(_CRTDBG_REPORT_FLAG)
	  paragraph_models_ = new (_CLIENT_BLOCK, __FILE__, __LINE__) std::vector<ParagraphModel*>;
#else
	  paragraph_models_ = new std::vector<ParagraphModel*>;
#endif  // _DEBUG
  }
  MutableIterator *result_it = GetMutableIterator();
  do { // Detect paragraphs for this block
    std::vector<ParagraphModel *> models;
    ::tesseract::DetectParagraphs(debug_level, after_text_recognition, result_it, &models);
    paragraph_models_->insert(paragraph_models_->end(), models.begin(), models.end());
  } while (result_it->Next(RIL_BLOCK));
  delete result_it;
}

/** This method returns the string form of the specified unichar. */
const char *TessBaseAPI::GetUnichar(int unichar_id) const {
  return tesseract_->unicharset.id_to_unichar(unichar_id);
}

/** Return the pointer to the i-th dawg loaded into tesseract_ object. */
const Dawg *TessBaseAPI::GetDawg(int i) const {
  if (tesseract_ == nullptr || i >= NumDawgs()) {
    return nullptr;
  }
  return tesseract_->getDict().GetDawg(i);
}

/** Return the number of dawgs loaded into tesseract_ object. */
int TessBaseAPI::NumDawgs() const {
  return tesseract_ == nullptr ? 0 : tesseract_->getDict().NumDawgs();
}

/** Escape a char string - remove <>&"' with HTML codes. */
std::string HOcrEscape(const char *text) {
  std::string ret;
  const char *ptr;
  for (ptr = text; *ptr; ptr++) {
    switch (*ptr) {
      case '<':
        ret += "&lt;";
        break;
      case '>':
        ret += "&gt;";
        break;
      case '&':
        ret += "&amp;";
        break;
      case '"':
        ret += "&quot;";
        break;
      case '\'':
        ret += "&#39;";
        break;
      default:
        ret += *ptr;
    }
  }
  return ret;
}

} // namespace tesseract<|MERGE_RESOLUTION|>--- conflicted
+++ resolved
@@ -30,13 +30,7 @@
 #include "dict.h"       // for Dict
 #include "elst.h"       // for ELIST_ITERATOR, ELISTIZE, ELISTIZEH
 #include "environ.h"    // for l_uint8
-<<<<<<< HEAD
-#ifndef DISABLED_LEGACY_ENGINE
 #include "equationdetect.h" // for EquationDetect, destructor of equ_detect_
-#endif // ndef DISABLED_LEGACY_ENGINE
-=======
-#include "equationdetect.h" // for EquationDetect, destructor of equ_detect_
->>>>>>> 426be4fa
 #include "errcode.h" // for ASSERT_HOST
 #include "helpers.h" // for IntCastRounded, chomp_string
 #include "host.h"    // for MAX_PATH
