/**********************************************************************
 * File:        baseapi.cpp
 * Description: Simple API for calling tesseract.
 * Author:      Ray Smith
 *
 * (C) Copyright 2006, Google Inc.
 ** Licensed under the Apache License, Version 2.0 (the "License");
 ** you may not use this file except in compliance with the License.
 ** You may obtain a copy of the License at
 ** http://www.apache.org/licenses/LICENSE-2.0
 ** Unless required by applicable law or agreed to in writing, software
 ** distributed under the License is distributed on an "AS IS" BASIS,
 ** WITHOUT WARRANTIES OR CONDITIONS OF ANY KIND, either express or implied.
 ** See the License for the specific language governing permissions and
 ** limitations under the License.
 *
 **********************************************************************/

#define _USE_MATH_DEFINES // for M_PI

// Include automatically generated configuration file if running autoconf.
#ifdef HAVE_TESSERACT_CONFIG_H
#  include "config_auto.h"
#endif

#include <tesseract/debugheap.h>
#include "boxword.h"    // for BoxWord
#include "coutln.h"     // for C_OUTLINE_IT, C_OUTLINE_LIST
#include "dawg_cache.h" // for DawgCache
#include "dict.h"       // for Dict
#include "elst.h"       // for ELIST_ITERATOR, ELISTIZE, ELISTIZEH
#include <leptonica/environ.h>    // for l_uint8
#include "equationdetect.h" // for EquationDetect, destructor of equ_detect_
#include "errcode.h" // for ASSERT_HOST
#include "helpers.h" // for IntCastRounded, chomp_string, copy_string
#include "host.h"    // for MAX_PATH
#include "imagedata.h" // for ImageData, DocumentData
#include <leptonica/imageio.h> // for IFF_TIFF_G4, IFF_TIFF, IFF_TIFF_G3, ...
#if !DISABLED_LEGACY_ENGINE
#  include "intfx.h" // for INT_FX_RESULT_STRUCT
#endif
#include "mutableiterator.h" // for MutableIterator
#include "normalis.h"        // for kBlnBaselineOffset, kBlnXHeight
#include "pageres.h"         // for PAGE_RES_IT, WERD_RES, PAGE_RES, CR_DE...
#include "paragraphs.h"      // for DetectParagraphs
#include "global_params.h"
#include "pdblock.h"         // for PDBLK
#include "points.h"          // for FCOORD
#include "polyblk.h"         // for POLY_BLOCK
#include "rect.h"            // for TBOX
#include "stepblob.h"        // for C_BLOB_IT, C_BLOB, C_BLOB_LIST
#include "tessdatamanager.h" // for TessdataManager, kTrainedDataSuffix
#include "tesseractclass.h"  // for Tesseract
#include <tesseract/tprintf.h>         // for tprintf
#include "werd.h"            // for WERD, WERD_IT, W_FUZZY_NON, W_FUZZY_SP
#include "tabletransfer.h"   // for detected tables from tablefind.h
#include "thresholder.h"     // for ImageThresholder
#include "winutils.h"
#include "colfind.h"         // for param globals
#include "oldbasel.h"        // for param globals
#include "tovars.h"          // for param globals
#include "makerow.h"         // for param globals
#include "topitch.h"         // for param globals
#include "polyaprx.h"        // for param globals
#include "edgblob.h"         // for param globals
#include "pathutils.h"       // for fs namespace

#include <tesseract/baseapi.h>
#include <tesseract/ocrclass.h>       // for ETEXT_DESC
#include <tesseract/osdetect.h>       // for OSResults, OSBestResult, OrientationId...
#include <tesseract/renderer.h>       // for TessResultRenderer
#include <tesseract/resultiterator.h> // for ResultIterator
#include <tesseract/params.h>    // for Param, ..., ParamVectorSet class definitions
#include <tesseract/assert.h>

#include <cmath>    // for round, M_PI
#include <cstdint>  // for int32_t
#include <cstring>  // for strcmp, strcpy
#include <filesystem> // for path
#include <fstream>  // for size_t
#include <iostream> // for std::cin
#include <locale>   // for std::locale::classic
#include <memory>   // for std::unique_ptr
#include <set>      // for std::pair
#include <sstream>  // for std::stringstream
#include <vector>   // for std::vector
#include <cfloat>

#include <parameters/parameters.h>
#include <leptonica/allheaders.h> // for pixDestroy, boxCreate, boxaAddBox, box...
#ifdef HAVE_LIBCURL
#  include <curl/curl.h>
#endif

#ifdef __linux__
#  include <csignal> // for sigaction, SA_RESETHAND, SIGBUS, SIGFPE
#endif

#if defined(WIN32) || defined(_WIN32) || defined(_WIN64)
#  include <fcntl.h>
#  include <io.h>
#else
#  include <dirent.h> // for closedir, opendir, readdir, DIR, dirent
#  include <libgen.h>
#  include <sys/stat.h> // for stat, S_IFDIR
#  include <sys/types.h>
#  include <unistd.h>
#endif // _WIN32


using namespace ::parameters;

namespace tesseract {

FZ_HEAPDBG_TRACKER_SECTION_START_MARKER(_)

BOOL_VAR(stream_filelist, false, "Stream a filelist from stdin.");
BOOL_VAR(show_threshold_images, false, "Show grey/binary 'thresholded' (pre-processed) images.");
STRING_VAR(document_title, "", "Title of output document (used for hOCR and PDF output).");
#ifdef HAVE_LIBCURL
INT_VAR(curl_timeout, 0, "Timeout for curl in seconds.");
STRING_VAR(curl_cookiefile, "", "File with cookie data for curl");
#endif
INT_VAR(debug_all, 0, "Turn on all the debugging features. Set to '2' or higher for extreme verbose debug diagnostics output.");
BOOL_VAR(debug_misc, false, "Turn on miscellaneous debugging features.");
#if !GRAPHICS_DISABLED
BOOL_VAR(scrollview_support, false, "Turn ScrollView support on/off. When turned OFF, the OCR process executes a little faster but almost all graphical feedback/diagnostics features will have been disabled.");
#endif
BOOL_VAR(verbose_process, false, "Print descriptive messages reporting which steps are taken during the OCR process. This may help non-expert users to better grasp what is happening under the hood and which stages of the OCR process take up time.");
STRING_VAR(vars_report_file, "+", "Filename/path to write the 'Which -c variables were used' report. File may be 'stdout', '1' or '-' to be output to stdout. File may be 'stderr', '2' or '+' to be output to stderr. Empty means no report will be produced.");
BOOL_VAR(report_all_variables, true, "When reporting the variables used (via 'vars_report_file') also report all *unused* variables, hence the report will always list *all* available variables.");
DOUBLE_VAR(allowed_image_memory_capacity, ImageCostEstimate::get_max_system_allowance(), "Set maximum memory allowance for image data: this will be used as part of a sanity check for oversized input images.");
BOOL_VAR(two_pass, false, "Enable double analysis: this will analyse every image twice. Once with the given page segmentation mode (typically 3), and then once with a single block page segmentation mode. The second run runs on a modified image where any earlier blocks are turned black, causing Tesseract to skip them for the second analysis. Currently two pages are output for a single image, so this is clearly a hack, but it's not as computationally intensive as running two full runs. (In fact, it might add as little as ~10% overhead, depending on the input image)   WARNING: This will probably break weird non-filepath file input patterns like \"-\" for stdin, or things that resolve using libcurl.");


/** Minimum sensible image size to be worth running Tesseract. */
const int kMinRectSize = 10;
/** Character returned when Tesseract couldn't recognize anything. */
const char kTesseractReject = '~';
/** Character used by UNLV error counter as a reject. */
const char kUNLVReject = '~';
/** Character used by UNLV as a suspect marker. */
const char kUNLVSuspect = '^';
/**
 * Temp file used for storing current parameters before applying retry values.
 */
static const char *kOldVarsFile = "failed_vars.txt";

#if !DISABLED_LEGACY_ENGINE

static const char kUnknownFontName[] = "UnknownFont";

static STRING_VAR(classify_font_name, kUnknownFontName,
                  "Default font name to be used in training.");

// Finds the name of the training font and returns it in fontname, by cutting
// it out based on the expectation that the filename is of the form:
// /path/to/dir/[lang].[fontname].exp[num]
// The [lang], [fontname] and [num] fields should not have '.' characters.
// If the global parameter classify_font_name is set, its value is used instead.
static void ExtractFontName(const char* filename, std::string* fontname) {
  *fontname = classify_font_name;
  if (*fontname == kUnknownFontName) {
    // filename is expected to be of the form [lang].[fontname].exp[num]
    // The [lang], [fontname] and [num] fields should not have '.' characters.
    const char *basename = strrchr(filename, '/');
    const char *firstdot = strchr(basename ? basename : filename, '.');
    const char *lastdot  = strrchr(filename, '.');
    if (firstdot != lastdot && firstdot != nullptr && lastdot != nullptr) {
      ++firstdot;
      *fontname = firstdot;
      fontname->resize(lastdot - firstdot);
    }
  }
}
#endif

FZ_HEAPDBG_TRACKER_SECTION_END_MARKER(_)

/* Add all available languages recursively.
 */
static void addAvailableLanguages(const std::string &datadir, const std::string &base,
                                  std::vector<std::string> *langs) {
  auto base2 = base;
  if (!base2.empty()) {
    base2 += "/";
  }
  const size_t extlen = sizeof(kTrainedDataSuffix);
#if defined(WIN32) || defined(_WIN32) || defined(_WIN64)
  const auto kTrainedDataSuffixUtf16 = winutils::Utf8ToUtf16(kTrainedDataSuffix);

  WIN32_FIND_DATAW data;
  HANDLE handle = FindFirstFileW(winutils::Utf8ToUtf16((datadir + base2 + "*").c_str()).c_str(), &data);
  if (handle != INVALID_HANDLE_VALUE) {
    BOOL result = TRUE;
    for (; result;) {
      wchar_t *name = data.cFileName;
      // Skip '.', '..', and hidden files
      if (name[0] != '.') {
        if ((data.dwFileAttributes & FILE_ATTRIBUTE_DIRECTORY) == FILE_ATTRIBUTE_DIRECTORY) {
          addAvailableLanguages(datadir, base2 + winutils::Utf16ToUtf8(name), langs);
        } else {
          size_t len = wcslen(name);
          if (len > extlen && name[len - extlen] == '.' &&
              wcscmp(&name[len - extlen + 1], kTrainedDataSuffixUtf16.c_str()) == 0) {
            name[len - extlen] = '\0';
            langs->push_back(base2 + winutils::Utf16ToUtf8(name));
          }
        }
      }
      result = FindNextFileW(handle, &data);
    }
    FindClose(handle);
  }
#else // _WIN32
  DIR *dir = opendir((datadir + base).c_str());
  if (dir != nullptr) {
    dirent *de;
    while ((de = readdir(dir))) {
      char *name = de->d_name;
      // Skip '.', '..', and hidden files
      if (name[0] != '.') {
        struct stat st;
        if (stat((datadir + base2 + name).c_str(), &st) == 0 && (st.st_mode & S_IFDIR) == S_IFDIR) {
          addAvailableLanguages(datadir, base2 + name, langs);
        } else {
          size_t len = strlen(name);
          if (len > extlen && name[len - extlen] == '.' &&
              strcmp(&name[len - extlen + 1], kTrainedDataSuffix) == 0) {
            name[len - extlen] = '\0';
            langs->push_back(base2 + name);
          }
        }
      }
    }
    closedir(dir);
  }
#endif
}


TessBaseAPI::TessBaseAPI()
    : tesseract_(nullptr)
#if !DISABLED_LEGACY_ENGINE
      ,
      osd_tesseract_(nullptr),
      equ_detect_(nullptr)
#endif
      ,
      reader_(nullptr),
      // thresholder_ is initialized to nullptr here, but will be set before use
      // by: A constructor of a derived API or created
      // implicitly when used in InternalResetImage.
      thresholder_(nullptr),
      paragraph_models_(nullptr),
      block_list_(nullptr),
      page_res_(nullptr),
      pix_visible_image_(nullptr),
      last_oem_requested_(OEM_DEFAULT),
      recognition_done_(false),
      rect_left_(0),
      rect_top_(0),
      rect_width_(0),
      rect_height_(0),
      image_width_(0),
      image_height_(0) {
  // make sure the debug_all preset is set up BEFORE any command-line arguments
  // direct tesseract to set some arbitrary parameters just below,
  // for otherwise those `-c xyz=v` commands may be overruled by the
  // debug_all preset!
  debug_all.set_on_modify_handler([this](decltype(debug_all) &target,
                                         const int32_t old_value,
                                         int32_t &new_value,
                                         const int32_t default_value,
                                         ParamSetBySourceType source_type,
                                         ParamPtr optional_setter) {
    this->SetupDebugAllPreset();
  });
}

TessBaseAPI::~TessBaseAPI() {
  End();
  debug_all.set_on_modify_handler(0);
}

/**
 * Returns the version identifier as a static string. Do not delete.
 */
const char *TessBaseAPI::Version() {
  return TESSERACT_VERSION_STR;
}

Tesseract& TessBaseAPI::tesseract() const {
  if (tesseract_ == nullptr) {
    tesseract_ = new Tesseract();
  }
  return *tesseract_;
}

/**
 * Set the name of the input file. Needed only for training and
 * loading a UNLV zone file.
 */
void TessBaseAPI::SetInputName(const char *name) {
  Tesseract &tess = tesseract();
  tess.input_file_path_ = name;
}

/** Set the name of the visible image files. Needed only for PDF output. */
void TessBaseAPI::SetVisibleImageFilename(const char* name) {
  Tesseract &tess = tesseract();
  tess.visible_image_file_path_ = name;
}

/**
* Return a memory capacity cost estimate for the given image dimensions and
* some heuristics re tesseract behaviour, e.g. input images will be normalized/greyscaled,
* then thresholded, all of which will be kept in memory while the session runs.
*
* Also uses the Tesseract Variable `allowed_image_memory_capacity` to indicate
* whether the estimated cost is oversized --> `cost.is_too_large()`
*
* For user convenience, static functions are provided:
* the static functions MAY be used by userland code *before* the high cost of
* instantiating a Tesseract instance is incurred.
*/
ImageCostEstimate TessBaseAPI::EstimateImageMemoryCost(int image_width, int image_height, float allowance) {
  // The heuristics used:
  // 
  // we reckon with leptonica Pix storage at 4 bytes per pixel,
  // tesseract storing (worst case) 3 different images: original, greyscale, binary thresholded,
  // we DO NOT reckon with the extra image that may serve as background for PDF outputs, etc.
  // we DO NOT reckon with the memory cost for the OCR match tree, etc.
  // However, we attempt a VERY ROUGH estimate by calculating a 20% overdraft for internal operations'
  // storage costs.
  float cost = 4 * 3 * 1.20f;
  cost *= image_width;
  cost *= image_height;

  if (allowed_image_memory_capacity > 0.0) {
    // any rediculous input values will be replaced by the Tesseract configuration value:
    if (allowance > allowed_image_memory_capacity || allowance <= 0.0)
      allowance = allowed_image_memory_capacity;
  }

  return ImageCostEstimate(cost, allowance);
}

ImageCostEstimate TessBaseAPI::EstimateImageMemoryCost(const Pix* pix, float allowance) {
  auto w = pixGetWidth(pix);
  auto h = pixGetHeight(pix);
  return EstimateImageMemoryCost(w, h, allowance);
}

/**
* Ditto, but this API may be invoked after SetInputImage() or equivalent has been called
* and reports the cost estimate for the current instance/image.
*/
ImageCostEstimate TessBaseAPI::EstimateImageMemoryCost() const {
  return tesseract().EstimateImageMemoryCost();
}

/**
* Helper, which may be invoked after SetInputImage() or equivalent has been called:
* reports the cost estimate for the current instance/image via `tprintDebug()` and returns
* `true` when the cost is expected to be too high.
*
* You can use this as a fast pre-flight check. Many major tesseract APIs perform
* this same check as part of their startup routine.
*/
bool TessBaseAPI::CheckAndReportIfImageTooLarge(const Pix* pix) const {
  return tesseract().CheckAndReportIfImageTooLarge(pix);
}

/** Set the name of the output files. Needed only for debugging. */
void TessBaseAPI::SetOutputName(const char *name) {
  tesseract().output_base_filename.set_value(name, PARAM_VALUE_IS_SET_BY_APPLICATION);
}

const std::string &TessBaseAPI::GetOutputName() {
  return tesseract().output_base_filename;
}

bool TessBaseAPI::SetVariable(const char *name, const char *value) {
  return ParamUtils::SetParam(name, value, tesseract().params_collective(), PARAM_VALUE_IS_SET_BY_APPLICATION);
}

bool TessBaseAPI::SetVariable(const char *name, int value) {
  return ParamUtils::SetParam(name, value, tesseract().params_collective(), PARAM_VALUE_IS_SET_BY_APPLICATION);
}

bool TessBaseAPI::SetVariable(const char *name, bool value) {
  return ParamUtils::SetParam(name, value, tesseract().params_collective(), PARAM_VALUE_IS_SET_BY_APPLICATION);
}

bool TessBaseAPI::SetVariable(const char *name, double value) {
  return ParamUtils::SetParam(name, value, tesseract().params_collective(), PARAM_VALUE_IS_SET_BY_APPLICATION);
}

bool TessBaseAPI::SetVariable(const char *name, const std::string &value) {
  return ParamUtils::SetParam(name, value, tesseract().params_collective(), PARAM_VALUE_IS_SET_BY_APPLICATION);
}

bool TessBaseAPI::GetIntVariable(const char *name, int *value) const {
  IntParam *p = ParamUtils::FindParam<IntParam>(name, tesseract().params_collective());
  if (!p) {
    return false;
  }
  *value = p->value();
  return true;
}

bool TessBaseAPI::GetBoolVariable(const char *name, bool *value) const {
  BoolParam *p = ParamUtils::FindParam<BoolParam>(name, tesseract().params_collective());
  if (!p) {
    return false;
  }
  *value = p->value();
  return true;
}

const char *TessBaseAPI::GetStringVariable(const char *name) const {
  StringParam *p = ParamUtils::FindParam<StringParam>(name, tesseract().params_collective());
  if (!p) {
    return nullptr;
  }
  return p->c_str();
}

bool TessBaseAPI::GetDoubleVariable(const char *name, double *value) const {
  DoubleParam *p = ParamUtils::FindParam<DoubleParam>(name, tesseract().params_collective());
  if (!p) {
    return false;
  }
  *value = p->value();
  return true;
}

/** Get value of named variable as a string, if it exists. */
bool TessBaseAPI::GetVariableAsString(const char *name, std::string *val) const {
  Param *p = ParamUtils::FindParam(name, tesseract().params_collective());
  if (p != nullptr) {
    if (val != nullptr) {
      *val = p->raw_value_str();
    }
    return true;
  }
  return false;
}


bool TessBaseAPI::InitParameters(const std::vector<std::string> &vars_vec,
                                 const std::vector<std::string> &vars_values) {
  Tesseract &tess = tesseract();
  return tess.InitParameters(vars_vec, vars_values);
}

void TessBaseAPI::ReadyParametersForReinitialization() {
  Tesseract &tess = tesseract();
  tess.ReadyParametersForReinitialization();
}

void TessBaseAPI::ResetParametersToFactoryDefault() {
  Tesseract &tess = tesseract();
  tess.ResetParametersToFactoryDefault();
}


#if !DISABLED_LEGACY_ENGINE

/** Print Tesseract fonts table to the given file. */
void TessBaseAPI::PrintFontsTable(FILE *fp) const {
  if (!fp)
    fp = stdout;
  bool print_info = (fp == stdout || fp == stderr);
  Tesseract& tess = tesseract();
  const int fontinfo_size = tess.get_fontinfo_table().size();
  for (int font_index = 1; font_index < fontinfo_size; ++font_index) {
    FontInfo font = tess.get_fontinfo_table().at(font_index);
    if (print_info) {
      tprintInfo(
          "ID={}: {} is_italic={} is_bold={} is_fixed_pitch={} is_serif={} is_fraktur={}\n",
          font_index, font.name,
          font.is_italic(),
          font.is_bold(),
          font.is_fixed_pitch(),
          font.is_serif(),
          font.is_fraktur());
    } else {
      std::string msg = fmt::format(
          "ID={}: {} is_italic={} is_bold={} is_fixed_pitch={} is_serif={} is_fraktur={}\n",
          font_index, font.name,
          font.is_italic(),
          font.is_bold(),
          font.is_fixed_pitch(),
          font.is_serif(),
          font.is_fraktur());
      fputs(msg.c_str(), fp);
    }
  }
}

#endif

/** 
 * Print Tesseract parameters to the given file with descriptions of each option. 
 * Cannot be used as Tesseract configuration file due to descriptions 
 * (use DumpVariables instead to create config files).
 */
void TessBaseAPI::PrintVariables(FILE *fp) const {
  ParamUtils::PrintParams(fp, tesseract().params_collective(), true);
}

void TessBaseAPI::SaveParameters() {
  // Save current config variables before switching modes.
  FILE *fp = fopen(kOldVarsFile, "wb");
  PrintVariables(fp);
  fclose(fp);
}

void TessBaseAPI::RestoreParameters() {
  ReadConfigFile(kOldVarsFile);
}

/** 
 * Print Tesseract parameters to the given file without descriptions. 
 * Can be used as Tesseract configuration file.
*/
void TessBaseAPI::DumpVariables(FILE *fp) const {
  ParamUtils::PrintParams(fp, tesseract().params_collective(), false);
}

// Report parameters' usage statistics, i.e. report which params have been
// set, modified and read/checked until now during this run-time's lifetime.
//
// Use this method for run-time 'discovery' about which tesseract parameters
// are actually *used* during your particular usage of the library, ergo
// answering the question:
// "Which of all those parameters are actually *relevant* to my use case today?"
void TessBaseAPI::ReportParamsUsageStatistics() const {
  tesseract::ParamsVectorSet &vec = tesseract().params_collective();
  std::string fpath = tesseract::vars_report_file;
  ReportFile f(fpath);
    int section_level = tesseract_->GetPixDebugSectionLevel();
    ParamUtils::ReportParamsUsageStatistics(f, vec, section_level);
}

/**
 * The datapath must be the name of the data directory or
 * some other file in which the data directory resides (for instance argv[0].)
 * The language is (usually) an ISO 639-3 string or nullptr will default to eng.
 * If numeric_mode is true, then only digits and Roman numerals will
 * be returned.
 * 
 * @return: 0 on success and -1 on initialization failure.
 */
int TessBaseAPI::Init(const char* datapath,
                      ParamsVectorSet& vars)
{
  std::vector<std::string> nil;
  //ParamsVectorSet vars;
  FileReader nada;
  Tesseract &tess = tesseract();
  //tess.tessedit_ocr_engine_mode = oem;
  //tess.languages_to_try = language;
  if (tess.datadir_base_path.is_set() && !strempty(datapath) && tess.datadir_base_path.value() != datapath) {
    // direct parameter overrides previous parameter set-up
    tess.datadir_base_path = datapath;
  }
  return Init_Internal(datapath, vars, nil, nada, nullptr, 0);
}

int TessBaseAPI::Init(const char *datapath,
         ParamsVectorSet &vars,
                      const std::vector<std::string> &configs)
{

}

int TessBaseAPI::Init(ParamsVectorSet& vars)
{

}

int TessBaseAPI::Init(ParamsVectorSet& vars,
                      const std::vector<std::string>& configs)
{

}

int TessBaseAPI::Init(const char* datapath,
         ParamsVectorSet& vars,
                      FileReader reader)
{

}

int TessBaseAPI::Init(const char* datapath,
         ParamsVectorSet& vars,
         const std::vector<std::string>& configs,
                      FileReader reader)
{

}

int TessBaseAPI::Init(const char* datapath,
         const std::vector<std::string>& vars_vec,
                      const std::vector<std::string>& vars_values)
{

}

int TessBaseAPI::Init(const char* datapath,
         const std::vector<std::string>& vars_vec,
         const std::vector<std::string>& vars_values,
                      const std::vector<std::string>& configs)
{

}

int TessBaseAPI::Init(const char* datapath, const char* language, OcrEngineMode oem)
{

}

int TessBaseAPI::Init(const char* datapath, const char* language, OcrEngineMode oem,
                      const std::vector<std::string>& configs)
{

}

int TessBaseAPI::Init(const char* datapath, const char* language)
{

}

int TessBaseAPI::Init(const char* datapath, const char* language,
                      const std::vector<std::string>& configs)
{

}

int TessBaseAPI::Init(const char *language, OcrEngineMode oem)
{

}

int TessBaseAPI::Init(const char *language, OcrEngineMode oem,
         const std::vector<std::string> &configs)
{

}

int TessBaseAPI::Init(const char* language)
{

}

int TessBaseAPI::Init(const char* language,
                      const std::vector<std::string>& configs)
{

}

// Reads the traineddata via a FileReader from path `datapath`.
int TessBaseAPI::Init(const char* datapath,
         const std::vector<std::string>& vars_vec,
         const std::vector<std::string>& vars_values,
                      FileReader reader)
{

}

int TessBaseAPI::Init(const char* datapath,
         const std::vector<std::string>& vars_vec,
         const std::vector<std::string>& vars_values,
         const std::vector<std::string>& configs,
                      FileReader reader)
{

}

// In-memory version reads the traineddata directly from the given
// data[data_size] array.
int TessBaseAPI::InitFromMemory(const char *data, size_t data_size,
                   const std::vector<std::string>& vars_vec,
                   const std::vector<std::string>& vars_values)
{

}

int TessBaseAPI::InitFromMemory(const char *data, size_t data_size,
                   const std::vector<std::string>& vars_vec,
                   const std::vector<std::string>& vars_values,
                   const std::vector<std::string>& configs)
{

}

int TessBaseAPI::Init_Internal(const char *path,
                               ParamsVectorSet &vars,
                               const std::vector<std::string> &configs,
                               FileReader reader,
                               const char *data, size_t data_size) {
  Tesseract &tess = tesseract();
#if 0
  if (tess.languages_to_try.empty()) {
    tess.languages_to_try = "";
  }
#endif
  if (data == nullptr) {
    data = "";
    data_size = 0; // as a precaution to prevent invalid user-set value to
  }
  std::string datapath;
  if (!strempty(path)) {
    datapath = path;
  } else if (!tess.datadir_base_path.empty()) {
    datapath = tess.datadir_base_path;
  } else {
    datapath = tess.languages_to_try;
  }

  // TODO: re-evaluate this next (old) code chunk which decides when to reset the tesseract instance.

  std::string buggered_languge = "XYZ";

  // If the datapath, OcrEngineMode or the language have changed - start again.
  // Note that the language_ field stores the last requested language that was
  // initialized successfully, while tesseract().lang stores the language
  // actually used. They differ only if the requested language was nullptr, in
<<<<<<< HEAD
  // which case tesseract().lang is set to the Tesseract default ("eng").
  if (
      (datapath_.empty() || language_.empty() || datapath_ != datapath ||
       last_oem_requested_ != oem() || (language_ != buggered_languge && tesseract_->lang_ != buggered_languge))) {
    // TODO: code a proper RESET operation instead of ditching and re-instatiating, which will nuke our `tess` reference.
    assert(0);
=======
  // which case tesseract_->lang is set to the Tesseract default ("eng").
  if (tesseract_ != nullptr &&
      tesseract_->RequiresWipeBeforeIndependentReUse() &&
      (datapath_.empty() || language_.empty() || datapath_ != datapath ||
       last_oem_requested_ != oem || (language_ != language && tesseract_->lang != language))) {
#if 0
>>>>>>> daf34a6e
    delete tesseract_;
    tesseract_ = nullptr;
#else
    // try not to throw away tesseract instances. Clean them out rigorously, instead.
    tesseract_->WipeSqueakyCleanForReUse();
#endif
  }
<<<<<<< HEAD
  bool reset_classifier = true;
  if (tesseract_ == nullptr) {
    reset_classifier = false;
    tesseract_ = new Tesseract();
    if (reader != nullptr) {
      reader_ = reader;
    }
    TessdataManager mgr(reader_);
    if (data_size != 0) {
      mgr.LoadMemBuffer(buggered_languge.c_str(), data, data_size);
    }
    if (tess.init_tesseract(datapath, output_file_, &mgr) != 0) {
      return -1;
    }
=======
#ifdef USE_OPENCL
  OpenclDevice od;
  od.InitEnv();
#endif
  if (tesseract_ == nullptr) {
    tesseract_ = new Tesseract(nullptr);
  }
  if (reader != nullptr) {
    reader_ = reader;
  }
  TessdataManager mgr(reader_);
  if (data_size != 0) {
    mgr.LoadMemBuffer(language, data, data_size);
  }
  if (tesseract_->init_tesseract(datapath, output_file_, language, oem, configs,
                                  configs_size, vars_vec, vars_values, set_only_non_debug_params,
                                  &mgr) != 0) {
    return -1;
>>>>>>> daf34a6e
  }

  // Update datapath and language requested for the last valid initialization.
  datapath_ = std::move(datapath);
  if (datapath_.empty() && !tess.datadir_.empty()) {
    datapath_ = tess.datadir_;
  }

  language_ = buggered_languge;
  last_oem_requested_ = oem();

#if !DISABLED_LEGACY_ENGINE
  // For same language and datapath, just reset the adaptive classifier.
<<<<<<< HEAD
  if (reset_classifier) {
    tess.ResetAdaptiveClassifier();
  }
=======
  // 
  // We are initializing: *always* reset the classifier here, because we
  // can come through here after a previous failed/aborted/successful
  // initialization and we still would need to set up the Tesseract
  // instance to a definitely known state here anyway.
  tesseract_->ResetAdaptiveClassifier();
>>>>>>> daf34a6e
#endif // !DISABLED_LEGACY_ENGINE

  return 0;
}

/**
 * Returns the languages string used in the last valid initialization.
 * If the last initialization specified "deu+hin" then that will be
 * returned. If hin loaded eng automatically as well, then that will
 * not be included in this list. To find the languages actually
 * loaded use GetLoadedLanguagesAsVector.
 * The returned string should NOT be deleted.
 */
const char *TessBaseAPI::GetInitLanguagesAsString() const {
  return language_.c_str();
}

/**
 * Returns the loaded languages in the vector of std::string.
 * Includes all languages loaded by the last Init, including those loaded
 * as dependencies of other loaded languages.
 */
void TessBaseAPI::GetLoadedLanguagesAsVector(std::vector<std::string> *langs) const {
  langs->clear();
  Tesseract &tess = tesseract();
  langs->push_back(tess.lang_);
  int num_subs = tess.num_sub_langs();
  for (int i = 0; i < num_subs; ++i) {
    langs->push_back(tess.get_sub_lang(i)->lang_);
  }
}

/**
 * Returns the available languages in the sorted vector of std::string.
 */
void TessBaseAPI::GetAvailableLanguagesAsVector(std::vector<std::string> *langs) const {
  langs->clear();
  Tesseract &tess = tesseract();
  addAvailableLanguages(tess.datadir_, "", langs);
  std::sort(langs->begin(), langs->end());
}

/**
 * Init only for page layout analysis. Use only for calls to SetImage and
 * AnalysePage. Calls that attempt recognition will generate an error.
 */
void TessBaseAPI::InitForAnalysePage() {
  tesseract().InitAdaptiveClassifier(nullptr);
}

/**
 * Read a "config" file containing a set of parameter name, value pairs.
 * Searches the standard places: tessdata/configs, tessdata/tessconfigs
 * and also accepts a relative or absolute path name.
 */
void TessBaseAPI::ReadConfigFile(const char *filename) {
  tesseract().read_config_file(filename);
}

/**
 * Set the current page segmentation mode. Defaults to PSM_AUTO.
 * The mode is stored as an IntParam so it can also be modified by
 * ReadConfigFile or SetVariable("tessedit_pageseg_mode", mode as string).
 */
void TessBaseAPI::SetPageSegMode(PageSegMode mode) {
  tesseract().tessedit_pageseg_mode.set_value(mode, PARAM_VALUE_IS_SET_BY_APPLICATION);
}

/** Return the current page segmentation mode. */
PageSegMode TessBaseAPI::GetPageSegMode() const {
  return static_cast<PageSegMode>(tesseract().tessedit_pageseg_mode.value());
}

/**
 * Recognize a rectangle from an image and return the result as a string.
 * May be called many times for a single Init.
 * Currently has no error checking.
 * Greyscale of 8 and color of 24 or 32 bits per pixel may be given.
 * Palette color images will not work properly and must be converted to
 * 24 bit.
 * Binary images of 1 bit per pixel may also be given but they must be
 * byte packed with the MSB of the first byte being the first pixel, and a
 * one pixel is WHITE. For binary images set bytes_per_pixel=0.
 * The recognized text is returned as a char* which is coded
 * as UTF8 and must be freed with the delete [] operator.
 */
char *TessBaseAPI::TesseractRect(const unsigned char *imagedata, int bytes_per_pixel,
                                 int bytes_per_line, int left, int top, int width, int height) {
  if (tesseract_ == nullptr || width < kMinRectSize || height < kMinRectSize) {
    return nullptr; // Nothing worth doing.
  }

  // Since this original api didn't give the exact size of the image,
  // we have to invent a reasonable value.
  int bits_per_pixel = bytes_per_pixel == 0 ? 1 : bytes_per_pixel * 8;
  SetImage(imagedata, bytes_per_line * 8 / bits_per_pixel, height + top, bytes_per_pixel,
           bytes_per_line);
  SetRectangle(left, top, width, height);

  return GetUTF8Text();
}

#if !DISABLED_LEGACY_ENGINE
/**
 * Call between pages or documents etc to free up memory and forget
 * adaptive data.
 */
void TessBaseAPI::ClearAdaptiveClassifier() {
  Tesseract& tess = tesseract();
  tess.ResetAdaptiveClassifier();
  tess.ResetDocumentDictionary();
}
#endif // !DISABLED_LEGACY_ENGINE

/**
 * Provide an image for Tesseract to recognize. Format is as
 * TesseractRect above. Copies the image buffer and converts to Pix.
 * SetImage clears all recognition results, and sets the rectangle to the
 * full image, so it may be followed immediately by a GetUTF8Text, and it
 * will automatically perform recognition.
 */
void TessBaseAPI::SetImage(const unsigned char *imagedata, int width, int height,
                           int bytes_per_pixel, int bytes_per_line, int exif, 
                           const float angle, bool upscale) {
  if (InternalResetImage()) {
    thresholder_->SetImage(imagedata, width, height, bytes_per_pixel, bytes_per_line, exif, angle, upscale);
    SetInputImage(thresholder_->GetPixRect());
  }
}

void TessBaseAPI::SetSourceResolution(int ppi) {
  if (thresholder_) {
    thresholder_->SetSourceYResolution(ppi);
  } else {
    tprintError("Please call SetImage before SetSourceResolution.\n");
  }
}

/**
 * Provide an image for Tesseract to recognize. As with SetImage above,
 * Tesseract takes its own copy of the image, so it need not persist until
 * after Recognize.
 * Pix vs raw, which to use?
 * Use Pix where possible. Tesseract uses Pix as its internal representation
 * and it is therefore more efficient to provide a Pix directly.
 */
void TessBaseAPI::SetImage(Pix *pix, int exif, const float angle, bool upscale) {
  if (InternalResetImage()) {
    if (pixGetSpp(pix) == 4) {
      // remove alpha channel from image; the background color is assumed to be PURE WHITE.
      Pix *p1 = pixRemoveAlpha(pix);
      pixSetSpp(p1, 3);
      (void)pixCopy(pix, p1);
      pixDestroy(&p1);
    }
    thresholder_->SetImage(pix, exif, angle, upscale);
    SetInputImage(thresholder_->GetPixRect());
  }
}

int TessBaseAPI::SetImageFile(int exif, const float angle, bool upscale) {
    const char *filename1 = "/input";
    Pix *pix = pixRead(filename1);
    if (pix == nullptr) {
      tprintError("Image file {} cannot be read!\n", filename1);
      return 1;
    }
    if (pixGetSpp(pix) == 4 && pixGetInputFormat(pix) == IFF_PNG) {
      // remove alpha channel from png
      Pix *p1 = pixRemoveAlpha(pix);
      pixSetSpp(p1, 3);
      (void)pixCopy(pix, p1);
      pixDestroy(&p1);
    }
    thresholder_->SetImage(pix, exif, angle, upscale);
    SetInputImage(thresholder_->GetPixRect());
    pixDestroy(&pix);
    return 0;
}

/**
 * Restrict recognition to a sub-rectangle of the image. Call after SetImage.
 * Each SetRectangle clears the recognition results so multiple rectangles
 * can be recognized with the same image.
 */
void TessBaseAPI::SetRectangle(int left, int top, int width, int height) {
  if (thresholder_ == nullptr) {
    return;
  }
  // TODO: this ClearResults prematurely nukes the page image and pushes for the diagnostics log to be written to output file,
  // while this SetRectangle() very well may be meant to OCR a *second* rectangle in the existing page image, which will fail
  // today as the page image will be lost, thanks to ClearResults.
  //
  // Hm, maybe have two Clear methods: ClearPageResults + ClearPageSource, so we can differentiate? And only push the diagnostics log
  // as late as possible, i.e. when the SourceImage is being discarded then in ClearPageSource().
  ClearResults();
  thresholder_->SetRectangle(left, top, width, height);
}

/**
 * ONLY available after SetImage if you have Leptonica installed.
 * Get a copy of the internal thresholded image from Tesseract.
 */
Pix *TessBaseAPI::GetThresholdedImage() {
  if (tesseract_ == nullptr || thresholder_ == nullptr) {
    return nullptr;
  }

  Tesseract& tess = tesseract();
  if (tess.pix_binary() == nullptr) {
  if (verbose_process) {
      tprintInfo("PROCESS: the source image is not a binary image, hence we apply a thresholding algo/subprocess to obtain a binarized image.\n");
  }

    Image pix = Image();
    if (!Threshold(&pix.pix_)) {
      return nullptr;
    }
    tess.set_pix_binary(pix);

    if (tess.tessedit_dump_pageseg_images) {
      tess.AddPixDebugPage(tess.pix_binary(), "Thresholded Image result (because it wasn't thresholded yet)");
    }
  }

  const char *debug_output_path = tess.debug_output_path.c_str();

  //Pix *p1 = pixRotate(tess.pix_binary(), 0.15, L_ROTATE_SHEAR, L_BRING_IN_WHITE, 0, 0);
  // if (scribe_save_binary_rotated_image) {
  //   Pix *p1 = tess.pix_binary();
  //   pixWrite("/binary_image.png", p1, IFF_PNG);
  // }
  if (tess.scribe_save_grey_rotated_image) {
    Pix *p1 = tess.pix_grey();
    tess.AddPixDebugPage(p1, "greyscale image");
  }
  if (tess.scribe_save_binary_rotated_image) {
    Pix *p1 = tess.pix_binary();
    tess.AddPixDebugPage(p1, "binary (black & white) image");
  }
  if (tess.scribe_save_original_rotated_image) {
    Pix *p1 = tess.pix_original();
    tess.AddPixDebugPage(p1, "original image");
  }

  return tess.pix_binary().clone();
}

/**
 * Function added by Tesseract.js.
 * Saves a .png image of the type specified by `type` to "/image.png"
 * ONLY available after SetImage if you have Leptonica installed.
 */
void TessBaseAPI::WriteImage(const int type) {
  if (tesseract_ == nullptr || thresholder_ == nullptr) {
    return;
  }

  Tesseract& tess = tesseract();
  if (type == 0) {
    if (tess.pix_original() == nullptr) {
      return;
    }
    Pix *p1 = tess.pix_original();
    pixWrite("/image.png", p1, IFF_PNG);

  } else if (type == 1) {
    if (tess.pix_grey() == nullptr && !Threshold(static_cast<Pix **>(tess.pix_binary()))) {
      return;
    }
    // When the user uploads a black and white image, there will be no pix_grey.
    // Therefore, we return pix_binary instead in this case. 
    if (tess.pix_grey() == nullptr) {
      Pix *p1 = tess.pix_binary();
      pixWrite("/image.png", p1, IFF_PNG);
    } else {
      Pix *p1 = tess.pix_grey();
      pixWrite("/image.png", p1, IFF_PNG);
    }
  } else if (type == 2) {
    if (tess.pix_binary() == nullptr && !Threshold(static_cast<Pix**>(tess.pix_binary()))) {
      return;
    }
    Pix *p1 = tess.pix_binary();
    pixWrite("/image.png", p1, IFF_PNG);
  }

  return;
}

/**
 * Get the result of page layout analysis as a leptonica-style
 * Boxa, Pixa pair, in reading order.
 * Can be called before or after Recognize.
 */
Boxa *TessBaseAPI::GetRegions(Pixa **pixa) {
  return GetComponentImages(RIL_BLOCK, false, pixa, nullptr);
}

/**
 * Get the textlines as a leptonica-style Boxa, Pixa pair, in reading order.
 * Can be called before or after Recognize.
 * If blockids is not nullptr, the block-id of each line is also returned as an
 * array of one element per line. delete [] after use.
 * If paraids is not nullptr, the paragraph-id of each line within its block is
 * also returned as an array of one element per line. delete [] after use.
 */
Boxa *TessBaseAPI::GetTextlines(const bool raw_image, const int raw_padding, Pixa **pixa,
                                int **blockids, int **paraids) {
  return GetComponentImages(RIL_TEXTLINE, true, raw_image, raw_padding, pixa, blockids, paraids);
}

/**
 * Get textlines and strips of image regions as a leptonica-style Boxa, Pixa
 * pair, in reading order. Enables downstream handling of non-rectangular
 * regions.
 * Can be called before or after Recognize.
 * If blockids is not nullptr, the block-id of each line is also returned as an
 * array of one element per line. delete [] after use.
 */
Boxa *TessBaseAPI::GetStrips(Pixa **pixa, int **blockids) {
  return GetComponentImages(RIL_TEXTLINE, false, pixa, blockids);
}

/**
 * Get the words as a leptonica-style
 * Boxa, Pixa pair, in reading order.
 * Can be called before or after Recognize.
 */
Boxa *TessBaseAPI::GetWords(Pixa **pixa) {
  return GetComponentImages(RIL_WORD, true, pixa, nullptr);
}

/**
 * Gets the individual connected (text) components (created
 * after pages segmentation step, but before recognition)
 * as a leptonica-style Boxa, Pixa pair, in reading order.
 * Can be called before or after Recognize.
 */
Boxa *TessBaseAPI::GetConnectedComponents(Pixa **pixa) {
  return GetComponentImages(RIL_SYMBOL, true, pixa, nullptr);
}

/**
 * Get the given level kind of components (block, textline, word etc.) as a
 * leptonica-style Boxa, Pixa pair, in reading order.
 * Can be called before or after Recognize.
 * If blockids is not nullptr, the block-id of each component is also returned
 * as an array of one element per component. delete [] after use.
 * If text_only is true, then only text components are returned.
 */
Boxa *TessBaseAPI::GetComponentImages(PageIteratorLevel level, bool text_only, bool raw_image,
                                      const int raw_padding, Pixa **pixa, int **blockids,
                                      int **paraids) {
  /*non-const*/ std::unique_ptr</*non-const*/ PageIterator> page_it(GetIterator());
  if (page_it == nullptr) {
    page_it.reset(AnalyseLayout());
  }
  if (page_it == nullptr) {
    return nullptr; // Failed.
  }

  // Count the components to get a size for the arrays.
  int component_count = 0;
  int left, top, right, bottom;

  if (raw_image) {
    // Get bounding box in original raw image with padding.
    do {
      if (page_it->BoundingBox(level, raw_padding, &left, &top, &right, &bottom) &&
          (!text_only || PTIsTextType(page_it->BlockType()))) {
        ++component_count;
      }
    } while (page_it->Next(level));
  } else {
    // Get bounding box from binarized imaged. Note that this could be
    // differently scaled from the original image.
    do {
      if (page_it->BoundingBoxInternal(level, &left, &top, &right, &bottom) &&
          (!text_only || PTIsTextType(page_it->BlockType()))) {
        ++component_count;
      }
    } while (page_it->Next(level));
  }

  Boxa *boxa = boxaCreate(component_count);
  if (pixa != nullptr) {
    *pixa = pixaCreate(component_count);
  }
  if (blockids != nullptr) {
    *blockids = new int[component_count];
  }
  if (paraids != nullptr) {
    *paraids = new int[component_count];
  }

  int blockid = 0;
  int paraid = 0;
  int component_index = 0;
  page_it->Begin();
  do {
    bool got_bounding_box;
    if (raw_image) {
      got_bounding_box = page_it->BoundingBox(level, raw_padding, &left, &top, &right, &bottom);
    } else {
      got_bounding_box = page_it->BoundingBoxInternal(level, &left, &top, &right, &bottom);
    }
    if (got_bounding_box && (!text_only || PTIsTextType(page_it->BlockType()))) {
      Box *lbox = boxCreate(left, top, right - left, bottom - top);
      boxaAddBox(boxa, lbox, L_INSERT);
      if (pixa != nullptr) {
        Pix *pix = nullptr;
        if (raw_image) {
          pix = page_it->GetImage(level, raw_padding, GetInputImage(), &left, &top);
        } else {
          pix = page_it->GetBinaryImage(level);
        }
        pixaAddPix(*pixa, pix, L_INSERT);
        pixaAddBox(*pixa, lbox, L_CLONE);
      }
      if (paraids != nullptr) {
        (*paraids)[component_index] = paraid;
        if (page_it->IsAtFinalElement(RIL_PARA, level)) {
          ++paraid;
        }
      }
      if (blockids != nullptr) {
        (*blockids)[component_index] = blockid;
        if (page_it->IsAtFinalElement(RIL_BLOCK, level)) {
          ++blockid;
          paraid = 0;
        }
      }
      ++component_index;
    }
  } while (page_it->Next(level));
  return boxa;
}

/**
 * Stores lstmf based on in-memory data for one line with pix and text
 * This function is (atm) not used in the current processing,
 * but can be used via CAPI e.g. tesserocr
 */
bool TessBaseAPI::WriteLSTMFLineData(const char *name, const char *path,
                                     Pix *pix, const char *truth_text,
                                     bool vertical) {
  // Check if path exists
  std::ifstream test(path);
  if (!test) {
    tprintError("The path {} doesn't exist.\n", path);
    return false;
  }
  // Check if truth_text exists
  if ((truth_text != NULL) && (truth_text[0] == '\0') ||
      (truth_text[0] == '\n')) {
    tprintError("Ground truth text is empty or starts with newline.\n");
    return false;
  }
  // Check if pix exists
  if (!pix) {
    tprintError("No image provided.\n");
    return false;
  }
  // Variables for ImageData for just one line
  std::vector<TBOX> boxes;
  std::vector<std::string> line_texts;
  std::string current_char, last_char, textline_str;
  unsigned text_index = 0;
  std::string truth_text_str = std::string(truth_text);
  TBOX bounding_box = TBOX(0, 0, pixGetWidth(pix), pixGetHeight(pix));
  // Take only the first line from the truth_text, replace tabs with whitespaces
  // and reduce multiple whitespaces to just one
  while (text_index < truth_text_str.size() &&
         truth_text_str[text_index] != '\n') {
    current_char = truth_text_str[text_index];
    if (current_char == "\t") {
      current_char = " ";
    }
    if (last_char != " " || current_char != " ") {
      textline_str.append(current_char);
      last_char = current_char;
    }
    text_index++;
  }
  if (textline_str.empty() || textline_str != " ") {
    tprintError("There is no first line information.\n");
    return false;
  } else {
    boxes.push_back(bounding_box);
    line_texts.push_back(textline_str);
  }

  std::vector<int> page_numbers(boxes.size(), 1);

  // Init ImageData
  auto *image_data = new ImageData(vertical, pix);
  image_data->set_page_number(1);
  image_data->AddBoxes(boxes, line_texts, page_numbers);

  // Write it to a lstmf-file
  std::filesystem::path filename = path;
  filename /= std::string(name) + std::string(".lstmf");
  DocumentData doc_data(filename.string());
  doc_data.AddPageToDocument(image_data);
  if (!doc_data.SaveDocument(filename.string().c_str(), nullptr)) {
    tprintError("Failed to write training data to {}!\n", filename.string());
    return false;
  }
  return true;
}

int TessBaseAPI::GetThresholdedImageScaleFactor() const {
  if (thresholder_ == nullptr) {
    return 0;
  }
  return thresholder_->GetScaleFactor();
}

/**
 * Runs page layout analysis in the mode set by SetPageSegMode.
 * May optionally be called prior to Recognize to get access to just
 * the page layout results. Returns an iterator to the results.
 * If merge_similar_words is true, words are combined where suitable for use
 * with a line recognizer. Use if you want to use AnalyseLayout to find the
 * textlines, and then want to process textline fragments with an external
 * line recognizer.
 * Returns nullptr on error or an empty page.
 * The returned iterator must be deleted after use.
 * WARNING! This class points to data held within the TessBaseAPI class, and
 * therefore can only be used while the TessBaseAPI class still exists and
 * has not been subjected to a call of Init, SetImage, Recognize, Clear, End
 * DetectOS, or anything else that changes the internal PAGE_RES.
 */
PageIterator *TessBaseAPI::AnalyseLayout(bool merge_similar_words) {
  if (FindLines() == 0) {
    Tesseract& tess = tesseract();
    AutoPopDebugSectionLevel section_handle(&tess, tess.PushSubordinatePixDebugSection("Analyse Layout"));

    if (block_list_->empty()) {
      return nullptr; // The page was empty.
    }
    page_res_ = new PAGE_RES(merge_similar_words, block_list_, nullptr);
    DetectParagraphs(false);
    return new PageIterator(page_res_, &tess, thresholder_->GetScaleFactor(),
                            thresholder_->GetScaledYResolution(), rect_left_, rect_top_,
                            rect_width_, rect_height_);
  }
  return nullptr;
}

/**
 * Recognize the tesseract global image and return the result as Tesseract
 * internal structures.
 */
int TessBaseAPI::Recognize(ETEXT_DESC *monitor) {
  if (tesseract_ == nullptr) {
    return -1;
  }

  Tesseract& tess = tesseract();

  if (FindLines() != 0) {
    return -1;
  }

  AutoPopDebugSectionLevel section_handle(&tess, tess.PushSubordinatePixDebugSection("Recognize (OCR)"));

  delete page_res_;
  if (block_list_->empty()) {
    page_res_ = new PAGE_RES(false, block_list_, &tess.prev_word_best_choice_);
    return 0; // Empty page.
  }

  tess.SetBlackAndWhitelist();
  recognition_done_ = true;
#if !DISABLED_LEGACY_ENGINE
  if (tess.tessedit_resegment_from_line_boxes) {
    if (verbose_process)
      tprintInfo("PROCESS: Re-segment from line boxes.\n");
    page_res_ = tess.ApplyBoxes(tess.input_file_path_.c_str(), true, block_list_);
  } else if (tess.tessedit_resegment_from_boxes) {
    if (verbose_process)
      tprintInfo("PROCESS: Re-segment from page boxes.\n");
    page_res_ = tess.ApplyBoxes(tess.input_file_path_.c_str(), false, block_list_);
  } else
#endif // !DISABLED_LEGACY_ENGINE
  {
    if (verbose_process)
      tprintInfo("PROCESS: Re-segment from LSTM / previous word best choice.\n");
    page_res_ = new PAGE_RES(tess.AnyLSTMLang(), block_list_, &tess.prev_word_best_choice_);
  }

  if (page_res_ == nullptr) {
    return -1;
  }

  if (tess.tessedit_train_line_recognizer) {
    AutoPopDebugSectionLevel subsection_handle(&tess, tess.PushSubordinatePixDebugSection("Train Line Recognizer: Correct Classify Words"));
    if (!tess.TrainLineRecognizer(tess.input_file_path_.c_str(), output_file_, block_list_)) {
      return -1;
    }
    tess.CorrectClassifyWords(page_res_);
    return 0;
  }
#if !DISABLED_LEGACY_ENGINE
  if (tess.tessedit_make_boxes_from_boxes) {
    AutoPopDebugSectionLevel subsection_handle(&tess, tess.PushSubordinatePixDebugSection("Make Boxes From Boxes: Correct Classify Words"));
    tess.CorrectClassifyWords(page_res_);
    return 0;
  }
#endif // !DISABLED_LEGACY_ENGINE

  int result = 0;
  if (tess.SupportsInteractiveScrollView()) {
#if !GRAPHICS_DISABLED
    AutoPopDebugSectionLevel subsection_handle(&tess, tess.PushSubordinatePixDebugSection("PGEditor: Interactive Session"));
    tess.pgeditor_main(rect_width_, rect_height_, page_res_);

    // The page_res is invalid after an interactive session, so cleanup
    // in a way that lets us continue to the next page without crashing.
    delete page_res_;
    page_res_ = nullptr;
    return -1;
#else
    ASSERT0(!"Should never get here!");
#endif
#if !DISABLED_LEGACY_ENGINE
  } else if (tess.tessedit_train_from_boxes) {
    AutoPopDebugSectionLevel subsection_handle(&tess, tess.PushSubordinatePixDebugSection("Train From Boxes"));
    std::string fontname;
    ExtractFontName(output_file_.c_str(), &fontname);
    tess.ApplyBoxTraining(fontname, page_res_);
  } else if (tess.tessedit_ambigs_training) {
    AutoPopDebugSectionLevel subsection_handle(&tess, tess.PushSubordinatePixDebugSection("Train Ambigs"));
    FILE *training_output_file = tess.init_recog_training(tess.input_file_path_.c_str());
    // OCR the page segmented into words by tesseract.
    tess.recog_training_segmented(tess.input_file_path_.c_str(), page_res_, monitor,
                                         training_output_file);
    fclose(training_output_file);
#endif // !DISABLED_LEGACY_ENGINE
  } else {
    AutoPopDebugSectionLevel subsection_handle(&tess, tess.PushSubordinatePixDebugSection("The Main Recognition Phase"));

#if !GRAPHICS_DISABLED
    if (scrollview_support) {
      tess.pgeditor_main(rect_width_, rect_height_, page_res_);
    }
#endif

    // Now run the main recognition.
    if (!tess.paragraph_text_based) {
      AutoPopDebugSectionLevel subsection_handle(&tess, tess.PushSubordinatePixDebugSection("Detect Paragraphs (Before Recognition)"));
      DetectParagraphs(false);
#if !GRAPHICS_DISABLED
      if (scrollview_support) {
        tess.pgeditor_main(rect_width_, rect_height_, page_res_);
      }
#endif
    }

    AutoPopDebugSectionLevel subsection_handle2(&tess, tess.PushSubordinatePixDebugSection("Recognize All Words"));
    if (tess.recog_all_words(page_res_, monitor, nullptr, nullptr, 0)) {
#if !GRAPHICS_DISABLED
      if (scrollview_support) {
        tess.pgeditor_main(rect_width_, rect_height_, page_res_);
      }
#endif
      subsection_handle2.pop();
      if (tess.paragraph_text_based) {
        AutoPopDebugSectionLevel subsection_handle(&tess, tess.PushSubordinatePixDebugSection("Detect Paragraphs (After Recognition)"));
        DetectParagraphs(true);
#if !GRAPHICS_DISABLED
        if (scrollview_support) {
          tess.pgeditor_main(rect_width_, rect_height_, page_res_);
        }
#endif
      }
    } else {
      result = -1;
    }
  }
  return result;
}

// Takes ownership of the input pix.
void TessBaseAPI::SetInputImage(Pix *pix) {
  tesseract().set_pix_original(pix);
}

void TessBaseAPI::SetVisibleImage(Pix *pix) {
  if (pix_visible_image_)
    pixDestroy(&pix_visible_image_);
  pix_visible_image_ = nullptr;
  if (pix) {
    pix_visible_image_ = pixCopy(NULL, pix);
    // tesseract().set_pix_visible_image(pix);
  }
}

Pix *TessBaseAPI::GetInputImage() {
  return tesseract().pix_original();
}

static const char* NormalizationModeName(int mode) {
  switch(mode) {
    case 0:
      return "No normalization";
    case 1:
      return "Thresholding + Recognition";
    case 2:
      return "Thresholding";
    case 3:
      return "Recognition";
    default:
      ASSERT0(!"Unknown Normalization Mode");
      return "Unknown Normalization Mode";
  }
}

// Grayscale normalization (preprocessing)
bool TessBaseAPI::NormalizeImage(int mode) {
  Tesseract& tess = tesseract();
  AutoPopDebugSectionLevel section_handle(&tess, tess.PushSubordinatePixDebugSection("Normalize Image"));

  if (!GetInputImage()) {
    tprintError("Please use SetImage before applying the image pre-processing steps.\n");
    return false;
  }

  Image pix = thresholder_->GetPixNormRectGrey();
  if (tess.debug_image_normalization) {
    tess.AddPixDebugPage(pix, fmt::format("Grayscale normalization based on nlbin (Thomas Breuel) mode = {} ({})", mode, NormalizationModeName(mode)));
  }
  if (mode == 1) {
    SetInputImage(pix);
    thresholder_->SetImage(GetInputImage());
    if (tess.debug_image_normalization) {
      tess.AddPixDebugPage(thresholder_->GetPixRect(), "Grayscale normalization, as obtained from the thresholder & set up as input image");
    }
  } else if (mode == 2) {
    thresholder_->SetImage(pix);
    if (tess.debug_image_normalization) {
      tess.AddPixDebugPage(thresholder_->GetPixRect(), "Grayscale normalization, as obtained from the thresholder");
    }
  } else if (mode == 3) {
    SetInputImage(pix);
    if (tess.debug_image_normalization) {
      tess.AddPixDebugPage(GetInputImage(), "Grayscale normalization, now set up as input image");
    }
  } else {
    return false;
  }
  return true;
}

Pix* TessBaseAPI::GetVisibleImage() {
  return pix_visible_image_;
}

const char *TessBaseAPI::GetInputName() {
  if (tesseract_ != nullptr && !tesseract_->input_file_path_.empty()) {
    return tesseract_->input_file_path_.c_str();
  }
  return nullptr;
}

const char * TessBaseAPI::GetVisibleImageFilename() {
  if (tesseract_ != nullptr && !tesseract_->visible_image_file_path_.empty()) {
    return tesseract_->visible_image_file_path_.c_str();
  }
  return nullptr;
}

const char *TessBaseAPI::GetDatapath() {
  return tesseract().datadir_.c_str();
}

int TessBaseAPI::GetSourceYResolution() {
  if (thresholder_ == nullptr)
    return -1;
  return thresholder_->GetSourceYResolution();
}

// If `flist` exists, get data from there. Otherwise get data from `buf`.
// Seems convoluted, but is the easiest way I know of to meet multiple
// goals. Support streaming from stdin, and also work on platforms
// lacking fmemopen.
// 
// TODO: check different logic for flist/buf and simplify.
//
// If `tessedit_page_number` is non-negative, will only process that
// single page. Works for multi-page tiff file as well as or filelist.
bool TessBaseAPI::ProcessPagesFileList(FILE *flist, std::string *buf, const char *retry_config,
                                       int timeout_millisec, TessResultRenderer *renderer) {
  if (!flist && !buf) {
    return false;
  }
  Tesseract& tess = tesseract();
  int page_number = (tess.tessedit_page_number >= 0) ? tess.tessedit_page_number : 0;
  char pagename[MAX_PATH];

  std::vector<std::string> lines;
  if (!flist) {
    std::string line;
    for (const auto ch : *buf) {
      if (ch == '\n') {
        lines.push_back(line);
        line.clear();
      } else {
        line.push_back(ch);
      }
    }
    if (!line.empty()) {
      // Add last line without terminating LF.
      lines.push_back(line);
    }
    if (lines.empty()) {
      return false;
    }
  }

  // Begin producing output
  if (renderer && !renderer->BeginDocument(document_title.c_str())) {
    return false;
  }

  // Loop over all pages - or just the requested one
  for (int i = 0; ; i++) {
    if (flist) {
      if (fgets(pagename, sizeof(pagename), flist) == nullptr) {
        break;
      }
    } else {
      // Skip to the requested page number.
      if (i < page_number)
        continue;
      else if (page_number >= lines.size()) {
        break;
      }
      snprintf(pagename, sizeof(pagename), "%s", lines[i].c_str());
    }
    chomp_string(pagename);
    Pix *pix = pixRead(pagename);
    if (pix == nullptr) {
      tprintError("Image file {} cannot be read!\n", pagename);
      return false;
    }
    tprintInfo("Processing page #{} : {}\n", page_number + 1, pagename);
    tess.applybox_page.set_value(page_number, PARAM_VALUE_IS_SET_BY_CORE_RUN);
    bool r = ProcessPage(pix, pagename, retry_config, timeout_millisec, renderer);

    if (two_pass) {
      Boxa *default_boxes = GetComponentImages(tesseract::RIL_BLOCK, true, nullptr, nullptr);

      // pixWrite("/tmp/out.png", pix, IFF_PNG);
      // Pix *newpix = pixPaintBoxa(pix, default_boxes, 0);
      Pix *newpix = pixSetBlackOrWhiteBoxa(pix, default_boxes, L_SET_BLACK);
      // pixWrite("/tmp/out_boxes.png", newpix, IFF_PNG);

      SetPageSegMode(PSM_SINGLE_BLOCK);
      // Set thresholding method to 0 for second pass regardless
      tess.thresholding_method = (int)ThresholdMethod::Otsu;
      // SetPageSegMode(PSM_SPARSE_TEXT);

      SetImage(newpix);

      r = r && !Recognize(NULL);
      renderer->AddImage(this);

      boxaDestroy(&default_boxes);
      pixDestroy(&newpix);
    }

    pixDestroy(&pix);
    if (!r) {
      return false;
    }
    if (tess.tessedit_page_number >= 0) {
      break;
    }
    ++page_number;
  }

  // Finish producing output
  if (renderer && !renderer->EndDocument()) {
    return false;
  }
  return true;
}

// If `tessedit_page_number` is non-negative, will only process that
// single page in the multi-page tiff file.
bool TessBaseAPI::ProcessPagesMultipageTiff(const l_uint8 *data, size_t size, const char *filename,
                                            const char *retry_config, int timeout_millisec,
                                            TessResultRenderer *renderer) {
  Pix *pix = nullptr;
  Tesseract& tess = tesseract();
  int page_number = (tess.tessedit_page_number >= 0) ? tess.tessedit_page_number : 0;
  size_t offset = 0;
  for (int pgn = 1; ; ++pgn) {
    // pix = (data) ? pixReadMemTiff(data, size, page_number) : pixReadTiff(filename, page_number);
    pix = (data) ? pixReadMemFromMultipageTiff(data, size, &offset)
                 : pixReadFromMultipageTiff(filename, &offset);
    if (pix == nullptr) {
      break;
    }
  if (tess.tessedit_page_number > 0 && pgn != tess.tessedit_page_number) {
    continue;
  }
  
    tprintInfo("Processing page #{} of multipage TIFF {}\n", pgn, filename ? filename : "(from internal storage)");
    tess.applybox_page.set_value(pgn, PARAM_VALUE_IS_SET_BY_CORE_RUN);
    bool r = ProcessPage(pix, filename, retry_config, timeout_millisec, renderer);
    pixDestroy(&pix);
    if (!r) {
      return false;
    }
    if (tess.tessedit_page_number >= 0) {
      break;
    }
    if (!offset) {
      break;
    }
  }
  return true;
}

// Master ProcessPages calls ProcessPagesInternal and then does any post-
// processing required due to being in a training mode.
bool TessBaseAPI::ProcessPages(const char *filename, const char *retry_config, int timeout_millisec,
                               TessResultRenderer *renderer) {
  Tesseract& tess = tesseract();
  AutoPopDebugSectionLevel section_handle(&tess, tess.PushSubordinatePixDebugSection("Process pages"));
  
  bool result = ProcessPagesInternal(filename, retry_config, timeout_millisec, renderer);
#if !DISABLED_LEGACY_ENGINE
  if (result) {
    if (tess.tessedit_train_from_boxes && !tess.WriteTRFile(output_file_.c_str())) {
      tprintError("Write of TR file failed: {}\n", output_file_.c_str());
      return false;
    }
  }
#endif // !DISABLED_LEGACY_ENGINE
  return result;
}

#ifdef HAVE_LIBCURL
static size_t WriteMemoryCallback(void *contents, size_t size, size_t nmemb, void *userp) {
  size = size * nmemb;
  auto *buf = reinterpret_cast<std::string *>(userp);
  buf->append(reinterpret_cast<const char *>(contents), size);
  return size;
}
#endif

// In the ideal scenario, Tesseract will start working on data as soon
// as it can. For example, if you stream a filelist through stdin, we
// should start the OCR process as soon as the first filename is
// available. This is particularly useful when hooking Tesseract up to
// slow hardware such as a book scanning machine.
//
// Unfortunately there are trade-offs. You can't seek on stdin. That
// makes automatic detection of datatype (TIFF? filelist? PNG?)
// impractical.  So we support a command line flag to explicitly
// identify the scenario that really matters: filelists on
// stdin. We'll still do our best if the user likes pipes.
bool TessBaseAPI::ProcessPagesInternal(const char *filename, const char *retry_config,
                                       int timeout_millisec, TessResultRenderer *renderer) {
  bool stdInput = !strcmp(filename, "stdin") || !strcmp(filename, "/dev/stdin") || !strcmp(filename, "-");
  if (stdInput) {
#if defined(WIN32) || defined(_WIN32) || defined(_WIN64)
    if (_setmode(_fileno(stdin), _O_BINARY) == -1)
      tprintError("Cannot set STDIN to binary: {}", strerror(errno));
#endif // WIN32
  }

  if (stream_filelist) {
    return ProcessPagesFileList(stdin, nullptr, retry_config, timeout_millisec, renderer);
  }

  // At this point we are officially in auto-detection territory.
  // That means any data in stdin must be buffered, to make it
  // seekable.
  std::string buf;
  const l_uint8 *data = nullptr;
  if (stdInput) {
    buf.assign((std::istreambuf_iterator<char>(std::cin)), (std::istreambuf_iterator<char>()));
    data = reinterpret_cast<const l_uint8 *>(buf.data());
  } else if (strstr(filename, "://") != nullptr) {
    // Get image or image list by URL.
#ifdef HAVE_LIBCURL
    CURL *curl = curl_easy_init();
    if (curl == nullptr) {
      fprintf(stderr, "Error, curl_easy_init failed\n");
      return false;
    } else {
      CURLcode curlcode;
      auto error = [curl, &curlcode](const char *function) {
        tprintError("{} failed with error {}\n", function, curl_easy_strerror(curlcode));
        curl_easy_cleanup(curl);
        return false;
      };
      curlcode = curl_easy_setopt(curl, CURLOPT_URL, filename);
      if (curlcode != CURLE_OK) {
        return error("curl_easy_setopt");
      }
      curlcode = curl_easy_setopt(curl, CURLOPT_FAILONERROR, 1L);
      if (curlcode != CURLE_OK) {
        return error("curl_easy_setopt");
      }
      // Follow HTTP, HTTPS, FTP and FTPS redirects.
      curlcode = curl_easy_setopt(curl, CURLOPT_FOLLOWLOCATION, 1);
      if (curlcode != CURLE_OK) {
        return error("curl_easy_setopt");
      }
      // Allow no more than 8 redirections to prevent endless loops.
      curlcode = curl_easy_setopt(curl, CURLOPT_MAXREDIRS, 8);
      if (curlcode != CURLE_OK) {
        return error("curl_easy_setopt");
      }
      int timeout = curl_timeout;
      if (timeout > 0) {
        curlcode = curl_easy_setopt(curl, CURLOPT_NOSIGNAL, 1L);
        if (curlcode != CURLE_OK) {
          return error("curl_easy_setopt");
        }
        curlcode = curl_easy_setopt(curl, CURLOPT_TIMEOUT, timeout);
        if (curlcode != CURLE_OK) {
          return error("curl_easy_setopt");
        }
      }
      std::string cookiefile = curl_cookiefile;
      if (!cookiefile.empty()) {
        curlcode = curl_easy_setopt(curl, CURLOPT_COOKIEFILE, cookiefile.c_str());
        if (curlcode != CURLE_OK) {
          return error("curl_easy_setopt");
        }
      }
      curlcode = curl_easy_setopt(curl, CURLOPT_WRITEFUNCTION, WriteMemoryCallback);
      if (curlcode != CURLE_OK) {
        return error("curl_easy_setopt");
      }
      curlcode = curl_easy_setopt(curl, CURLOPT_WRITEDATA, &buf);
      if (curlcode != CURLE_OK) {
        return error("curl_easy_setopt");
      }
      curlcode = curl_easy_setopt(curl, CURLOPT_USERAGENT, "Tesseract OCR");
      if (curlcode != CURLE_OK) {
        return error("curl_easy_setopt");
      }
      curlcode = curl_easy_perform(curl);
      if (curlcode != CURLE_OK) {
        return error("curl_easy_perform");
      }
      curl_easy_cleanup(curl);
      data = reinterpret_cast<const l_uint8 *>(buf.data());
    }
#else
    fprintf(stderr, "Error, this tesseract has no URL support\n");
    return false;
#endif
  } else {
    // Check whether the input file can be read.
    if (FILE *file = fopen(filename, "rb")) {
      fclose(file);
    } else {
      tprintError("cannot read input file {}: {}\n", filename, strerror(errno));
      return false;
    }
  }

  // Here is our autodetection
  int format;
  int r = (data != nullptr) ? findFileFormatBuffer(data, &format) : findFileFormat(filename, &format);

  // Maybe we have a filelist
  if (r != 0 || format == IFF_UNKNOWN) {
    std::string s;
    if (data != nullptr) {
      s = buf.c_str();
    } else {
      std::ifstream t(filename);
      std::string u((std::istreambuf_iterator<char>(t)), std::istreambuf_iterator<char>());
      s = u.c_str();
    }
    return ProcessPagesFileList(nullptr, &s, retry_config, timeout_millisec, renderer);
  }

  // Maybe we have a TIFF which is potentially multipage
  bool tiff = (format == IFF_TIFF || format == IFF_TIFF_PACKBITS || format == IFF_TIFF_RLE ||
               format == IFF_TIFF_G3 || format == IFF_TIFF_G4 || format == IFF_TIFF_LZW ||
#if LIBLEPT_MAJOR_VERSION > 1 || LIBLEPT_MINOR_VERSION > 76
               format == IFF_TIFF_JPEG ||
#endif
               format == IFF_TIFF_ZIP);

  // Fail early if we can, before producing any output
  Pix *pix = nullptr;
  if (!tiff) {
    pix = (data != nullptr) ? pixReadMem(data, buf.size()) : pixRead(filename);
    if (pix == nullptr) {
      return false;
    }
  }

  // Begin the output
  if (renderer && !renderer->BeginDocument(document_title.c_str())) {
    pixDestroy(&pix);
    return false;
  }

  // Produce output
  if (tiff) {
    r = ProcessPagesMultipageTiff(data, buf.size(), filename, retry_config, timeout_millisec, renderer);
  }
  else {
    tesseract().applybox_page.set_value(-1 /* all pages */, PARAM_VALUE_IS_SET_BY_CORE_RUN);
    r = ProcessPage(pix, filename, retry_config, timeout_millisec, renderer);
  }

  // Clean up memory as needed
  pixDestroy(&pix);

  // End the output
  if (!r || (renderer && !renderer->EndDocument())) {
    return false;
  }
  return true;
}

bool TessBaseAPI::ProcessPage(Pix *pix, const char *filename,
                              const char *retry_config, int timeout_millisec,
                              TessResultRenderer *renderer) {
  Tesseract& tess = tesseract();
  AutoPopDebugSectionLevel page_level_handle(tess, tess.PushSubordinatePixDebugSection(fmt::format("Process a single page: page #{}", 1 + tesseract_->tessedit_page_number)));
  //page_level_handle.SetAsRootLevelForParamUsageReporting();

  SetInputName(filename);

  SetImage(pix);

  // Before we start to do *real* work, do a preliminary sanity check re expected memory pressure.
  // The check MAY recur in some (semi)public APIs that MAY be called later, but this is the big one
  // and it's a simple check at negligible cost, saving us some headaches when we start feeding large
  // material to the Tesseract animal.
  //
  // TODO: rescale overlarge input images? Or is that left to userland code? (as it'll be pretty fringe anyway)
  {
    auto cost = TessBaseAPI::EstimateImageMemoryCost(pix);
    std::string cost_report = cost;
    tprintInfo("Estimated memory pressure: {} for input image size {} x {} px\n", cost_report, pixGetWidth(pix), pixGetHeight(pix));

    if (CheckAndReportIfImageTooLarge(pix)) {
      return false; // fail early
    }
  }

  // Image preprocessing on image
  
  // pixTRCMap(PIX   *pixs, PIX   *pixm, NUMA  *na)  --> can create and use our own dynamic range mapping with this one!
  // 
  // pixAutoPhotoinvert()
  //
  //     if (edgecrop > 0.0) {
  //  box = boxCreate(0.5f * edgecrop * w, 0.5f * edgecrop * h,
  //                   (1.0f - edgecrop) * w, (1.0f - edgecrop) * h);
  //   pix2 = pixClipRectangle(pix1, box, NULL);
  //   boxDestroy(&box);
  // }
  //   else {
  //   pix2 = pixClone(pix1);
  // }
  //
  // pixCleanBackgroundToWhite()
  //
  //   pixalpha = pixGetRGBComponent(pixs, L_ALPHA_CHANNEL);  /* save */
  //   if ((nag = numaGammaTRC(gamma, minval, maxval)) == NULL)
  //     return (PIX *)ERROR_PTR("nag not made", __func__, pixd);
  //   pixTRCMap(pixd, NULL, nag);
  //   pixSetRGBComponent(pixd, pixalpha, L_ALPHA_CHANNEL); /* restore */
  //   pixSetSpp(pixd, 4);
  //   numaDestroy(&nag);
  //   pixDestroy(&pixalpha);
  //
  // l_float32  avefg, avebg;
  //   l_float32 numfg, numbg;
  //   NUMA *na = pixGetGrayHistogram(pixt, 1);
  //   l_float32 mean, median, mode, variance;
  //   numaGetHistogramStats(na, 0.0, 1.0, &mean, &median, &mode, &variance);
  //
  // PIX * pixGetRGBComponent ( PIX *pixs, l_int32 comp );
  //
  // pixGetRankValue()
  // numaHistogramGetValFromRank(na, rank, &val);
  //
  // numaGetMin(), numaGetMax()
  //
  // pixThresholdByConnComp()
  //
  //  numaGetNonzeroRange()
  //
  // pixMaxDynamicRange

  


  

  // Grayscale normalization
  int graynorm_mode = tess.preprocess_graynorm_mode;
  {
    Image input_img = GetInputImage();

    if (graynorm_mode > 0 && NormalizeImage(graynorm_mode) && tess.tessedit_write_images) {
      // Write normalized image 
      Pix *p1;
      if (graynorm_mode == 2) {
        p1 = thresholder_->GetPixRect();
      } else {
        p1 = GetInputImage();
      }
      tess.AddPixDebugPage(p1, fmt::format("(normalized) image to process @ graynorm_mode = {}", graynorm_mode));
    }
  }

  // Recognition
  
  bool failed = false;

  if (tess.tessedit_pageseg_mode == PSM_AUTO_ONLY) {
    // Disabled character recognition
    if (! std::unique_ptr<const PageIterator>(AnalyseLayout())) {
      failed = true;
    }
  } else if (tess.tessedit_pageseg_mode == PSM_OSD_ONLY) {
    failed = (FindLines() != 0);
  } else if (timeout_millisec > 0) {
    // Running with a timeout.
    ETEXT_DESC monitor;
    monitor.cancel = nullptr;
    monitor.cancel_this = nullptr;
    monitor.set_deadline_msecs(timeout_millisec);

    // Now run the main recognition.
    failed = (Recognize(&monitor) < 0);
  } else {
    // Normal layout and character recognition with no timeout.
    failed = (Recognize(nullptr) < 0);
  }

  if (tess.tessedit_write_images) {
    Pix *page_pix = GetThresholdedImage();
    tess.AddPixDebugPage(page_pix, fmt::format("processed page #{} : text recog done", 1 + tess.tessedit_page_number));
  }

  if (failed && retry_config != nullptr && retry_config[0] != '\0') {
    // Save current config variables before switching modes.
    FILE *fp = fopen(kOldVarsFile, "wb");
    if (fp == nullptr) {
      tprintError("Failed to open file \"{}\"\n", kOldVarsFile);
    } else {
      DumpVariables(fp);
      fclose(fp);
    }
    // Switch to alternate mode for retry.
    ReadConfigFile(retry_config);
    SetImage(pix);
    
    // Apply image preprocessing
    NormalizeImage(graynorm_mode);

    //if (normalize_grayscale) thresholder_->SetImage(thresholder_->GetPixNormRectGrey());
    Recognize(nullptr);
    // Restore saved config variables.
    ReadConfigFile(kOldVarsFile);
  }

  if (renderer && !failed) {
    failed = !renderer->AddImage(this);
  }
  //pixDestroy(&pixs);
  return !failed;
}

/**
 * Get a left-to-right iterator to the results of LayoutAnalysis and/or
 * Recognize. The returned iterator must be deleted after use.
 */
LTRResultIterator *TessBaseAPI::GetLTRIterator() {
  if (tesseract_ == nullptr || page_res_ == nullptr) {
    return nullptr;
  }
  return new LTRResultIterator(page_res_, tesseract_, thresholder_->GetScaleFactor(),
                               thresholder_->GetScaledYResolution(), rect_left_, rect_top_,
                               rect_width_, rect_height_);
}

/**
 * Get a reading-order iterator to the results of LayoutAnalysis and/or
 * Recognize. The returned iterator must be deleted after use.
 * WARNING! This class points to data held within the TessBaseAPI class, and
 * therefore can only be used while the TessBaseAPI class still exists and
 * has not been subjected to a call of Init, SetImage, Recognize, Clear, End
 * DetectOS, or anything else that changes the internal PAGE_RES.
 */
ResultIterator *TessBaseAPI::GetIterator() {
  if (tesseract_ == nullptr || page_res_ == nullptr) {
    return nullptr;
  }
  return ResultIterator::StartOfParagraph(LTRResultIterator(
      page_res_, tesseract_, thresholder_->GetScaleFactor(), thresholder_->GetScaledYResolution(),
      rect_left_, rect_top_, rect_width_, rect_height_));
}

/**
 * Get a mutable iterator to the results of LayoutAnalysis and/or Recognize.
 * The returned iterator must be deleted after use.
 * WARNING! This class points to data held within the TessBaseAPI class, and
 * therefore can only be used while the TessBaseAPI class still exists and
 * has not been subjected to a call of Init, SetImage, Recognize, Clear, End
 * DetectOS, or anything else that changes the internal PAGE_RES.
 */
MutableIterator *TessBaseAPI::GetMutableIterator() {
  if (tesseract_ == nullptr || page_res_ == nullptr) {
    return nullptr;
  }
  return new MutableIterator(page_res_, tesseract_, thresholder_->GetScaleFactor(),
                             thresholder_->GetScaledYResolution(), rect_left_, rect_top_,
                             rect_width_, rect_height_);
}

/** Make a text string from the internal data structures. */
char *TessBaseAPI::GetUTF8Text() {
  if (tesseract_ == nullptr || (!recognition_done_ && Recognize(nullptr) < 0)) {
    return nullptr;
  }
  std::string text("");
  const std::unique_ptr</*non-const*/ ResultIterator> it(GetIterator());
  do {
    if (it->Empty(RIL_PARA)) {
      continue;
    }
    auto block_type = it->BlockType();
    switch (block_type) {
      case PT_FLOWING_IMAGE:
      case PT_HEADING_IMAGE:
      case PT_PULLOUT_IMAGE:
      case PT_HORZ_LINE:
      case PT_VERT_LINE:
        // Ignore images and lines for text output.
        continue;
      case PT_NOISE:
        ASSERT_HOST_MSG(false, "TODO: Please report image which triggers the noise case.\n");
		break;
      default:
        break;
    }

    const std::unique_ptr<const char[]> para_text(it->GetUTF8Text(RIL_PARA));
    text += para_text.get();
  } while (it->Next(RIL_PARA));
  return copy_string(text);
}

size_t TessBaseAPI::GetNumberOfTables() const
{
  return constUniqueInstance<std::vector<TessTable>>().size();
}

std::tuple<int,int,int,int> TessBaseAPI::GetTableBoundingBox(unsigned i)
{
  const auto &t = constUniqueInstance<std::vector<TessTable>>();

  if (i >= t.size()) {
    return std::tuple<int, int, int, int>(0, 0, 0, 0);
  }

  const int height = tesseract().ImageHeight();

  return std::make_tuple<int,int,int,int>(
    t[i].box.left(), height - t[i].box.top(),
    t[i].box.right(), height - t[i].box.bottom());
}

std::vector<std::tuple<int,int,int,int>> TessBaseAPI::GetTableRows(unsigned i)
{
  const auto &t = constUniqueInstance<std::vector<TessTable>>();

  if (i >= t.size()) {
    return std::vector<std::tuple<int, int, int, int>>();
  }

  std::vector<std::tuple<int,int,int,int>> rows(t[i].rows.size());
  const int height = tesseract().ImageHeight();

  for (unsigned j = 0; j < t[i].rows.size(); ++j) {
    rows[j] =
        std::make_tuple<int, int, int, int>(t[i].rows[j].left(), height - t[i].rows[j].top(),
                                            t[i].rows[j].right(), height - t[i].rows[j].bottom());
  }

  return rows;
}

std::vector<std::tuple<int,int,int,int>> TessBaseAPI::GetTableCols(unsigned i)
{
  const auto &t = constUniqueInstance<std::vector<TessTable>>();

  if (i >= t.size()) {
    return std::vector<std::tuple<int, int, int, int>>();
  }

  std::vector<std::tuple<int,int,int,int>> cols(t[i].cols.size());
  const int height = tesseract().ImageHeight();

  for (unsigned j = 0; j < t[i].cols.size(); ++j) {
    cols[j] =
        std::make_tuple<int, int, int, int>(t[i].cols[j].left(), height - t[i].cols[j].top(),
                                            t[i].cols[j].right(), height - t[i].cols[j].bottom());
  }

  return cols;
}

static void AddBoxToTSV(const PageIterator *it, PageIteratorLevel level, std::string &text) {
  int left, top, right, bottom;
  it->BoundingBox(level, &left, &top, &right, &bottom);
  text += "\t" + std::to_string(left);
  text += "\t" + std::to_string(top);
  text += "\t" + std::to_string(right - left);
  text += "\t" + std::to_string(bottom - top);
}

/**
 * Make a TSV-formatted string from the internal data structures.
 * Allows additional column with detected language.
 * page_number is 0-based but will appear in the output as 1-based.
 *
 * Returned string must be freed with the delete [] operator.
 */
char *TessBaseAPI::GetTSVText(int page_number, bool lang_info) {
  if (tesseract_ == nullptr || (page_res_ == nullptr && Recognize(nullptr) < 0)) {
    return nullptr;
  }

  int page_id = page_number + 1; // we use 1-based page numbers.

  int page_num = page_id;
  int block_num = 0;
  int par_num = 0;
  int line_num = 0;
  int word_num = 0;
  int symbol_num = 0;
  std::string lang;

  std::string tsv_str;
  tsv_str += "1\t" + std::to_string(page_num); // level 1 - page
  tsv_str += "\t" + std::to_string(block_num);
  tsv_str += "\t" + std::to_string(par_num);
  tsv_str += "\t" + std::to_string(line_num);
  tsv_str += "\t" + std::to_string(word_num);
  tsv_str += "\t" + std::to_string(symbol_num);
  tsv_str += "\t" + std::to_string(rect_left_);
  tsv_str += "\t" + std::to_string(rect_top_);
  tsv_str += "\t" + std::to_string(rect_width_);
  tsv_str += "\t" + std::to_string(rect_height_);
  tsv_str += "\t-1";
  if (lang_info) {
    tsv_str += "\t" + lang;
  }
  tsv_str += "\t\n";

  const std::unique_ptr</*non-const*/ ResultIterator> res_it(GetIterator());
  while (!res_it->Empty(RIL_BLOCK)) {
    if (res_it->Empty(RIL_WORD)) {
      res_it->Next(RIL_WORD);
      continue;
    }

    // Add rows for any new block/paragraph/textline.
    if (res_it->IsAtBeginningOf(RIL_BLOCK)) {
      block_num++;
      par_num = 0;
      line_num = 0;
      word_num = 0;
      symbol_num = 0;
      tsv_str += "2\t" + std::to_string(page_num); // level 2 - block
      tsv_str += "\t" + std::to_string(block_num);
      tsv_str += "\t" + std::to_string(par_num);
      tsv_str += "\t" + std::to_string(line_num);
      tsv_str += "\t" + std::to_string(word_num);
      tsv_str += "\t" + std::to_string(symbol_num);
      AddBoxToTSV(res_it.get(), RIL_BLOCK, tsv_str);
      tsv_str += "\t" + std::to_string(res_it->Confidence(RIL_BLOCK)); // end of row for block
      if (lang_info) {
        tsv_str += "\t";
      }
      tsv_str += "\t\n"; // end of row for block
    }
    if (res_it->IsAtBeginningOf(RIL_PARA)) {
      if (lang_info) {
        lang = res_it->WordRecognitionLanguage();
      }
      par_num++;
      line_num = 0;
      word_num = 0;
      symbol_num = 0;
      tsv_str += "3\t" + std::to_string(page_num); // level 3 - paragraph
      tsv_str += "\t" + std::to_string(block_num);
      tsv_str += "\t" + std::to_string(par_num);
      tsv_str += "\t" + std::to_string(line_num);
      tsv_str += "\t" + std::to_string(word_num);
      tsv_str += "\t" + std::to_string(symbol_num);
      AddBoxToTSV(res_it.get(), RIL_PARA, tsv_str);
      tsv_str += "\t" + std::to_string(res_it->Confidence(RIL_PARA)); // end of row for block
      if (lang_info) {
        tsv_str += "\t" + lang;
      }
      tsv_str += "\t\n"; // end of row for para
    }
    if (res_it->IsAtBeginningOf(RIL_TEXTLINE)) {
      line_num++;
      word_num = 0;
      symbol_num = 0;
      tsv_str += "4\t" + std::to_string(page_num); // level 4 - line
      tsv_str += "\t" + std::to_string(block_num);
      tsv_str += "\t" + std::to_string(par_num);
      tsv_str += "\t" + std::to_string(line_num);
      tsv_str += "\t" + std::to_string(word_num);
      tsv_str += "\t" + std::to_string(symbol_num);
      AddBoxToTSV(res_it.get(), RIL_TEXTLINE, tsv_str);
      tsv_str += "\t" + std::to_string(res_it->Confidence(RIL_TEXTLINE)); // end of row for block
      if (lang_info) {
        tsv_str += "\t";
      }
      tsv_str += "\t\n"; // end of row for line
    }

    // Now, process the word...
    int left, top, right, bottom;
    res_it->BoundingBox(RIL_WORD, &left, &top, &right, &bottom);
    word_num++;
    symbol_num = 0;
    tsv_str += "5\t" + std::to_string(page_num); // level 5 - word
    tsv_str += "\t" + std::to_string(block_num);
    tsv_str += "\t" + std::to_string(par_num);
    tsv_str += "\t" + std::to_string(line_num);
    tsv_str += "\t" + std::to_string(word_num);
    tsv_str += "\t" + std::to_string(symbol_num);
    tsv_str += "\t" + std::to_string(left);
    tsv_str += "\t" + std::to_string(top);
    tsv_str += "\t" + std::to_string(right - left);
    tsv_str += "\t" + std::to_string(bottom - top);
    tsv_str += "\t" + std::to_string(res_it->Confidence(RIL_WORD));

    if (lang_info) {
      const char *word_lang = res_it->WordRecognitionLanguage();
      tsv_str += "\t";
      if (word_lang) {
        tsv_str += word_lang;
      }
    }

    tsv_str += "\t";

    std::string tsv_symbol_lines;

    do {
      tsv_str += std::unique_ptr<const char[]>(res_it->GetUTF8Text(RIL_SYMBOL)).get();

      res_it->BoundingBox(RIL_SYMBOL, &left, &top, &right, &bottom);
      symbol_num++;
      tsv_symbol_lines += "6\t" + std::to_string(page_num); // level 6 - symbol
      tsv_symbol_lines += "\t" + std::to_string(block_num);
      tsv_symbol_lines += "\t" + std::to_string(par_num);
      tsv_symbol_lines += "\t" + std::to_string(line_num);
      tsv_symbol_lines += "\t" + std::to_string(word_num);
      tsv_symbol_lines += "\t" + std::to_string(symbol_num);
      tsv_symbol_lines += "\t" + std::to_string(left);
      tsv_symbol_lines += "\t" + std::to_string(top);
      tsv_symbol_lines += "\t" + std::to_string(right - left);
      tsv_symbol_lines += "\t" + std::to_string(bottom - top);
      tsv_symbol_lines += "\t" + std::to_string(res_it->Confidence(RIL_SYMBOL));
      tsv_symbol_lines += "\t";
      tsv_symbol_lines += std::unique_ptr<const char[]>(res_it->GetUTF8Text(RIL_SYMBOL)).get();
      tsv_symbol_lines += "\n";

      res_it->Next(RIL_SYMBOL);
    } while (!res_it->Empty(RIL_BLOCK) && !res_it->IsAtBeginningOf(RIL_WORD));
    tsv_str += "\n"; // end of row

    tsv_str += tsv_symbol_lines; // add the individual symbol rows right after the word row they are considered to a part of.
  }

  return copy_string(tsv_str);
}

/** The 5 numbers output for each box (the usual 4 and a page number.) */
const int kNumbersPerBlob = 5;
/**
 * The number of bytes taken by each number. Since we use int16_t for ICOORD,
 * assume only 5 digits max.
 */
const int kBytesPerNumber = 5;
/**
 * Multiplier for max expected textlength assumes (kBytesPerNumber + space)
 * * kNumbersPerBlob plus the newline. Add to this the
 * original UTF8 characters, and one kMaxBytesPerLine for safety.
 */
const int kBytesPerBoxFileLine = (kBytesPerNumber + 1) * kNumbersPerBlob + 1;
/** Max bytes in the decimal representation of int64_t. */
const int kBytesPer64BitNumber = 20;
/**
 * A maximal single box could occupy kNumbersPerBlob numbers at
 * kBytesPer64BitNumber digits (if someone sneaks in a 64 bit value) and a
 * space plus the newline and the maximum length of a UNICHAR.
 * Test against this on each iteration for safety.
 */
const int kMaxBytesPerLine = kNumbersPerBlob * (kBytesPer64BitNumber + 1) + 1 + UNICHAR_LEN;

/**
 * The recognized text is returned as a char* which is coded
 * as a UTF8 box file.
 * page_number is a 0-base page index that will appear in the box file.
 * Returned string must be freed with the delete [] operator.
 */
char *TessBaseAPI::GetBoxText(int page_number) {
  if (tesseract_ == nullptr || (!recognition_done_ && Recognize(nullptr) < 0)) {
    return nullptr;
  }
  int blob_count;
  int utf8_length = TextLength(&blob_count);
  int total_length = blob_count * kBytesPerBoxFileLine + utf8_length + kMaxBytesPerLine;
  char *result = new char[total_length];
  result[0] = '\0';
  int output_length = 0;
  LTRResultIterator *it = GetLTRIterator();
  do {
    int left, top, right, bottom;
    if (it->BoundingBox(RIL_SYMBOL, &left, &top, &right, &bottom)) {
      const std::unique_ptr</*non-const*/ char[]> text(it->GetUTF8Text(RIL_SYMBOL));
      // Tesseract uses space for recognition failure. Fix to a reject
      // character, kTesseractReject so we don't create illegal box files.
      for (int i = 0; text[i] != '\0'; ++i) {
        if (text[i] == ' ') {
          text[i] = kTesseractReject;
        }
      }
      snprintf(result + output_length, total_length - output_length, "%s %d %d %d %d %d\n",
               text.get(), left, image_height_ - bottom, right, image_height_ - top, page_number);
      output_length += strlen(result + output_length);
      // Just in case...
      if (output_length + kMaxBytesPerLine > total_length) {
        break;
      }
    }
  } while (it->Next(RIL_SYMBOL));
  delete it;
  return result;
}

/**
 * Conversion table for non-latin characters.
 * Maps characters out of the latin set into the latin set.
 * TODO(rays) incorporate this translation into unicharset.
 */
const int kUniChs[] = {0x20ac, 0x201c, 0x201d, 0x2018, 0x2019, 0x2022, 0x2014, 0};
/** Latin chars corresponding to the unicode chars above. */
const int kLatinChs[] = {0x00a2, 0x0022, 0x0022, 0x0027, 0x0027, 0x00b7, 0x002d, 0};

/**
 * The recognized text is returned as a char* which is coded
 * as UNLV format Latin-1 with specific reject and suspect codes.
 * Returned string must be freed with the delete [] operator.
 */
char *TessBaseAPI::GetUNLVText() {
  if (tesseract_ == nullptr || (!recognition_done_ && Recognize(nullptr) < 0)) {
    return nullptr;
  }
  bool tilde_crunch_written = false;
  bool last_char_was_newline = true;
  bool last_char_was_tilde = false;

  int total_length = TextLength(nullptr);
  PAGE_RES_IT page_res_it(page_res_);
  char *result = new char[total_length];
  char *ptr = result;
  for (page_res_it.restart_page(); page_res_it.word() != nullptr; page_res_it.forward()) {
    WERD_RES *word = page_res_it.word();
    // Process the current word.
    if (word->unlv_crunch_mode != CR_NONE) {
      if (word->unlv_crunch_mode != CR_DELETE &&
          (!tilde_crunch_written ||
           (word->unlv_crunch_mode == CR_KEEP_SPACE && word->word->space() > 0 &&
            !word->word->flag(W_FUZZY_NON) && !word->word->flag(W_FUZZY_SP)))) {
        if (!word->word->flag(W_BOL) && word->word->space() > 0 && !word->word->flag(W_FUZZY_NON) &&
            !word->word->flag(W_FUZZY_SP)) {
          /* Write a space to separate from preceding good text */
          *ptr++ = ' ';
          last_char_was_tilde = false;
        }
        if (!last_char_was_tilde) {
          // Write a reject char.
          last_char_was_tilde = true;
          *ptr++ = kUNLVReject;
          tilde_crunch_written = true;
          last_char_was_newline = false;
        }
      }
    } else {
      // NORMAL PROCESSING of non tilde crunched words.
      tilde_crunch_written = false;
      tesseract().set_unlv_suspects(word);
      const char *wordstr = word->best_choice->unichar_string().c_str();
      const auto &lengths = word->best_choice->unichar_lengths();
      int length = lengths.length();
      int i = 0;
      int offset = 0;

      if (last_char_was_tilde && word->word->space() == 0 && wordstr[offset] == ' ') {
        // Prevent adjacent tilde across words - we know that adjacent tildes
        // within words have been removed.
        // Skip the first character.
        offset = lengths[i++];
      }
      if (i < length && wordstr[offset] != 0) {
        if (!last_char_was_newline) {
          *ptr++ = ' ';
        } else {
          last_char_was_newline = false;
        }
        for (; i < length; offset += lengths[i++]) {
          if (wordstr[offset] == ' ' || wordstr[offset] == kTesseractReject) {
            *ptr++ = kUNLVReject;
            last_char_was_tilde = true;
          } else {
            if (word->reject_map[i].rejected()) {
              *ptr++ = kUNLVSuspect;
            }
            UNICHAR ch(wordstr + offset, lengths[i]);
            int uni_ch = ch.first_uni();
            for (int j = 0; kUniChs[j] != 0; ++j) {
              if (kUniChs[j] == uni_ch) {
                uni_ch = kLatinChs[j];
                break;
              }
            }
            if (uni_ch <= 0xff) {
              *ptr++ = static_cast<char>(uni_ch);
              last_char_was_tilde = false;
            } else {
              *ptr++ = kUNLVReject;
              last_char_was_tilde = true;
            }
          }
        }
      }
    }
    if (word->word->flag(W_EOL) && !last_char_was_newline) {
      /* Add a new line output */
      *ptr++ = '\n';
      tilde_crunch_written = false;
      last_char_was_newline = true;
      last_char_was_tilde = false;
    }
  }
  *ptr++ = '\n';
  *ptr = '\0';
  return result;
}

#if !DISABLED_LEGACY_ENGINE

/**
 * Detect the orientation of the input image and apparent script (alphabet).
 * orient_deg is the detected clockwise rotation of the input image in degrees
 * (0, 90, 180, 270)
 * orient_conf is the confidence (15.0 is reasonably confident)
 * script_name is an ASCII string, the name of the script, e.g. "Latin"
 * script_conf is confidence level in the script
 * Returns true on success and writes values to each parameter as an output
 */
bool TessBaseAPI::DetectOrientationScript(int *orient_deg, float *orient_conf,
                                          const char **script_name, float *script_conf) {
  OSResults osr;

  bool osd = DetectOS(&osr);
  if (!osd) {
    return false;
  }

  int orient_id = osr.best_result.orientation_id;
  int script_id = osr.get_best_script(orient_id);
  if (orient_conf) {
    *orient_conf = osr.best_result.oconfidence;
  }
  if (orient_deg) {
    *orient_deg = orient_id * 90; // convert quadrant to degrees
  }

  if (script_name) {
    const char *script = osr.unicharset->get_script_from_script_id(script_id);

    *script_name = script;
  }

  if (script_conf) {
    *script_conf = osr.best_result.sconfidence;
  }

  return true;
}

/**
 * The recognized text is returned as a char* which is coded
 * as UTF8 and must be freed with the delete [] operator.
 * page_number is a 0-based page index that will appear in the osd file.
 */
char *TessBaseAPI::GetOsdText(int page_number) {
  int orient_deg;
  float orient_conf;
  const char *script_name;
  float script_conf;

  if (!DetectOrientationScript(&orient_deg, &orient_conf, &script_name, &script_conf)) {
    return nullptr;
  }

  // clockwise rotation needed to make the page upright
  int rotate = OrientationIdToValue(orient_deg / 90);

  std::stringstream stream;
  // Use "C" locale (needed for float values orient_conf and script_conf).
  stream.imbue(std::locale::classic());
  // Use fixed notation with 2 digits after the decimal point for float values.
  stream.precision(2);
  stream << std::fixed << "Page number: " << page_number << "\n"
         << "Orientation in degrees: " << orient_deg << "\n"
         << "Rotate: " << rotate << "\n"
         << "Orientation confidence: " << orient_conf << "\n"
         << "Script: " << script_name << "\n"
         << "Script confidence: " << script_conf << "\n";
  return copy_string(stream.str());
}

#endif // !DISABLED_LEGACY_ENGINE

/** Returns the average word confidence for Tesseract page result. */
int TessBaseAPI::MeanTextConf() {
  int *conf = AllWordConfidences();
  if (!conf) {
    return 0;
  }
  int sum = 0;
  int *pt = conf;
  while (*pt >= 0) {
    sum += *pt++;
  }
  if (pt != conf) {
    sum /= pt - conf;
  }
  delete[] conf;
  return sum;
}

/** Returns an array of all word confidences, terminated by -1. */
int *TessBaseAPI::AllWordConfidences() {
  if (tesseract_ == nullptr || (!recognition_done_ && Recognize(nullptr) < 0)) {
    return nullptr;
  }
  int n_word = 0;
  PAGE_RES_IT res_it(page_res_);
  for (res_it.restart_page(); res_it.word() != nullptr; res_it.forward()) {
    n_word++;
  }

  int *conf = new int[n_word + 1];
  n_word = 0;
  for (res_it.restart_page(); res_it.word() != nullptr; res_it.forward()) {
    WERD_RES *word = res_it.word();
    WERD_CHOICE *choice = word->best_choice;
    int w_conf = static_cast<int>(100 + 5 * choice->certainty());
    // This is the eq for converting Tesseract confidence to 1..100
    if (w_conf < 0) {
      w_conf = 0;
    }
    if (w_conf > 100) {
      w_conf = 100;
    }
    conf[n_word++] = w_conf;
  }
  conf[n_word] = -1;
  return conf;
}

#if !DISABLED_LEGACY_ENGINE
/**
 * Applies the given word to the adaptive classifier if possible.
 * The word must be SPACE-DELIMITED UTF-8 - l i k e t h i s , so it can
 * tell the boundaries of the graphemes.
 * Assumes that SetImage/SetRectangle have been used to set the image
 * to the given word. The mode arg should be PSM_SINGLE_WORD or
 * PSM_CIRCLE_WORD, as that will be used to control layout analysis.
 * The currently set PageSegMode is preserved.
 * Returns false if adaption was not possible for some reason.
 */
bool TessBaseAPI::AdaptToWordStr(PageSegMode mode, const char *wordstr) {
  bool success = true;
  Tesseract& tess = tesseract();
  PageSegMode current_psm = GetPageSegMode();
  SetPageSegMode(mode);

  tess.classify_enable_learning = false;

  const std::unique_ptr<const char[]> text(GetUTF8Text());
  if (tess.applybox_debug) {
    tprintDebug("Trying to adapt \"{}\" to \"{}\"\n", text.get(), wordstr);
  }
  if (text != nullptr) {
    PAGE_RES_IT it(page_res_);
    WERD_RES *word_res = it.word();
    if (word_res != nullptr) {
      word_res->word->set_text(wordstr);
      // Check to see if text matches wordstr.
      int w = 0;
      int t;
      for (t = 0; text[t] != '\0'; ++t) {
        if (text[t] == '\n' || text[t] == ' ') {
          continue;
        }
        while (wordstr[w] == ' ') {
          ++w;
        }
        if (text[t] != wordstr[w]) {
          break;
        }
        ++w;
      }
      if (text[t] != '\0' || wordstr[w] != '\0') {
        // No match.
        delete page_res_;
        std::vector<TBOX> boxes;
        page_res_ = tess.SetupApplyBoxes(boxes, block_list_);
        tess.ReSegmentByClassification(page_res_);
        tess.TidyUp(page_res_);
        PAGE_RES_IT pr_it(page_res_);
        if (pr_it.word() == nullptr) {
          success = false;
        } else {
          word_res = pr_it.word();
        }
      } else {
        word_res->BestChoiceToCorrectText();
      }
      if (success) {
        tess.EnableLearning = true;
        tess.LearnWord(nullptr, word_res);
      }
    } else {
      success = false;
    }
  } else {
    success = false;
  }
  SetPageSegMode(current_psm);
  return success;
}
#endif // !DISABLED_LEGACY_ENGINE

/**
 * Free up recognition results and any stored image data, without actually
 * freeing any recognition data that would be time-consuming to reload.
 * Afterwards, you must call SetImage or TesseractRect before doing
 * any Recognize or Get* operation.
 */
void TessBaseAPI::Clear() {
  // TODO? write/flush log output / ReportDebugInfo() ?

  if (thresholder_ != nullptr) {
    thresholder_->Clear();
  }
  ClearResults();
  if (tesseract_ != nullptr) {
    SetInputImage(nullptr);
  }
}

/**
 * Close down tesseract and free up (almost) all memory.
 * WipeSqueakyCleanForReUse() is near equivalent to destructing and
 * reconstructing your TessBaseAPI or calling End(), with two important
 * distinctions:
 *
 * - WipeSqueakyCleanForReUse() will *not* destroy the internal Tesseract
 *   class instance, but wipe it clean so it'll behave as if destructed and
 *   then reconstructed afresh, with one caveat:
 * - WipeSqueakyCleanForReUse() will not destroy any diagnostics/trace data
 *   cached in the running instance: the goal is to thus be able to produce
 *   diagnostics reports which span multiple rounds of OCR activity, executed
 *   in the single lifespan of the TesseractAPI instance.
 *
 * Once WipeSqueakyCleanForReUse() has been used, none of the other API
 * functions may be used other than Init and anything declared above it in the
 * class definition: as with after calling End(), the internal state is
 * equivalent to being freshly constructed.
 */
<<<<<<< HEAD
void TessBaseAPI::End() {
  ReportDebugInfo();

=======
void TessBaseAPI::WipeSqueakyCleanForReUse() {
>>>>>>> daf34a6e
  Clear();
  delete thresholder_;
  thresholder_ = nullptr;
  delete page_res_;
  page_res_ = nullptr;
  delete block_list_;
  block_list_ = nullptr;
  if (paragraph_models_ != nullptr) {
    for (auto model : *paragraph_models_) {
      delete model;
    }
    delete paragraph_models_;
    paragraph_models_ = nullptr;
  }
#if !DISABLED_LEGACY_ENGINE
  if (osd_tesseract_ == tesseract_) {
    osd_tesseract_ = nullptr;
  }
  // TODO: should we pick up diagnostics from this one?
  delete osd_tesseract_;
  osd_tesseract_ = nullptr;
  delete equ_detect_;
  equ_detect_ = nullptr;
#endif // !DISABLED_LEGACY_ENGINE

  if (tesseract_ != nullptr) {
    tesseract_->WipeSqueakyCleanForReUse();
  }

  pixDestroy(&pix_visible_image_);
  pix_visible_image_ = nullptr;
  visible_image_file_.clear();
  output_file_.clear();
  datapath_.clear();
  language_.clear();
}

/**
 * Close down tesseract and free up all memory. End() is equivalent to
 * destructing and reconstructing your TessBaseAPI.
 * Once End() has been used, none of the other API functions may be used
 * other than Init and anything declared above it in the class definition.
 */
void TessBaseAPI::End() {
  WipeSqueakyCleanForReUse();

  delete tesseract_;
  tesseract_ = nullptr;
}

// Clear any library-level memory caches.
// There are a variety of expensive-to-load constant data structures (mostly
// language dictionaries) that are cached globally -- surviving the Init()
// and End() of individual TessBaseAPI's.  This function allows the clearing
// of these caches.
void TessBaseAPI::ClearPersistentCache() {
#if 0
  Dict::GlobalDawgCache()->DeleteUnusedDawgs();
#else
  Dict::CleanGlobalDawgCache();
#endif
}

/**
 * Check whether a word is valid according to Tesseract's language model
 * returns 0 if the word is invalid, non-zero if valid
 */
int TessBaseAPI::IsValidWord(const char *word) const {
  return tesseract().getDict().valid_word(word);
}
// Returns true if utf8_character is defined in the UniCharset.
bool TessBaseAPI::IsValidCharacter(const char *utf8_character) const {
  return tesseract().unicharset_.contains_unichar(utf8_character);
}

// TODO(rays) Obsolete this function and replace with a more aptly named
// function that returns image coordinates rather than tesseract coordinates.
bool TessBaseAPI::GetTextDirection(int *out_offset, float *out_slope) {
  const std::unique_ptr<const PageIterator> it(AnalyseLayout());
  if (it == nullptr) {
    return false;
  }
  int x1, x2, y1, y2;
  it->Baseline(RIL_TEXTLINE, &x1, &y1, &x2, &y2);
  // Calculate offset and slope (NOTE: Kind of ugly)
  if (x2 <= x1) {
    x2 = x1 + 1;
  }
  // Convert the point pair to slope/offset of the baseline (in image coords.)
  *out_slope = static_cast<float>(y2 - y1) / (x2 - x1);
  *out_offset = static_cast<int>(y1 - *out_slope * x1);
  // Get the y-coord of the baseline at the left and right edges of the
  // textline's bounding box.
  int left, top, right, bottom;
  if (!it->BoundingBox(RIL_TEXTLINE, &left, &top, &right, &bottom)) {
    return false;
  }
  int left_y = IntCastRounded(*out_slope * left + *out_offset);
  int right_y = IntCastRounded(*out_slope * right + *out_offset);
  // Shift the baseline down so it passes through the nearest bottom-corner
  // of the textline's bounding box. This is the difference between the y
  // at the lowest (max) edge of the box and the actual box bottom.
  *out_offset += bottom - std::max(left_y, right_y);
  // Switch back to bottom-up tesseract coordinates. Requires negation of
  // the slope and height - offset for the offset.
  *out_slope = -*out_slope;
  *out_offset = rect_height_ - *out_offset;

  return true;
}

/** Sets Dict::letter_is_okay_ function to point to the given function. */
void TessBaseAPI::SetDictFunc(DictFunc f) {
  if (tesseract_ != nullptr) {
    tesseract().getDict().letter_is_okay_ = f;
  }
}

/**
 * Sets Dict::probability_in_context_ function to point to the given
 * function.
 *
 * @param f A single function that returns the probability of the current
 * "character" (in general a utf-8 string), given the context of a previous
 * utf-8 string.
 */
void TessBaseAPI::SetProbabilityInContextFunc(ProbabilityInContextFunc f) {
  if (tesseract_ != nullptr) {
    Tesseract& tess = tesseract();
    tess.getDict().probability_in_context_ = f;
    // Set it for the sublangs too.
    int num_subs = tess.num_sub_langs();
    for (int i = 0; i < num_subs; ++i) {
      tess.get_sub_lang(i)->getDict().probability_in_context_ = f;
    }
  }
}

/** Common code for setting the image. */
bool TessBaseAPI::InternalResetImage() {
  if (tesseract_ == nullptr) {
    tprintError("Please call Init before attempting to set an image.\n");
    return false;
  }
  if (thresholder_ != nullptr) {
    thresholder_->Clear();
  }
  if (thresholder_ == nullptr) {
    thresholder_ = new ImageThresholder(tesseract_);
  }
  ClearResults();
  return true;
}

/**
 * Run the thresholder to make the thresholded image, returned in pix,
 * which must not be nullptr. *pix must be initialized to nullptr, or point
 * to an existing pixDestroyable Pix.
 * The usual argument to Threshold is Tesseract::mutable_pix_binary().
 */
bool TessBaseAPI::Threshold(Pix **pix) {
  Tesseract& tess = tesseract();
  ASSERT_HOST(pix != nullptr);
  if (*pix != nullptr) {
    pixDestroy(pix);
  }
  // Zero resolution messes up the algorithms, so make sure it is credible.
  int user_dpi = tess.user_defined_dpi;
  int y_res = thresholder_->GetScaledYResolution();
  if (user_dpi && (user_dpi < kMinCredibleResolution || user_dpi > kMaxCredibleResolution)) {
    tprintWarn("User defined image dpi is outside of expected range "
        "({} - {})!\n",
        kMinCredibleResolution, kMaxCredibleResolution);
  }
  // Always use user defined dpi
  if (user_dpi) {
    thresholder_->SetSourceYResolution(user_dpi);
  } else if (y_res < kMinCredibleResolution || y_res > kMaxCredibleResolution) {
    if (y_res != 0) {
      // Show warning only if a resolution was given.
      tprintWarn("Invalid resolution {} dpi. Using {} instead.\n",
              y_res, kMinCredibleResolution);
    }
    thresholder_->SetSourceYResolution(kMinCredibleResolution);
  }

  auto selected_thresholding_method = static_cast<ThresholdMethod>(static_cast<int>(tesseract_->thresholding_method));

  AutoPopDebugSectionLevel subsec_handle(tesseract_, tesseract_->PushSubordinatePixDebugSection(fmt::format("Applying the threshold method chosen for this run: {}", selected_thresholding_method)));

  {
    tesseract_->PushNextPixDebugSection(fmt::format("Applying the threshold method chosen for this run: {}", selected_thresholding_method));

	  if (selected_thresholding_method == ThresholdMethod::Otsu) {
		  Image pix_binary(*pix);
		  if (!thresholder_->ThresholdToPix(&pix_binary)) {
			  return false;
		  }

		  *pix = pix_binary;

		  if (!thresholder_->IsBinary()) {
			  tesseract_->set_pix_thresholds(thresholder_->GetPixRectThresholds());
			  tesseract_->set_pix_grey(thresholder_->GetPixRectGrey());
		  } else {
			  tesseract_->set_pix_thresholds(nullptr);
			  tesseract_->set_pix_grey(nullptr);
		  }

      if (tesseract_->tessedit_dump_pageseg_images) {
        tesseract_->AddPixDebugPage(tesseract_->pix_grey(), "Otsu (tesseract) : Greyscale = pre-image");
        tesseract_->AddPixDebugPage(tesseract_->pix_thresholds(), "Otsu (tesseract) : Thresholds");
        if (verbose_process) {
          tprintInfo("PROCESS: The 'Thresholds' image displays the per-pixel grey level which will be used to decide which pixels are *foreground* (text, probably) and which pixels are *background* (i.e. the *paper* the text was printed on); you'll note that each pixel in the original (greyscale!) image which is darker than its corresponding threshold level is *binarized* to black (foreground in tesseract) while any lighter pixel is *binarized* to white (background in tesseract).\n");
        }
        tesseract_->AddPixDebugPage(pix_binary, "Otsu (tesseract) : Binary = post-image");

        const char *sequence = "c1.1 + d3.3";
        const int dispsep = 0;
        Image pix_post = pixMorphSequence(pix_binary, sequence, dispsep);
        tesseract_->AddPixCompedOverOrigDebugPage(pix_post, fmt::format("Otsu (tesseract) : post-processed: {} (just an example to showcase what leptonica can do for us!)", sequence));
        pix_post.destroy();
      }
	  } else {
		  auto [ok, pix_grey, pix_binary, pix_thresholds] = thresholder_->Threshold(selected_thresholding_method);

		  if (!ok) {
			  return false;
		  }

		  *pix = pix_binary;

		  tesseract_->set_pix_thresholds(pix_thresholds);
		  tesseract_->set_pix_grey(pix_grey);

      std::string caption = ThresholdMethodName(selected_thresholding_method);

      if (tesseract_->tessedit_dump_pageseg_images) {
        tesseract_->AddPixDebugPage(tesseract_->pix_grey(), fmt::format("{} : Grey = pre-image", caption));
        tesseract_->AddPixDebugPage(tesseract_->pix_thresholds(), fmt::format("{} : Thresholds", caption));
        if (verbose_process) {
          tprintInfo("PROCESS: The 'Thresholds' image displays the per-pixel grey level which will be used to decide which pixels are *foreground* (text, probably) and which pixels are *background* (i.e. the *paper* the text was printed on); you'll note that each pixel in the original (greyscale!) image which is darker than its corresponding threshold level is *binarized* to black (foreground in tesseract) while any lighter pixel is *binarized* to white (background in tesseract).\n");
        }
        tesseract_->AddPixDebugPage(pix_binary, fmt::format("{} : Binary = post-image", caption));

        const char *sequence = "c1.1 + d3.3";
        const int dispsep = 0;
        Image pix_post = pixMorphSequence(pix_binary, sequence, dispsep);
        tesseract_->AddPixCompedOverOrigDebugPage(pix_post, fmt::format("{} : post-processed: {}", caption, sequence));
        pix_post.destroy();
      }
    }
  }
  if (verbose_process) {
    tprintInfo("PROCESS: For overall very dark images you may sometimes observe that tesseract *inverts* the image in an attempt to extract the foreground 'text' pixels: tesseract naively assumes that number of black text pixels (*foreground*) should be significantly *lower* than the number of white *background* pixels in a page.\n\n"
      "With very dark pages that ratio of many background vs. few foreground pixels is the opposite of tesseract's assumption regarding black and white pixels so it will decide to *invert* the image, thus attempting to get back to a *black text over white background input image*. tesseract does this in its effort to feed the inner OCR engine image material that is as close as possible to what it has always been trained with and designed for: basic scanned books and academic publications: those all have: (dark) black text on (light) white plain background.\n\n"
      "Also note that tesseract is not geared towards recognizing and dealing nicely with other (a.k.a. *non-text*) page elements, such as in-page images, charts, illustrations and/or scanner equipment background surrounding your page at the time it was photographed: it benefits all if you can remove and/or clean up such image elements before feeding the image to tesseract.\n");
    tprintInfo("PROCESS: Removing all non-text image elements in the page image *before you feed it to tesseract* also will have a notable effect on the thresholding (a.k.a. binarization) algorithm's behaviour as the *pixel greyscale levels histogram* will then have a different shape; tesseract thresholding works best when fed clean page images with high contrast between the (very) light background and (very) dark foreground pixels.\n\n"
      "Remember: only *foreground* pixels that turn up as *black* in the binarized/thresholded image result above will potentially be sent to the OCR AI engine for decoding into text; anything that doesn't show clearly in the above thresholded image will not be processed by tesseract, so your page image preprocessing process should strive towards making tesseract produce a clear black&white page image above for optimal OCR text extraction results!\n");
  }

  thresholder_->GetImageSizes(&rect_left_, &rect_top_, &rect_width_, &rect_height_, &image_width_,
                              &image_height_);

  // Set the internal resolution that is used for layout parameters from the
  // estimated resolution, rather than the image resolution, which may be
  // fabricated, but we will use the image resolution, if there is one, to
  // report output point sizes.
  int estimated_res = ClipToRange(thresholder_->GetScaledEstimatedResolution(),
                                  kMinCredibleResolution, kMaxCredibleResolution);
  if (estimated_res != thresholder_->GetScaledEstimatedResolution()) {
    tprintWarn("Estimated internal resolution {} out of range! "
        "Corrected to {}.\n",
        thresholder_->GetScaledEstimatedResolution(), estimated_res);
  }
  tess.set_source_resolution(estimated_res);
  return true;
}

/** Find lines from the image making the BLOCK_LIST. */
int TessBaseAPI::FindLines() {
  if (thresholder_ == nullptr || thresholder_->IsEmpty()) {
    tprintError("Please call SetImage before attempting recognition.\n");
    return -1;
  }
  if (recognition_done_) {
    ClearResults();
  }
  if (!block_list_->empty()) {
    return 0;
  }
  Tesseract& tess = tesseract();
#if !DISABLED_LEGACY_ENGINE
  tess.InitAdaptiveClassifier(nullptr);
#endif

  if (tess.pix_binary() == nullptr) {
    if (verbose_process) {
      tprintInfo("PROCESS: the source image is not a binary image, hence we apply a thresholding algo/subprocess to obtain a binarized image.\n");
    }

    Image pix = Image();
    if (!Threshold(&pix.pix_)) {
      return -1;
    }
    tess.set_pix_binary(pix);
  }

  if (tess.tessedit_dump_pageseg_images) {
    tess.AddPixDebugPage(tess.pix_binary(), "FindLines :: Thresholded Image -> this image is now set as the page Master Source Image for this activity");
  }

  if (verbose_process) {
    tprintInfo("PROCESS: prepare the image for page segmentation, i.e. discovery of all text areas + bounding boxes & image/text orientation and script{} detection.\n",
#if !DISABLED_LEGACY_ENGINE
               (tess.textord_equation_detect ? " + equations" : "")
#else
               ""
#endif
    );
  }

  AutoPopDebugSectionLevel section_handle(tesseract_, tess.PushSubordinatePixDebugSection("Prepare for Page Segmentation"));

  tess.PrepareForPageseg();

#if !DISABLED_LEGACY_ENGINE
  if (tess.textord_equation_detect) {
    if (equ_detect_ == nullptr && !datapath_.empty()) {
      equ_detect_ = new EquationDetect(datapath_.c_str(), nullptr);
    }
    if (equ_detect_ == nullptr) {
      tprintWarn("Could not set equation detector\n");
    } else {
      tess.SetEquationDetect(equ_detect_);
    }
  }
#endif // !DISABLED_LEGACY_ENGINE

#if !DISABLED_LEGACY_ENGINE
  Tesseract *osd_tess = osd_tesseract_;
#else
  Tesseract *osd_tess = nullptr;
#endif
  OSResults osr;
#if !DISABLED_LEGACY_ENGINE
  if (PSM_OSD_ENABLED(tess.tessedit_pageseg_mode) && osd_tess == nullptr) {
    if (strcmp(language_.c_str(), "osd") == 0) {
      osd_tess = tesseract_;
    } else {
      osd_tesseract_ = new Tesseract(tesseract_);
      TessdataManager mgr(reader_);
      std::vector<std::string> nil;
      if (datapath_.empty()) {
        tprintWarn("Auto orientation and script detection requested,"
            " but data path is undefined\n");
        delete osd_tesseract_;
        osd_tesseract_ = nullptr;
      } else if (osd_tesseract_->init_tesseract(datapath_, "osd", OEM_TESSERACT_ONLY, &mgr) == 0) {
        osd_tesseract_->set_source_resolution(thresholder_->GetSourceYResolution());
      } else {
        tprintWarn(
            "Auto orientation and script detection requested,"
            " but osd language failed to load\n");
        delete osd_tesseract_;
        osd_tesseract_ = nullptr;
      }
    }
  }
#endif // !DISABLED_LEGACY_ENGINE

  if (tess.SegmentPage(tess.input_file_path_.c_str(), block_list_, osd_tess, &osr) < 0) {
    return -1;
  }

  // If Devanagari is being recognized, we use different images for page seg
  // and for OCR.
  tess.PrepareForTessOCR(block_list_, &osr);

  return 0;
}

/**
 * Return average gradient of lines on page.
 */
float TessBaseAPI::GetGradient() {
  return tesseract().gradient();
}

/** Delete the pageres and clear the block list ready for a new page. */
void TessBaseAPI::ClearResults() {
  if (tesseract_ != nullptr) {
    tesseract_->Clear();
  }
  if (osd_tesseract_ != tesseract_ && osd_tesseract_ != nullptr) {
    osd_tesseract_->Clear();
  }
  delete page_res_;
  page_res_ = nullptr;
  recognition_done_ = false;
  if (block_list_ == nullptr) {
    block_list_ = new BLOCK_LIST;
  } else {
    block_list_->clear();
  }
  if (paragraph_models_ != nullptr) {
    for (auto model : *paragraph_models_) {
      delete model;
    }
    delete paragraph_models_;
    paragraph_models_ = nullptr;
  }

  uniqueInstance<std::vector<TessTable>>().clear();
}

/**
 * Return the length of the output text string, as UTF8, assuming
 * liberally two spacing marks after each word (as paragraphs end with two
 * newlines), and assuming a single character reject marker for each rejected
 * character.
 * Also return the number of recognized blobs in blob_count.
 */
int TessBaseAPI::TextLength(int *blob_count) const {
  if (tesseract_ == nullptr || page_res_ == nullptr) {
    return 0;
  }

  PAGE_RES_IT page_res_it(page_res_);
  int total_length = 2;
  int total_blobs = 0;
  // Iterate over the data structures to extract the recognition result.
  for (page_res_it.restart_page(); page_res_it.word() != nullptr; page_res_it.forward()) {
    WERD_RES *word = page_res_it.word();
    WERD_CHOICE *choice = word->best_choice;
    if (choice != nullptr) {
      total_blobs += choice->length() + 2;
      total_length += choice->unichar_string().length() + 2;
      for (int i = 0; i < word->reject_map.length(); ++i) {
        if (word->reject_map[i].rejected()) {
          ++total_length;
        }
      }
    }
  }
  if (blob_count != nullptr) {
    *blob_count = total_blobs;
  }
  return total_length;
}

#if !DISABLED_LEGACY_ENGINE
/**
 * Estimates the Orientation And Script of the image.
 * Returns true if the image was processed successfully.
 */
bool TessBaseAPI::DetectOS(OSResults *osr) {
  if (tesseract_ == nullptr) {
    return false;
  }
  ClearResults();
  Tesseract& tess = tesseract();
  if (tess.pix_binary() == nullptr) {
    Image pix = Image();
    if (!Threshold(&pix.pix_)) {
      return false;
    }
    tess.set_pix_binary(pix);

    if (tess.tessedit_write_images)
	    tess.AddPixDebugPage(tess.pix_binary(), "DetectOS (Orientation And Script) : Thresholded Image");
  }

  return tess.orientation_and_script_detection(tess.input_file_path_.c_str(), osr) > 0;
}
#endif // !DISABLED_LEGACY_ENGINE

void TessBaseAPI::set_min_orientation_margin(double margin) {
  tesseract().min_orientation_margin.set_value(margin, PARAM_VALUE_IS_SET_BY_APPLICATION);
}

/**
 * Return text orientation of each block as determined in an earlier page layout
 * analysis operation. Orientation is returned as the number of ccw 90-degree
 * rotations (in [0..3]) required to make the text in the block upright
 * (readable). Note that this may not necessary be the block orientation
 * preferred for recognition (such as the case of vertical CJK text).
 *
 * Also returns whether the text in the block is believed to have vertical
 * writing direction (when in an upright page orientation).
 *
 * The returned array is of length equal to the number of text blocks, which may
 * be less than the total number of blocks. The ordering is intended to be
 * consistent with GetTextLines().
 */
void TessBaseAPI::GetBlockTextOrientations(int **block_orientation, bool **vertical_writing) {
  delete[] * block_orientation;
  *block_orientation = nullptr;
  delete[] * vertical_writing;
  *vertical_writing = nullptr;
  BLOCK_IT block_it(block_list_);

  block_it.move_to_first();
  int num_blocks = 0;
  for (block_it.mark_cycle_pt(); !block_it.cycled_list(); block_it.forward()) {
    if (!block_it.data()->pdblk.poly_block()->IsText()) {
      continue;
    }
    ++num_blocks;
  }
  if (!num_blocks) {
    tprintWarn("Found no blocks\n");
    return;
  }
  *block_orientation = new int[num_blocks];
  *vertical_writing = new bool[num_blocks];
  block_it.move_to_first();
  int i = 0;
  for (block_it.mark_cycle_pt(); !block_it.cycled_list(); block_it.forward()) {
    if (!block_it.data()->pdblk.poly_block()->IsText()) {
      continue;
    }
    FCOORD re_rotation = block_it.data()->re_rotation();
    float re_theta = re_rotation.angle();
    FCOORD classify_rotation = block_it.data()->classify_rotation();
    float classify_theta = classify_rotation.angle();
    double rot_theta = -(re_theta - classify_theta) * 2.0 / M_PI;
    if (rot_theta < 0) {
      rot_theta += 4;
    }
    int num_rotations = static_cast<int>(rot_theta + 0.5);
    (*block_orientation)[i] = num_rotations;
    // The classify_rotation is non-zero only if the text has vertical
    // writing direction.
    (*vertical_writing)[i] = (classify_rotation.y() != 0.0f);
    ++i;
  }
}

void TessBaseAPI::DetectParagraphs(bool after_text_recognition) {
  Tesseract& tess = tesseract();
  if (paragraph_models_ == nullptr) {
    paragraph_models_ = new std::vector<ParagraphModel*>;
  }
  MutableIterator *result_it = GetMutableIterator();
  do { // Detect paragraphs for this block
    std::vector<ParagraphModel *> models;
    tess.DetectParagraphs(after_text_recognition, result_it, &models);
    paragraph_models_->insert(paragraph_models_->end(), models.begin(), models.end());
  } while (result_it->Next(RIL_BLOCK));
  delete result_it;
}

/** This method returns the string form of the specified unichar. */
const char *TessBaseAPI::GetUnichar(int unichar_id) const {
  return tesseract().unicharset_.id_to_unichar(unichar_id);
}

/** Return the pointer to the i-th dawg loaded into tesseract_ object. */
const Dawg *TessBaseAPI::GetDawg(int i) const {
  if (tesseract_ == nullptr || i >= NumDawgs()) {
    return nullptr;
  }
  return tesseract().getDict().GetDawg(i);
}

/** Return the number of dawgs loaded into tesseract_ object. */
int TessBaseAPI::NumDawgs() const {
  return tesseract_ == nullptr ? 0 : tesseract().getDict().NumDawgs();
}


void TessBaseAPI::ReportDebugInfo() {
  if (tesseract_ == nullptr) {
    return;
  }
  tesseract().ReportDebugInfo();
}

void TessBaseAPI::SetupDebugAllPreset() {
  Tesseract& tess = tesseract();
  Textord &textord = *tess.mutable_textord();
  
  const ParamSetBySourceType SRC = PARAM_VALUE_IS_SET_BY_PRESET;

  verbose_process.set_value(true, SRC);
  
#if !GRAPHICS_DISABLED
  scrollview_support.set_value(true, SRC);
#endif

  textord_tabfind_show_images.set_value(true, SRC);
  // textord_tabfind_show_vlines.set_value(true, SRC);

#if !GRAPHICS_DISABLED
  textord_tabfind_show_initial_partitions.set_value(true, SRC);
  textord_tabfind_show_reject_blobs.set_value(true, SRC);
  textord_tabfind_show_partitions.set_value(2, SRC);
  textord_tabfind_show_columns.set_value(true, SRC);
  textord_tabfind_show_blocks.set_value(true, SRC);
#endif

  textord.textord_noise_debug.set_value(true, SRC);
  textord_oldbl_debug.set_value(false, SRC); // turned OFF, for 'true' produces very noisy output
  textord.textord_baseline_debug.set_value(true, SRC);
  textord_debug_block.set_value(9, SRC);
  textord_debug_bugs.set_value(9, SRC);
  textord_debug_tabfind.set_value(1 /* 9 */, SRC); // '9' produces very noisy output

  textord_debug_baselines.set_value(true, SRC);
  textord_debug_blob.set_value(true, SRC);
  textord_debug_pitch_metric.set_value(true, SRC);
  textord_debug_fixed_pitch_test.set_value(true, SRC);
  textord_debug_pitch.set_value(true, SRC);
  textord_debug_printable.set_value(true, SRC);
  textord_debug_xheights.set_value(true, SRC);
  textord_debug_xheights.set_value(true, SRC);

  textord_show_initial_words.set_value(true, SRC);
  textord_blocksall_fixed.set_value(true, SRC);
  textord_blocksall_prop.set_value(true, SRC);

  tess.tessedit_create_hocr.set_value(true, SRC);
  tess.tessedit_create_alto.set_value(true, SRC);
  tess.tessedit_create_page_xml.set_value(true, SRC);
  tess.tessedit_create_tsv.set_value(true, SRC);
  tess.tessedit_create_pdf.set_value(true, SRC);
  tess.textonly_pdf.set_value(false, SRC); // turned OFF
  tess.tessedit_write_unlv.set_value(true, SRC);
  tess.tessedit_create_lstmbox.set_value(true, SRC);
  tess.tessedit_create_boxfile.set_value(true, SRC);
  tess.tessedit_create_wordstrbox.set_value(true, SRC);
  tess.tessedit_create_txt.set_value(true, SRC);

  tess.tessedit_dump_choices.set_value(true, SRC);
  tess.tessedit_dump_pageseg_images.set_value(true, SRC);

  tess.tessedit_write_images.set_value(true, SRC);

  tess.tessedit_adaption_debug.set_value(true, SRC);
  tess.tessedit_debug_block_rejection.set_value(true, SRC);
  tess.tessedit_debug_doc_rejection.set_value(true, SRC);
  tess.tessedit_debug_fonts.set_value(true, SRC);
  tess.tessedit_debug_quality_metrics.set_value(true, SRC);

  tess.tessedit_rejection_debug.set_value(true, SRC);
  tess.tessedit_timing_debug.set_value(true, SRC);

  tess.tessedit_bigram_debug.set_value(true, SRC);

  tess.tess_debug_lstm.set_value(debug_all >= 1 ? 1 : 0, SRC); // LSTM debug output is extremely noisy

  tess.debug_noise_removal.set_value(true, SRC);

  tess.classify_debug_level.set_value(debug_all.value(), SRC); // LSTM debug output is extremely noisy
  tess.classify_learning_debug_level.set_value(9, SRC);
  tess.classify_debug_character_fragments.set_value(true, SRC);
  tess.classify_enable_adaptive_debugger.set_value(true, SRC);
  // tess.classify_learn_debug_str.set_value("????????????????", SRC);
  tess.matcher_debug_separate_windows.set_value(true, SRC);
  tess.matcher_debug_flags.set_value(true, SRC);
  tess.matcher_debug_level.set_value(3, SRC);

  tess.multilang_debug_level.set_value(3, SRC);

  tess.paragraph_debug_level.set_value(3, SRC);

  tess.segsearch_debug_level.set_value(3, SRC);

  // TODO: synchronize the settings of all Dict instances during Dict object creation and after any change...

  Dict &dict = tess.getInitialDict();
  dict.stopper_debug_level.set_value(3, SRC);

  tess.superscript_debug.set_value(true, SRC);

  tess.crunch_debug.set_value(true, SRC);

  dict.dawg_debug_level.set_value(1, SRC); // noisy

  tess.debug_fix_space_level.set_value(9, SRC);
  tess.debug_x_ht_level.set_value(3, SRC);
  // tess.debug_file.set_value("xxxxxxxxxxxxxxxxx", SRC);
  // tess.debug_output_path.set_Value("xxxxxxxxxxxxxx", SRC);
  debug_misc.set_value(true, SRC);

  dict.hyphen_debug_level.set_value(3, SRC);

  LanguageModelSettings &langmodel = tess.getLanguageModelSettings();

  langmodel.language_model_debug_level.set_value(0, SRC); /* 7 */

  textord.tosp_debug_level.set_value(3, SRC);

  tess.wordrec_debug_level.set_value(3, SRC);

  //dict.word_to_debug.set_value("", SRC);

  tess.scribe_save_grey_rotated_image.set_value(true, SRC);
  tess.scribe_save_binary_rotated_image.set_value(true, SRC);
  tess.scribe_save_original_rotated_image.set_value(true, SRC);

  tess.hocr_font_info.set_value(true, SRC);
  tess.hocr_char_boxes.set_value(true, SRC);
  tess.hocr_images.set_value(true, SRC);

  tess.thresholding_debug.set_value(true, SRC);

  tess.preprocess_graynorm_mode.set_value(0, SRC); // 0..3

  tess.tessedit_bigram_debug.set_value(true, SRC);

  tess.wordrec_debug_blamer.set_value(true, SRC);

  devanagari_split_debugimage.set_value(true, SRC);
  devanagari_split_debuglevel.set_value(3, SRC);

  gapmap_debug.set_value(true, SRC);

  poly_debug.set_value(false, SRC); // turned OFF: 'othwerwise 'true' produces very noisy output

  edges_debug.set_value(true, SRC);

  tess.ambigs_debug_level.set_value(3, SRC);

  tess.applybox_debug.set_value(true, SRC);

  tess.bidi_debug.set_value(true, SRC);

  tess.chop_debug.set_value(3, SRC);

  tess.debug_baseline_fit.set_value(1, SRC); // 0..3
  tess.debug_baseline_y_coord.set_value(-2000, SRC);

  tess.showcase_threshold_methods.set_value((debug_all > 2), SRC);

  tess.debug_write_unlv.set_value(true, SRC);
  tess.debug_line_finding.set_value(true, SRC);
  tess.debug_image_normalization.set_value(true, SRC);

  tess.interactive_display_mode.set_value(false, SRC);       // graphics, but do not invoke ScrollView app.

  tess.debug_display_page.set_value(true, SRC);
  tess.debug_display_page_blocks.set_value(true, SRC);
  tess.debug_display_page_baselines.set_value(true, SRC);

  tess.dump_segmented_word_images.set_value(true, SRC);
  tess.dump_osdetect_process_images.set_value(true, SRC);

  tess.ResyncVariablesInternally();
}

void TessBaseAPI::SetupDefaultPreset() {
  Tesseract &tess = tesseract();
  const ParamSetBySourceType SRC = PARAM_VALUE_IS_SET_BY_PRESET;

  // default: TXT + HOCR renderer     ... plus all the rest of 'em   [GHo patch]
  tess.tessedit_create_hocr.set_value(true, SRC);
  tess.tessedit_create_alto.set_value(true, SRC);
  tess.tessedit_create_page_xml.set_value(true, SRC);
  tess.tessedit_create_tsv.set_value(true, SRC);
  tess.tessedit_create_pdf.set_value(true, SRC);
  tess.textonly_pdf.set_value(false, SRC);         // turned OFF
  tess.tessedit_write_unlv.set_value(true, SRC);
  tess.tessedit_create_lstmbox.set_value(true, SRC);
  tess.tessedit_create_boxfile.set_value(true, SRC);
  tess.tessedit_create_wordstrbox.set_value(true, SRC);
  tess.tessedit_create_txt.set_value(true, SRC);

  tess.ResyncVariablesInternally();
}


// sanity check for the imagelist expander below: any CONTROL characters in here signal binary data and thus NOT AN IMAGELIST format.
static inline bool is_sane_imagelist_line(const char *p) {
  while (*p) {
    uint8_t c = *p++;
    if (c < ' ' && c != '\t')
      return false;
  }
  return true;
}

#if defined(_MSC_VER) && !defined(strtok_r)
static inline char *strtok_r(char * s, const char * sep, char ** state) {
  return strtok_s(s, sep, state);
}
#endif

static void destroy_il_buffer(char *buf) {
  free(buf);
}

std::vector<ImagePageFileSpec> TessBaseAPI::ExpandImagelistFilesInSet(const std::vector<std::string>& paths) {
  std::vector<ImagePageFileSpec> rv;
  std::ostringstream errmsg;

  for (auto spec : paths) {
    // each item in the list must exist?
    if (!fs::exists(spec)) {
      errmsg << "Specified file does not exist. Path: " << spec << "\n";
      goto continue_on_error;
      //continue;
    }

    {
      const size_t SAMPLESIZE = 8192;

      // load the first ~8K and see if that chunk contains a decent set of file paths: is so, the heuristic says it's an imagelist, rather than an image file.
      char scratch[SAMPLESIZE + 2];
      ConfigFile f(spec); // not a problem that this one opens the file in "r" (CRLF conversion) mode: we're after text files and the others will quickly be discovered below.
      if (!f) {
        errmsg << "Cannot open/access specified file";
        int ecode = errno;
        if (ecode != E_OK) {
          errmsg << " due to error: " << strerror(errno);
        }
        errmsg << ". Path: " << spec << "\n";
        goto continue_on_error;
        // continue;
      }
      auto l = fread(scratch, 1, SAMPLESIZE, f());
      // when it's an imagelist, it MAY be smaller than our scratch buffer!
      if (l == 0 || ferror(f())) {
        errmsg << "Failed to read a first chunk of the specified file";
        int ecode = errno;
        if (ecode != E_OK) {
          errmsg << " due to error: " << strerror(errno);
        }
        errmsg << ". Tried to read " << SAMPLESIZE << " bytes, received " << l << " bytes.  Path: " << spec << "\n";
        goto continue_on_error;
        // continue;
      }
      // make sure the sampled chunk is terminated before we go and parse it as a imagelist file (which may be damaged at the end as we sampled only the start of it!)
      scratch[l] = 0;
      scratch[l + 1] = 0;

      bool is_imagelist = true;
      std::vector<char *> lines;
      char *state = nullptr;
      char *s = strtok_r(scratch, "\r\n", &state);
      while (s) {
        char *p = s + strspn(s, " \t");

        // sanity check: any CONTROL characters in here signal binary data and thus NOT AN IMAGELIST format.
        if (!is_sane_imagelist_line(p)) {
          is_imagelist = false;
          break;
        }

        // skip comment lines and empty lines:
        if (!strchr("#;", *p)) {
          lines.push_back(s);
        }

        s = strtok_r(nullptr, "\r\n", &state);
      }
      // do we have a potentially sane imagelist? Do we need to truncate the damaged end, if it is?
      if (l == SAMPLESIZE && is_imagelist && lines.size() >= 1) {
        // the last line will be damaged due to our sampling, so we better discard that one:
        (void)lines.pop_back();
      }

      if (is_imagelist) {
        int error_count = 0;
        int sample_count = 0;
        // validate the lines in the sample:
        for (auto spec : lines) {
          // parse and chop into 1..3 file paths: image;mask;overlay
          state = nullptr;
          int count = 0;
          char *s = strtok_r(spec, ";", &state);
          while (s) {
            count++;
            char *p = s + strspn(s, " \t");

            // trim whitespace at the end...
            char *e = p + strlen(p);
            while (e > p) {
              if (isspace(p[-1])) {
                *p-- = 0;
                continue;
              }
              break;
            }

            sample_count++;
            if (!fs::exists(p)) {
              error_count++;
            }

            s = strtok_r(nullptr, ";", &state);
          }
          if (count < 1 || count > 3) {
            error_count++;
          }
        }

        // we tolerate about 1-in-10 file errors here...
        float err_ratio = error_count * 100.0f / sample_count;
        is_imagelist = (err_ratio < 10.0 /* percent */);
      }

      if (is_imagelist) {
        // now that we know the sample is a sensible imagelist, grab the entire thing and parse it entirely...
        const size_t listfilesize = fs::file_size(spec);

        std::unique_ptr<char, void (*)(char *)> buffer((char *)malloc(listfilesize + 2), destroy_il_buffer);
        if (!buffer) {
          // TODO
          continue;
        }

        // rewind file
        fseek(f(), 0, SEEK_SET);
        l = fread(buffer.get(), 1, listfilesize, f());
        if (l != listfilesize || ferror(f())) {
          // TODO
          continue;
        }
        // make sure the sampled chunk is terminated before we go and parse it as a imagelist file (which may be damaged at the end as we sampled only the start of it!)
        char *b = buffer.get();
        b[l] = 0;
        b[l + 1] = 0;

        std::vector<char *> lines;
        char *state = nullptr;
        char *s = strtok_r(buffer.get(), "\r\n", &state);
        while (s) {
          char *p = s + strspn(s, " \t");

          // sanity check: any CONTROL characters in here signal binary data and thus NOT AN IMAGELIST format.
          if (!is_sane_imagelist_line(p)) {
            is_imagelist = false;
            break;
          }

          // skip comment lines and empty lines:
          if (!strchr("#;", *p)) {
            lines.push_back(s);
          }

          s = strtok_r(nullptr, "\r\n", &state);
        }

        // do we have a potentially sane imagelist? Do we need to truncate the damaged end, if it is?
        if (l == SAMPLESIZE && is_imagelist && lines.size() >= 1) {
          // the last line will be damaged due to our sampling, so we better discard that one:
          (void)lines.pop_back();
        }

        int error_count = 0;
        int sample_count = 0;
        // parse & validate the lines:
        for (auto spec : lines) {
          // parse and chop into 1..3 file paths: image;mask;overlay
          state = nullptr;
          std::vector<std::string> fspecs;
          char *s = strtok_r(spec, ";", &state);
          while (s) {
            char *p = s + strspn(s, " \t");

            // trim whitespace at the end...
            char *e = p + strlen(p);
            while (e > p) {
              if (isspace(p[-1])) {
                *p-- = 0;
                continue;
              }
              break;
            }

            sample_count++;
            if (!fs::exists(p)) {
              error_count++;
            }

            fspecs.push_back(p);

            s = strtok_r(nullptr, ";", &state);
          }
          if (fspecs.size() < 1 || fspecs.size() > 3) {
            error_count++;
          } else {
            ImagePageFileSpec sp = {fspecs[0]};
            if (fspecs.size() > 1) {
              sp.segment_mask_image_path = fspecs[1];
            }
            if (fspecs.size() > 2) {
              sp.visible_page_image_path = fspecs[2];
            }
            rv.push_back(sp);
          }
        }
      } else {
        // not an image list: pick this one up as a sole image file spec:
        goto continue_on_error;
      }
    }

    if (false) {
continue_on_error:
      // treat situation as simple as possible: `spec` is not an image list; pick this one up as a sole image file spec:
      ImagePageFileSpec sp = {spec};
      rv.push_back(sp);
    }
  }
  return rv;
}

void TessBaseAPI::FinalizeAndWriteDiagnosticsReport() {
  if (tesseract_ == nullptr) {
    ASSERT_HOST_MSG(false,
                    "FinalizeAndWriteDiagnosticsReport was invoked without a "
                    "live tesseract instance: you may have a bug that looses a "
                    "lot of tesseract diagnostics info + reporting for you.\n");
    return;
  };
  tesseract_->ReportDebugInfo();
}

/** Escape a char string - replace <>&"' with HTML codes. */
std::string HOcrEscape(const char *text) {
  std::string ret;
  const char *ptr;
  for (ptr = text; *ptr; ptr++) {
    switch (*ptr) {
      case '<':
        ret += "&lt;";
        break;
      case '>':
        ret += "&gt;";
        break;
      case '&':
        ret += "&amp;";
        break;
      case '"':
        ret += "&quot;";
        break;
      case '\'':
        ret += "&#39;";
        break;
      default:
        ret += *ptr;
    }
  }
  return ret;
}

std::string mkUniqueOutputFilePath(const char* basepath, int page_number, const char* label, const char* filename_extension)
{
  size_t pos = strcspn(basepath, ":\\/");
  const char* filename = basepath;
  const char* p = basepath + pos;
  while (*p)
  {
    filename = p + 1;
    pos = strcspn(filename, ":\\/");
    p = filename + pos;
  }
  size_t pathlen = filename - basepath;
  if (!*filename)
    filename = "tesseract";

  char ns[40] = { 0 };
  if (page_number != 0)
  {
    snprintf(ns, sizeof(ns), ".p%04d", page_number);
  }

  static int unique_seq_counter = 0;
  unique_seq_counter++;

  char nq[40] = { 0 };
  snprintf(nq, sizeof(nq), ".n%04d", unique_seq_counter);

  std::string f(basepath);
  f = f.substr(0, pathlen);
  f += filename;
  f += nq;
  if (label && *label)
  {
    f += ".";
    f += label;
  }
  if (*ns)
  {
    f += ns;
  }
  f += ".";
  f += filename_extension;

  // sanitize generated filename part:
  char* str = f.data();
  int slen = f.length();
  int dpos = pathlen;
  bool marker = false;
  for (int spos = pathlen; spos < slen; spos++)
  {
    int c = str[spos];
    switch (c)
    {
    case '.':
    case '-':
    case '_':
    case ' ':
      if (!marker)
      {
        marker = true;
        str[dpos++] = c;
      }
      // otherwise skip additional 'marker' characters in the filename
      break;

    default:
      marker = false;
      str[dpos++] = c;
      break;
    }
  }
  // no marker tolerated at end of filename:
  if (marker)
    dpos--;
  // fringe case: filename is *only markers*:
  if (dpos == pathlen)
    str[dpos++] = '_';

  f.resize(dpos);

  return std::move(f);
}

void WritePix(const std::string &file_path, Pix *pic, int file_type)
{
  tprintInfo("Saving image file {}\n", file_path);
#if defined(HAVE_MUPDF)
  fz_mkdir_for_file(fz_get_global_context(), file_path.c_str());
#endif
  if (pixWrite(file_path.c_str(), pic, file_type))
  {
    tprintError("Writing image file {} failed\n", file_path);
  }
}

} // namespace tesseract<|MERGE_RESOLUTION|>--- conflicted
+++ resolved
@@ -729,21 +729,13 @@
   // Note that the language_ field stores the last requested language that was
   // initialized successfully, while tesseract().lang stores the language
   // actually used. They differ only if the requested language was nullptr, in
-<<<<<<< HEAD
   // which case tesseract().lang is set to the Tesseract default ("eng").
   if (
+      tesseract_->RequiresWipeBeforeIndependentReUse() &&
       (datapath_.empty() || language_.empty() || datapath_ != datapath ||
        last_oem_requested_ != oem() || (language_ != buggered_languge && tesseract_->lang_ != buggered_languge))) {
-    // TODO: code a proper RESET operation instead of ditching and re-instatiating, which will nuke our `tess` reference.
+#if 0
     assert(0);
-=======
-  // which case tesseract_->lang is set to the Tesseract default ("eng").
-  if (tesseract_ != nullptr &&
-      tesseract_->RequiresWipeBeforeIndependentReUse() &&
-      (datapath_.empty() || language_.empty() || datapath_ != datapath ||
-       last_oem_requested_ != oem || (language_ != language && tesseract_->lang != language))) {
-#if 0
->>>>>>> daf34a6e
     delete tesseract_;
     tesseract_ = nullptr;
 #else
@@ -751,41 +743,18 @@
     tesseract_->WipeSqueakyCleanForReUse();
 #endif
   }
-<<<<<<< HEAD
-  bool reset_classifier = true;
   if (tesseract_ == nullptr) {
-    reset_classifier = false;
     tesseract_ = new Tesseract();
-    if (reader != nullptr) {
-      reader_ = reader;
-    }
-    TessdataManager mgr(reader_);
-    if (data_size != 0) {
-      mgr.LoadMemBuffer(buggered_languge.c_str(), data, data_size);
-    }
-    if (tess.init_tesseract(datapath, output_file_, &mgr) != 0) {
-      return -1;
-    }
-=======
-#ifdef USE_OPENCL
-  OpenclDevice od;
-  od.InitEnv();
-#endif
-  if (tesseract_ == nullptr) {
-    tesseract_ = new Tesseract(nullptr);
   }
   if (reader != nullptr) {
     reader_ = reader;
   }
   TessdataManager mgr(reader_);
   if (data_size != 0) {
-    mgr.LoadMemBuffer(language, data, data_size);
-  }
-  if (tesseract_->init_tesseract(datapath, output_file_, language, oem, configs,
-                                  configs_size, vars_vec, vars_values, set_only_non_debug_params,
-                                  &mgr) != 0) {
+      mgr.LoadMemBuffer(buggered_languge.c_str(), data, data_size);
+  }
+    if (tess.init_tesseract(datapath, output_file_, &mgr) != 0) {
     return -1;
->>>>>>> daf34a6e
   }
 
   // Update datapath and language requested for the last valid initialization.
@@ -799,18 +768,12 @@
 
 #if !DISABLED_LEGACY_ENGINE
   // For same language and datapath, just reset the adaptive classifier.
-<<<<<<< HEAD
-  if (reset_classifier) {
-    tess.ResetAdaptiveClassifier();
-  }
-=======
   // 
   // We are initializing: *always* reset the classifier here, because we
   // can come through here after a previous failed/aborted/successful
   // initialization and we still would need to set up the Tesseract
   // instance to a definitely known state here anyway.
-  tesseract_->ResetAdaptiveClassifier();
->>>>>>> daf34a6e
+    tess.ResetAdaptiveClassifier();
 #endif // !DISABLED_LEGACY_ENGINE
 
   return 0;
@@ -2818,13 +2781,9 @@
  * class definition: as with after calling End(), the internal state is
  * equivalent to being freshly constructed.
  */
-<<<<<<< HEAD
-void TessBaseAPI::End() {
+void TessBaseAPI::WipeSqueakyCleanForReUse() {
   ReportDebugInfo();
 
-=======
-void TessBaseAPI::WipeSqueakyCleanForReUse() {
->>>>>>> daf34a6e
   Clear();
   delete thresholder_;
   thresholder_ = nullptr;
