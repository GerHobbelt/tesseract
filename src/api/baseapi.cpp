/**********************************************************************
 * File:        baseapi.cpp
 * Description: Simple API for calling tesseract.
 * Author:      Ray Smith
 *
 * (C) Copyright 2006, Google Inc.
 ** Licensed under the Apache License, Version 2.0 (the "License");
 ** you may not use this file except in compliance with the License.
 ** You may obtain a copy of the License at
 ** http://www.apache.org/licenses/LICENSE-2.0
 ** Unless required by applicable law or agreed to in writing, software
 ** distributed under the License is distributed on an "AS IS" BASIS,
 ** WITHOUT WARRANTIES OR CONDITIONS OF ANY KIND, either express or implied.
 ** See the License for the specific language governing permissions and
 ** limitations under the License.
 *
 **********************************************************************/

#define _USE_MATH_DEFINES // for M_PI

// Include automatically generated configuration file if running autoconf.
#ifdef HAVE_TESSERACT_CONFIG_H
#  include "config_auto.h"
#endif

#include <tesseract/debugheap.h>
#include "boxword.h"    // for BoxWord
#include "coutln.h"     // for C_OUTLINE_IT, C_OUTLINE_LIST
#include "dawg_cache.h" // for DawgCache
#include "dict.h"       // for Dict
#include "elst.h"       // for ELIST_ITERATOR, ELISTIZE, ELISTIZEH
#include "environ.h"    // for l_uint8
#include "equationdetect.h" // for EquationDetect, destructor of equ_detect_
#include "errcode.h" // for ASSERT_HOST
#include "helpers.h" // for IntCastRounded, chomp_string
#include "host.h"    // for MAX_PATH
#include "imageio.h" // for IFF_TIFF_G4, IFF_TIFF, IFF_TIFF_G3, ...
#if !DISABLED_LEGACY_ENGINE
#  include "intfx.h" // for INT_FX_RESULT_STRUCT
#endif
#include "mutableiterator.h" // for MutableIterator
#include "normalis.h"        // for kBlnBaselineOffset, kBlnXHeight
#if defined(USE_OPENCL)
#  include "openclwrapper.h" // for OpenclDevice
#endif
#include "pageres.h"         // for PAGE_RES_IT, WERD_RES, PAGE_RES, CR_DE...
#include "paragraphs.h"      // for DetectParagraphs
#include "params.h"          // for BoolParam, IntParam, DoubleParam, Stri...
#include "pdblock.h"         // for PDBLK
#include "points.h"          // for FCOORD
#include "polyblk.h"         // for POLY_BLOCK
#include "rect.h"            // for TBOX
#include "stepblob.h"        // for C_BLOB_IT, C_BLOB, C_BLOB_LIST
#include "tessdatamanager.h" // for TessdataManager, kTrainedDataSuffix
#include "tesseractclass.h"  // for Tesseract
#include "tprintf.h"         // for tprintf
#include "werd.h"            // for WERD, WERD_IT, W_FUZZY_NON, W_FUZZY_SP
#include "tabletransfer.h"   // for detected tables from tablefind.h
#include "thresholder.h"     // for ImageThresholder

#include <tesseract/baseapi.h>
#include <tesseract/ocrclass.h>       // for ETEXT_DESC
#include <tesseract/osdetect.h>       // for OSResults, OSBestResult, OrientationId...
#include <tesseract/renderer.h>       // for TessResultRenderer
#include <tesseract/resultiterator.h> // for ResultIterator

#include <cmath>    // for round, M_PI
#include <cstdint>  // for int32_t
#include <cstring>  // for strcmp, strcpy
#include <fstream>  // for size_t
#include <iostream> // for std::cin
#include <locale>   // for std::locale::classic
#include <memory>   // for std::unique_ptr
#include <set>      // for std::pair
#include <sstream>  // for std::stringstream
#include <vector>   // for std::vector

#if defined(_MSC_VER)
#  include <crtdbg.h>
#endif

#include <allheaders.h> // for pixDestroy, boxCreate, boxaAddBox, box...
#ifdef HAVE_LIBCURL
#  include <curl/curl.h>
#endif

#ifdef __linux__
#  include <csignal> // for sigaction, SA_RESETHAND, SIGBUS, SIGFPE
#endif

#if defined(WIN32) || defined(_WIN32) || defined(_WIN64)
#  include <fcntl.h>
#  include <io.h>
#else
#  include <dirent.h> // for closedir, opendir, readdir, DIR, dirent
#  include <libgen.h>
#  include <sys/stat.h> // for stat, S_IFDIR
#  include <sys/types.h>
#  include <unistd.h>
#endif // _WIN32


namespace tesseract {

FZ_HEAPDBG_TRACKER_SECTION_START_MARKER(_)

static BOOL_VAR(stream_filelist, false, "Stream a filelist from stdin");
static STRING_VAR(document_title, "", "Title of output document (used for hOCR and PDF output)");
#ifdef HAVE_LIBCURL
static INT_VAR(curl_timeout, 0, "Timeout for curl in seconds");
#endif

/** Minimum sensible image size to be worth running tesseract. */
const int kMinRectSize = 10;
/** Character returned when Tesseract couldn't recognize as anything. */
const char kTesseractReject = '~';
/** Character used by UNLV error counter as a reject. */
const char kUNLVReject = '~';
/** Character used by UNLV as a suspect marker. */
const char kUNLVSuspect = '^';
/**
 * Temp file used for storing current parameters before applying retry values.
 */
static const char *kOldVarsFile = "failed_vars.txt";

#if !DISABLED_LEGACY_ENGINE
/**
 * Filename used for input image file, from which to derive a name to search
 * for a possible UNLV zone file, if none is specified by SetInputName.
 */
static const char *kInputFile = "noname.tif";
static const char kUnknownFontName[] = "UnknownFont";

static STRING_VAR(classify_font_name, kUnknownFontName,
                  "Default font name to be used in training");

// Finds the name of the training font and returns it in fontname, by cutting
// it out based on the expectation that the filename is of the form:
// /path/to/dir/[lang].[fontname].exp[num]
// The [lang], [fontname] and [num] fields should not have '.' characters.
// If the global parameter classify_font_name is set, its value is used instead.
static void ExtractFontName(const char* filename, std::string* fontname) {
  *fontname = classify_font_name;
  if (*fontname == kUnknownFontName) {
    // filename is expected to be of the form [lang].[fontname].exp[num]
    // The [lang], [fontname] and [num] fields should not have '.' characters.
    const char *basename = strrchr(filename, '/');
    const char *firstdot = strchr(basename ? basename : filename, '.');
    const char *lastdot  = strrchr(filename, '.');
    if (firstdot != lastdot && firstdot != nullptr && lastdot != nullptr) {
      ++firstdot;
      *fontname = firstdot;
      fontname->resize(lastdot - firstdot);
    }
  }
}
#endif

FZ_HEAPDBG_TRACKER_SECTION_END_MARKER(_)

/* Add all available languages recursively.
 */
static void addAvailableLanguages(const std::string &datadir, const std::string &base,
                                  std::vector<std::string> *langs) {
  auto base2 = base;
  if (!base2.empty()) {
    base2 += "/";
  }
  const size_t extlen = sizeof(kTrainedDataSuffix);
#if defined(WIN32) || defined(_WIN32) || defined(_WIN64)
  WIN32_FIND_DATA data;
  HANDLE handle = FindFirstFile((datadir + base2 + "*").c_str(), &data);
  if (handle != INVALID_HANDLE_VALUE) {
    BOOL result = TRUE;
    for (; result;) {
      char *name = data.cFileName;
      // Skip '.', '..', and hidden files
      if (name[0] != '.') {
        if ((data.dwFileAttributes & FILE_ATTRIBUTE_DIRECTORY) == FILE_ATTRIBUTE_DIRECTORY) {
          addAvailableLanguages(datadir, base2 + name, langs);
        } else {
          size_t len = strlen(name);
          if (len > extlen && name[len - extlen] == '.' &&
              strcmp(&name[len - extlen + 1], kTrainedDataSuffix) == 0) {
            name[len - extlen] = '\0';
            langs->push_back(base2 + name);
          }
        }
      }
      result = FindNextFile(handle, &data);
    }
    FindClose(handle);
  }
#else // _WIN32
  DIR *dir = opendir((datadir + base).c_str());
  if (dir != nullptr) {
    dirent *de;
    while ((de = readdir(dir))) {
      char *name = de->d_name;
      // Skip '.', '..', and hidden files
      if (name[0] != '.') {
        struct stat st;
        if (stat((datadir + base2 + name).c_str(), &st) == 0 && (st.st_mode & S_IFDIR) == S_IFDIR) {
          addAvailableLanguages(datadir, base2 + name, langs);
        } else {
          size_t len = strlen(name);
          if (len > extlen && name[len - extlen] == '.' &&
              strcmp(&name[len - extlen + 1], kTrainedDataSuffix) == 0) {
            name[len - extlen] = '\0';
            langs->push_back(base2 + name);
          }
        }
      }
    }
    closedir(dir);
  }
#endif
}

TessBaseAPI::TessBaseAPI()
    : tesseract_(nullptr)
    , osd_tesseract_(nullptr)
    , equ_detect_(nullptr)
    , reader_(nullptr)
    ,
    // thresholder_ is initialized to nullptr here, but will be set before use
    // by: A constructor of a derived API or created
    // implicitly when used in InternalSetImage.
    thresholder_(nullptr)
    , paragraph_models_(nullptr)
    , block_list_(nullptr)
    , page_res_(nullptr)
    , pix_visible_image_(nullptr)
    , last_oem_requested_(OEM_DEFAULT)
    , recognition_done_(false)
    , rect_left_(0)
    , rect_top_(0)
    , rect_width_(0)
    , rect_height_(0)
    , image_width_(0)
    , image_height_(0) {
}

TessBaseAPI::~TessBaseAPI() {
  End();
}

/**
 * Returns the version identifier as a static string. Do not delete.
 */
const char *TessBaseAPI::Version() {
  return TESSERACT_VERSION_STR;
}

/**
 * If compiled with OpenCL AND an available OpenCL
 * device is deemed faster than serial code, then
 * "device" is populated with the cl_device_id
 * and returns sizeof(cl_device_id)
 * otherwise *device=nullptr and returns 0.
 */
size_t TessBaseAPI::getOpenCLDevice(void **data) {
#ifdef USE_OPENCL
  ds_device device = OpenclDevice::getDeviceSelection();
  if (device.type == DS_DEVICE_OPENCL_DEVICE) {
    *data = new cl_device_id;
    memcpy(*data, &device.oclDeviceID, sizeof(cl_device_id));
    return sizeof(cl_device_id);
  }
#endif

  *data = nullptr;
  return 0;
}

/**
 * Set the name of the input file. Needed only for training and
 * loading a UNLV zone file.
 */
void TessBaseAPI::SetInputName(const char *name) {
  input_file_ = name ? name : "";
}

/** Set the name of the visible image files. Needed only for PDF output. */
void TessBaseAPI::SetVisibleImageFilename(const char* name) {
  visible_image_file_ = name ? name : "";
}

/** Set the name of the output files. Needed only for debugging. */
void TessBaseAPI::SetOutputName(const char *name) {
  output_file_ = name ? name : "";
}

bool TessBaseAPI::SetVariable(const char *name, const char *value) {
  if (tesseract_ == nullptr) {
    tesseract_ = new Tesseract;
  }
  return ParamUtils::SetParam(name, value, SET_PARAM_CONSTRAINT_NON_INIT_ONLY,
                              tesseract_->params());
}

bool TessBaseAPI::SetDebugVariable(const char *name, const char *value) {
  if (tesseract_ == nullptr) {
    tesseract_ = new Tesseract;
  }
  return ParamUtils::SetParam(name, value, SET_PARAM_CONSTRAINT_DEBUG_ONLY, tesseract_->params());
}

bool TessBaseAPI::GetIntVariable(const char *name, int *value) const {
  auto *p = ParamUtils::FindParam<IntParam>(name, GlobalParams()->int_params,
                                            tesseract_->params()->int_params);
  if (p == nullptr) {
    return false;
  }
  *value = (int32_t)(*p);
  return true;
}

bool TessBaseAPI::GetBoolVariable(const char *name, bool *value) const {
  auto *p = ParamUtils::FindParam<BoolParam>(name, GlobalParams()->bool_params,
                                             tesseract_->params()->bool_params);
  if (p == nullptr) {
    return false;
  }
  *value = bool(*p);
  return true;
}

const char *TessBaseAPI::GetStringVariable(const char *name) const {
  auto *p = ParamUtils::FindParam<StringParam>(name, GlobalParams()->string_params,
                                               tesseract_->params()->string_params);
  return (p != nullptr) ? p->c_str() : nullptr;
}

bool TessBaseAPI::GetDoubleVariable(const char *name, double *value) const {
  auto *p = ParamUtils::FindParam<DoubleParam>(name, GlobalParams()->double_params,
                                               tesseract_->params()->double_params);
  if (p == nullptr) {
    return false;
  }
  *value = (double)(*p);
  return true;
}

/** Get value of named variable as a string, if it exists. */
bool TessBaseAPI::GetVariableAsString(const char *name, std::string *val) const {
  return ParamUtils::GetParamAsString(name, tesseract_->params(), val);
}

#if !DISABLED_LEGACY_ENGINE

/** Print Tesseract fonts table to the given file. */
void TessBaseAPI::PrintFontsTable(FILE *fp) const {
  const int fontinfo_size = tesseract_->get_fontinfo_table().size();
  for (int font_index = 1; font_index < fontinfo_size; ++font_index) {
    FontInfo font = tesseract_->get_fontinfo_table().at(font_index);
    fprintf(fp, "ID=%3d: %s is_italic=%s is_bold=%s"
                " is_fixed_pitch=%s is_serif=%s is_fraktur=%s\n",
                font_index, font.name,
                font.is_italic() ? "true" : "false",
                font.is_bold() ? "true" : "false",
                font.is_fixed_pitch() ? "true" : "false",
                font.is_serif() ? "true" : "false",
                font.is_fraktur() ? "true" : "false");
  }
}

#endif

/** Print Tesseract parameters to the given file. */
void TessBaseAPI::PrintVariables(FILE *fp) const {
  ParamUtils::PrintParams(fp, tesseract_->params());
}

/**
 * The datapath must be the name of the data directory or
 * some other file in which the data directory resides (for instance argv[0].)
 * The language is (usually) an ISO 639-3 string or nullptr will default to eng.
 * If numeric_mode is true, then only digits and Roman numerals will
 * be returned.
 * @return: 0 on success and -1 on initialization failure.
 */
<<<<<<< HEAD
int TessBaseAPI::Init(const char *datapath, const char *language, OcrEngineMode oem, const char **configs,
=======
int TessBaseAPI::InitFull(const char *datapath, const char *language, OcrEngineMode oem, char **configs,
>>>>>>> 7c7748ea
                      int configs_size, const std::vector<std::string> *vars_vec,
                      const std::vector<std::string> *vars_values, bool set_only_non_debug_params) {
  return InitInternal(datapath, 0, language, oem, configs, configs_size, vars_vec, vars_values,
              set_only_non_debug_params, nullptr);
}

int TessBaseAPI::InitOem(const char *datapath, const char *language, OcrEngineMode oem) {
  return InitFull(datapath, language, oem, nullptr, 0, nullptr, nullptr, false);
}

int TessBaseAPI::InitSimple(const char *datapath, const char *language) {
  return InitFull(datapath, language, OEM_DEFAULT, nullptr, 0, nullptr, nullptr,
                false);
}

// In-memory version reads the traineddata file directly from the given
// data[data_size] array. Also implements the version with a datapath in data,
// flagged by data_size = 0.
<<<<<<< HEAD
int TessBaseAPI::Init(const char *data, int data_size, const char *language, OcrEngineMode oem,
                      const char **configs, int configs_size, const std::vector<std::string> *vars_vec,
=======
int TessBaseAPI::InitInternal(const char *data, int data_size, const char *language, OcrEngineMode oem,
                      char **configs, int configs_size, const std::vector<std::string> *vars_vec,
>>>>>>> 7c7748ea
                      const std::vector<std::string> *vars_values, bool set_only_non_debug_params,
                      FileReader reader) {
  if (language == NULL || language[0] == 0) {
    language = "";
  }
  if (data == nullptr) {
    data = "";
  }
  std::string datapath = data_size == 0 ? data : language;
  // If the datapath, OcrEngineMode or the language have changed - start again.
  // Note that the language_ field stores the last requested language that was
  // initialized successfully, while tesseract_->lang stores the language
  // actually used. They differ only if the requested language was nullptr, in
  // which case tesseract_->lang is set to the Tesseract default ("eng").
  if (tesseract_ != nullptr &&
      (datapath_.empty() || language_.empty() || datapath_ != datapath ||
       last_oem_requested_ != oem || (language_ != language && tesseract_->lang != language))) {
    delete tesseract_;
    tesseract_ = nullptr;
  }
#ifdef USE_OPENCL
  OpenclDevice od;
  od.InitEnv();
#endif
  bool reset_classifier = true;
  if (tesseract_ == nullptr) {
    reset_classifier = false;
    tesseract_ = new Tesseract;
    if (reader != nullptr) {
      reader_ = reader;
    }
    TessdataManager mgr(reader_);
    if (data_size != 0) {
      mgr.LoadMemBuffer(language, data, data_size);
    }
    if (tesseract_->init_tesseract(datapath.c_str(), output_file_.c_str(), language, oem, configs,
                                   configs_size, vars_vec, vars_values, set_only_non_debug_params,
                                   &mgr) != 0) {
      return -1;
    }
  }

  // Update datapath and language requested for the last valid initialization.
  datapath_ = datapath;
  if (datapath_.empty() && !tesseract_->datadir.empty()) {
    datapath_ = tesseract_->datadir;
  }

  language_ = language;
  last_oem_requested_ = oem;

#if !DISABLED_LEGACY_ENGINE
  // For same language and datapath, just reset the adaptive classifier.
  if (reset_classifier) {
    tesseract_->ResetAdaptiveClassifier();
  }
#endif // !DISABLED_LEGACY_ENGINE
  return 0;
}

/**
 * Returns the languages string used in the last valid initialization.
 * If the last initialization specified "deu+hin" then that will be
 * returned. If hin loaded eng automatically as well, then that will
 * not be included in this list. To find the languages actually
 * loaded use GetLoadedLanguagesAsVector.
 * The returned string should NOT be deleted.
 */
const char *TessBaseAPI::GetInitLanguagesAsString() const {
  return language_.c_str();
}

/**
 * Returns the loaded languages in the vector of std::string.
 * Includes all languages loaded by the last Init, including those loaded
 * as dependencies of other loaded languages.
 */
void TessBaseAPI::GetLoadedLanguagesAsVector(std::vector<std::string> *langs) const {
  langs->clear();
  if (tesseract_ != nullptr) {
    langs->push_back(tesseract_->lang);
    int num_subs = tesseract_->num_sub_langs();
    for (int i = 0; i < num_subs; ++i) {
      langs->push_back(tesseract_->get_sub_lang(i)->lang);
    }
  }
}

/**
 * Returns the available languages in the sorted vector of std::string.
 */
void TessBaseAPI::GetAvailableLanguagesAsVector(std::vector<std::string> *langs) const {
  langs->clear();
  if (tesseract_ != nullptr) {
    addAvailableLanguages(tesseract_->datadir, "", langs);
    std::sort(langs->begin(), langs->end());
  }
}

/**
 * Init only for page layout analysis. Use only for calls to SetImage and
 * AnalysePage. Calls that attempt recognition will generate an error.
 */
void TessBaseAPI::InitForAnalysePage() {
  if (tesseract_ == nullptr) {
    tesseract_ = new Tesseract;
#if !DISABLED_LEGACY_ENGINE
    tesseract_->InitAdaptiveClassifier(nullptr);
#endif
  }
}

/**
 * Read a "config" file containing a set of parameter name, value pairs.
 * Searches the standard places: tessdata/configs, tessdata/tessconfigs
 * and also accepts a relative or absolute path name.
 */
void TessBaseAPI::ReadConfigFile(const char *filename) {
  tesseract_->read_config_file(filename, SET_PARAM_CONSTRAINT_NON_INIT_ONLY);
}

/** Same as above, but only set debug params from the given config file. */
void TessBaseAPI::ReadDebugConfigFile(const char *filename) {
  tesseract_->read_config_file(filename, SET_PARAM_CONSTRAINT_DEBUG_ONLY);
}

/**
 * Set the current page segmentation mode. Defaults to PSM_AUTO.
 * The mode is stored as an IntParam so it can also be modified by
 * ReadConfigFile or SetVariable("tessedit_pageseg_mode", mode as string).
 */
void TessBaseAPI::SetPageSegMode(PageSegMode mode) {
  if (tesseract_ == nullptr) {
    tesseract_ = new Tesseract;
  }
  tesseract_->tessedit_pageseg_mode.set_value(mode);
}

/** Return the current page segmentation mode. */
PageSegMode TessBaseAPI::GetPageSegMode() const {
  if (tesseract_ == nullptr) {
    return PSM_SINGLE_BLOCK;
  }
  return static_cast<PageSegMode>(static_cast<int>(tesseract_->tessedit_pageseg_mode));
}

/**
 * Recognize a rectangle from an image and return the result as a string.
 * May be called many times for a single Init.
 * Currently has no error checking.
 * Greyscale of 8 and color of 24 or 32 bits per pixel may be given.
 * Palette color images will not work properly and must be converted to
 * 24 bit.
 * Binary images of 1 bit per pixel may also be given but they must be
 * byte packed with the MSB of the first byte being the first pixel, and a
 * one pixel is WHITE. For binary images set bytes_per_pixel=0.
 * The recognized text is returned as a char* which is coded
 * as UTF8 and must be freed with the delete [] operator.
 */
char *TessBaseAPI::TesseractRect(const unsigned char *imagedata, int bytes_per_pixel,
                                 int bytes_per_line, int left, int top, int width, int height) {
  if (tesseract_ == nullptr || width < kMinRectSize || height < kMinRectSize) {
    return nullptr; // Nothing worth doing.
  }

  // Since this original api didn't give the exact size of the image,
  // we have to invent a reasonable value.
  int bits_per_pixel = bytes_per_pixel == 0 ? 1 : bytes_per_pixel * 8;
  SetImage(imagedata, bytes_per_line * 8 / bits_per_pixel, height + top, bytes_per_pixel,
           bytes_per_line);
  SetRectangle(left, top, width, height);

  return GetUTF8Text();
}

#if !DISABLED_LEGACY_ENGINE
/**
 * Call between pages or documents etc to free up memory and forget
 * adaptive data.
 */
void TessBaseAPI::ClearAdaptiveClassifier() {
  if (tesseract_ == nullptr) {
    return;
  }
  tesseract_->ResetAdaptiveClassifier();
  tesseract_->ResetDocumentDictionary();
}
#endif // !DISABLED_LEGACY_ENGINE

/**
 * Provide an image for Tesseract to recognize. Format is as
 * TesseractRect above. Copies the image buffer and converts to Pix.
 * SetImage clears all recognition results, and sets the rectangle to the
 * full image, so it may be followed immediately by a GetUTF8Text, and it
 * will automatically perform recognition.
 */
void TessBaseAPI::SetImage(const unsigned char *imagedata, int width, int height,
                           int bytes_per_pixel, int bytes_per_line) {
  if (InternalSetImage()) {
    thresholder_->SetImage(imagedata, width, height, bytes_per_pixel, bytes_per_line);
    SetInputImage(thresholder_->GetPixRect());
  }
}

void TessBaseAPI::SetSourceResolution(int ppi) {
  if (thresholder_) {
    thresholder_->SetSourceYResolution(ppi);
  } else {
    tprintf("ERROR: Please call SetImage before SetSourceResolution.\n");
  }
}

/**
 * Provide an image for Tesseract to recognize. As with SetImage above,
 * Tesseract takes its own copy of the image, so it need not persist until
 * after Recognize.
 * Pix vs raw, which to use?
 * Use Pix where possible. Tesseract uses Pix as its internal representation
 * and it is therefore more efficient to provide a Pix directly.
 */
void TessBaseAPI::SetImage(Pix *pix) {
  if (InternalSetImage()) {
    if (pixGetSpp(pix) == 4 && pixGetInputFormat(pix) == IFF_PNG) {
      // remove alpha channel from png
      Pix *p1 = pixRemoveAlpha(pix);
      pixSetSpp(p1, 3);
      (void)pixCopy(pix, p1);
      pixDestroy(&p1);
    }
    thresholder_->SetImage(pix);
    SetInputImage(thresholder_->GetPixRect());
  }
}

/**
 * Restrict recognition to a sub-rectangle of the image. Call after SetImage.
 * Each SetRectangle clears the recogntion results so multiple rectangles
 * can be recognized with the same image.
 */
void TessBaseAPI::SetRectangle(int left, int top, int width, int height) {
  if (thresholder_ == nullptr) {
    return;
  }
  thresholder_->SetRectangle(left, top, width, height);
  ClearResults();
}

/**
 * ONLY available after SetImage if you have Leptonica installed.
 * Get a copy of the internal thresholded image from Tesseract.
 */
Pix *TessBaseAPI::GetThresholdedImage() {
  if (tesseract_ == nullptr || thresholder_ == nullptr) {
    return nullptr;
  }
  if (tesseract_->pix_binary() == nullptr) {
	  Image pix = Image();
	  if (!Threshold(&pix.pix_)) {
		  return nullptr;
	  }
	  tesseract_->set_pix_binary(pix);

	  tesseract_->AddPixDebugPage(tesseract_->pix_binary(), "Thresholded Image");
  }
  return tesseract_->pix_binary().clone();
}

/**
 * Get the result of page layout analysis as a leptonica-style
 * Boxa, Pixa pair, in reading order.
 * Can be called before or after Recognize.
 */
Boxa *TessBaseAPI::GetRegions(Pixa **pixa) {
  return GetComponentImages(RIL_BLOCK, false, pixa, nullptr);
}

/**
 * Get the textlines as a leptonica-style Boxa, Pixa pair, in reading order.
 * Can be called before or after Recognize.
 * If blockids is not nullptr, the block-id of each line is also returned as an
 * array of one element per line. delete [] after use.
 * If paraids is not nullptr, the paragraph-id of each line within its block is
 * also returned as an array of one element per line. delete [] after use.
 */
Boxa *TessBaseAPI::GetTextlines(const bool raw_image, const int raw_padding, Pixa **pixa,
                                int **blockids, int **paraids) {
  return GetComponentImages(RIL_TEXTLINE, true, raw_image, raw_padding, pixa, blockids, paraids);
}

/**
 * Get textlines and strips of image regions as a leptonica-style Boxa, Pixa
 * pair, in reading order. Enables downstream handling of non-rectangular
 * regions.
 * Can be called before or after Recognize.
 * If blockids is not nullptr, the block-id of each line is also returned as an
 * array of one element per line. delete [] after use.
 */
Boxa *TessBaseAPI::GetStrips(Pixa **pixa, int **blockids) {
  return GetComponentImages(RIL_TEXTLINE, false, pixa, blockids);
}

/**
 * Get the words as a leptonica-style
 * Boxa, Pixa pair, in reading order.
 * Can be called before or after Recognize.
 */
Boxa *TessBaseAPI::GetWords(Pixa **pixa) {
  return GetComponentImages(RIL_WORD, true, pixa, nullptr);
}

/**
 * Gets the individual connected (text) components (created
 * after pages segmentation step, but before recognition)
 * as a leptonica-style Boxa, Pixa pair, in reading order.
 * Can be called before or after Recognize.
 */
Boxa *TessBaseAPI::GetConnectedComponents(Pixa **pixa) {
  return GetComponentImages(RIL_SYMBOL, true, pixa, nullptr);
}

/**
 * Get the given level kind of components (block, textline, word etc.) as a
 * leptonica-style Boxa, Pixa pair, in reading order.
 * Can be called before or after Recognize.
 * If blockids is not nullptr, the block-id of each component is also returned
 * as an array of one element per component. delete [] after use.
 * If text_only is true, then only text components are returned.
 */
Boxa *TessBaseAPI::GetComponentImages(PageIteratorLevel level, bool text_only, bool raw_image,
                                      const int raw_padding, Pixa **pixa, int **blockids,
                                      int **paraids) {
  /*non-const*/ std::unique_ptr</*non-const*/ PageIterator> page_it(GetIterator());
  if (page_it == nullptr) {
    page_it.reset(AnalyseLayout());
  }
  if (page_it == nullptr) {
    return nullptr; // Failed.
  }

  // Count the components to get a size for the arrays.
  int component_count = 0;
  int left, top, right, bottom;

  if (raw_image) {
    // Get bounding box in original raw image with padding.
    do {
      if (page_it->BoundingBox(level, raw_padding, &left, &top, &right, &bottom) &&
          (!text_only || PTIsTextType(page_it->BlockType()))) {
        ++component_count;
      }
    } while (page_it->Next(level));
  } else {
    // Get bounding box from binarized imaged. Note that this could be
    // differently scaled from the original image.
    do {
      if (page_it->BoundingBoxInternal(level, &left, &top, &right, &bottom) &&
          (!text_only || PTIsTextType(page_it->BlockType()))) {
        ++component_count;
      }
    } while (page_it->Next(level));
  }

  Boxa *boxa = boxaCreate(component_count);
  if (pixa != nullptr) {
    *pixa = pixaCreate(component_count);
  }
  if (blockids != nullptr) {
    *blockids = new int[component_count];
  }
  if (paraids != nullptr) {
    *paraids = new int[component_count];
  }

  int blockid = 0;
  int paraid = 0;
  int component_index = 0;
  page_it->Begin();
  do {
    bool got_bounding_box;
    if (raw_image) {
      got_bounding_box = page_it->BoundingBox(level, raw_padding, &left, &top, &right, &bottom);
    } else {
      got_bounding_box = page_it->BoundingBoxInternal(level, &left, &top, &right, &bottom);
    }
    if (got_bounding_box && (!text_only || PTIsTextType(page_it->BlockType()))) {
      Box *lbox = boxCreate(left, top, right - left, bottom - top);
      boxaAddBox(boxa, lbox, L_INSERT);
      if (pixa != nullptr) {
        Pix *pix = nullptr;
        if (raw_image) {
          pix = page_it->GetImage(level, raw_padding, GetInputImage(), &left, &top);
        } else {
          pix = page_it->GetBinaryImage(level);
        }
        pixaAddPix(*pixa, pix, L_INSERT);
        pixaAddBox(*pixa, lbox, L_CLONE);
      }
      if (paraids != nullptr) {
        (*paraids)[component_index] = paraid;
        if (page_it->IsAtFinalElement(RIL_PARA, level)) {
          ++paraid;
        }
      }
      if (blockids != nullptr) {
        (*blockids)[component_index] = blockid;
        if (page_it->IsAtFinalElement(RIL_BLOCK, level)) {
          ++blockid;
          paraid = 0;
        }
      }
      ++component_index;
    }
  } while (page_it->Next(level));
  return boxa;
}

int TessBaseAPI::GetThresholdedImageScaleFactor() const {
  if (thresholder_ == nullptr) {
    return 0;
  }
  return thresholder_->GetScaleFactor();
}

/**
 * Runs page layout analysis in the mode set by SetPageSegMode.
 * May optionally be called prior to Recognize to get access to just
 * the page layout results. Returns an iterator to the results.
 * If merge_similar_words is true, words are combined where suitable for use
 * with a line recognizer. Use if you want to use AnalyseLayout to find the
 * textlines, and then want to process textline fragments with an external
 * line recognizer.
 * Returns nullptr on error or an empty page.
 * The returned iterator must be deleted after use.
 * WARNING! This class points to data held within the TessBaseAPI class, and
 * therefore can only be used while the TessBaseAPI class still exists and
 * has not been subjected to a call of Init, SetImage, Recognize, Clear, End
 * DetectOS, or anything else that changes the internal PAGE_RES.
 */
PageIterator *TessBaseAPI::AnalyseLayout() {
  return AnalyseLayout(false);
}

PageIterator *TessBaseAPI::AnalyseLayout(bool merge_similar_words) {
  if (FindLines() == 0) {
    if (block_list_->empty()) {
      return nullptr; // The page was empty.
    }
    page_res_ = new PAGE_RES(merge_similar_words, block_list_, nullptr);
    DetectParagraphs(false);
    return new PageIterator(page_res_, tesseract_, thresholder_->GetScaleFactor(),
                            thresholder_->GetScaledYResolution(), rect_left_, rect_top_,
                            rect_width_, rect_height_);
  }
  return nullptr;
}

/**
 * Recognize the tesseract global image and return the result as Tesseract
 * internal structures.
 */
int TessBaseAPI::Recognize(ETEXT_DESC *monitor) {
  if (tesseract_ == nullptr) {
    return -1;
  }
  if (FindLines() != 0) {
    return -1;
  }
  delete page_res_;
  if (block_list_->empty()) {
    page_res_ = new PAGE_RES(false, block_list_, &tesseract_->prev_word_best_choice_);
    return 0; // Empty page.
  }

  tesseract_->SetBlackAndWhitelist();
  recognition_done_ = true;
#if !DISABLED_LEGACY_ENGINE
  if (tesseract_->tessedit_resegment_from_line_boxes) {
    page_res_ = tesseract_->ApplyBoxes(input_file_.c_str(), true, block_list_);
  } else if (tesseract_->tessedit_resegment_from_boxes) {
    page_res_ = tesseract_->ApplyBoxes(input_file_.c_str(), false, block_list_);
  } else
#endif // !DISABLED_LEGACY_ENGINE
  {
    page_res_ =
        new PAGE_RES(tesseract_->AnyLSTMLang(), block_list_, &tesseract_->prev_word_best_choice_);
  }

  if (page_res_ == nullptr) {
    return -1;
  }

  if (tesseract_->tessedit_train_line_recognizer) {
    if (!tesseract_->TrainLineRecognizer(input_file_.c_str(), output_file_, block_list_)) {
      return -1;
    }
    tesseract_->CorrectClassifyWords(page_res_);
    return 0;
  }
#if !DISABLED_LEGACY_ENGINE
  if (tesseract_->tessedit_make_boxes_from_boxes) {
    tesseract_->CorrectClassifyWords(page_res_);
    return 0;
  }
#endif // !DISABLED_LEGACY_ENGINE

  int result = 0;
  if (tesseract_->interactive_display_mode) {
#ifndef GRAPHICS_DISABLED
    tesseract_->pgeditor_main(rect_width_, rect_height_, page_res_);
#endif // !GRAPHICS_DISABLED
       // The page_res is invalid after an interactive session, so cleanup
       // in a way that lets us continue to the next page without crashing.
    delete page_res_;
    page_res_ = nullptr;
    return -1;
#if !DISABLED_LEGACY_ENGINE
  } else if (tesseract_->tessedit_train_from_boxes) {
    std::string fontname;
    ExtractFontName(output_file_.c_str(), &fontname);
    tesseract_->ApplyBoxTraining(fontname, page_res_);
  } else if (tesseract_->tessedit_ambigs_training) {
    FILE *training_output_file = tesseract_->init_recog_training(input_file_.c_str());
    // OCR the page segmented into words by tesseract.
    tesseract_->recog_training_segmented(input_file_.c_str(), page_res_, monitor,
                                         training_output_file);
    fclose(training_output_file);
#endif // !DISABLED_LEGACY_ENGINE
  } else {
    // Now run the main recognition.
    bool wait_for_text = true;
    GetBoolVariable("paragraph_text_based", &wait_for_text);
    if (!wait_for_text) {
      DetectParagraphs(false);
    }
    if (tesseract_->recog_all_words(page_res_, monitor, nullptr, nullptr, 0)) {
      if (wait_for_text) {
        DetectParagraphs(true);
      }
    } else {
      result = -1;
    }
  }
  return result;
}

// Takes ownership of the input pix.
void TessBaseAPI::SetInputImage(Pix *pix) {
  tesseract_->set_pix_original(pix);
}

void TessBaseAPI::SetVisibleImage(Pix *pix) {
  if (pix_visible_image_)
    pixDestroy(&pix_visible_image_);
  pix_visible_image_ = nullptr;
  if (pix) {
    pix_visible_image_ = pixCopy(NULL, pix);
    // tesseract_->set_pix_visible_image(pix);
  }
}

Pix *TessBaseAPI::GetInputImage() {
  return tesseract_->pix_original();
}

// Grayscale normalization (preprocessing)
bool TessBaseAPI::NormalizeImage(int mode){
  if (!GetInputImage()){
    tprintf("Please use SetImage before applying the image pre-processing steps.");
    return false;
  }
  if (mode == 1) {
    SetInputImage(thresholder_->GetPixNormRectGrey());
    thresholder_->SetImage(GetInputImage());
  } else if (mode == 2) {
    thresholder_->SetImage(thresholder_->GetPixNormRectGrey());
  } else if (mode == 3) {
    SetInputImage(thresholder_->GetPixNormRectGrey());
  } else {
    return false;
  }
  return true;
}

Pix* TessBaseAPI::GetVisibleImage() {
  return pix_visible_image_;
}

const char *TessBaseAPI::GetInputName() {
  if (!input_file_.empty()) {
    return input_file_.c_str();
  }
  return nullptr;
}

const char * TessBaseAPI::GetVisibleImageFilename() {
  if (!visible_image_file_.empty()) {
    return visible_image_file_.c_str();
  }
  return nullptr;
}

const char *TessBaseAPI::GetDatapath() {
  return tesseract_->datadir.c_str();
}

int TessBaseAPI::GetSourceYResolution() {
  if (thresholder_ == nullptr)
    return -1;
  return thresholder_->GetSourceYResolution();
}

// If flist exists, get data from there. Otherwise get data from buf.
// Seems convoluted, but is the easiest way I know of to meet multiple
// goals. Support streaming from stdin, and also work on platforms
// lacking fmemopen.
// TODO: check different logic for flist/buf and simplify.
bool TessBaseAPI::ProcessPagesFileList(FILE *flist, std::string *buf, const char *retry_config,
                                       int timeout_millisec, TessResultRenderer *renderer,
                                       int tessedit_page_number) {
  if (!flist && !buf) {
    return false;
  }
  unsigned page = (tessedit_page_number >= 0) ? tessedit_page_number : 0;
  char pagename[MAX_PATH];

  std::vector<std::string> lines;
  if (!flist) {
    std::string line;
    for (const auto ch : *buf) {
      if (ch == '\n') {
        lines.push_back(line);
        line.clear();
      } else {
        line.push_back(ch);
      }
    }
    if (!line.empty()) {
      // Add last line without terminating LF.
      lines.push_back(line);
    }
    if (lines.empty()) {
      return false;
    }
  }

  // Skip to the requested page number.
  for (unsigned i = 0; i < page; i++) {
    if (flist) {
      if (fgets(pagename, sizeof(pagename), flist) == nullptr) {
        break;
      }
    }
  }

  // Begin producing output
  if (renderer && !renderer->BeginDocument(document_title.c_str())) {
    return false;
  }

  // Loop over all pages - or just the requested one
  while (true) {
    if (flist) {
      if (fgets(pagename, sizeof(pagename), flist) == nullptr) {
        break;
      }
    } else {
      if (page >= lines.size()) {
        break;
      }
      snprintf(pagename, sizeof(pagename), "%s", lines[page].c_str());
    }
    chomp_string(pagename);
    Pix *pix = pixRead(pagename);
    if (pix == nullptr) {
      tprintf("ERROR: Image file %s cannot be read!\n", pagename);
      return false;
    }
    tprintf("Page %u : %s\n", page, pagename);
    bool r = ProcessPage(pix, page, pagename, retry_config, timeout_millisec, renderer);
    pixDestroy(&pix);
    if (!r) {
      return false;
    }
    if (tessedit_page_number >= 0) {
      break;
    }
    ++page;
  }

  // Finish producing output
  if (renderer && !renderer->EndDocument()) {
    return false;
  }
  return true;
}

bool TessBaseAPI::ProcessPagesMultipageTiff(const l_uint8 *data, size_t size, const char *filename,
                                            const char *retry_config, int timeout_millisec,
                                            TessResultRenderer *renderer,
                                            int tessedit_page_number) {
  Pix *pix = nullptr;
  int page = (tessedit_page_number >= 0) ? tessedit_page_number : 0;
  size_t offset = 0;
  for (;; ++page) {
    if (tessedit_page_number >= 0) {
      page = tessedit_page_number;
      pix = (data) ? pixReadMemTiff(data, size, page) : pixReadTiff(filename, page);
    } else {
      pix = (data) ? pixReadMemFromMultipageTiff(data, size, &offset)
                   : pixReadFromMultipageTiff(filename, &offset);
    }
    if (pix == nullptr) {
      break;
    }
    if (offset || page > 0) {
      // Only print page number for multipage TIFF file.
      tprintf("Page %d\n", page + 1);
    }
    auto page_string = std::to_string(page);
    SetVariable("applybox_page", page_string.c_str());
    bool r = ProcessPage(pix, page, filename, retry_config, timeout_millisec, renderer);
    pixDestroy(&pix);
    if (!r) {
      return false;
    }
    if (tessedit_page_number >= 0) {
      break;
    }
    if (!offset) {
      break;
    }
  }
  return true;
}

// Master ProcessPages calls ProcessPagesInternal and then does any post-
// processing required due to being in a training mode.
bool TessBaseAPI::ProcessPages(const char *filename, const char *retry_config, int timeout_millisec,
                               TessResultRenderer *renderer) {
  bool result = ProcessPagesInternal(filename, retry_config, timeout_millisec, renderer);
#if !DISABLED_LEGACY_ENGINE
  if (result) {
    if (tesseract_->tessedit_train_from_boxes && !tesseract_->WriteTRFile(output_file_.c_str())) {
      tprintf("ERROR: Write of TR file failed: %s\n", output_file_.c_str());
      return false;
    }
  }
#endif // !DISABLED_LEGACY_ENGINE
  return result;
}

#ifdef HAVE_LIBCURL
static size_t WriteMemoryCallback(void *contents, size_t size, size_t nmemb, void *userp) {
  size = size * nmemb;
  auto *buf = reinterpret_cast<std::string *>(userp);
  buf->append(reinterpret_cast<const char *>(contents), size);
  return size;
}
#endif

// In the ideal scenario, Tesseract will start working on data as soon
// as it can. For example, if you stream a filelist through stdin, we
// should start the OCR process as soon as the first filename is
// available. This is particularly useful when hooking Tesseract up to
// slow hardware such as a book scanning machine.
//
// Unfortunately there are tradeoffs. You can't seek on stdin. That
// makes automatic detection of datatype (TIFF? filelist? PNG?)
// impractical.  So we support a command line flag to explicitly
// identify the scenario that really matters: filelists on
// stdin. We'll still do our best if the user likes pipes.
bool TessBaseAPI::ProcessPagesInternal(const char *filename, const char *retry_config,
                                       int timeout_millisec, TessResultRenderer *renderer) {
  bool stdInput = !strcmp(filename, "stdin") || !strcmp(filename, "/dev/stdin") || !strcmp(filename, "-");
  if (stdInput) {
#if defined(WIN32) || defined(_WIN32) || defined(_WIN64)
    if (_setmode(_fileno(stdin), _O_BINARY) == -1)
      tprintf("ERROR: Cannot set STDIN to binary: %s\n", strerror(errno));
#endif // WIN32
  }

  if (stream_filelist) {
    return ProcessPagesFileList(stdin, nullptr, retry_config, timeout_millisec, renderer,
                                tesseract_->tessedit_page_number);
  }

  // At this point we are officially in autodection territory.
  // That means any data in stdin must be buffered, to make it
  // seekable.
  std::string buf;
  const l_uint8 *data = nullptr;
  if (stdInput) {
    buf.assign((std::istreambuf_iterator<char>(std::cin)), (std::istreambuf_iterator<char>()));
    data = reinterpret_cast<const l_uint8 *>(buf.data());
  } else if (strstr(filename, "://") != nullptr) {
    // Get image or image list by URL.
#ifdef HAVE_LIBCURL
    CURL *curl = curl_easy_init();
    if (curl == nullptr) {
      fprintf(stderr, "Error, curl_easy_init failed\n");
      return false;
    } else {
      CURLcode curlcode;
      auto error = [curl, &curlcode](const char *function) {
        fprintf(stderr, "Error, %s failed with error %s\n", function, curl_easy_strerror(curlcode));
        curl_easy_cleanup(curl);
        return false;
      };
      curlcode = curl_easy_setopt(curl, CURLOPT_URL, filename);
      if (curlcode != CURLE_OK) {
        return error("curl_easy_setopt");
      }
      // Follow HTTP, HTTPS, FTP and FTPS redirects.
      curlcode = curl_easy_setopt(curl, CURLOPT_FOLLOWLOCATION, 1);
      if (curlcode != CURLE_OK) {
        return error("curl_easy_setopt");
      }
      // Allow no more than 8 redirections to prevent endless loops.
      curlcode = curl_easy_setopt(curl, CURLOPT_MAXREDIRS, 8);
      if (curlcode != CURLE_OK) {
        return error("curl_easy_setopt");
      }
      int timeout = curl_timeout;
      if (timeout > 0) {
        curlcode = curl_easy_setopt(curl, CURLOPT_NOSIGNAL, 1L);
        if (curlcode != CURLE_OK) {
          return error("curl_easy_setopt");
        }
        curlcode = curl_easy_setopt(curl, CURLOPT_TIMEOUT, timeout);
        if (curlcode != CURLE_OK) {
          return error("curl_easy_setopt");
        }
      }
      curlcode = curl_easy_setopt(curl, CURLOPT_WRITEFUNCTION, WriteMemoryCallback);
      if (curlcode != CURLE_OK) {
        return error("curl_easy_setopt");
      }
      curlcode = curl_easy_setopt(curl, CURLOPT_WRITEDATA, &buf);
      if (curlcode != CURLE_OK) {
        return error("curl_easy_setopt");
      }
      curlcode = curl_easy_perform(curl);
      if (curlcode != CURLE_OK) {
        return error("curl_easy_perform");
      }
      curl_easy_cleanup(curl);
      data = reinterpret_cast<const l_uint8 *>(buf.data());
    }
#else
    fprintf(stderr, "Error, this tesseract has no URL support\n");
    return false;
#endif
  } else {
    // Check whether the input file can be read.
    if (FILE *file = fopen(filename, "rb")) {
      fclose(file);
    } else {
      fprintf(stderr, "Error, cannot read input file %s: %s\n", filename, strerror(errno));
      return false;
    }
  }

  // Here is our autodetection
  int format;
  int r =
      (data != nullptr) ? findFileFormatBuffer(data, &format) : findFileFormat(filename, &format);

  // Maybe we have a filelist
  if (r != 0 || format == IFF_UNKNOWN) {
    std::string s;
    if (data != nullptr) {
      s = buf.c_str();
    } else {
      std::ifstream t(filename);
      std::string u((std::istreambuf_iterator<char>(t)), std::istreambuf_iterator<char>());
      s = u.c_str();
    }
    return ProcessPagesFileList(nullptr, &s, retry_config, timeout_millisec, renderer,
                                tesseract_->tessedit_page_number);
  }

  // Maybe we have a TIFF which is potentially multipage
  bool tiff = (format == IFF_TIFF || format == IFF_TIFF_PACKBITS || format == IFF_TIFF_RLE ||
               format == IFF_TIFF_G3 || format == IFF_TIFF_G4 || format == IFF_TIFF_LZW ||
#if LIBLEPT_MAJOR_VERSION > 1 || LIBLEPT_MINOR_VERSION > 76
               format == IFF_TIFF_JPEG ||
#endif
               format == IFF_TIFF_ZIP);

  // Fail early if we can, before producing any output
  Pix *pix = nullptr;
  if (!tiff) {
    pix = (data != nullptr) ? pixReadMem(data, buf.size()) : pixRead(filename);
    if (pix == nullptr) {
      return false;
    }
  }

  // Begin the output
  if (renderer && !renderer->BeginDocument(document_title.c_str())) {
    pixDestroy(&pix);
    return false;
  }

  // Produce output
  r = (tiff) ? ProcessPagesMultipageTiff(data, buf.size(), filename, retry_config, timeout_millisec,
                                         renderer, tesseract_->tessedit_page_number)
             : ProcessPage(pix, 0, filename, retry_config, timeout_millisec, renderer);

  // Clean up memory as needed
  pixDestroy(&pix);

  // End the output
  if (!r || (renderer && !renderer->EndDocument())) {
    return false;
  }
  return true;
}

bool TessBaseAPI::ProcessPage(Pix *pix, int page_index, const char *filename,
                              const char *retry_config, int timeout_millisec,
                              TessResultRenderer *renderer) {

  SetInputName(filename);

  SetImage(pix);

  // Image preprocessing on image
  // Grayscale normalization
  int graynorm_mode;
  GetIntVariable("preprocess_graynorm_mode", &graynorm_mode);
  if (graynorm_mode > 0 && NormalizeImage(graynorm_mode) && tesseract_->tessedit_write_images) {
    // Write normalized image 
    std::string output_filename = output_file_ + ".preprocessed";
    if (page_index > 0) {
      output_filename += std::to_string(page_index);
    }
    output_filename += ".tif";
    if (graynorm_mode == 2) {
      pixWrite(output_filename.c_str(), thresholder_->GetPixRect(), IFF_TIFF_G4);
    } else {
      pixWrite(output_filename.c_str(), GetInputImage(), IFF_TIFF_G4);
    }
  }

  // Recognition

  bool failed = false;

  if (tesseract_->tessedit_pageseg_mode == PSM_AUTO_ONLY) {
    // Disabled character recognition
    if (! std::unique_ptr<const PageIterator>(AnalyseLayout())) {
      failed = true;
    }
  } else if (tesseract_->tessedit_pageseg_mode == PSM_OSD_ONLY) {
    failed = FindLines() != 0;
  } else if (timeout_millisec > 0) {
    // Running with a timeout.
    ETEXT_DESC monitor;
    monitor.cancel = nullptr;
    monitor.cancel_this = nullptr;
    monitor.set_deadline_msecs(timeout_millisec);

    // Now run the main recognition.
    failed = Recognize(&monitor) < 0;
  } else {
    // Normal layout and character recognition with no timeout.
    failed = Recognize(nullptr) < 0;
  }

  if (tesseract_->tessedit_write_images) {
    Pix *page_pix = GetThresholdedImage();
    std::string output_filename = output_file_ + ".processed";
    if (page_index > 0) {
      output_filename += std::to_string(page_index);
    }
    output_filename += ".tif";
    pixWrite(output_filename.c_str(), page_pix, IFF_TIFF_G4);
    pixDestroy(&page_pix);
  }

  if (failed && retry_config != nullptr && retry_config[0] != '\0') {
    // Save current config variables before switching modes.
    FILE *fp = fopen(kOldVarsFile, "wb");
    if (fp == nullptr) {
      tprintf("ERROR: Failed to open file \"%s\"\n", kOldVarsFile);
    } else {
      PrintVariables(fp);
      fclose(fp);
    }
    // Switch to alternate mode for retry.
    ReadConfigFile(retry_config);
    SetImage(pix);
    
    // Apply image preprocessing
    NormalizeImage(graynorm_mode);

    //if (normalize_grayscale) thresholder_->SetImage(thresholder_->GetPixNormRectGrey());
    Recognize(nullptr);
    // Restore saved config variables.
    ReadConfigFile(kOldVarsFile);
  }

  if (renderer && !failed) {
    failed = !renderer->AddImage(this);
  }
  //pixDestroy(&pixs);
  return !failed;
}

/**
 * Get a left-to-right iterator to the results of LayoutAnalysis and/or
 * Recognize. The returned iterator must be deleted after use.
 */
LTRResultIterator *TessBaseAPI::GetLTRIterator() {
  if (tesseract_ == nullptr || page_res_ == nullptr) {
    return nullptr;
  }
  return new LTRResultIterator(page_res_, tesseract_, thresholder_->GetScaleFactor(),
                               thresholder_->GetScaledYResolution(), rect_left_, rect_top_,
                               rect_width_, rect_height_);
}

/**
 * Get a reading-order iterator to the results of LayoutAnalysis and/or
 * Recognize. The returned iterator must be deleted after use.
 * WARNING! This class points to data held within the TessBaseAPI class, and
 * therefore can only be used while the TessBaseAPI class still exists and
 * has not been subjected to a call of Init, SetImage, Recognize, Clear, End
 * DetectOS, or anything else that changes the internal PAGE_RES.
 */
ResultIterator *TessBaseAPI::GetIterator() {
  if (tesseract_ == nullptr || page_res_ == nullptr) {
    return nullptr;
  }
  return ResultIterator::StartOfParagraph(LTRResultIterator(
      page_res_, tesseract_, thresholder_->GetScaleFactor(), thresholder_->GetScaledYResolution(),
      rect_left_, rect_top_, rect_width_, rect_height_));
}

/**
 * Get a mutable iterator to the results of LayoutAnalysis and/or Recognize.
 * The returned iterator must be deleted after use.
 * WARNING! This class points to data held within the TessBaseAPI class, and
 * therefore can only be used while the TessBaseAPI class still exists and
 * has not been subjected to a call of Init, SetImage, Recognize, Clear, End
 * DetectOS, or anything else that changes the internal PAGE_RES.
 */
MutableIterator *TessBaseAPI::GetMutableIterator() {
  if (tesseract_ == nullptr || page_res_ == nullptr) {
    return nullptr;
  }
  return new MutableIterator(page_res_, tesseract_, thresholder_->GetScaleFactor(),
                             thresholder_->GetScaledYResolution(), rect_left_, rect_top_,
                             rect_width_, rect_height_);
}

/** Make a text string from the internal data structures. */
char *TessBaseAPI::GetUTF8Text() {
  if (tesseract_ == nullptr || (!recognition_done_ && Recognize(nullptr) < 0)) {
    return nullptr;
  }
  std::string text("");
  const std::unique_ptr</*non-const*/ ResultIterator> it(GetIterator());
  do {
    if (it->Empty(RIL_PARA)) {
      continue;
    }
    auto block_type = it->BlockType();
    switch (block_type) {
      case PT_FLOWING_IMAGE:
      case PT_HEADING_IMAGE:
      case PT_PULLOUT_IMAGE:
      case PT_HORZ_LINE:
      case PT_VERT_LINE:
        // Ignore images and lines for text output.
        continue;
      case PT_NOISE:
        tprintf("TODO: Please report image which triggers the noise case.\n");
        ASSERT_HOST(false);
		break;
      default:
        break;
    }

    const std::unique_ptr<const char[]> para_text(it->GetUTF8Text(RIL_PARA));
    text += para_text.get();
  } while (it->Next(RIL_PARA));
  char *result = new char[text.length() + 1];
  strncpy(result, text.c_str(), text.length() + 1);
  return result;
}

size_t TessBaseAPI::GetNumberOfTables() const
{
  return constUniqueInstance<std::vector<TessTable>>().size();
}

std::tuple<int,int,int,int> TessBaseAPI::GetTableBoundingBox(unsigned i)
{
  const auto &t = constUniqueInstance<std::vector<TessTable>>();

  if (i >= t.size()) {
    return std::tuple<int, int, int, int>(0, 0, 0, 0);
  }

  const int height = tesseract_->ImageHeight();

  return std::make_tuple<int,int,int,int>(
    t[i].box.left(), height - t[i].box.top(),
    t[i].box.right(), height - t[i].box.bottom());
}

std::vector<std::tuple<int,int,int,int>> TessBaseAPI::GetTableRows(unsigned i)
{
  const auto &t = constUniqueInstance<std::vector<TessTable>>();

  if (i >= t.size()) {
    return std::vector<std::tuple<int, int, int, int>>();
  }

  std::vector<std::tuple<int,int,int,int>> rows(t[i].rows.size());
  const int height = tesseract_->ImageHeight();

  for (unsigned j = 0; j < t[i].rows.size(); ++j) {
    rows[j] =
        std::make_tuple<int, int, int, int>(t[i].rows[j].left(), height - t[i].rows[j].top(),
                                            t[i].rows[j].right(), height - t[i].rows[j].bottom());
  }

  return rows;
}

std::vector<std::tuple<int,int,int,int> > TessBaseAPI::GetTableCols(unsigned i)
{
  const auto &t = constUniqueInstance<std::vector<TessTable>>();

  if (i >= t.size()) {
    return std::vector<std::tuple<int, int, int, int>>();
  }

  std::vector<std::tuple<int,int,int,int>> cols(t[i].cols.size());
  const int height = tesseract_->ImageHeight();

  for (unsigned j = 0; j < t[i].cols.size(); ++j) {
    cols[j] =
        std::make_tuple<int, int, int, int>(t[i].cols[j].left(), height - t[i].cols[j].top(),
                                            t[i].cols[j].right(), height - t[i].cols[j].bottom());
  }

  return cols;
}

static void AddBoxToTSV(const PageIterator *it, PageIteratorLevel level, std::string &text) {
  int left, top, right, bottom;
  it->BoundingBox(level, &left, &top, &right, &bottom);
  text += "\t" + std::to_string(left);
  text += "\t" + std::to_string(top);
  text += "\t" + std::to_string(right - left);
  text += "\t" + std::to_string(bottom - top);
}

/**
 * Make a TSV-formatted string from the internal data structures.
 * page_number is 0-based but will appear in the output as 1-based.
 * Returned string must be freed with the delete [] operator.
 */
char *TessBaseAPI::GetTSVText(int page_number) {
  if (tesseract_ == nullptr || (page_res_ == nullptr && Recognize(nullptr) < 0)) {
    return nullptr;
  }

  int lcnt = 1, bcnt = 1, pcnt = 1, wcnt = 1;
  int page_id = page_number + 1; // we use 1-based page numbers.

  int page_num = page_id;
  int block_num = 0;
  int par_num = 0;
  int line_num = 0;
  int word_num = 0;

  std::string tsv_str;
  tsv_str += "1\t" + std::to_string(page_num); // level 1 - page
  tsv_str += "\t" + std::to_string(block_num);
  tsv_str += "\t" + std::to_string(par_num);
  tsv_str += "\t" + std::to_string(line_num);
  tsv_str += "\t" + std::to_string(word_num);
  tsv_str += "\t" + std::to_string(rect_left_);
  tsv_str += "\t" + std::to_string(rect_top_);
  tsv_str += "\t" + std::to_string(rect_width_);
  tsv_str += "\t" + std::to_string(rect_height_);
  tsv_str += "\t-1\t\n";

  const std::unique_ptr</*non-const*/ ResultIterator> res_it(GetIterator());
  while (!res_it->Empty(RIL_BLOCK)) {
    if (res_it->Empty(RIL_WORD)) {
      res_it->Next(RIL_WORD);
      continue;
    }

    // Add rows for any new block/paragraph/textline.
    if (res_it->IsAtBeginningOf(RIL_BLOCK)) {
      block_num++;
      par_num = 0;
      line_num = 0;
      word_num = 0;
      tsv_str += "2\t" + std::to_string(page_num); // level 2 - block
      tsv_str += "\t" + std::to_string(block_num);
      tsv_str += "\t" + std::to_string(par_num);
      tsv_str += "\t" + std::to_string(line_num);
      tsv_str += "\t" + std::to_string(word_num);
      AddBoxToTSV(res_it.get(), RIL_BLOCK, tsv_str);
      tsv_str += "\t-1\t\n"; // end of row for block
    }
    if (res_it->IsAtBeginningOf(RIL_PARA)) {
      par_num++;
      line_num = 0;
      word_num = 0;
      tsv_str += "3\t" + std::to_string(page_num); // level 3 - paragraph
      tsv_str += "\t" + std::to_string(block_num);
      tsv_str += "\t" + std::to_string(par_num);
      tsv_str += "\t" + std::to_string(line_num);
      tsv_str += "\t" + std::to_string(word_num);
      AddBoxToTSV(res_it.get(), RIL_PARA, tsv_str);
      tsv_str += "\t-1\t\n"; // end of row for para
    }
    if (res_it->IsAtBeginningOf(RIL_TEXTLINE)) {
      line_num++;
      word_num = 0;
      tsv_str += "4\t" + std::to_string(page_num); // level 4 - line
      tsv_str += "\t" + std::to_string(block_num);
      tsv_str += "\t" + std::to_string(par_num);
      tsv_str += "\t" + std::to_string(line_num);
      tsv_str += "\t" + std::to_string(word_num);
      AddBoxToTSV(res_it.get(), RIL_TEXTLINE, tsv_str);
      tsv_str += "\t-1\t\n"; // end of row for line
    }

    // Now, process the word...
    int left, top, right, bottom;
    res_it->BoundingBox(RIL_WORD, &left, &top, &right, &bottom);
    word_num++;
    tsv_str += "5\t" + std::to_string(page_num); // level 5 - word
    tsv_str += "\t" + std::to_string(block_num);
    tsv_str += "\t" + std::to_string(par_num);
    tsv_str += "\t" + std::to_string(line_num);
    tsv_str += "\t" + std::to_string(word_num);
    tsv_str += "\t" + std::to_string(left);
    tsv_str += "\t" + std::to_string(top);
    tsv_str += "\t" + std::to_string(right - left);
    tsv_str += "\t" + std::to_string(bottom - top);
    tsv_str += "\t" + std::to_string(res_it->Confidence(RIL_WORD));
    tsv_str += "\t";

    // Increment counts if at end of block/paragraph/textline.
    if (res_it->IsAtFinalElement(RIL_TEXTLINE, RIL_WORD)) {
      lcnt++;
    }
    if (res_it->IsAtFinalElement(RIL_PARA, RIL_WORD)) {
      pcnt++;
    }
    if (res_it->IsAtFinalElement(RIL_BLOCK, RIL_WORD)) {
      bcnt++;
    }

    do {
      tsv_str += std::unique_ptr<const char[]>(res_it->GetUTF8Text(RIL_SYMBOL)).get();
      res_it->Next(RIL_SYMBOL);
    } while (!res_it->Empty(RIL_BLOCK) && !res_it->IsAtBeginningOf(RIL_WORD));
    tsv_str += "\n"; // end of row
    wcnt++;
  }

  char *ret = new char[tsv_str.length() + 1];
  strcpy(ret, tsv_str.c_str());
  return ret;
}

/** The 5 numbers output for each box (the usual 4 and a page number.) */
const int kNumbersPerBlob = 5;
/**
 * The number of bytes taken by each number. Since we use int16_t for ICOORD,
 * assume only 5 digits max.
 */
const int kBytesPerNumber = 5;
/**
 * Multiplier for max expected textlength assumes (kBytesPerNumber + space)
 * * kNumbersPerBlob plus the newline. Add to this the
 * original UTF8 characters, and one kMaxBytesPerLine for safety.
 */
const int kBytesPerBoxFileLine = (kBytesPerNumber + 1) * kNumbersPerBlob + 1;
/** Max bytes in the decimal representation of int64_t. */
const int kBytesPer64BitNumber = 20;
/**
 * A maximal single box could occupy kNumbersPerBlob numbers at
 * kBytesPer64BitNumber digits (if someone sneaks in a 64 bit value) and a
 * space plus the newline and the maximum length of a UNICHAR.
 * Test against this on each iteration for safety.
 */
const int kMaxBytesPerLine = kNumbersPerBlob * (kBytesPer64BitNumber + 1) + 1 + UNICHAR_LEN;

/**
 * The recognized text is returned as a char* which is coded
 * as a UTF8 box file.
 * page_number is a 0-base page index that will appear in the box file.
 * Returned string must be freed with the delete [] operator.
 */
char *TessBaseAPI::GetBoxText(int page_number) {
  if (tesseract_ == nullptr || (!recognition_done_ && Recognize(nullptr) < 0)) {
    return nullptr;
  }
  int blob_count;
  int utf8_length = TextLength(&blob_count);
  int total_length = blob_count * kBytesPerBoxFileLine + utf8_length + kMaxBytesPerLine;
  char *result = new char[total_length];
  result[0] = '\0';
  int output_length = 0;
  LTRResultIterator *it = GetLTRIterator();
  do {
    int left, top, right, bottom;
    if (it->BoundingBox(RIL_SYMBOL, &left, &top, &right, &bottom)) {
      const std::unique_ptr</*non-const*/ char[]> text(it->GetUTF8Text(RIL_SYMBOL));
      // Tesseract uses space for recognition failure. Fix to a reject
      // character, kTesseractReject so we don't create illegal box files.
      for (int i = 0; text[i] != '\0'; ++i) {
        if (text[i] == ' ') {
          text[i] = kTesseractReject;
        }
      }
      snprintf(result + output_length, total_length - output_length, "%s %d %d %d %d %d\n",
               text.get(), left, image_height_ - bottom, right, image_height_ - top, page_number);
      output_length += strlen(result + output_length);
      // Just in case...
      if (output_length + kMaxBytesPerLine > total_length) {
        break;
      }
    }
  } while (it->Next(RIL_SYMBOL));
  delete it;
  return result;
}

/**
 * Conversion table for non-latin characters.
 * Maps characters out of the latin set into the latin set.
 * TODO(rays) incorporate this translation into unicharset.
 */
const int kUniChs[] = {0x20ac, 0x201c, 0x201d, 0x2018, 0x2019, 0x2022, 0x2014, 0};
/** Latin chars corresponding to the unicode chars above. */
const int kLatinChs[] = {0x00a2, 0x0022, 0x0022, 0x0027, 0x0027, 0x00b7, 0x002d, 0};

/**
 * The recognized text is returned as a char* which is coded
 * as UNLV format Latin-1 with specific reject and suspect codes.
 * Returned string must be freed with the delete [] operator.
 */
char *TessBaseAPI::GetUNLVText() {
  if (tesseract_ == nullptr || (!recognition_done_ && Recognize(nullptr) < 0)) {
    return nullptr;
  }
  bool tilde_crunch_written = false;
  bool last_char_was_newline = true;
  bool last_char_was_tilde = false;

  int total_length = TextLength(nullptr);
  PAGE_RES_IT page_res_it(page_res_);
  char *result = new char[total_length];
  char *ptr = result;
  for (page_res_it.restart_page(); page_res_it.word() != nullptr; page_res_it.forward()) {
    WERD_RES *word = page_res_it.word();
    // Process the current word.
    if (word->unlv_crunch_mode != CR_NONE) {
      if (word->unlv_crunch_mode != CR_DELETE &&
          (!tilde_crunch_written ||
           (word->unlv_crunch_mode == CR_KEEP_SPACE && word->word->space() > 0 &&
            !word->word->flag(W_FUZZY_NON) && !word->word->flag(W_FUZZY_SP)))) {
        if (!word->word->flag(W_BOL) && word->word->space() > 0 && !word->word->flag(W_FUZZY_NON) &&
            !word->word->flag(W_FUZZY_SP)) {
          /* Write a space to separate from preceding good text */
          *ptr++ = ' ';
          last_char_was_tilde = false;
        }
        if (!last_char_was_tilde) {
          // Write a reject char.
          last_char_was_tilde = true;
          *ptr++ = kUNLVReject;
          tilde_crunch_written = true;
          last_char_was_newline = false;
        }
      }
    } else {
      // NORMAL PROCESSING of non tilde crunched words.
      tilde_crunch_written = false;
      tesseract_->set_unlv_suspects(word);
      const char *wordstr = word->best_choice->unichar_string().c_str();
      const auto &lengths = word->best_choice->unichar_lengths();
      int length = lengths.length();
      int i = 0;
      int offset = 0;

      if (last_char_was_tilde && word->word->space() == 0 && wordstr[offset] == ' ') {
        // Prevent adjacent tilde across words - we know that adjacent tildes
        // within words have been removed.
        // Skip the first character.
        offset = lengths[i++];
      }
      if (i < length && wordstr[offset] != 0) {
        if (!last_char_was_newline) {
          *ptr++ = ' ';
        } else {
          last_char_was_newline = false;
        }
        for (; i < length; offset += lengths[i++]) {
          if (wordstr[offset] == ' ' || wordstr[offset] == kTesseractReject) {
            *ptr++ = kUNLVReject;
            last_char_was_tilde = true;
          } else {
            if (word->reject_map[i].rejected()) {
              *ptr++ = kUNLVSuspect;
            }
            UNICHAR ch(wordstr + offset, lengths[i]);
            int uni_ch = ch.first_uni();
            for (int j = 0; kUniChs[j] != 0; ++j) {
              if (kUniChs[j] == uni_ch) {
                uni_ch = kLatinChs[j];
                break;
              }
            }
            if (uni_ch <= 0xff) {
              *ptr++ = static_cast<char>(uni_ch);
              last_char_was_tilde = false;
            } else {
              *ptr++ = kUNLVReject;
              last_char_was_tilde = true;
            }
          }
        }
      }
    }
    if (word->word->flag(W_EOL) && !last_char_was_newline) {
      /* Add a new line output */
      *ptr++ = '\n';
      tilde_crunch_written = false;
      last_char_was_newline = true;
      last_char_was_tilde = false;
    }
  }
  *ptr++ = '\n';
  *ptr = '\0';
  return result;
}

#if !DISABLED_LEGACY_ENGINE

/**
 * Detect the orientation of the input image and apparent script (alphabet).
 * orient_deg is the detected clockwise rotation of the input image in degrees
 * (0, 90, 180, 270)
 * orient_conf is the confidence (15.0 is reasonably confident)
 * script_name is an ASCII string, the name of the script, e.g. "Latin"
 * script_conf is confidence level in the script
 * Returns true on success and writes values to each parameter as an output
 */
bool TessBaseAPI::DetectOrientationScript(int *orient_deg, float *orient_conf,
                                          const char **script_name, float *script_conf) {
  OSResults osr;

  bool osd = DetectOS(&osr);
  if (!osd) {
    return false;
  }

  int orient_id = osr.best_result.orientation_id;
  int script_id = osr.get_best_script(orient_id);
  if (orient_conf) {
    *orient_conf = osr.best_result.oconfidence;
  }
  if (orient_deg) {
    *orient_deg = orient_id * 90; // convert quadrant to degrees
  }

  if (script_name) {
    const char *script = osr.unicharset->get_script_from_script_id(script_id);

    *script_name = script;
  }

  if (script_conf) {
    *script_conf = osr.best_result.sconfidence;
  }

  return true;
}

/**
 * The recognized text is returned as a char* which is coded
 * as UTF8 and must be freed with the delete [] operator.
 * page_number is a 0-based page index that will appear in the osd file.
 */
char *TessBaseAPI::GetOsdText(int page_number) {
  int orient_deg;
  float orient_conf;
  const char *script_name;
  float script_conf;

  if (!DetectOrientationScript(&orient_deg, &orient_conf, &script_name, &script_conf)) {
    return nullptr;
  }

  // clockwise rotation needed to make the page upright
  int rotate = OrientationIdToValue(orient_deg / 90);

  std::stringstream stream;
  // Use "C" locale (needed for float values orient_conf and script_conf).
  stream.imbue(std::locale::classic());
  // Use fixed notation with 2 digits after the decimal point for float values.
  stream.precision(2);
  stream << std::fixed << "Page number: " << page_number << "\n"
         << "Orientation in degrees: " << orient_deg << "\n"
         << "Rotate: " << rotate << "\n"
         << "Orientation confidence: " << orient_conf << "\n"
         << "Script: " << script_name << "\n"
         << "Script confidence: " << script_conf << "\n";
  const std::string &text = stream.str();
  char *result = new char[text.length() + 1];
  strcpy(result, text.c_str());
  return result;
}

#endif // !DISABLED_LEGACY_ENGINE

/** Returns the average word confidence for Tesseract page result. */
int TessBaseAPI::MeanTextConf() {
  int *conf = AllWordConfidences();
  if (!conf) {
    return 0;
  }
  int sum = 0;
  int *pt = conf;
  while (*pt >= 0) {
    sum += *pt++;
  }
  if (pt != conf) {
    sum /= pt - conf;
  }
  delete[] conf;
  return sum;
}

/** Returns an array of all word confidences, terminated by -1. */
int *TessBaseAPI::AllWordConfidences() {
  if (tesseract_ == nullptr || (!recognition_done_ && Recognize(nullptr) < 0)) {
    return nullptr;
  }
  int n_word = 0;
  PAGE_RES_IT res_it(page_res_);
  for (res_it.restart_page(); res_it.word() != nullptr; res_it.forward()) {
    n_word++;
  }

  int *conf = new int[n_word + 1];
  n_word = 0;
  for (res_it.restart_page(); res_it.word() != nullptr; res_it.forward()) {
    WERD_RES *word = res_it.word();
    WERD_CHOICE *choice = word->best_choice;
    int w_conf = static_cast<int>(100 + 5 * choice->certainty());
    // This is the eq for converting Tesseract confidence to 1..100
    if (w_conf < 0) {
      w_conf = 0;
    }
    if (w_conf > 100) {
      w_conf = 100;
    }
    conf[n_word++] = w_conf;
  }
  conf[n_word] = -1;
  return conf;
}

#if !DISABLED_LEGACY_ENGINE
/**
 * Applies the given word to the adaptive classifier if possible.
 * The word must be SPACE-DELIMITED UTF-8 - l i k e t h i s , so it can
 * tell the boundaries of the graphemes.
 * Assumes that SetImage/SetRectangle have been used to set the image
 * to the given word. The mode arg should be PSM_SINGLE_WORD or
 * PSM_CIRCLE_WORD, as that will be used to control layout analysis.
 * The currently set PageSegMode is preserved.
 * Returns false if adaption was not possible for some reason.
 */
bool TessBaseAPI::AdaptToWordStr(PageSegMode mode, const char *wordstr) {
  int debug = 0;
  GetIntVariable("applybox_debug", &debug);
  bool success = true;
  PageSegMode current_psm = GetPageSegMode();
  SetPageSegMode(mode);
  SetVariable("classify_enable_learning", "0");
  const std::unique_ptr<const char[]> text(GetUTF8Text());
  if (debug) {
    tprintf("Trying to adapt \"%s\" to \"%s\"\n", text.get(), wordstr);
  }
  if (text != nullptr) {
    PAGE_RES_IT it(page_res_);
    WERD_RES *word_res = it.word();
    if (word_res != nullptr) {
      word_res->word->set_text(wordstr);
      // Check to see if text matches wordstr.
      int w = 0;
      int t;
      for (t = 0; text[t] != '\0'; ++t) {
        if (text[t] == '\n' || text[t] == ' ') {
          continue;
        }
        while (wordstr[w] == ' ') {
          ++w;
        }
        if (text[t] != wordstr[w]) {
          break;
        }
        ++w;
      }
      if (text[t] != '\0' || wordstr[w] != '\0') {
        // No match.
        delete page_res_;
        std::vector<TBOX> boxes;
        page_res_ = tesseract_->SetupApplyBoxes(boxes, block_list_);
        tesseract_->ReSegmentByClassification(page_res_);
        tesseract_->TidyUp(page_res_);
        PAGE_RES_IT pr_it(page_res_);
        if (pr_it.word() == nullptr) {
          success = false;
        } else {
          word_res = pr_it.word();
        }
      } else {
        word_res->BestChoiceToCorrectText();
      }
      if (success) {
        tesseract_->EnableLearning = true;
        tesseract_->LearnWord(nullptr, word_res);
      }
    } else {
      success = false;
    }
  } else {
    success = false;
  }
  SetPageSegMode(current_psm);
  return success;
}
#endif // !DISABLED_LEGACY_ENGINE

/**
 * Free up recognition results and any stored image data, without actually
 * freeing any recognition data that would be time-consuming to reload.
 * Afterwards, you must call SetImage or TesseractRect before doing
 * any Recognize or Get* operation.
 */
void TessBaseAPI::Clear() {
  if (thresholder_ != nullptr) {
    thresholder_->Clear();
  }
  ClearResults();
  if (tesseract_ != nullptr) {
    SetInputImage(nullptr);
  }
}

/**
 * Close down tesseract and free up all memory. End() is equivalent to
 * destructing and reconstructing your TessBaseAPI.
 * Once End() has been used, none of the other API functions may be used
 * other than Init and anything declared above it in the class definition.
 */
void TessBaseAPI::End() {
  Clear();
  delete thresholder_;
  thresholder_ = nullptr;
  delete page_res_;
  page_res_ = nullptr;
  delete block_list_;
  block_list_ = nullptr;
  if (paragraph_models_ != nullptr) {
    for (auto model : *paragraph_models_) {
      delete model;
    }
    delete paragraph_models_;
    paragraph_models_ = nullptr;
  }
#if !DISABLED_LEGACY_ENGINE
  if (osd_tesseract_ == tesseract_) {
    osd_tesseract_ = nullptr;
  }
  delete osd_tesseract_;
  osd_tesseract_ = nullptr;
  delete equ_detect_;
  equ_detect_ = nullptr;
#endif // !DISABLED_LEGACY_ENGINE
  delete tesseract_;
  tesseract_ = nullptr;
  input_file_.clear();
  pixDestroy(&pix_visible_image_);
  pix_visible_image_ = nullptr;
  visible_image_file_.clear();
  output_file_.clear();
  datapath_.clear();
  language_.clear();
}

// Clear any library-level memory caches.
// There are a variety of expensive-to-load constant data structures (mostly
// language dictionaries) that are cached globally -- surviving the Init()
// and End() of individual TessBaseAPI's.  This function allows the clearing
// of these caches.
void TessBaseAPI::ClearPersistentCache() {
  Dict::GlobalDawgCache()->DeleteUnusedDawgs();
}

/**
 * Check whether a word is valid according to Tesseract's language model
 * returns 0 if the word is invalid, non-zero if valid
 */
int TessBaseAPI::IsValidWord(const char *word) const {
  return tesseract_->getDict().valid_word(word);
}
// Returns true if utf8_character is defined in the UniCharset.
bool TessBaseAPI::IsValidCharacter(const char *utf8_character) const {
  return tesseract_->unicharset.contains_unichar(utf8_character);
}

// TODO(rays) Obsolete this function and replace with a more aptly named
// function that returns image coordinates rather than tesseract coordinates.
bool TessBaseAPI::GetTextDirection(int *out_offset, float *out_slope) {
  const std::unique_ptr<const PageIterator> it(AnalyseLayout());
  if (it == nullptr) {
    return false;
  }
  int x1, x2, y1, y2;
  it->Baseline(RIL_TEXTLINE, &x1, &y1, &x2, &y2);
  // Calculate offset and slope (NOTE: Kind of ugly)
  if (x2 <= x1) {
    x2 = x1 + 1;
  }
  // Convert the point pair to slope/offset of the baseline (in image coords.)
  *out_slope = static_cast<float>(y2 - y1) / (x2 - x1);
  *out_offset = static_cast<int>(y1 - *out_slope * x1);
  // Get the y-coord of the baseline at the left and right edges of the
  // textline's bounding box.
  int left, top, right, bottom;
  if (!it->BoundingBox(RIL_TEXTLINE, &left, &top, &right, &bottom)) {
    return false;
  }
  int left_y = IntCastRounded(*out_slope * left + *out_offset);
  int right_y = IntCastRounded(*out_slope * right + *out_offset);
  // Shift the baseline down so it passes through the nearest bottom-corner
  // of the textline's bounding box. This is the difference between the y
  // at the lowest (max) edge of the box and the actual box bottom.
  *out_offset += bottom - std::max(left_y, right_y);
  // Switch back to bottom-up tesseract coordinates. Requires negation of
  // the slope and height - offset for the offset.
  *out_slope = -*out_slope;
  *out_offset = rect_height_ - *out_offset;

  return true;
}

/** Sets Dict::letter_is_okay_ function to point to the given function. */
void TessBaseAPI::SetDictFunc(DictFunc f) {
  if (tesseract_ != nullptr) {
    tesseract_->getDict().letter_is_okay_ = f;
  }
}

/**
 * Sets Dict::probability_in_context_ function to point to the given
 * function.
 *
 * @param f A single function that returns the probability of the current
 * "character" (in general a utf-8 string), given the context of a previous
 * utf-8 string.
 */
void TessBaseAPI::SetProbabilityInContextFunc(ProbabilityInContextFunc f) {
  if (tesseract_ != nullptr) {
    tesseract_->getDict().probability_in_context_ = f;
    // Set it for the sublangs too.
    int num_subs = tesseract_->num_sub_langs();
    for (int i = 0; i < num_subs; ++i) {
      tesseract_->get_sub_lang(i)->getDict().probability_in_context_ = f;
    }
  }
}

/** Common code for setting the image. */
bool TessBaseAPI::InternalSetImage() {
  if (tesseract_ == nullptr) {
    tprintf("ERROR: Please call Init before attempting to set an image.\n");
    return false;
  }
  if (thresholder_ == nullptr) {
    thresholder_ = new ImageThresholder;
  }
  ClearResults();
  return true;
}

/**
 * Run the thresholder to make the thresholded image, returned in pix,
 * which must not be nullptr. *pix must be initialized to nullptr, or point
 * to an existing pixDestroyable Pix.
 * The usual argument to Threshold is Tesseract::mutable_pix_binary().
 */
bool TessBaseAPI::Threshold(Pix **pix) {
  ASSERT_HOST(pix != nullptr);
  if (*pix != nullptr) {
    pixDestroy(pix);
  }
  // Zero resolution messes up the algorithms, so make sure it is credible.
  int user_dpi = 0;
  GetIntVariable("user_defined_dpi", &user_dpi);
  int y_res = thresholder_->GetScaledYResolution();
  if (user_dpi && (user_dpi < kMinCredibleResolution || user_dpi > kMaxCredibleResolution)) {
    tprintf(
        "WARNING: User defined image dpi is outside of expected range "
        "(%d - %d)!\n",
        kMinCredibleResolution, kMaxCredibleResolution);
  }
  // Always use user defined dpi
  if (user_dpi) {
    thresholder_->SetSourceYResolution(user_dpi);
  } else if (y_res < kMinCredibleResolution || y_res > kMaxCredibleResolution) {
    if (y_res != 0) {
      // Show warning only if a resolution was given.
      tprintf("WARNING: Invalid resolution %d dpi. Using %d instead.\n",
              y_res, kMinCredibleResolution);
    }
    thresholder_->SetSourceYResolution(kMinCredibleResolution);
  }

  auto thresholding_method = static_cast<ThresholdMethod>(static_cast<int>(tesseract_->thresholding_method));

  if (thresholding_method == ThresholdMethod::Otsu) {
    Image pix_binary(*pix);
    if (!thresholder_->ThresholdToPix(&pix_binary)) {
      return false;
    }
    *pix = pix_binary;

    if (!thresholder_->IsBinary()) {
      tesseract_->set_pix_thresholds(thresholder_->GetPixRectThresholds());
      tesseract_->set_pix_grey(thresholder_->GetPixRectGrey());
    } else {
      tesseract_->set_pix_thresholds(nullptr);
      tesseract_->set_pix_grey(nullptr);
    }

	tesseract_->AddPixDebugPage(tesseract_->pix_grey(), "OtsuGrey");
	tesseract_->AddPixDebugPage(tesseract_->pix_thresholds(), "OtsuThresholds");
  } else {
    auto [ok, pix_grey, pix_binary, pix_thresholds] = thresholder_->Threshold(this, thresholding_method);

    if (!ok) {
      return false;
    }
    *pix = pix_binary;

    tesseract_->set_pix_thresholds(pix_thresholds);
    tesseract_->set_pix_grey(pix_grey);

	tesseract_->AddPixDebugPage(tesseract_->pix_grey(), "NonOtsuGrey");
	tesseract_->AddPixDebugPage(tesseract_->pix_thresholds(), "NonOtsuThresholds");
  }

  thresholder_->GetImageSizes(&rect_left_, &rect_top_, &rect_width_, &rect_height_, &image_width_,
                              &image_height_);

  // Set the internal resolution that is used for layout parameters from the
  // estimated resolution, rather than the image resolution, which may be
  // fabricated, but we will use the image resolution, if there is one, to
  // report output point sizes.
  int estimated_res = ClipToRange(thresholder_->GetScaledEstimatedResolution(),
                                  kMinCredibleResolution, kMaxCredibleResolution);
  if (estimated_res != thresholder_->GetScaledEstimatedResolution()) {
    tprintf(
        "WARNING: Estimated internal resolution %d out of range! "
        "Corrected to %d.\n",
        thresholder_->GetScaledEstimatedResolution(), estimated_res);
  }
  tesseract_->set_source_resolution(estimated_res);
  return true;
}

/** Find lines from the image making the BLOCK_LIST. */
int TessBaseAPI::FindLines() {
  if (thresholder_ == nullptr || thresholder_->IsEmpty()) {
    tprintf("ERROR: Please call SetImage before attempting recognition.\n");
    return -1;
  }
  if (recognition_done_) {
    ClearResults();
  }
  if (!block_list_->empty()) {
    return 0;
  }
  if (tesseract_ == nullptr) {
    tesseract_ = new Tesseract;
#if !DISABLED_LEGACY_ENGINE
    tesseract_->InitAdaptiveClassifier(nullptr);
#endif
  }
  if (tesseract_->pix_binary() == nullptr) {
	  Image pix = Image();
	  if (!Threshold(&pix.pix_)) {
		  return -1;
	  }
	  tesseract_->set_pix_binary(pix);

	  tesseract_->AddPixDebugPage(tesseract_->pix_binary(), "Thresholded Image");
  }

  tesseract_->PrepareForPageseg();

#if !DISABLED_LEGACY_ENGINE
  if (tesseract_->textord_equation_detect) {
    if (equ_detect_ == nullptr && !datapath_.empty()) {
      equ_detect_ = new EquationDetect(datapath_.c_str(), nullptr);
    }
    if (equ_detect_ == nullptr) {
      tprintf("WARNING: Could not set equation detector\n");
    } else {
      tesseract_->SetEquationDetect(equ_detect_);
    }
  }
#endif // !DISABLED_LEGACY_ENGINE

  Tesseract *osd_tess = osd_tesseract_;
  OSResults osr;
#if !DISABLED_LEGACY_ENGINE
  if (PSM_OSD_ENABLED(tesseract_->tessedit_pageseg_mode) && osd_tess == nullptr) {
    if (strcmp(language_.c_str(), "osd") == 0) {
      osd_tess = tesseract_;
    } else {
      osd_tesseract_ = new Tesseract;
      TessdataManager mgr(reader_);
      if (datapath_.empty()) {
        tprintf(
            "WARNING: Auto orientation and script detection requested,"
            " but data path is undefined\n");
        delete osd_tesseract_;
        osd_tesseract_ = nullptr;
      } else if (osd_tesseract_->init_tesseract(datapath_.c_str(), "", "osd", OEM_TESSERACT_ONLY,
                                                nullptr, 0, nullptr, nullptr, false, &mgr) == 0) {
        osd_tess = osd_tesseract_;
        osd_tesseract_->set_source_resolution(thresholder_->GetSourceYResolution());
      } else {
        tprintf(
            "WARNING: Auto orientation and script detection requested,"
            " but osd language failed to load\n");
        delete osd_tesseract_;
        osd_tesseract_ = nullptr;
      }
    }
  }
#endif // !DISABLED_LEGACY_ENGINE

  if (tesseract_->SegmentPage(input_file_.c_str(), block_list_, osd_tess, &osr) < 0) {
    return -1;
  }

  // If Devanagari is being recognized, we use different images for page seg
  // and for OCR.
  tesseract_->PrepareForTessOCR(block_list_, osd_tess, &osr);
  return 0;
}

/** Delete the pageres and clear the block list ready for a new page. */
void TessBaseAPI::ClearResults() {
  if (tesseract_ != nullptr) {
    tesseract_->Clear();
  }
  delete page_res_;
  page_res_ = nullptr;
  recognition_done_ = false;
  if (block_list_ == nullptr) {
#if defined(_DEBUG) && defined(_CRTDBG_REPORT_FLAG)
	  block_list_ = new (_CLIENT_BLOCK, __FILE__, __LINE__) BLOCK_LIST;
#else
	  block_list_ = new BLOCK_LIST;
#endif  // _DEBUG
  } else {
    block_list_->clear();
  }
  if (paragraph_models_ != nullptr) {
    for (auto model : *paragraph_models_) {
      delete model;
    }
    delete paragraph_models_;
    paragraph_models_ = nullptr;
  }

  uniqueInstance<std::vector<TessTable>>().clear();
}

/**
 * Return the length of the output text string, as UTF8, assuming
 * liberally two spacing marks after each word (as paragraphs end with two
 * newlines), and assuming a single character reject marker for each rejected
 * character.
 * Also return the number of recognized blobs in blob_count.
 */
int TessBaseAPI::TextLength(int *blob_count) const {
  if (tesseract_ == nullptr || page_res_ == nullptr) {
    return 0;
  }

  PAGE_RES_IT page_res_it(page_res_);
  int total_length = 2;
  int total_blobs = 0;
  // Iterate over the data structures to extract the recognition result.
  for (page_res_it.restart_page(); page_res_it.word() != nullptr; page_res_it.forward()) {
    WERD_RES *word = page_res_it.word();
    WERD_CHOICE *choice = word->best_choice;
    if (choice != nullptr) {
      total_blobs += choice->length() + 2;
      total_length += choice->unichar_string().length() + 2;
      for (int i = 0; i < word->reject_map.length(); ++i) {
        if (word->reject_map[i].rejected()) {
          ++total_length;
        }
      }
    }
  }
  if (blob_count != nullptr) {
    *blob_count = total_blobs;
  }
  return total_length;
}

#if !DISABLED_LEGACY_ENGINE
/**
 * Estimates the Orientation And Script of the image.
 * Returns true if the image was processed successfully.
 */
bool TessBaseAPI::DetectOS(OSResults *osr) {
  if (tesseract_ == nullptr) {
    return false;
  }
  ClearResults();
  if (tesseract_->pix_binary() == nullptr) {
	  Image pix = Image();
	  if (!Threshold(&pix.pix_)) {
		  return false;
	  }
	  tesseract_->set_pix_binary(pix);

	  tesseract_->AddPixDebugPage(tesseract_->pix_binary(), "Thresholded Image");
  }

  if (input_file_.empty()) {
    input_file_ = kInputFile;
  }
  return orientation_and_script_detection(input_file_.c_str(), osr, tesseract_) > 0;
}
#endif // !DISABLED_LEGACY_ENGINE

void TessBaseAPI::set_min_orientation_margin(double margin) {
  tesseract_->min_orientation_margin.set_value(margin);
}

/**
 * Return text orientation of each block as determined in an earlier page layout
 * analysis operation. Orientation is returned as the number of ccw 90-degree
 * rotations (in [0..3]) required to make the text in the block upright
 * (readable). Note that this may not necessary be the block orientation
 * preferred for recognition (such as the case of vertical CJK text).
 *
 * Also returns whether the text in the block is believed to have vertical
 * writing direction (when in an upright page orientation).
 *
 * The returned array is of length equal to the number of text blocks, which may
 * be less than the total number of blocks. The ordering is intended to be
 * consistent with GetTextLines().
 */
void TessBaseAPI::GetBlockTextOrientations(int **block_orientation, bool **vertical_writing) {
  delete[] * block_orientation;
  *block_orientation = nullptr;
  delete[] * vertical_writing;
  *vertical_writing = nullptr;
  BLOCK_IT block_it(block_list_);

  block_it.move_to_first();
  int num_blocks = 0;
  for (block_it.mark_cycle_pt(); !block_it.cycled_list(); block_it.forward()) {
    if (!block_it.data()->pdblk.poly_block()->IsText()) {
      continue;
    }
    ++num_blocks;
  }
  if (!num_blocks) {
    tprintf("WARNING: Found no blocks\n");
    return;
  }
#if defined(_DEBUG) && defined(_CRTDBG_REPORT_FLAG)
  *block_orientation = new (_CLIENT_BLOCK, __FILE__, __LINE__) int[num_blocks];
  *vertical_writing = new (_CLIENT_BLOCK, __FILE__, __LINE__) bool[num_blocks];
#else
  * block_orientation = new int[num_blocks];
  *vertical_writing = new bool[num_blocks];
#endif  // _DEBUG
  block_it.move_to_first();
  int i = 0;
  for (block_it.mark_cycle_pt(); !block_it.cycled_list(); block_it.forward()) {
    if (!block_it.data()->pdblk.poly_block()->IsText()) {
      continue;
    }
    FCOORD re_rotation = block_it.data()->re_rotation();
    float re_theta = re_rotation.angle();
    FCOORD classify_rotation = block_it.data()->classify_rotation();
    float classify_theta = classify_rotation.angle();
    double rot_theta = -(re_theta - classify_theta) * 2.0 / M_PI;
    if (rot_theta < 0) {
      rot_theta += 4;
    }
    int num_rotations = static_cast<int>(rot_theta + 0.5);
    (*block_orientation)[i] = num_rotations;
    // The classify_rotation is non-zero only if the text has vertical
    // writing direction.
    (*vertical_writing)[i] = classify_rotation.y() != 0.0f;
    ++i;
  }
}

void TessBaseAPI::DetectParagraphs(bool after_text_recognition) {
  int debug_level = 0;
  GetIntVariable("paragraph_debug_level", &debug_level);
  if (paragraph_models_ == nullptr) {
#if defined(_DEBUG) && defined(_CRTDBG_REPORT_FLAG)
	  paragraph_models_ = new (_CLIENT_BLOCK, __FILE__, __LINE__) std::vector<ParagraphModel*>;
#else
	  paragraph_models_ = new std::vector<ParagraphModel*>;
#endif  // _DEBUG
  }
  MutableIterator *result_it = GetMutableIterator();
  do { // Detect paragraphs for this block
    std::vector<ParagraphModel *> models;
    ::tesseract::DetectParagraphs(debug_level, after_text_recognition, result_it, &models);
    paragraph_models_->insert(paragraph_models_->end(), models.begin(), models.end());
  } while (result_it->Next(RIL_BLOCK));
  delete result_it;
}

/** This method returns the string form of the specified unichar. */
const char *TessBaseAPI::GetUnichar(int unichar_id) const {
  return tesseract_->unicharset.id_to_unichar(unichar_id);
}

/** Return the pointer to the i-th dawg loaded into tesseract_ object. */
const Dawg *TessBaseAPI::GetDawg(int i) const {
  if (tesseract_ == nullptr || i >= NumDawgs()) {
    return nullptr;
  }
  return tesseract_->getDict().GetDawg(i);
}

/** Return the number of dawgs loaded into tesseract_ object. */
int TessBaseAPI::NumDawgs() const {
  return tesseract_ == nullptr ? 0 : tesseract_->getDict().NumDawgs();
}

/** Escape a char string - remove <>&"' with HTML codes. */
std::string HOcrEscape(const char *text) {
  std::string ret;
  const char *ptr;
  for (ptr = text; *ptr; ptr++) {
    switch (*ptr) {
      case '<':
        ret += "&lt;";
        break;
      case '>':
        ret += "&gt;";
        break;
      case '&':
        ret += "&amp;";
        break;
      case '"':
        ret += "&quot;";
        break;
      case '\'':
        ret += "&#39;";
        break;
      default:
        ret += *ptr;
    }
  }
  return ret;
}

} // namespace tesseract<|MERGE_RESOLUTION|>--- conflicted
+++ resolved
@@ -380,11 +380,7 @@
  * be returned.
  * @return: 0 on success and -1 on initialization failure.
  */
-<<<<<<< HEAD
-int TessBaseAPI::Init(const char *datapath, const char *language, OcrEngineMode oem, const char **configs,
-=======
-int TessBaseAPI::InitFull(const char *datapath, const char *language, OcrEngineMode oem, char **configs,
->>>>>>> 7c7748ea
+int TessBaseAPI::InitFull(const char *datapath, const char *language, OcrEngineMode oem, const char **configs,
                       int configs_size, const std::vector<std::string> *vars_vec,
                       const std::vector<std::string> *vars_values, bool set_only_non_debug_params) {
   return InitInternal(datapath, 0, language, oem, configs, configs_size, vars_vec, vars_values,
@@ -403,13 +399,8 @@
 // In-memory version reads the traineddata file directly from the given
 // data[data_size] array. Also implements the version with a datapath in data,
 // flagged by data_size = 0.
-<<<<<<< HEAD
-int TessBaseAPI::Init(const char *data, int data_size, const char *language, OcrEngineMode oem,
+int TessBaseAPI::InitInternal(const char *data, int data_size, const char *language, OcrEngineMode oem,
                       const char **configs, int configs_size, const std::vector<std::string> *vars_vec,
-=======
-int TessBaseAPI::InitInternal(const char *data, int data_size, const char *language, OcrEngineMode oem,
-                      char **configs, int configs_size, const std::vector<std::string> *vars_vec,
->>>>>>> 7c7748ea
                       const std::vector<std::string> *vars_values, bool set_only_non_debug_params,
                       FileReader reader) {
   if (language == NULL || language[0] == 0) {
