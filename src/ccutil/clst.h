/**********************************************************************
 * File:        clst.h  (Formerly clist.h)
 * Description: CONS cell list module include file.
 * Author:      Phil Cheatle
 *
 * (C) Copyright 1991, Hewlett-Packard Ltd.
 ** Licensed under the Apache License, Version 2.0 (the "License");
 ** you may not use this file except in compliance with the License.
 ** You may obtain a copy of the License at
 ** http://www.apache.org/licenses/LICENSE-2.0
 ** Unless required by applicable law or agreed to in writing, software
 ** distributed under the License is distributed on an "AS IS" BASIS,
 ** WITHOUT WARRANTIES OR CONDITIONS OF ANY KIND, either express or implied.
 ** See the License for the specific language governing permissions and
 ** limitations under the License.
 *
 **********************************************************************/

#ifndef CLST_H
#define CLST_H

#include "lsterr.h"
#include "serialis.h"

#include <algorithm>
#include <cstdio>

namespace tesseract {

/**********************************************************************
 * CLASS - CLIST
 *
 * Generic list class for singly linked CONS cell lists
 **********************************************************************/

template <typename CLASSNAME>
class CLIST {
  friend class LINK;
  //friend class ITERATOR;

public:

  /**********************************************************************
   *              CLASS - LINK
   *
   *              Generic link class for singly linked CONS cell lists
   *
   *  Note:  No destructor - elements are assumed to be destroyed EITHER after
   *  they have been extracted from a list OR by the CLIST destructor which
   *  walks the list.
   **********************************************************************/
  struct LINK {
    LINK *next{};
    CLASSNAME *data{};

    LINK() = default;
    LINK(const LINK &) = delete;
    void operator=(const LINK &) = delete;
  };

  /***********************************************************************
   *              CLASS - ITERATOR
   *
   *              Generic iterator class for singly linked lists with embedded
   *links
   **********************************************************************/
<<<<<<< HEAD
  class TESS_API ITERATOR {
    CLIST *list = nullptr;                  // List being iterated
    LINK *prev = nullptr;             // prev element
    LINK *current = nullptr;          // current element
    LINK *next = nullptr;             // next element
    LINK *cycle_pt = nullptr;         // point we are cycling the list to.
    bool ex_current_was_last = false;     // current extracted was end of list
    bool ex_current_was_cycle_pt = false; // current extracted was cycle point
    bool started_cycling = false;         // Have we moved off the start?
=======
  class ITERATOR {
    CLIST *list;                  // List being iterated
    LINK *prev;             // prev element
    LINK *current;          // current element
    LINK *next;             // next element
    LINK *cycle_pt;         // point we are cycling the list to.
    bool ex_current_was_last;     // current extracted was end of list
    bool ex_current_was_cycle_pt; // current extracted was cycle point
    bool started_cycling;         // Have we moved off the start?
>>>>>>> 66cf74f2

    /***********************************************************************
     *              ITERATOR::extract_sublist()
     *
     *  This is a private member, used only by CLIST::assign_to_sublist.
     *  Given another iterator for the same list, extract the links from THIS to
     *  OTHER inclusive, link them into a new circular list, and return a
     *  pointer to the last element.
     *  (Can't inline this function because it contains a loop)
     **********************************************************************/
    LINK *extract_sublist(  // from this current
      ITERATOR *other_it) {              // to other current
      ITERATOR temp_it = *this;

      constexpr ERRCODE BAD_SUBLIST("Can't find sublist end point in original list");
#ifndef NDEBUG
      constexpr ERRCODE BAD_EXTRACTION_PTS("Can't extract sublist from points on different lists");
      constexpr ERRCODE DONT_EXTRACT_DELETED("Can't extract a sublist marked by deleted points");

      if (list != other_it->list)
        BAD_EXTRACTION_PTS.error("ITERATOR.extract_sublist", ABORT);
      if (list->empty())
        EMPTY_LIST.error("ITERATOR::extract_sublist", ABORT);

      if (!current || !other_it->current)
        DONT_EXTRACT_DELETED.error("ITERATOR.extract_sublist", ABORT);
#endif

      ex_current_was_last = other_it->ex_current_was_last = false;
      ex_current_was_cycle_pt = false;
      other_it->ex_current_was_cycle_pt = false;

      temp_it.mark_cycle_pt();
      do {                         // walk sublist
        if (temp_it.cycled_list()) { // can't find end pt
          BAD_SUBLIST.error("ITERATOR.extract_sublist", ABORT);
        }

        if (temp_it.at_last()) {
          list->last = prev;
          ex_current_was_last = other_it->ex_current_was_last = true;
        }

        if (temp_it.current == cycle_pt) {
          ex_current_was_cycle_pt = true;
        }

        if (temp_it.current == other_it->cycle_pt) {
          other_it->ex_current_was_cycle_pt = true;
        }

        temp_it.forward();
      } while (temp_it.prev != other_it->current);

      // circularise sublist
      other_it->current->next = current;
      auto end_of_new_list = other_it->current;

      // sublist = whole list
      if (prev == other_it->current) {
        list->last = nullptr;
        prev = current = next = nullptr;
        other_it->prev = other_it->current = other_it->next = nullptr;
      } else {
        prev->next = other_it->next;
        current = other_it->current = nullptr;
        next = other_it->next;
        other_it->prev = prev;
      }
      return end_of_new_list;
    }

  public:
    ITERATOR() { // constructor
      list = nullptr;
    } // unassigned list

  /***********************************************************************
   *              ITERATOR::ITERATOR
   *
   *  CONSTRUCTOR - set iterator to specified list;
   **********************************************************************/
    ITERATOR( // constructor
      CLIST *list_to_iterate) {
      set_to_list(list_to_iterate);
    }

    /***********************************************************************
     *              ITERATOR::set_to_list
     *
     *  (Re-)initialise the iterator to point to the start of the list_to_iterate
     *  over.
     **********************************************************************/
    void set_to_list( // change list
      CLIST *list_to_iterate) {
      list = list_to_iterate;
      prev = list->last;
      current = list->First();
      next = current != nullptr ? current->next : nullptr;
      cycle_pt = nullptr; // await explicit set
      started_cycling = false;
      ex_current_was_last = false;
      ex_current_was_cycle_pt = false;
    }

    /***********************************************************************
     *              ITERATOR::add_after_then_move
     *
     *  Add a new element to the list after the current element and move the
     *  iterator to the new element.
     **********************************************************************/
    void add_after_then_move( // add after current &
      CLASSNAME *new_data) {
#ifndef NDEBUG
      if (!new_data) {
        BAD_PARAMETER.error("ITERATOR::add_after_then_move", ABORT, "new_data is nullptr");
      }
#endif

      auto new_element = new LINK;
      new_element->data = new_data;

      if (list->empty()) {
        new_element->next = new_element;
        list->last = new_element;
        prev = next = new_element;
      } else {
        new_element->next = next;

        if (current) { // not extracted
          current->next = new_element;
          prev = current;
          if (current == list->last) {
            list->last = new_element;
          }
        } else { // current extracted
          prev->next = new_element;
          if (ex_current_was_last) {
            list->last = new_element;
          }
          if (ex_current_was_cycle_pt) {
            cycle_pt = new_element;
          }
        }
      }
      current = new_element;
    }      // move to new

    /***********************************************************************
     *              ITERATOR::add_after_stay_put
     *
     *  Add a new element to the list after the current element but do not move
     *  the iterator to the new element.
     **********************************************************************/
    void add_after_stay_put( // add after current &
      CLASSNAME *new_data) {
#ifndef NDEBUG
      if (!new_data) {
        BAD_PARAMETER.error("ITERATOR::add_after_stay_put", ABORT, "new_data is nullptr");
      }
#endif

      auto new_element = new LINK;
      new_element->data = new_data;

      if (list->empty()) {
        new_element->next = new_element;
        list->last = new_element;
        prev = next = new_element;
        ex_current_was_last = false;
        current = nullptr;
      } else {
        new_element->next = next;

        if (current) { // not extracted
          current->next = new_element;
          if (prev == current) {
            prev = new_element;
          }
          if (current == list->last) {
            list->last = new_element;
          }
        } else { // current extracted
          prev->next = new_element;
          if (ex_current_was_last) {
            list->last = new_element;
            ex_current_was_last = false;
          }
        }
        next = new_element;
      }
    }     // stay at current

    /***********************************************************************
     *              ITERATOR::add_before_then_move
     *
     *  Add a new element to the list before the current element and move the
     *  iterator to the new element.
     **********************************************************************/
    void add_before_then_move( // add before current &
      CLASSNAME *new_data) {
#ifndef NDEBUG
      if (!new_data) {
        BAD_PARAMETER.error("ITERATOR::add_before_then_move", ABORT, "new_data is nullptr");
      }
#endif

      auto new_element = new LINK;
      new_element->data = new_data;

      if (list->empty()) {
        new_element->next = new_element;
        list->last = new_element;
        prev = next = new_element;
      } else {
        prev->next = new_element;
        if (current) { // not extracted
          new_element->next = current;
          next = current;
        } else { // current extracted
          new_element->next = next;
          if (ex_current_was_last) {
            list->last = new_element;
          }
          if (ex_current_was_cycle_pt) {
            cycle_pt = new_element;
          }
        }
      }
      current = new_element;
    }       // move to new

    /***********************************************************************
     *              ITERATOR::add_before_stay_put
     *
     *  Add a new element to the list before the current element but don't move the
     *  iterator to the new element.
     **********************************************************************/
    void add_before_stay_put( // add before current &
      CLASSNAME *new_data) {
#ifndef NDEBUG
      if (!new_data) {
        BAD_PARAMETER.error("ITERATOR::add_before_stay_put", ABORT, "new_data is nullptr");
      }
#endif

      auto new_element = new LINK;
      new_element->data = new_data;

      if (list->empty()) {
        new_element->next = new_element;
        list->last = new_element;
        prev = next = new_element;
        ex_current_was_last = true;
        current = nullptr;
      } else {
        prev->next = new_element;
        if (current) { // not extracted
          new_element->next = current;
          if (next == current) {
            next = new_element;
          }
        } else { // current extracted
          new_element->next = next;
          if (ex_current_was_last) {
            list->last = new_element;
          }
        }
        prev = new_element;
      }
    }      // stay at current

    /***********************************************************************
     *              ITERATOR::add_list_after
     *
     *  Insert another list to this list after the current element but don't move
     *the
     *  iterator.
     **********************************************************************/
    void add_list_after(     // add a list &
      CLIST *list_to_add) {
      if (!list_to_add->empty()) {
        if (list->empty()) {
          list->last = list_to_add->last;
          prev = list->last;
          next = list->First();
          ex_current_was_last = true;
          current = nullptr;
        } else {
          if (current) { // not extracted
            current->next = list_to_add->First();
            if (current == list->last) {
              list->last = list_to_add->last;
            }
            list_to_add->last->next = next;
            next = current->next;
          } else { // current extracted
            prev->next = list_to_add->First();
            if (ex_current_was_last) {
              list->last = list_to_add->last;
              ex_current_was_last = false;
            }
            list_to_add->last->next = next;
            next = prev->next;
          }
        }
        list_to_add->last = nullptr;
      }
    } // stay at current

    /***********************************************************************
     *              ITERATOR::add_list_before
     *
     *  Insert another list to this list before the current element. Move the
     *  iterator to the start of the inserted elements
     *  iterator.
     **********************************************************************/
    void add_list_before(    // add a list &
      CLIST *list_to_add) {
      if (!list_to_add->empty()) {
        if (list->empty()) {
          list->last = list_to_add->last;
          prev = list->last;
          current = list->First();
          next = current->next;
          ex_current_was_last = false;
        } else {
          prev->next = list_to_add->First();
          if (current) { // not extracted
            list_to_add->last->next = current;
          } else { // current extracted
            list_to_add->last->next = next;
            if (ex_current_was_last) {
              list->last = list_to_add->last;
            }
            if (ex_current_was_cycle_pt) {
              cycle_pt = prev->next;
            }
          }
          current = prev->next;
          next = current->next;
        }
        list_to_add->last = nullptr;
      }
    } // move to it 1st item

    CLASSNAME *data() { // get current data
#ifndef NDEBUG
      if (!list) {
        NO_LIST.error("ITERATOR::data", ABORT);
      }
#endif
      return current->data;
    }

    /***********************************************************************
     *              ITERATOR::data_relative
     *
     *  Return the data pointer to the element "offset" elements from current.
     *  "offset" must not be less than -1.
     *  (This function can't be INLINEd because it contains a loop)
     **********************************************************************/
    CLASSNAME *data_relative(  // get data + or - ...
      int8_t offset) {                 // offset from current
      LINK *ptr;

#ifndef NDEBUG
      if (!list)
        NO_LIST.error("ITERATOR::data_relative", ABORT);
      if (list->empty())
        EMPTY_LIST.error("ITERATOR::data_relative", ABORT);
      if (offset < -1)
        BAD_PARAMETER.error("ITERATOR::data_relative", ABORT, "offset < -l");
#endif

      if (offset == -1) {
        ptr = prev;
      } else {
        for (ptr = current ? current : prev; offset-- > 0; ptr = ptr->next) {
          ;
        }
      }

      return ptr->data;
    }

    /***********************************************************************
     *              ITERATOR::forward
     *
     *  Move the iterator to the next element of the list.
     *  REMEMBER: ALL LISTS ARE CIRCULAR.
     **********************************************************************/
    CLASSNAME *forward() {
      if (list->empty()) {
        return nullptr;
      }

      if (current) { // not removed so
        // set previous
        prev = current;
        started_cycling = true;
        // In case next is deleted by another iterator, get next from current.
        current = current->next;
      } else {
        if (ex_current_was_cycle_pt) {
          cycle_pt = next;
        }
        current = next;
      }

      next = current->next;
      return current->data;
    }

    /***********************************************************************
     *              ITERATOR::extract
     *
     *  Do extraction by removing current from the list, deleting the cons cell
     *  and returning the data to the caller, but NOT updating the iterator.  (So
     *  that any calling loop can do this.)  The iterator's current points to
     *  nullptr.  If the data is to be deleted, this is the callers responsibility.
     **********************************************************************/
    CLASSNAME *extract() {
#ifndef NDEBUG
      if (!current) { // list empty or
        // element extracted
        NULL_CURRENT.error("ITERATOR::extract", ABORT);
      }
#endif

      if (list->singleton()) {
        // Special case where we do need to change the iterator.
        prev = next = list->last = nullptr;
      } else {
        prev->next = next; // remove from list

        if (current == list->last) {
          list->last = prev;
          ex_current_was_last = true;
        } else {
          ex_current_was_last = false;
        }
      }
      // Always set ex_current_was_cycle_pt so an add/forward will work in a loop.
      ex_current_was_cycle_pt = (current == cycle_pt);
      auto extracted_data = current->data;
      delete (current); // destroy CONS cell
      current = nullptr;
      return extracted_data;
    } // remove from list

    /***********************************************************************
     *              ITERATOR::move_to_first()
     *
     *  Move current so that it is set to the start of the list.
     *  Return data just in case anyone wants it.
     **********************************************************************/
    CLASSNAME *move_to_first() {
      current = list->First();
      prev = list->last;
      next = current != nullptr ? current->next : nullptr;
      return current != nullptr ? current->data : nullptr;
    } // go to start of list

    /***********************************************************************
     *              ITERATOR::move_to_last()
     *
     *  Move current so that it is set to the end of the list.
     *  Return data just in case anyone wants it.
     *  (This function can't be INLINEd because it contains a loop)
     **********************************************************************/
    CLASSNAME *move_to_last() {
      while (current != list->last) {
        forward();
      }

      if (current == nullptr) {
        return nullptr;
      } else {
        return current->data;
      }
    }

    /***********************************************************************
     *              ITERATOR::mark_cycle_pt()
     *
     *  Remember the current location so that we can tell whether we've returned
     *  to this point later.
     *
     *  If the current point is deleted either now, or in the future, the cycle
     *  point will be set to the next item which is set to current.  This could be
     *  by a forward, add_after_then_move or add_after_then_move.
     **********************************************************************/
    void mark_cycle_pt() {
#ifndef NDEBUG
      if (!list) {
        NO_LIST.error("ITERATOR::mark_cycle_pt", ABORT);
      }
#endif

      if (current) {
        cycle_pt = current;
      } else {
        ex_current_was_cycle_pt = true;
      }
      started_cycling = false;
    } // remember current

    bool empty() const { // is list empty?
      return list->empty();
    }

    bool current_extracted() const { // current extracted?
      return !current;
    }

    /***********************************************************************
     *              ITERATOR::at_first()
     *
     *  Are we at the start of the list?
     *
     **********************************************************************/
    bool at_first() const {
      // we're at a deleted
      return ((list->empty()) || (current == list->First()) ||
        ((current == nullptr) && (prev == list->last) && // NON-last pt between
          !ex_current_was_last));                         // first and last
    } // Current is first?

    /***********************************************************************
     *              ITERATOR::at_last()
     *
     *  Are we at the end of the list?
     *
     **********************************************************************/
    bool at_last() const {
      // we're at a deleted
      return ((list->empty()) || (current == list->last) ||
        ((current == nullptr) && (prev == list->last) && // last point between
          ex_current_was_last));                          // first and last
    } // Current is last?

    /***********************************************************************
     *              ITERATOR::cycled_list()
     *
     *  Have we returned to the cycle_pt since it was set?
     *
     **********************************************************************/
    bool cycled_list() const { // Completed a cycle?
      return ((list->empty()) || ((current == cycle_pt) && started_cycling));
    }

    /***********************************************************************
     *              ITERATOR::add_to_end
     *
     *  Add a new element to the end of the list without moving the iterator.
     *  This is provided because a single linked list cannot move to the last as
     *  the iterator couldn't set its prev pointer.  Adding to the end is
     *  essential for implementing
                  queues.
    **********************************************************************/
    void add_to_end(  // element to add
      CLASSNAME *new_data) {
#ifndef NDEBUG
      if (!list) {
        NO_LIST.error("ITERATOR::add_to_end", ABORT);
      }
      if (!new_data) {
        BAD_PARAMETER.error("ITERATOR::add_to_end", ABORT, "new_data is nullptr");
      }
#endif

      if (this->at_last()) {
        this->add_after_stay_put(new_data);
      } else {
        if (this->at_first()) {
          this->add_before_stay_put(new_data);
          list->last = prev;
        } else { // Iteratr is elsewhere
          auto new_element = new LINK;
          new_element->data = new_data;

          new_element->next = list->last->next;
          list->last->next = new_element;
          list->last = new_element;
        }
      }
    }

    /***********************************************************************
     *              ITERATOR::exchange()
     *
     *  Given another iterator, whose current element is a different element on
     *  the same list list OR an element of another list, exchange the two current
     *  elements.  On return, each iterator points to the element which was the
     *  other iterators current on entry.
     *  (This function hasn't been in-lined because its a bit big!)
     **********************************************************************/
    void exchange(                 // positions of 2 links
      ITERATOR *other_it) { // other iterator
      constexpr ERRCODE DONT_EXCHANGE_DELETED("Can't exchange deleted elements of lists");

      /* Do nothing if either list is empty or if both iterators reference the same
    link */

      if ((list->empty()) || (other_it->list->empty()) || (current == other_it->current)) {
        return;
      }

      /* Error if either current element is deleted */

      if (!current || !other_it->current) {
        DONT_EXCHANGE_DELETED.error("ITERATOR.exchange", ABORT);
      }

      /* Now handle the 4 cases: doubleton list; non-doubleton adjacent elements
    (other before this); non-doubleton adjacent elements (this before other);
    non-adjacent elements. */

    // adjacent links
      if ((next == other_it->current) || (other_it->next == current)) {
        // doubleton list
        if ((next == other_it->current) && (other_it->next == current)) {
          prev = next = current;
          other_it->prev = other_it->next = other_it->current;
        } else { // non-doubleton with
          // adjacent links
          // other before this
          if (other_it->next == current) {
            other_it->prev->next = current;
            other_it->current->next = next;
            current->next = other_it->current;
            other_it->next = other_it->current;
            prev = current;
          } else { // this before other
            prev->next = other_it->current;
            current->next = other_it->next;
            other_it->current->next = current;
            next = current;
            other_it->prev = other_it->current;
          }
        }
      } else { // no overlap
        prev->next = other_it->current;
        current->next = other_it->next;
        other_it->prev->next = current;
        other_it->current->next = next;
      }

      /* update end of list pointer when necessary (remember that the 2 iterators
      may iterate over different lists!) */

      if (list->last == current) {
        list->last = other_it->current;
      }
      if (other_it->list->last == other_it->current) {
        other_it->list->last = current;
      }

      if (current == cycle_pt) {
        cycle_pt = other_it->cycle_pt;
      }
      if (other_it->current == other_it->cycle_pt) {
        other_it->cycle_pt = cycle_pt;
      }

      /* The actual exchange - in all cases*/

      auto old_current = current;
      current = other_it->current;
      other_it->current = old_current;
    }

    /***********************************************************************
     *              ITERATOR::length()
     *
     *  Return the length of the list
     *
     **********************************************************************/
    int32_t length() const {
      return list->length();
    }

    /***********************************************************************
     *              ITERATOR::sort()
     *
     *  Sort the elements of the list, then reposition at the start.
     *
     **********************************************************************/
    void sort(     // sort elements
      int comparator(               // comparison routine
        const CLASSNAME *, const CLASSNAME *)) {
      list->sort(comparator);
      move_to_first();
    }
  };

private:
  LINK *last = nullptr; // End of list

  //(Points to head)
  LINK *First() { // return first
    return last != nullptr ? last->next : nullptr;
  }

  const LINK *First() const { // return first
    return last != nullptr ? last->next : nullptr;
  }

public:
  ~CLIST() { // destructor
    shallow_clear();
  }

  /***********************************************************************
   *              CLIST::internal_deep_clear
   *
   *  Used by the "deep_clear" member function of derived list
   *  classes to destroy all the elements on the list.
   *  The calling function passes a "zapper" function which can be called to
   *  delete each data element of the list, regardless of its class.  This
   *  technique permits a generic clear function to destroy elements of
   *  different derived types correctly, without requiring virtual functions and
   *  the consequential memory overhead.
   **********************************************************************/
  void internal_deep_clear() {    // ptr to zapper functn
    if (!empty()) {
      auto ptr = last->next;     // set to first
      last->next = nullptr; // break circle
      last = nullptr;       // set list empty
      while (ptr) {
        auto next = ptr->next;
        delete ptr->data;
        delete (ptr);
        ptr = next;
      }
    }
  }
  void deep_clear() {
    internal_deep_clear();
  }

  /***********************************************************************
   *              CLIST::shallow_clear
   *
   *  Used by the destructor and the "shallow_clear" member function of derived
   *  list classes to destroy the list.
   *  The data elements are NOT destroyed.
   *
   **********************************************************************/
  void shallow_clear() { // destroy all links
    if (!empty()) {
      auto ptr = last->next;     // set to first
      last->next = nullptr; // break circle
      last = nullptr;       // set list empty
      while (ptr) {
        auto next = ptr->next;
        delete (ptr);
        ptr = next;
      }
    }
  }

  bool empty() const { // is list empty?
    return !last;
  }

  bool singleton() const {
    return last != nullptr ? (last == last->next) : false;
  }

  void shallow_copy(      // dangerous!!
    CLIST *from_list) { // beware destructors!!
    last = from_list->last;
  }

  /***********************************************************************
   *              CLIST::assign_to_sublist
   *
   *  The list is set to a sublist of another list.  "This" list must be empty
   *  before this function is invoked.  The two iterators passed must refer to
   *  the same list, different from "this" one.  The sublist removed is the
   *  inclusive list from start_it's current position to end_it's current
   *  position.  If this range passes over the end of the source list then the
   *  source list has its end set to the previous element of start_it.  The
   *  extracted sublist is unaffected by the end point of the source list, its
   *  end point is always the end_it position.
   **********************************************************************/
  void assign_to_sublist(  // to this list
    ITERATOR *start_it,  // from list start
    ITERATOR *end_it) {  // from list end
    constexpr ERRCODE LIST_NOT_EMPTY("Destination list must be empty before extracting a sublist");

    if (!empty()) {
      LIST_NOT_EMPTY.error("CLIST.assign_to_sublist", ABORT);
    }

    last = start_it->extract_sublist(end_it);
  }

  int32_t length() const { //# elements in list
    int32_t count = 0;
    if (last != nullptr) {
      count = 1;
      for (auto it = last->next; it != last; it = it->next) {
        count++;
      }
    }
    return count;
  }

  /***********************************************************************
   *              CLIST::sort
   *
   *  Sort elements on list
   **********************************************************************/
  void sort(          // sort elements
    int comparator( // comparison routine
      const CLASSNAME *, const CLASSNAME *)) {
    // Allocate an array of pointers, one per list element.
    auto count = length();
    if (count > 0) {
      // ptr array to sort
      std::vector<CLASSNAME *> base;
      base.reserve(count);

      ITERATOR it(this);

      // Extract all elements, putting the pointers in the array.
      for (it.mark_cycle_pt(); !it.cycled_list(); it.forward()) {
        base.push_back(it.extract());
      }

      // Sort the pointer array.
      std::sort(base.begin(), base.end(),
        // all current comparators return -1,0,1, so we handle this correctly for std::sort
        [&](auto &&l, auto &&r) {return comparator(l, r) < 0; });

      // Rebuild the list from the sorted pointers.
      for (auto current : base) {
        it.add_to_end(current);
      }
    }
  }

  // Assuming list has been sorted already, insert new_data to
  // keep the list sorted according to the same comparison function.
  // Comparison function is the same as used by sort, i.e. uses double
  // indirection. Time is O(1) to add to beginning or end.
  // Time is linear to add pre-sorted items to an empty list.
  // If unique, then don't add duplicate entries.
  // Returns true if the element was added to the list.
  bool add_sorted(int comparator(const CLASSNAME *, const CLASSNAME *), bool unique, CLASSNAME *new_data) {
    // Check for adding at the end.
    if (last == nullptr || comparator(last->data, new_data) < 0) {
      auto *new_element = new LINK;
      new_element->data = new_data;
      if (last == nullptr) {
        new_element->next = new_element;
      } else {
        new_element->next = last->next;
        last->next = new_element;
      }
      last = new_element;
      return true;
    } else if (!unique || last->data != new_data) {
      // Need to use an iterator.
      ITERATOR it(this);
      for (it.mark_cycle_pt(); !it.cycled_list(); it.forward()) {
        auto data = it.data();
        if (data == new_data && unique) {
          return false;
        }
        if (comparator(data, new_data) > 0) {
          break;
        }
      }
      if (it.cycled_list()) {
        it.add_to_end(new_data);
      } else {
        it.add_before_then_move(new_data);
      }
      return true;
    }
    return false;
  }

  // Assuming that the minuend and subtrahend are already sorted with
  // the same comparison function, shallow clears this and then copies
  // the set difference minuend - subtrahend to this, being the elements
  // of minuend that do not compare equal to anything in subtrahend.
  // If unique is true, any duplicates in minuend are also eliminated.
  void set_subtract(int comparator(const CLASSNAME *, const CLASSNAME *), bool unique, CLIST *minuend,
    CLIST *subtrahend) {
    shallow_clear();
    ITERATOR m_it(minuend);
    ITERATOR s_it(subtrahend);
    // Since both lists are sorted, finding the subtras that are not
    // minus is a case of a parallel iteration.
    for (m_it.mark_cycle_pt(); !m_it.cycled_list(); m_it.forward()) {
      auto minu = m_it.data();
      CLASSNAME *subtra = nullptr;
      if (!s_it.empty()) {
        subtra = s_it.data();
        while (!s_it.at_last() && comparator(subtra, minu) < 0) {
          s_it.forward();
          subtra = s_it.data();
        }
      }
      if (subtra == nullptr || comparator(subtra, minu) != 0) {
        add_sorted(comparator, unique, minu);
      }
    }
  }
};

#define CLISTIZEH(CLASSNAME)                                    \
  class CLASSNAME##_CLIST;                                      \
  struct CLASSNAME##_C_IT;                                      \
                                                                \
  class CLASSNAME##_CLIST : public CLIST<CLASSNAME> {           \
    using CLIST<CLASSNAME>::CLIST;                              \
  };                                                            \
  using CLASSNAME##_C_IT = CLIST<CLASSNAME>::ITERATOR

} // namespace tesseract

#endif<|MERGE_RESOLUTION|>--- conflicted
+++ resolved
@@ -64,8 +64,7 @@
    *              Generic iterator class for singly linked lists with embedded
    *links
    **********************************************************************/
-<<<<<<< HEAD
-  class TESS_API ITERATOR {
+  class ITERATOR {
     CLIST *list = nullptr;                  // List being iterated
     LINK *prev = nullptr;             // prev element
     LINK *current = nullptr;          // current element
@@ -74,17 +73,6 @@
     bool ex_current_was_last = false;     // current extracted was end of list
     bool ex_current_was_cycle_pt = false; // current extracted was cycle point
     bool started_cycling = false;         // Have we moved off the start?
-=======
-  class ITERATOR {
-    CLIST *list;                  // List being iterated
-    LINK *prev;             // prev element
-    LINK *current;          // current element
-    LINK *next;             // next element
-    LINK *cycle_pt;         // point we are cycling the list to.
-    bool ex_current_was_last;     // current extracted was end of list
-    bool ex_current_was_cycle_pt; // current extracted was cycle point
-    bool started_cycling;         // Have we moved off the start?
->>>>>>> 66cf74f2
 
     /***********************************************************************
      *              ITERATOR::extract_sublist()
