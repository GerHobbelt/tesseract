/**********************************************************************
 * File:        clst.h  (Formerly clist.h)
 * Description: CONS cell list module include file.
 * Author:      Phil Cheatle
 *
 * (C) Copyright 1991, Hewlett-Packard Ltd.
 ** Licensed under the Apache License, Version 2.0 (the "License");
 ** you may not use this file except in compliance with the License.
 ** You may obtain a copy of the License at
 ** http://www.apache.org/licenses/LICENSE-2.0
 ** Unless required by applicable law or agreed to in writing, software
 ** distributed under the License is distributed on an "AS IS" BASIS,
 ** WITHOUT WARRANTIES OR CONDITIONS OF ANY KIND, either express or implied.
 ** See the License for the specific language governing permissions and
 ** limitations under the License.
 *
 **********************************************************************/

#ifndef CLST_H
#define CLST_H

#include "lsterr.h"
#include "serialis.h"

#include <algorithm>
#include <cstdio>

namespace tesseract {

/**********************************************************************
 * CLASS - CLIST
 *
 * Generic list class for singly linked CONS cell lists
 **********************************************************************/

template <typename T>
class ConsList {
  friend class Link;

public:
  /**********************************************************************
   *              CLASS - Link
   *
   *              Generic link class for singly linked CONS cell lists
   *
   *  Note:  No destructor - elements are assumed to be destroyed EITHER after
   *  they have been extracted from a list OR by the ConsList destructor which
   *  walks the list.
   **********************************************************************/
  struct Link {
    Link *next{};
    T *data{};

    Link() = default;
    Link(const Link &) = delete;
    void operator=(const Link &) = delete;
  };

  /***********************************************************************
   *              CLASS - Iterator
   *
   *              Generic iterator class for singly linked lists with embedded
   *links
   **********************************************************************/
<<<<<<< HEAD
  class ITERATOR {
    CLIST *list = nullptr;                  // List being iterated
    LINK *prev = nullptr;             // prev element
    LINK *current = nullptr;          // current element
    LINK *next = nullptr;             // next element
    LINK *cycle_pt = nullptr;         // point we are cycling the list to.
    bool ex_current_was_last = false;     // current extracted was end of list
    bool ex_current_was_cycle_pt = false; // current extracted was cycle point
    bool started_cycling = false;         // Have we moved off the start?
=======
  class Iterator {
    ConsList *list;                  // List being iterated
    Link *prev;             // prev element
    Link *current;          // current element
    Link *next;             // next element
    Link *cycle_pt;         // point we are cycling the list to.
    bool ex_current_was_last;     // current extracted was end of list
    bool ex_current_was_cycle_pt; // current extracted was cycle point
    bool started_cycling;         // Have we moved off the start?
>>>>>>> 6d7ec87e

    /***********************************************************************
     *              Iterator::extract_sublist()
     *
     *  This is a private member, used only by ConsList::assign_to_sublist.
     *  Given another iterator for the same list, extract the links from THIS to
     *  OTHER inclusive, link them into a new circular list, and return a
     *  pointer to the last element.
     *  (Can't inline this function because it contains a loop)
     **********************************************************************/
    Link *extract_sublist(  // from this current
      Iterator *other_it) {              // to other current
      Iterator temp_it = *this;

      constexpr ERRCODE BAD_SUBLIST("Can't find sublist end point in original list");
#ifndef NDEBUG
      constexpr ERRCODE BAD_EXTRACTION_PTS("Can't extract sublist from points on different lists");
      constexpr ERRCODE DONT_EXTRACT_DELETED("Can't extract a sublist marked by deleted points");

      if (list != other_it->list)
        BAD_EXTRACTION_PTS.error("Iterator.extract_sublist", ABORT);
      if (list->empty())
        EMPTY_LIST.error("Iterator::extract_sublist", ABORT);

      if (!current || !other_it->current)
        DONT_EXTRACT_DELETED.error("Iterator.extract_sublist", ABORT);
#endif

      ex_current_was_last = other_it->ex_current_was_last = false;
      ex_current_was_cycle_pt = false;
      other_it->ex_current_was_cycle_pt = false;

      temp_it.mark_cycle_pt();
      do {                         // walk sublist
        if (temp_it.cycled_list()) { // can't find end pt
          BAD_SUBLIST.error("Iterator.extract_sublist", ABORT);
        }

        if (temp_it.at_last()) {
          list->last = prev;
          ex_current_was_last = other_it->ex_current_was_last = true;
        }

        if (temp_it.current == cycle_pt) {
          ex_current_was_cycle_pt = true;
        }

        if (temp_it.current == other_it->cycle_pt) {
          other_it->ex_current_was_cycle_pt = true;
        }

        temp_it.forward();
      } while (temp_it.prev != other_it->current);

      // circularise sublist
      other_it->current->next = current;
      auto end_of_new_list = other_it->current;

      // sublist = whole list
      if (prev == other_it->current) {
        list->last = nullptr;
        prev = current = next = nullptr;
        other_it->prev = other_it->current = other_it->next = nullptr;
      } else {
        prev->next = other_it->next;
        current = other_it->current = nullptr;
        next = other_it->next;
        other_it->prev = prev;
      }
      return end_of_new_list;
    }

  public:
    Iterator() { // constructor
      list = nullptr;
    } // unassigned list

  /***********************************************************************
   *              Iterator::Iterator
   *
   *  CONSTRUCTOR - set iterator to specified list;
   **********************************************************************/
    Iterator( // constructor
      ConsList *list_to_iterate) {
      set_to_list(list_to_iterate);
    }

    /***********************************************************************
     *              Iterator::set_to_list
     *
     *  (Re-)initialise the iterator to point to the start of the list_to_iterate
     *  over.
     **********************************************************************/
    void set_to_list( // change list
      ConsList *list_to_iterate) {
      list = list_to_iterate;
      prev = list->last;
      current = list->First();
      next = current != nullptr ? current->next : nullptr;
      cycle_pt = nullptr; // await explicit set
      started_cycling = false;
      ex_current_was_last = false;
      ex_current_was_cycle_pt = false;
    }

    /***********************************************************************
     *              Iterator::add_after_then_move
     *
     *  Add a new element to the list after the current element and move the
     *  iterator to the new element.
     **********************************************************************/
    void add_after_then_move( // add after current &
      T *new_data) {
#ifndef NDEBUG
      if (!new_data) {
        BAD_PARAMETER.error("Iterator::add_after_then_move", ABORT, "new_data is nullptr");
      }
#endif

      auto new_element = new Link;
      new_element->data = new_data;

      if (list->empty()) {
        new_element->next = new_element;
        list->last = new_element;
        prev = next = new_element;
      } else {
        new_element->next = next;

        if (current) { // not extracted
          current->next = new_element;
          prev = current;
          if (current == list->last) {
            list->last = new_element;
          }
        } else { // current extracted
          prev->next = new_element;
          if (ex_current_was_last) {
            list->last = new_element;
          }
          if (ex_current_was_cycle_pt) {
            cycle_pt = new_element;
          }
        }
      }
      current = new_element;
    }      // move to new

    /***********************************************************************
     *              Iterator::add_after_stay_put
     *
     *  Add a new element to the list after the current element but do not move
     *  the iterator to the new element.
     **********************************************************************/
    void add_after_stay_put( // add after current &
      T *new_data) {
#ifndef NDEBUG
      if (!new_data) {
        BAD_PARAMETER.error("Iterator::add_after_stay_put", ABORT, "new_data is nullptr");
      }
#endif

      auto new_element = new Link;
      new_element->data = new_data;

      if (list->empty()) {
        new_element->next = new_element;
        list->last = new_element;
        prev = next = new_element;
        ex_current_was_last = false;
        current = nullptr;
      } else {
        new_element->next = next;

        if (current) { // not extracted
          current->next = new_element;
          if (prev == current) {
            prev = new_element;
          }
          if (current == list->last) {
            list->last = new_element;
          }
        } else { // current extracted
          prev->next = new_element;
          if (ex_current_was_last) {
            list->last = new_element;
            ex_current_was_last = false;
          }
        }
        next = new_element;
      }
    }     // stay at current

    /***********************************************************************
     *              Iterator::add_before_then_move
     *
     *  Add a new element to the list before the current element and move the
     *  iterator to the new element.
     **********************************************************************/
    void add_before_then_move( // add before current &
      T *new_data) {
#ifndef NDEBUG
      if (!new_data) {
        BAD_PARAMETER.error("Iterator::add_before_then_move", ABORT, "new_data is nullptr");
      }
#endif

      auto new_element = new Link;
      new_element->data = new_data;

      if (list->empty()) {
        new_element->next = new_element;
        list->last = new_element;
        prev = next = new_element;
      } else {
        prev->next = new_element;
        if (current) { // not extracted
          new_element->next = current;
          next = current;
        } else { // current extracted
          new_element->next = next;
          if (ex_current_was_last) {
            list->last = new_element;
          }
          if (ex_current_was_cycle_pt) {
            cycle_pt = new_element;
          }
        }
      }
      current = new_element;
    }       // move to new

    /***********************************************************************
     *              Iterator::add_before_stay_put
     *
     *  Add a new element to the list before the current element but don't move the
     *  iterator to the new element.
     **********************************************************************/
    void add_before_stay_put( // add before current &
      T *new_data) {
#ifndef NDEBUG
      if (!new_data) {
        BAD_PARAMETER.error("Iterator::add_before_stay_put", ABORT, "new_data is nullptr");
      }
#endif

      auto new_element = new Link;
      new_element->data = new_data;

      if (list->empty()) {
        new_element->next = new_element;
        list->last = new_element;
        prev = next = new_element;
        ex_current_was_last = true;
        current = nullptr;
      } else {
        prev->next = new_element;
        if (current) { // not extracted
          new_element->next = current;
          if (next == current) {
            next = new_element;
          }
        } else { // current extracted
          new_element->next = next;
          if (ex_current_was_last) {
            list->last = new_element;
          }
        }
        prev = new_element;
      }
    }      // stay at current

    /***********************************************************************
     *              Iterator::add_list_after
     *
     *  Insert another list to this list after the current element but don't move
     *the
     *  iterator.
     **********************************************************************/
    void add_list_after(     // add a list &
      ConsList *list_to_add) {
      if (!list_to_add->empty()) {
        if (list->empty()) {
          list->last = list_to_add->last;
          prev = list->last;
          next = list->First();
          ex_current_was_last = true;
          current = nullptr;
        } else {
          if (current) { // not extracted
            current->next = list_to_add->First();
            if (current == list->last) {
              list->last = list_to_add->last;
            }
            list_to_add->last->next = next;
            next = current->next;
          } else { // current extracted
            prev->next = list_to_add->First();
            if (ex_current_was_last) {
              list->last = list_to_add->last;
              ex_current_was_last = false;
            }
            list_to_add->last->next = next;
            next = prev->next;
          }
        }
        list_to_add->last = nullptr;
      }
    } // stay at current

    /***********************************************************************
     *              Iterator::add_list_before
     *
     *  Insert another list to this list before the current element. Move the
     *  iterator to the start of the inserted elements
     *  iterator.
     **********************************************************************/
    void add_list_before(    // add a list &
      ConsList *list_to_add) {
      if (!list_to_add->empty()) {
        if (list->empty()) {
          list->last = list_to_add->last;
          prev = list->last;
          current = list->First();
          next = current->next;
          ex_current_was_last = false;
        } else {
          prev->next = list_to_add->First();
          if (current) { // not extracted
            list_to_add->last->next = current;
          } else { // current extracted
            list_to_add->last->next = next;
            if (ex_current_was_last) {
              list->last = list_to_add->last;
            }
            if (ex_current_was_cycle_pt) {
              cycle_pt = prev->next;
            }
          }
          current = prev->next;
          next = current->next;
        }
        list_to_add->last = nullptr;
      }
    } // move to it 1st item

    T *data() { // get current data
#ifndef NDEBUG
      if (!list) {
        NO_LIST.error("Iterator::data", ABORT);
      }
#endif
      return current->data;
    }

    /***********************************************************************
     *              Iterator::data_relative
     *
     *  Return the data pointer to the element "offset" elements from current.
     *  "offset" must not be less than -1.
     *  (This function can't be INLINEd because it contains a loop)
     **********************************************************************/
    T *data_relative(  // get data + or - ...
      int8_t offset) {                 // offset from current
      Link *ptr;

#ifndef NDEBUG
      if (!list)
        NO_LIST.error("Iterator::data_relative", ABORT);
      if (list->empty())
        EMPTY_LIST.error("Iterator::data_relative", ABORT);
      if (offset < -1)
        BAD_PARAMETER.error("Iterator::data_relative", ABORT, "offset < -l");
#endif

      if (offset == -1) {
        ptr = prev;
      } else {
        for (ptr = current ? current : prev; offset-- > 0; ptr = ptr->next) {
          ;
        }
      }

      return ptr->data;
    }

    /***********************************************************************
     *              Iterator::forward
     *
     *  Move the iterator to the next element of the list.
     *  REMEMBER: ALL LISTS ARE CIRCULAR.
     **********************************************************************/
    T *forward() {
      if (list->empty()) {
        return nullptr;
      }

      if (current) { // not removed so
        // set previous
        prev = current;
        started_cycling = true;
        // In case next is deleted by another iterator, get next from current.
        current = current->next;
      } else {
        if (ex_current_was_cycle_pt) {
          cycle_pt = next;
        }
        current = next;
      }

      next = current->next;
      return current->data;
    }

    /***********************************************************************
     *              Iterator::extract
     *
     *  Do extraction by removing current from the list, deleting the cons cell
     *  and returning the data to the caller, but NOT updating the iterator.  (So
     *  that any calling loop can do this.)  The iterator's current points to
     *  nullptr.  If the data is to be deleted, this is the callers responsibility.
     **********************************************************************/
    T *extract() {
#ifndef NDEBUG
      if (!current) { // list empty or
        // element extracted
        NULL_CURRENT.error("Iterator::extract", ABORT);
      }
#endif

      if (list->singleton()) {
        // Special case where we do need to change the iterator.
        prev = next = list->last = nullptr;
      } else {
        prev->next = next; // remove from list

        if (current == list->last) {
          list->last = prev;
          ex_current_was_last = true;
        } else {
          ex_current_was_last = false;
        }
      }
      // Always set ex_current_was_cycle_pt so an add/forward will work in a loop.
      ex_current_was_cycle_pt = (current == cycle_pt);
      auto extracted_data = current->data;
      delete (current); // destroy CONS cell
      current = nullptr;
      return extracted_data;
    } // remove from list

    /***********************************************************************
     *              Iterator::move_to_first()
     *
     *  Move current so that it is set to the start of the list.
     *  Return data just in case anyone wants it.
     **********************************************************************/
    T *move_to_first() {
      current = list->First();
      prev = list->last;
      next = current != nullptr ? current->next : nullptr;
      return current != nullptr ? current->data : nullptr;
    } // go to start of list

    /***********************************************************************
     *              Iterator::move_to_last()
     *
     *  Move current so that it is set to the end of the list.
     *  Return data just in case anyone wants it.
     *  (This function can't be INLINEd because it contains a loop)
     **********************************************************************/
    T *move_to_last() {
      while (current != list->last) {
        forward();
      }

      if (current == nullptr) {
        return nullptr;
      } else {
        return current->data;
      }
    }

    /***********************************************************************
     *              Iterator::mark_cycle_pt()
     *
     *  Remember the current location so that we can tell whether we've returned
     *  to this point later.
     *
     *  If the current point is deleted either now, or in the future, the cycle
     *  point will be set to the next item which is set to current.  This could be
     *  by a forward, add_after_then_move or add_after_then_move.
     **********************************************************************/
    void mark_cycle_pt() {
#ifndef NDEBUG
      if (!list) {
        NO_LIST.error("Iterator::mark_cycle_pt", ABORT);
      }
#endif

      if (current) {
        cycle_pt = current;
      } else {
        ex_current_was_cycle_pt = true;
      }
      started_cycling = false;
    } // remember current

    bool empty() const { // is list empty?
      return list->empty();
    }

    bool current_extracted() const { // current extracted?
      return !current;
    }

    /***********************************************************************
     *              Iterator::at_first()
     *
     *  Are we at the start of the list?
     *
     **********************************************************************/
    bool at_first() const {
      // we're at a deleted
      return ((list->empty()) || (current == list->First()) ||
        ((current == nullptr) && (prev == list->last) && // NON-last pt between
          !ex_current_was_last));                         // first and last
    } // Current is first?

    /***********************************************************************
     *              Iterator::at_last()
     *
     *  Are we at the end of the list?
     *
     **********************************************************************/
    bool at_last() const {
      // we're at a deleted
      return ((list->empty()) || (current == list->last) ||
        ((current == nullptr) && (prev == list->last) && // last point between
          ex_current_was_last));                          // first and last
    } // Current is last?

    /***********************************************************************
     *              Iterator::cycled_list()
     *
     *  Have we returned to the cycle_pt since it was set?
     *
     **********************************************************************/
    bool cycled_list() const { // Completed a cycle?
      return ((list->empty()) || ((current == cycle_pt) && started_cycling));
    }

    /***********************************************************************
     *              Iterator::add_to_end
     *
     *  Add a new element to the end of the list without moving the iterator.
     *  This is provided because a single linked list cannot move to the last as
     *  the iterator couldn't set its prev pointer.  Adding to the end is
     *  essential for implementing
                  queues.
    **********************************************************************/
    void add_to_end(  // element to add
      T *new_data) {
#ifndef NDEBUG
      if (!list) {
        NO_LIST.error("Iterator::add_to_end", ABORT);
      }
      if (!new_data) {
        BAD_PARAMETER.error("Iterator::add_to_end", ABORT, "new_data is nullptr");
      }
#endif

      if (this->at_last()) {
        this->add_after_stay_put(new_data);
      } else {
        if (this->at_first()) {
          this->add_before_stay_put(new_data);
          list->last = prev;
        } else { // Iteratr is elsewhere
          auto new_element = new Link;
          new_element->data = new_data;

          new_element->next = list->last->next;
          list->last->next = new_element;
          list->last = new_element;
        }
      }
    }

    /***********************************************************************
     *              Iterator::exchange()
     *
     *  Given another iterator, whose current element is a different element on
     *  the same list list OR an element of another list, exchange the two current
     *  elements.  On return, each iterator points to the element which was the
     *  other iterators current on entry.
     *  (This function hasn't been in-lined because its a bit big!)
     **********************************************************************/
    void exchange(                 // positions of 2 links
      Iterator *other_it) { // other iterator
      constexpr ERRCODE DONT_EXCHANGE_DELETED("Can't exchange deleted elements of lists");

      /* Do nothing if either list is empty or if both iterators reference the same
    link */

      if ((list->empty()) || (other_it->list->empty()) || (current == other_it->current)) {
        return;
      }

      /* Error if either current element is deleted */

      if (!current || !other_it->current) {
        DONT_EXCHANGE_DELETED.error("Iterator.exchange", ABORT);
      }

      /* Now handle the 4 cases: doubleton list; non-doubleton adjacent elements
    (other before this); non-doubleton adjacent elements (this before other);
    non-adjacent elements. */

    // adjacent links
      if ((next == other_it->current) || (other_it->next == current)) {
        // doubleton list
        if ((next == other_it->current) && (other_it->next == current)) {
          prev = next = current;
          other_it->prev = other_it->next = other_it->current;
        } else { // non-doubleton with
          // adjacent links
          // other before this
          if (other_it->next == current) {
            other_it->prev->next = current;
            other_it->current->next = next;
            current->next = other_it->current;
            other_it->next = other_it->current;
            prev = current;
          } else { // this before other
            prev->next = other_it->current;
            current->next = other_it->next;
            other_it->current->next = current;
            next = current;
            other_it->prev = other_it->current;
          }
        }
      } else { // no overlap
        prev->next = other_it->current;
        current->next = other_it->next;
        other_it->prev->next = current;
        other_it->current->next = next;
      }

      /* update end of list pointer when necessary (remember that the 2 iterators
      may iterate over different lists!) */

      if (list->last == current) {
        list->last = other_it->current;
      }
      if (other_it->list->last == other_it->current) {
        other_it->list->last = current;
      }

      if (current == cycle_pt) {
        cycle_pt = other_it->cycle_pt;
      }
      if (other_it->current == other_it->cycle_pt) {
        other_it->cycle_pt = cycle_pt;
      }

      /* The actual exchange - in all cases*/

      auto old_current = current;
      current = other_it->current;
      other_it->current = old_current;
    }

    /***********************************************************************
     *              Iterator::length()
     *
     *  Return the length of the list
     *
     **********************************************************************/
    int32_t length() const {
      return list->length();
    }

    /***********************************************************************
     *              Iterator::sort()
     *
     *  Sort the elements of the list, then reposition at the start.
     *
     **********************************************************************/
    void sort(     // sort elements
      int comparator(               // comparison routine
        const T *, const T *)) {
      list->sort(comparator);
      move_to_first();
    }
  };
  using ITERATOR = Iterator; // compat

private:
  Link *last = nullptr; // End of list

  //(Points to head)
  Link *First() { // return first
    return last != nullptr ? last->next : nullptr;
  }

  const Link *First() const { // return first
    return last != nullptr ? last->next : nullptr;
  }

public:
  ~ConsList() { // destructor
    shallow_clear();
  }

  /***********************************************************************
   *              ConsList::internal_deep_clear
   *
   *  Used by the "deep_clear" member function of derived list
   *  classes to destroy all the elements on the list.
   *  The calling function passes a "zapper" function which can be called to
   *  delete each data element of the list, regardless of its class.  This
   *  technique permits a generic clear function to destroy elements of
   *  different derived types correctly, without requiring virtual functions and
   *  the consequential memory overhead.
   **********************************************************************/
  void internal_deep_clear() {    // ptr to zapper functn
    if (!empty()) {
      auto ptr = last->next;     // set to first
      last->next = nullptr; // break circle
      last = nullptr;       // set list empty
      while (ptr) {
        auto next = ptr->next;
        delete ptr->data;
        delete (ptr);
        ptr = next;
      }
    }
  }
  void deep_clear() {
    internal_deep_clear();
  }

  /***********************************************************************
   *              ConsList::shallow_clear
   *
   *  Used by the destructor and the "shallow_clear" member function of derived
   *  list classes to destroy the list.
   *  The data elements are NOT destroyed.
   *
   **********************************************************************/
  void shallow_clear() { // destroy all links
    if (!empty()) {
      auto ptr = last->next;     // set to first
      last->next = nullptr; // break circle
      last = nullptr;       // set list empty
      while (ptr) {
        auto next = ptr->next;
        delete (ptr);
        ptr = next;
      }
    }
  }

  bool empty() const { // is list empty?
    return !last;
  }

  bool singleton() const {
    return last != nullptr ? (last == last->next) : false;
  }

  void shallow_copy(      // dangerous!!
    ConsList *from_list) { // beware destructors!!
    last = from_list->last;
  }

  /***********************************************************************
   *              ConsList::assign_to_sublist
   *
   *  The list is set to a sublist of another list.  "This" list must be empty
   *  before this function is invoked.  The two iterators passed must refer to
   *  the same list, different from "this" one.  The sublist removed is the
   *  inclusive list from start_it's current position to end_it's current
   *  position.  If this range passes over the end of the source list then the
   *  source list has its end set to the previous element of start_it.  The
   *  extracted sublist is unaffected by the end point of the source list, its
   *  end point is always the end_it position.
   **********************************************************************/
  void assign_to_sublist(  // to this list
    Iterator *start_it,  // from list start
    Iterator *end_it) {  // from list end
    constexpr ERRCODE LIST_NOT_EMPTY("Destination list must be empty before extracting a sublist");

    if (!empty()) {
      LIST_NOT_EMPTY.error("ConsList.assign_to_sublist", ABORT);
    }

    last = start_it->extract_sublist(end_it);
  }

  int32_t length() const { //# elements in list
    int32_t count = 0;
    if (last != nullptr) {
      count = 1;
      for (auto it = last->next; it != last; it = it->next) {
        count++;
      }
    }
    return count;
  }

  /***********************************************************************
   *              ConsList::sort
   *
   *  Sort elements on list
   **********************************************************************/
  void sort(          // sort elements
    int comparator( // comparison routine
      const T *, const T *)) {
    // Allocate an array of pointers, one per list element.
    auto count = length();
    if (count > 0) {
      // ptr array to sort
      std::vector<T *> base;
      base.reserve(count);

      Iterator it(this);

      // Extract all elements, putting the pointers in the array.
      for (it.mark_cycle_pt(); !it.cycled_list(); it.forward()) {
        base.push_back(it.extract());
      }

      // Sort the pointer array.
      std::sort(base.begin(), base.end(),
        // all current comparators return -1,0,1, so we handle this correctly for std::sort
        [&](auto &&l, auto &&r) {return comparator(l, r) < 0; });

      // Rebuild the list from the sorted pointers.
      for (auto current : base) {
        it.add_to_end(current);
      }
    }
  }

  // Assuming list has been sorted already, insert new_data to
  // keep the list sorted according to the same comparison function.
  // Comparison function is the same as used by sort, i.e. uses double
  // indirection. Time is O(1) to add to beginning or end.
  // Time is linear to add pre-sorted items to an empty list.
  // If unique, then don't add duplicate entries.
  // Returns true if the element was added to the list.
  bool add_sorted(int comparator(const T *, const T *), bool unique, T *new_data) {
    // Check for adding at the end.
    if (last == nullptr || comparator(last->data, new_data) < 0) {
      auto *new_element = new Link;
      new_element->data = new_data;
      if (last == nullptr) {
        new_element->next = new_element;
      } else {
        new_element->next = last->next;
        last->next = new_element;
      }
      last = new_element;
      return true;
    } else if (!unique || last->data != new_data) {
      // Need to use an iterator.
      Iterator it(this);
      for (it.mark_cycle_pt(); !it.cycled_list(); it.forward()) {
        auto data = it.data();
        if (data == new_data && unique) {
          return false;
        }
        if (comparator(data, new_data) > 0) {
          break;
        }
      }
      if (it.cycled_list()) {
        it.add_to_end(new_data);
      } else {
        it.add_before_then_move(new_data);
      }
      return true;
    }
    return false;
  }

  // Assuming that the minuend and subtrahend are already sorted with
  // the same comparison function, shallow clears this and then copies
  // the set difference minuend - subtrahend to this, being the elements
  // of minuend that do not compare equal to anything in subtrahend.
  // If unique is true, any duplicates in minuend are also eliminated.
  void set_subtract(int comparator(const T *, const T *), bool unique, ConsList *minuend,
    ConsList *subtrahend) {
    shallow_clear();
    Iterator m_it(minuend);
    Iterator s_it(subtrahend);
    // Since both lists are sorted, finding the subtras that are not
    // minus is a case of a parallel iteration.
    for (m_it.mark_cycle_pt(); !m_it.cycled_list(); m_it.forward()) {
      auto minu = m_it.data();
      T *subtra = nullptr;
      if (!s_it.empty()) {
        subtra = s_it.data();
        while (!s_it.at_last() && comparator(subtra, minu) < 0) {
          s_it.forward();
          subtra = s_it.data();
        }
      }
      if (subtra == nullptr || comparator(subtra, minu) != 0) {
        add_sorted(comparator, unique, minu);
      }
    }
  }
};

<<<<<<< HEAD
#define CLISTIZEH(CLASSNAME)                                    \
  class CLASSNAME##_CLIST;                                      \
  struct CLASSNAME##_C_IT;                                      \
                                                                \
  class CLASSNAME##_CLIST : public CLIST<CLASSNAME> {           \
    using CLIST<CLASSNAME>::CLIST;                              \
  };                                                            \
  using CLASSNAME##_C_IT = CLIST<CLASSNAME>::ITERATOR
=======
#define CLISTIZEH(T)                          \
  class T##_CLIST : public ConsList<T> {      \
    using ConsList<T>::ConsList;              \
  };                                          \
  using T##_C_IT = ConsList<T>::Iterator;
>>>>>>> 6d7ec87e

} // namespace tesseract

#endif<|MERGE_RESOLUTION|>--- conflicted
+++ resolved
@@ -62,27 +62,15 @@
    *              Generic iterator class for singly linked lists with embedded
    *links
    **********************************************************************/
-<<<<<<< HEAD
-  class ITERATOR {
-    CLIST *list = nullptr;                  // List being iterated
-    LINK *prev = nullptr;             // prev element
-    LINK *current = nullptr;          // current element
-    LINK *next = nullptr;             // next element
-    LINK *cycle_pt = nullptr;         // point we are cycling the list to.
+  class Iterator {
+    ConsList *list = nullptr;                  // List being iterated
+    Link *prev = nullptr;             // prev element
+    Link *current = nullptr;          // current element
+    Link *next = nullptr;             // next element
+    Link *cycle_pt = nullptr;         // point we are cycling the list to.
     bool ex_current_was_last = false;     // current extracted was end of list
     bool ex_current_was_cycle_pt = false; // current extracted was cycle point
     bool started_cycling = false;         // Have we moved off the start?
-=======
-  class Iterator {
-    ConsList *list;                  // List being iterated
-    Link *prev;             // prev element
-    Link *current;          // current element
-    Link *next;             // next element
-    Link *cycle_pt;         // point we are cycling the list to.
-    bool ex_current_was_last;     // current extracted was end of list
-    bool ex_current_was_cycle_pt; // current extracted was cycle point
-    bool started_cycling;         // Have we moved off the start?
->>>>>>> 6d7ec87e
 
     /***********************************************************************
      *              Iterator::extract_sublist()
@@ -1000,22 +988,14 @@
   }
 };
 
-<<<<<<< HEAD
-#define CLISTIZEH(CLASSNAME)                                    \
+#define CLISTIZEH(T)                          \
   class CLASSNAME##_CLIST;                                      \
   struct CLASSNAME##_C_IT;                                      \
                                                                 \
-  class CLASSNAME##_CLIST : public CLIST<CLASSNAME> {           \
-    using CLIST<CLASSNAME>::CLIST;                              \
-  };                                                            \
-  using CLASSNAME##_C_IT = CLIST<CLASSNAME>::ITERATOR
-=======
-#define CLISTIZEH(T)                          \
   class T##_CLIST : public ConsList<T> {      \
     using ConsList<T>::ConsList;              \
   };                                          \
-  using T##_C_IT = ConsList<T>::Iterator;
->>>>>>> 6d7ec87e
+  using T##_C_IT = ConsList<T>::Iterator
 
 } // namespace tesseract
 
