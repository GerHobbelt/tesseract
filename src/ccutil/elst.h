/**********************************************************************
 * File:        elst.h  (Formerly elist.h)
 * Description: Embedded list module include file.
 * Author:      Phil Cheatle
 *
 * (C) Copyright 1991, Hewlett-Packard Ltd.
 ** Licensed under the Apache License, Version 2.0 (the "License");
 ** you may not use this file except in compliance with the License.
 ** You may obtain a copy of the License at
 ** http://www.apache.org/licenses/LICENSE-2.0
 ** Unless required by applicable law or agreed to in writing, software
 ** distributed under the License is distributed on an "AS IS" BASIS,
 ** WITHOUT WARRANTIES OR CONDITIONS OF ANY KIND, either express or implied.
 ** See the License for the specific language governing permissions and
 ** limitations under the License.
 *
 **********************************************************************/

#ifndef ELST_H
#define ELST_H

#include "lsterr.h"
#include "serialis.h"

#include <algorithm>
#include <cstdio>

namespace tesseract {

/**********************************************************************
This module implements list classes and iterators.
The following list types and iterators are provided:

  List type        List Class      Iterator Class     Element Class
  ---------         ----------      --------------      -------------

    Embedded list       ELIST
              ELIST_ITERATOR
              ELIST_LINK
    (Single linked)

    Embedded list       ELIST2
              ELIST2_ITERATOR
              ELIST2_LINK
    (Double linked)

    Cons List           CLIST
              CLIST_ITERATOR
              CLIST_LINK
    (Single linked)

An embedded list is where the list pointers are provided by a generic class.
Data types to be listed inherit from the generic class.  Data is thus linked
in only ONE list at any one time.

A cons list has a separate structure for a "cons cell".  This contains the
list pointer(s) AND a pointer to the data structure held on the list.  A
structure can be on many cons lists at the same time, and the structure does
not need to inherit from any generic class in order to be on the list.

The implementation of lists is very careful about space and speed overheads.
This is why many embedded lists are provided. The same concerns mean that
in-line type coercion is done, rather than use virtual functions.  This is
cumbersome in that each data type to be listed requires its own iterator and
list class - though macros can generate these.  It also prevents heterogeneous
lists.
**********************************************************************/

/**********************************************************************
 * CLASS - ELIST
 *
 * Generic list class for singly linked lists with embedded links
 **********************************************************************/

template <typename T>
class IntrusiveForwardList {
public:
  /**********************************************************************
   *                          CLASS - ELIST_LINK
   *
   *                          Generic link class for singly linked lists with
   *embedded links
   *
   *  Note:  No destructor - elements are assumed to be destroyed EITHER after
   *  they have been extracted from a list OR by the IntrusiveForwardList destructor which
   *  walks the list.
   **********************************************************************/

  class Link {
    friend class Iterator;
    friend class IntrusiveForwardList;

    T *next;

  public:
    Link() {
      next = nullptr;
    }
    // constructor

    // The special copy constructor is used by lots of classes.
    Link(const Link &) {
      next = nullptr;
    }

    // The special assignment operator is used by lots of classes.
    void operator=(const Link &) {
      next = nullptr;
    }
  };
  using LINK = Link; // compat


  /***********************************************************************
   *                          CLASS - ELIST_ITERATOR
   *
   *                          Generic iterator class for singly linked lists with
   *embedded links
   **********************************************************************/

  class Iterator {
    friend void IntrusiveForwardList::assign_to_sublist(Iterator *, Iterator *);

<<<<<<< HEAD
  // V730 Not all members of a class are initialized inside the constructor. Consider inspecting: prev, current, next, cycle_pt, ex_current_was_last, ex_current_was_cycle_pt, ... elst.h 204
  ELIST *list = nullptr;                  // List being iterated
    CLASSNAME *prev = nullptr;             // prev element
    CLASSNAME *current = nullptr;          // current element
    CLASSNAME *next = nullptr;             // next element
    CLASSNAME *cycle_pt = nullptr;         // point we are cycling the list to.
  bool ex_current_was_last = false;       // current extracted was end of list
  bool ex_current_was_cycle_pt = false;   // current extracted was cycle point
  bool started_cycling = false;           // Have we moved off the start?
=======
    IntrusiveForwardList *list;                  // List being iterated
    T *prev;             // prev element
    T *current;          // current element
    T *next;             // next element
    T *cycle_pt;         // point we are cycling the list to.
    bool ex_current_was_last;     // current extracted was end of list
    bool ex_current_was_cycle_pt; // current extracted was cycle point
    bool started_cycling;         // Have we moved off the start?
>>>>>>> 6d7ec87e
    /***********************************************************************
   *              Iterator::extract_sublist()
   *
   *  This is a private member, used only by IntrusiveForwardList::assign_to_sublist.
   *  Given another iterator for the same list, extract the links from THIS to
   *  OTHER inclusive, link them into a new circular list, and return a
   *  pointer to the last element.
   *  (Can't inline this function because it contains a loop)
   **********************************************************************/
    T *extract_sublist(   // from this current...
      Iterator *other_it) {              // to other current
#ifndef NDEBUG
      constexpr ERRCODE BAD_EXTRACTION_PTS("Can't extract sublist from points on different lists");
      constexpr ERRCODE DONT_EXTRACT_DELETED("Can't extract a sublist marked by deleted points");
#endif
      constexpr ERRCODE BAD_SUBLIST("Can't find sublist end point in original list");

      Iterator temp_it = *this;
      T *end_of_new_list;

#ifndef NDEBUG
      if (!other_it)
        BAD_PARAMETER.error("ELIST_ITERATOR::extract_sublist", ABORT, "other_it nullptr");
      if (!list)
        NO_LIST.error("ELIST_ITERATOR::extract_sublist", ABORT);
      if (list != other_it->list)
        BAD_EXTRACTION_PTS.error("ELIST_ITERATOR.extract_sublist", ABORT);
      if (list->empty())
        EMPTY_LIST.error("ELIST_ITERATOR::extract_sublist", ABORT);

      if (!current || !other_it->current)
        DONT_EXTRACT_DELETED.error("ELIST_ITERATOR.extract_sublist", ABORT);
#endif

      ex_current_was_last = other_it->ex_current_was_last = false;
      ex_current_was_cycle_pt = false;
      other_it->ex_current_was_cycle_pt = false;

      temp_it.mark_cycle_pt();
      do {                         // walk sublist
        if (temp_it.cycled_list()) { // can't find end pt
          BAD_SUBLIST.error("Iterator.extract_sublist", ABORT);
        }

        if (temp_it.at_last()) {
          list->last = prev;
          ex_current_was_last = other_it->ex_current_was_last = true;
        }

        if (temp_it.current == cycle_pt) {
          ex_current_was_cycle_pt = true;
        }

        if (temp_it.current == other_it->cycle_pt) {
          other_it->ex_current_was_cycle_pt = true;
        }

        temp_it.forward();
      } while (temp_it.prev != other_it->current);

      // circularise sublist
      other_it->current->next = current;
      end_of_new_list = other_it->current;

      // sublist = whole list
      if (prev == other_it->current) {
        list->last = nullptr;
        prev = current = next = nullptr;
        other_it->prev = other_it->current = other_it->next = nullptr;
      } else {
        prev->next = other_it->next;
        current = other_it->current = nullptr;
        next = other_it->next;
        other_it->prev = prev;
      }
      return end_of_new_list;
    } // to other current

  public:
    Iterator() { // constructor
      list = nullptr;
    } // unassigned list
    /***********************************************************************
   *                          ELIST_ITERATOR::ELIST_ITERATOR
   *
   *  CONSTRUCTOR - set iterator to specified list;
   **********************************************************************/
    Iterator(IntrusiveForwardList *list_to_iterate) {
      set_to_list(list_to_iterate);
    }
    /***********************************************************************
   *                          ELIST_ITERATOR::set_to_list
   *
   *  (Re-)initialise the iterator to point to the start of the list_to_iterate
   *  over.
   **********************************************************************/
    void set_to_list( // change list
      IntrusiveForwardList *list_to_iterate) {
#ifndef NDEBUG
      if (!list_to_iterate) {
    BAD_PARAMETER.abort("ELIST_ITERATOR::set_to_list", "list_to_iterate is nullptr");
      }
#endif

      list = list_to_iterate;
      prev = list->last;
      current = list->First();
      next = current ? current->next : nullptr;
      cycle_pt = nullptr; // await explicit set
      started_cycling = false;
      ex_current_was_last = false;
      ex_current_was_cycle_pt = false;
    }
    /***********************************************************************
   *                          ELIST_ITERATOR::add_after_then_move
   *
   *  Add a new element to the list after the current element and move the
   *  iterator to the new element.
   **********************************************************************/
    void add_after_then_move(  // add after current &
      T *new_element) {
#ifndef NDEBUG
      if (!list) {
    NO_LIST.abort("ELIST_ITERATOR::add_after_then_move");
      }
      if (!new_element) {
    BAD_PARAMETER.abort("ELIST_ITERATOR::add_after_then_move", "new_element is nullptr");
      }
      if (new_element->next) {
    STILL_LINKED.abort("ELIST_ITERATOR::add_after_then_move");
      }
#endif

      if (list->empty()) {
        new_element->next = new_element;
        list->last = new_element;
        prev = next = new_element;
      } else {
        new_element->next = next;

        if (current) { // not extracted
          current->next = new_element;
          prev = current;
          if (current == list->last) {
            list->last = new_element;
          }
        } else { // current extracted
          prev->next = new_element;
          if (ex_current_was_last) {
            list->last = new_element;
          }
          if (ex_current_was_cycle_pt) {
            cycle_pt = new_element;
          }
        }
      }
      current = new_element;
    } // move to new
      /***********************************************************************
     *                          ELIST_ITERATOR::add_after_stay_put
     *
     *  Add a new element to the list after the current element but do not move
     *  the iterator to the new element.
     **********************************************************************/
    void add_after_stay_put(   // add after current &
      T *new_element) {
#ifndef NDEBUG
      if (!list) {
    NO_LIST.abort("ELIST_ITERATOR::add_after_stay_put");
      }
      if (!new_element) {
    BAD_PARAMETER.abort("ELIST_ITERATOR::add_after_stay_put", "new_element is nullptr");
      }
      if (new_element->next) {
    STILL_LINKED.abort("ELIST_ITERATOR::add_after_stay_put");
      }
#endif

      if (list->empty()) {
        new_element->next = new_element;
        list->last = new_element;
        prev = next = new_element;
        ex_current_was_last = false;
        current = nullptr;
      } else {
        new_element->next = next;

        if (current) { // not extracted
          current->next = new_element;
          if (prev == current) {
            prev = new_element;
          }
          if (current == list->last) {
            list->last = new_element;
          }
        } else { // current extracted
          prev->next = new_element;
          if (ex_current_was_last) {
            list->last = new_element;
            ex_current_was_last = false;
          }
        }
        next = new_element;
      }
    } // stay at current
      /***********************************************************************
     *                          ELIST_ITERATOR::add_before_then_move
     *
     *  Add a new element to the list before the current element and move the
     *  iterator to the new element.
     **********************************************************************/
    void add_before_then_move( // add before current &
      T *new_element) {
#ifndef NDEBUG
      if (!list) {
    NO_LIST.abort("ELIST_ITERATOR::add_before_then_move");
      }
      if (!new_element) {
    BAD_PARAMETER.abort("ELIST_ITERATOR::add_before_then_move", "new_element is nullptr");
      }
      if (new_element->next) {
    STILL_LINKED.abort("ELIST_ITERATOR::add_before_then_move");
      }
#endif

      if (list->empty()) {
        new_element->next = new_element;
        list->last = new_element;
        prev = next = new_element;
      } else {
        prev->next = new_element;
        if (current) { // not extracted
          new_element->next = current;
          next = current;
        } else { // current extracted
          new_element->next = next;
          if (ex_current_was_last) {
            list->last = new_element;
          }
          if (ex_current_was_cycle_pt) {
            cycle_pt = new_element;
          }
        }
      }
      current = new_element;
    } // move to new
      /***********************************************************************
     *                          ELIST_ITERATOR::add_before_stay_put
     *
     *  Add a new element to the list before the current element but don't move the
     *  iterator to the new element.
     **********************************************************************/
    void add_before_stay_put(  // add before current &
      T *new_element) {
#ifndef NDEBUG
      if (!list) {
    NO_LIST.abort("ELIST_ITERATOR::add_before_stay_put");
      }
      if (!new_element) {
    BAD_PARAMETER.abort("ELIST_ITERATOR::add_before_stay_put", "new_element is nullptr");
      }
      if (new_element->next) {
    STILL_LINKED.abort("ELIST_ITERATOR::add_before_stay_put");
      }
#endif

      if (list->empty()) {
        new_element->next = new_element;
        list->last = new_element;
        prev = next = new_element;
        ex_current_was_last = true;
        current = nullptr;
      } else {
        prev->next = new_element;
        if (current) { // not extracted
          new_element->next = current;
          if (next == current) {
            next = new_element;
          }
        } else { // current extracted
          new_element->next = next;
          if (ex_current_was_last) {
            list->last = new_element;
          }
        }
        prev = new_element;
      }
    } // stay at current
      /***********************************************************************
     *                          ELIST_ITERATOR::add_list_after
     *
     *  Insert another list to this list after the current element but don't move
     *the
     *  iterator.
     **********************************************************************/
    void add_list_after(     // add a list &
      IntrusiveForwardList *list_to_add) {
#ifndef NDEBUG
      if (!list) {
    NO_LIST.abort("ELIST_ITERATOR::add_list_after");
      }
      if (!list_to_add) {
    BAD_PARAMETER.abort("ELIST_ITERATOR::add_list_after", "list_to_add is nullptr");
      }
#endif

      if (!list_to_add->empty()) {
        if (list->empty()) {
          list->last = list_to_add->last;
          prev = list->last;
          next = list->First();
          ex_current_was_last = true;
          current = nullptr;
        } else {
          if (current) { // not extracted
            current->next = list_to_add->First();
            if (current == list->last) {
              list->last = list_to_add->last;
            }
            list_to_add->last->next = next;
            next = current->next;
          } else { // current extracted
            prev->next = list_to_add->First();
            if (ex_current_was_last) {
              list->last = list_to_add->last;
              ex_current_was_last = false;
            }
            list_to_add->last->next = next;
            next = prev->next;
          }
        }
        list_to_add->last = nullptr;
      }
    } // stay at current
      /***********************************************************************
     *                          ELIST_ITERATOR::add_list_before
     *
     *  Insert another list to this list before the current element. Move the
     *  iterator to the start of the inserted elements
     *  iterator.
     **********************************************************************/
    void add_list_before(    // add a list &
      IntrusiveForwardList *list_to_add) {
#ifndef NDEBUG
      if (!list) {
    NO_LIST.abort("ELIST_ITERATOR::add_list_before");
      }
      if (!list_to_add) {
    BAD_PARAMETER.abort("ELIST_ITERATOR::add_list_before", "list_to_add is nullptr");
      }
#endif

      if (!list_to_add->empty()) {
        if (list->empty()) {
          list->last = list_to_add->last;
          prev = list->last;
          current = list->First();
#ifndef NDEBUG
      // V522 There might be dereferencing of a potential null pointer 'current'. elst.h 579
      if (!current) {
        BAD_PARAMETER.abort("ELIST_ITERATOR::add_list_before", "current is nullptr");
      }
#endif
          next = current->next;
          ex_current_was_last = false;
        } else {
          prev->next = list_to_add->First();
          if (current) { // not extracted
            list_to_add->last->next = current;
          } else { // current extracted
            list_to_add->last->next = next;
            if (ex_current_was_last) {
              list->last = list_to_add->last;
            }
            if (ex_current_was_cycle_pt) {
              cycle_pt = prev->next;
            }
          }
          current = prev->next;
          next = current->next;
        }
        list_to_add->last = nullptr;
      }
    } // move to it 1st item

    T *data() { // get current data
#ifndef NDEBUG
      if (!list) {
        NO_LIST.error("ELIST_ITERATOR::data", ABORT);
      }
      if (!current) {
        NULL_DATA.error("ELIST_ITERATOR::data", ABORT);
      }
#endif
      return current;
    }
    /***********************************************************************
   *              ELIST_ITERATOR::data_relative
   *
   *  Return the data pointer to the element "offset" elements from current.
   *  "offset" must not be less than -1.
   *  (This function can't be INLINEd because it contains a loop)
   **********************************************************************/
    T *data_relative( // get data + or - ...
      int8_t offset) {                       // offset from current
      T *ptr;

#ifndef NDEBUG
      if (!list)
        NO_LIST.error("ELIST_ITERATOR::data_relative", ABORT);
      if (list->empty())
        EMPTY_LIST.error("ELIST_ITERATOR::data_relative", ABORT);
      if (offset < -1)
        BAD_PARAMETER.error("ELIST_ITERATOR::data_relative", ABORT, "offset < -l");
#endif

      if (offset == -1) {
        ptr = prev;
      } else {
        for (ptr = current ? current : prev; offset-- > 0; ptr = ptr->next) {
          ;
        }
      }

#ifndef NDEBUG
      if (!ptr)
        NULL_DATA.error("ELIST_ITERATOR::data_relative", ABORT);
#endif

      return ptr;
    }        // offset from current
      /***********************************************************************
     *              ELIST_ITERATOR::forward
     *
     *  Move the iterator to the next element of the list.
     *  REMEMBER: ALL LISTS ARE CIRCULAR.
     **********************************************************************/
    T *forward() {
#ifndef NDEBUG
      if (!list)
        NO_LIST.error("ELIST_ITERATOR::forward", ABORT);
#endif
      if (list->empty()) {
        return nullptr;
      }

      if (current) { // not removed so
        // set previous
        prev = current;
        started_cycling = true;
        // In case next is deleted by another iterator, get next from current.
        current = current->next;
      } else {
        if (ex_current_was_cycle_pt) {
          cycle_pt = next;
        }
        current = next;
      }
#ifndef NDEBUG
      if (!current)
        NULL_DATA.error("ELIST_ITERATOR::forward", ABORT);
#endif
      next = current->next;

#ifndef NDEBUG
      if (!next) {
        NULL_NEXT.error("ELIST_ITERATOR::forward", ABORT,
          "This is: %p  Current is: %p",
          static_cast<void *>(this),
          static_cast<void *>(current));
      }
#endif
      return current;
    } // move to next element

      /***********************************************************************
     *                          ELIST_ITERATOR::extract
     *
     *  Do extraction by removing current from the list, returning it to the
     *  caller, but NOT updating the iterator.  (So that any calling loop can do
     *  this.)   The iterator's current points to nullptr.  If the extracted element
     *  is to be deleted, this is the callers responsibility.
     **********************************************************************/
    T *extract() {
      T *extracted_link;

#ifndef NDEBUG
      if (!list) {
    NO_LIST.abort("ELIST_ITERATOR::extract");
      }
      if (!current) { // list empty or
        // element extracted
    NULL_CURRENT.abort("ELIST_ITERATOR::extract");
      }
#endif

      if (list->singleton()) {
        // Special case where we do need to change the iterator.
        prev = next = list->last = nullptr;
      } else {
        prev->next = next; // remove from list

        ex_current_was_last = (current == list->last);
        if (ex_current_was_last) {
          list->last = prev;
        }
      }
      // Always set ex_current_was_cycle_pt so an add/forward will work in a loop.
      ex_current_was_cycle_pt = (current == cycle_pt);
      extracted_link = current;
      extracted_link->next = nullptr; // for safety
      current = nullptr;
      return extracted_link;
    }  // remove from list
      /***********************************************************************
     *                          ELIST_ITERATOR::move_to_first()
     *
     *  Move current so that it is set to the start of the list.
     *  Return data just in case anyone wants it.
     **********************************************************************/
    T *move_to_first() {
#ifndef NDEBUG
      if (!list) {
    NO_LIST.abort("ELIST_ITERATOR::move_to_first");
      }
#endif

      current = list->First();
      prev = list->last;
      next = current ? current->next : nullptr;
      return current;
    } // go to start of list
      /***********************************************************************
     *              ELIST_ITERATOR::move_to_last()
     *
     *  Move current so that it is set to the end of the list.
     *  Return data just in case anyone wants it.
     *  (This function can't be INLINEd because it contains a loop)
     **********************************************************************/
    T *move_to_last() {
#ifndef NDEBUG
      if (!list)
        NO_LIST.error("ELIST_ITERATOR::move_to_last", ABORT);
#endif

      while (current != list->last) {
        forward();
      }

      return current;
    } // go to end of list
      /***********************************************************************
     *                          ELIST_ITERATOR::mark_cycle_pt()
     *
     *  Remember the current location so that we can tell whether we've returned
     *  to this point later.
     *
     *  If the current point is deleted either now, or in the future, the cycle
     *  point will be set to the next item which is set to current.  This could be
     *  by a forward, add_after_then_move or add_after_then_move.
     **********************************************************************/
    void mark_cycle_pt() {
#ifndef NDEBUG
      if (!list) {
    NO_LIST.abort("ELIST_ITERATOR::mark_cycle_pt");
      }
#endif

      if (current) {
        cycle_pt = current;
      } else {
        ex_current_was_cycle_pt = true;
      }
      started_cycling = false;
    } // remember current

    bool empty() const { // is list empty?
#ifndef NDEBUG
      if (!list) {
        NO_LIST.error("ELIST_ITERATOR::empty", ABORT);
      }
#endif
      return list->empty();
    }

    bool current_extracted() const { // current extracted?
      return !current;
    }
    /***********************************************************************
   *                          ELIST_ITERATOR::at_first()
   *
   *  Are we at the start of the list?
   *
   **********************************************************************/
    bool at_first() const {
#ifndef NDEBUG
      if (!list) {
    NO_LIST.abort("ELIST_ITERATOR::at_first");
      }
#endif

      // we're at a deleted
      return ((list->empty()) || (current == list->First()) ||
        ((current == nullptr) && (prev == list->last) && // NON-last pt between
          !ex_current_was_last));                         // first and last
    } // Current is first?
      /***********************************************************************
     *                          ELIST_ITERATOR::at_last()
     *
     *  Are we at the end of the list?
     *
     **********************************************************************/
    bool at_last() const {
#ifndef NDEBUG
      if (!list) {
    NO_LIST.abort("ELIST_ITERATOR::at_last");
      }
#endif

      // we're at a deleted
      return ((list->empty()) || (current == list->last) ||
        ((current == nullptr) && (prev == list->last) && // last point between
          ex_current_was_last));                          // first and last
    } // Current is last?
      /***********************************************************************
     *                          ELIST_ITERATOR::cycled_list()
     *
     *  Have we returned to the cycle_pt since it was set?
     *
     **********************************************************************/
    bool cycled_list() const {
#ifndef NDEBUG
      if (!list) {
    NO_LIST.abort("ELIST_ITERATOR::cycled_list");
      }
#endif

      return ((list->empty()) || ((current == cycle_pt) && started_cycling));
    } // Completed a cycle?
      /***********************************************************************
     *                          ELIST_ITERATOR::add_to_end
     *
     *  Add a new element to the end of the list without moving the iterator.
     *  This is provided because a single linked list cannot move to the last as
     *  the iterator couldn't set its prev pointer.  Adding to the end is
     *  essential for implementing
                  queues.
    **********************************************************************/
    void add_to_end(           // add at end &
      T *new_element) {
#ifndef NDEBUG
      if (!list) {
    NO_LIST.abort("ELIST_ITERATOR::add_to_end");
      }
      if (!new_element) {
    BAD_PARAMETER.abort("ELIST_ITERATOR::add_to_end", "new_element is nullptr");
      }
      if (new_element->next) {
    STILL_LINKED.abort("ELIST_ITERATOR::add_to_end");
      }
#endif

      if (this->at_last()) {
        this->add_after_stay_put(new_element);
      } else {
        if (this->at_first()) {
          this->add_before_stay_put(new_element);
          list->last = new_element;
        } else { // Iteratr is elsewhere
          new_element->next = list->last->next;
          list->last->next = new_element;
          list->last = new_element;
        }
      }
    } // don't move
        /***********************************************************************
     *              ELIST_ITERATOR::exchange()
     *
     *  Given another iterator, whose current element is a different element on
     *  the same list list OR an element of another list, exchange the two current
     *  elements.  On return, each iterator points to the element which was the
     *  other iterators current on entry.
     *  (This function hasn't been in-lined because its a bit big!)
     **********************************************************************/
    void exchange(                 // positions of 2 links
      Iterator *other_it) { // other iterator
      constexpr ERRCODE DONT_EXCHANGE_DELETED("Can't exchange deleted elements of lists");

      T *old_current;

#ifndef NDEBUG
      if (!list)
        NO_LIST.error("ELIST_ITERATOR::exchange", ABORT);
      if (!other_it)
        BAD_PARAMETER.error("ELIST_ITERATOR::exchange", ABORT, "other_it nullptr");
      if (!(other_it->list))
        NO_LIST.error("ELIST_ITERATOR::exchange", ABORT, "other_it");
#endif

      /* Do nothing if either list is empty or if both iterators reference the same
    link */

      if ((list->empty()) || (other_it->list->empty()) || (current == other_it->current)) {
        return;
      }

      /* Error if either current element is deleted */

      if (!current || !other_it->current) {
        DONT_EXCHANGE_DELETED.error("ELIST_ITERATOR.exchange", ABORT);
      }

      /* Now handle the 4 cases: doubleton list; non-doubleton adjacent elements
    (other before this); non-doubleton adjacent elements (this before other);
    non-adjacent elements. */

    // adjacent links
      if ((next == other_it->current) || (other_it->next == current)) {
        // doubleton list
        if ((next == other_it->current) && (other_it->next == current)) {
          prev = next = current;
          other_it->prev = other_it->next = other_it->current;
        } else { // non-doubleton with
          // adjacent links
          // other before this
          if (other_it->next == current) {
            other_it->prev->next = current;
            other_it->current->next = next;
            current->next = other_it->current;
            other_it->next = other_it->current;
            prev = current;
          } else { // this before other
            prev->next = other_it->current;
            current->next = other_it->next;
            other_it->current->next = current;
            next = current;
            other_it->prev = other_it->current;
          }
        }
      } else { // no overlap
        prev->next = other_it->current;
        current->next = other_it->next;
        other_it->prev->next = current;
        other_it->current->next = next;
      }

      /* update end of list pointer when necessary (remember that the 2 iterators
      may iterate over different lists!) */

      if (list->last == current) {
        list->last = other_it->current;
      }
      if (other_it->list->last == other_it->current) {
        other_it->list->last = current;
      }

      if (current == cycle_pt) {
        cycle_pt = other_it->cycle_pt;
      }
      if (other_it->current == other_it->cycle_pt) {
        other_it->cycle_pt = cycle_pt;
      }

      /* The actual exchange - in all cases*/

      old_current = current;
      current = other_it->current;
      other_it->current = old_current;
    } // other iterator

      //# elements in list
    int32_t length() const {
      return list->length();
    }
    /***********************************************************************
   *                          ELIST_ITERATOR::sort()
   *
   *  Sort the elements of the list, then reposition at the start.
   *
   **********************************************************************/
    void sort(          // sort elements
      int comparator( // comparison routine
        const T *, const T *)) {
#ifndef NDEBUG
      if (!list) {
        NO_LIST.error("ELIST_ITERATOR::sort", ABORT);
      }
#endif

      list->sort(comparator);
      move_to_first();
    }
  };
  using ITERATOR = Iterator; // compat

private:
  T *last = nullptr; // End of list
  //(Points to head)
  T *First() { // return first
    return last ? last->next : nullptr;
  }

public:
  ~IntrusiveForwardList() {
    clear();
  }

  /* delete elements */
  void clear() {
    internal_clear();
  }

  /* Become a deep copy of src_list */
  template <typename U>
  void deep_copy(const U *src_list, T *(*copier)(const T *)) {
    Iterator from_it(const_cast<U *>(src_list));
    Iterator to_it(this);

    for (from_it.mark_cycle_pt(); !from_it.cycled_list(); from_it.forward())
      to_it.add_after_then_move((*copier)(from_it.data()));
  }

  /***********************************************************************
   *              IntrusiveForwardList::internal_clear
   *
   *  Used by the destructor and the "clear" member function of derived list
   *  classes to destroy all the elements on the list.
   *  The calling function passes a "zapper" function which can be called to
   *  delete each element of the list, regardless of its derived type.  This
   *  technique permits a generic clear function to destroy elements of
   *  different derived types correctly, without requiring virtual functions and
   *  the consequential memory overhead.
   **********************************************************************/

   // destroy all links
  void internal_clear() {
    T *ptr;
    T *next;

    if (!empty()) {
      ptr = last->next;     // set to first
      last->next = nullptr; // break circle
      last = nullptr;       // set list empty
      while (ptr) {
        next = ptr->next;
        delete ptr;
        ptr = next;
      }
    }
  }

  bool empty() const {
    return !last;
  }

  bool singleton() const {
    return last ? (last == last->next) : false;
  }

  void shallow_copy(      // dangerous!!
    IntrusiveForwardList *from_list) { // beware destructors!!
    last = from_list->last;
  }

  /***********************************************************************
 *              IntrusiveForwardList::assign_to_sublist
 *
 *  The list is set to a sublist of another list.  "This" list must be empty
 *  before this function is invoked.  The two iterators passed must refer to
 *  the same list, different from "this" one.  The sublist removed is the
 *  inclusive list from start_it's current position to end_it's current
 *  position.  If this range passes over the end of the source list then the
 *  source list has its end set to the previous element of start_it.  The
 *  extracted sublist is unaffected by the end point of the source list, its
 *  end point is always the end_it position.
 **********************************************************************/
  void assign_to_sublist(       // to this list
    Iterator *start_it, // from list start
    Iterator *end_it) {  // from list end
    constexpr ERRCODE LIST_NOT_EMPTY("Destination list must be empty before extracting a sublist");

    if (!empty()) {
      LIST_NOT_EMPTY.error("IntrusiveForwardList.assign_to_sublist", ABORT);
    }

    last = start_it->extract_sublist(end_it);
  }  // from list end

    // # elements in list
  int32_t length() const {
    int32_t count = 0;
    if (last != nullptr) {
      count = 1;
      for (auto it = last->next; it != last; it = it->next) {
        count++;
      }
    }
    return count;
  }

  /***********************************************************************
 *              IntrusiveForwardList::sort
 *
 *  Sort elements on list
 *  NB If you don't like the const declarations in the comparator, coerce yours:
 *   ( int (*)(const void *, const void *)
 **********************************************************************/
  void sort(          // sort elements
    int comparator( // comparison routine
      const T *, const T *)) {
    // Allocate an array of pointers, one per list element.
    auto count = length();

    if (count > 0) {
      // ptr array to sort
      std::vector<T *> base;
      base.reserve(count);

      Iterator it(this);

      // Extract all elements, putting the pointers in the array.
      for (it.mark_cycle_pt(); !it.cycled_list(); it.forward()) {
        base.push_back(it.extract());
      }

      // Sort the pointer array.
      std::sort(base.begin(), base.end(),
        // all current comparators return -1,0,1, so we handle this correctly for std::sort
        [&](auto &&l, auto &&r) {return comparator(l, r) < 0; });

      // Rebuild the list from the sorted pointers.
      for (auto current : base) {
        it.add_to_end(current);
      }
    }
  }

  // Assuming list has been sorted already, insert new_link to
  // keep the list sorted according to the same comparison function.
  // Comparison function is the same as used by sort, i.e. uses double
  // indirection. Time is O(1) to add to beginning or end.
  // Time is linear to add pre-sorted items to an empty list.
  // If unique is set to true and comparator() returns 0 (an entry with the
  // same information as the one contained in new_link is already in the
  // list) - new_link is not added to the list and the function returns the
  // pointer to the identical entry that already exists in the list
  // (otherwise the function returns new_link).
  T *add_sorted_and_find(int comparator(const T *, const T *), bool unique,
    T *new_link) {
    // Check for adding at the end.
    if (last == nullptr || comparator(last, new_link) < 0) {
      if (last == nullptr) {
        new_link->next = new_link;
      } else {
        new_link->next = last->next;
        last->next = new_link;
      }
      last = new_link;
    } else {
      // Need to use an iterator.
      Iterator it(this);
      for (it.mark_cycle_pt(); !it.cycled_list(); it.forward()) {
        auto *link = it.data();
        int compare = comparator(link, new_link);
        if (compare > 0) {
          break;
        } else if (unique && compare == 0) {
          return link;
        }
      }
      if (it.cycled_list()) {
        it.add_to_end(new_link);
      } else {
        it.add_before_then_move(new_link);
      }
    }
    return new_link;
  }

  // Same as above, but returns true if the new entry was inserted, false
  // if the identical entry already existed in the list.
  bool add_sorted(int comparator(const T *, const T *), bool unique, T *new_link) {
    return (add_sorted_and_find(comparator, unique, new_link) == new_link);
  }
};

template <typename CLASSNAME>
using ELIST = IntrusiveForwardList<CLASSNAME>;

// add TESS_API?
// move templated lists to public include dirs?
<<<<<<< HEAD
#define ELISTIZEH(CLASSNAME)                            \
  class CLASSNAME##_LIST;                                                    \
  class CLASSNAME##_IT;                                                      \
                                                                             \
  class CLASSNAME##_LIST : public ELIST<CLASSNAME> {    \
  public:                                               \
    using ELIST<CLASSNAME>::ELIST;                      \
  };                                                    \
  class CLASSNAME##_IT : public ELIST<CLASSNAME>::ITERATOR { \
  public:                                               \
    using base = ELIST<CLASSNAME>::ITERATOR;            \
    using base::base;                                   \
  }
=======
#define ELISTIZEH(T)                                        \
  class T##_LIST : public IntrusiveForwardList<T> {         \
  public:                                                   \
    using IntrusiveForwardList<T>::IntrusiveForwardList;    \
  };                                                        \
  class T##_IT : public IntrusiveForwardList<T>::Iterator { \
  public:                                                   \
    using IntrusiveForwardList<T>::Iterator::Iterator;      \
  };
>>>>>>> 6d7ec87e

} // namespace tesseract

#endif<|MERGE_RESOLUTION|>--- conflicted
+++ resolved
@@ -121,26 +121,15 @@
   class Iterator {
     friend void IntrusiveForwardList::assign_to_sublist(Iterator *, Iterator *);
 
-<<<<<<< HEAD
   // V730 Not all members of a class are initialized inside the constructor. Consider inspecting: prev, current, next, cycle_pt, ex_current_was_last, ex_current_was_cycle_pt, ... elst.h 204
-  ELIST *list = nullptr;                  // List being iterated
-    CLASSNAME *prev = nullptr;             // prev element
-    CLASSNAME *current = nullptr;          // current element
-    CLASSNAME *next = nullptr;             // next element
-    CLASSNAME *cycle_pt = nullptr;         // point we are cycling the list to.
+    IntrusiveForwardList *list = nullptr;                  // List being iterated
+    T *prev = nullptr;             // prev element
+    T *current = nullptr;          // current element
+    T *next = nullptr;             // next element
+    T *cycle_pt = nullptr;         // point we are cycling the list to.
   bool ex_current_was_last = false;       // current extracted was end of list
   bool ex_current_was_cycle_pt = false;   // current extracted was cycle point
   bool started_cycling = false;           // Have we moved off the start?
-=======
-    IntrusiveForwardList *list;                  // List being iterated
-    T *prev;             // prev element
-    T *current;          // current element
-    T *next;             // next element
-    T *cycle_pt;         // point we are cycling the list to.
-    bool ex_current_was_last;     // current extracted was end of list
-    bool ex_current_was_cycle_pt; // current extracted was cycle point
-    bool started_cycling;         // Have we moved off the start?
->>>>>>> 6d7ec87e
     /***********************************************************************
    *              Iterator::extract_sublist()
    *
@@ -1132,22 +1121,10 @@
 
 // add TESS_API?
 // move templated lists to public include dirs?
-<<<<<<< HEAD
-#define ELISTIZEH(CLASSNAME)                            \
+#define ELISTIZEH(T)                                        \
   class CLASSNAME##_LIST;                                                    \
   class CLASSNAME##_IT;                                                      \
                                                                              \
-  class CLASSNAME##_LIST : public ELIST<CLASSNAME> {    \
-  public:                                               \
-    using ELIST<CLASSNAME>::ELIST;                      \
-  };                                                    \
-  class CLASSNAME##_IT : public ELIST<CLASSNAME>::ITERATOR { \
-  public:                                               \
-    using base = ELIST<CLASSNAME>::ITERATOR;            \
-    using base::base;                                   \
-  }
-=======
-#define ELISTIZEH(T)                                        \
   class T##_LIST : public IntrusiveForwardList<T> {         \
   public:                                                   \
     using IntrusiveForwardList<T>::IntrusiveForwardList;    \
@@ -1155,8 +1132,7 @@
   class T##_IT : public IntrusiveForwardList<T>::Iterator { \
   public:                                                   \
     using IntrusiveForwardList<T>::Iterator::Iterator;      \
-  };
->>>>>>> 6d7ec87e
+  }
 
 } // namespace tesseract
 
