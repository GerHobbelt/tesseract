/**********************************************************************
 * File:        serialis.h  (Formerly serialmac.h)
 * Description: Inline routines and macros for serialisation functions
 * Author:      Phil Cheatle
 *
 * (C) Copyright 1990, Hewlett-Packard Ltd.
 ** Licensed under the Apache License, Version 2.0 (the "License");
 ** you may not use this file except in compliance with the License.
 ** You may obtain a copy of the License at
 ** http://www.apache.org/licenses/LICENSE-2.0
 ** Unless required by applicable law or agreed to in writing, software
 ** distributed under the License is distributed on an "AS IS" BASIS,
 ** WITHOUT WARRANTIES OR CONDITIONS OF ANY KIND, either express or implied.
 ** See the License for the specific language governing permissions and
 ** limitations under the License.
 *
 **********************************************************************/

#ifndef SERIALIS_H
#define SERIALIS_H

#include <tesseract/baseapi.h> // FileReader
#include <cstdint>             // uint8_t
#include <cstdio>
#include <cstdlib>
#include <cstring>
#include <type_traits>
#include <vector> // std::vector
#include "tesstypes.h"

namespace tesseract {

/***********************************************************************
  QUOTE_IT   MACRO DEFINITION
  ===========================
Replace <parm> with "<parm>".  <parm> may be an arbitrary number of tokens
***********************************************************************/

#define QUOTE_IT(parm) #parm

// Return number of elements of an array.
template <typename T, size_t N>
constexpr size_t countof(T const (&)[N]) noexcept {
  return N;
}

// Function to read a std::vector<char> from a whole file.
// Returns false on failure.
// using FileReader = bool (*)(const char* filename, std::vector<char>* data);
// ^-- imported from baseapi.h

// Function to write a std::vector<char> to a whole file.
// Returns false on failure.
using FileWriter = bool (*)(const std::vector<char> &data, const char *filename);

TESS_API
bool LoadDataFromFile(const char *filename, std::vector<char> *data);
TESS_API
bool SaveDataToFile(const std::vector<char> &data, const char *filename);

// Deserialize data from file.
template <typename T>
bool DeSerialize(FILE *fp, T *data, size_t n = 1) {
  return fread(data, sizeof(T), n, fp) == n;
}

// Serialize data to file.
template <typename T>
bool Serialize(FILE *fp, const T *data, size_t n = 1) {
  return fwrite(data, sizeof(T), n, fp) == n;
}

// Deserialize data from file.
template <typename T, typename ST>
bool DeSerialize(FILE* fp, T* data, size_t n = 1) {
	ST* arr = new ST[n];
	bool rv = (fread(&arr[0], sizeof(ST), n, fp) == n);
	if (rv) {
		for (size_t i = 0; i < n; i++) {
			data[i] = arr[i];
		}
	}
	delete[] arr;
	return rv;
}

template
bool DeSerialize<double, double>(FILE* fp, double* data, size_t n);
template
bool DeSerialize<double, float>(FILE* fp, double* data, size_t n);
template
bool DeSerialize<float, float>(FILE* fp, float* data, size_t n);
template
bool DeSerialize<float, double>(FILE* fp, float* data, size_t n);

// Serialize data to file.
template <typename T, typename ST>
bool Serialize(FILE* fp, const T* data, size_t n = 1) {
	ST* arr = new ST[n];
	for (size_t i = 0; i < n; i++) {
		arr[i] = data[i];
	}
	bool rv = (fwrite(&arr[0], sizeof(ST), n, fp) == n);
	delete[] arr;
	return rv;
}

template
bool Serialize<double, double>(FILE* fp, const double* data, size_t n);
template
bool Serialize<double, float>(FILE* fp, const double* data, size_t n);
template
bool Serialize<float, float>(FILE* fp, const float* data, size_t n);
template
bool Serialize<float, double>(FILE* fp, const float* data, size_t n);




// Simple file class.
// Allows for portable file input from memory and from foreign file systems.
class TESS_API TFile {
public:
  TFile();
  ~TFile();

  // All the Open methods load the whole file into memory for reading.
  // Opens a file with a supplied reader, or nullptr to use the default.
  // Note that mixed read/write is not supported.
  bool Open(const char *filename, FileReader reader);
  // From an existing memory buffer.
  bool Open(const char *data, size_t size);
  // From an open file and an end offset.
  bool Open(FILE *fp, int64_t end_offset);
  // Sets the value of the swap flag, so that FReadEndian does the right thing.
  void set_swap(bool value) {
    swap_ = value;
  }

  // Deserialize data.
  bool DeSerializeSize(int32_t *data);
  bool DeSerializeSkip(size_t size = 1);
  bool DeSerialize(std::string &data);
  bool DeSerialize(std::vector<char> &data);
  //bool DeSerialize(std::vector<std::string> &data);
  template <typename T>
  bool DeSerialize(T *data, size_t count = 1) {
    return FReadEndian(data, sizeof(T), count) == count;
  }
  template <typename T>
  bool DeSerialize(std::vector<T> &data) {
    uint32_t size;
    if (!DeSerialize(&size)) {
      return false;
    } else if (size == 0) {
      data.clear();
    } else if (size > 50000000) {
      // Arbitrarily limit the number of elements to protect against bad data.
      return false;
    } else if constexpr (std::is_same_v<T, std::string>) {
      // Deserialize a string.
      // TODO: optimize.
      data.resize(size);
      for (auto &item : data) {
        if (!DeSerialize(item)) {
          return false;
        }
      }
    } else if constexpr (std::is_class_v<T>) {
      // Deserialize a tesseract class.
      // TODO: optimize.
      data.resize(size);
      for (auto &item : data) {
        if (!item.DeSerialize(this)) {
          return false;
        }
      }
    } else if constexpr (std::is_pointer_v<T>) {
      // Deserialize pointers.
      // TODO: optimize.
      data.resize(size);
      for (uint32_t i = 0; i < size; i++) {
        uint8_t non_null;
        if (!DeSerialize(&non_null)) {
          return false;
        }
        if (non_null) {
          typedef typename std::remove_pointer<T>::type ST;
          auto item = new ST;
          if (!item->DeSerialize(this)) {
            delete item;
            return false;
          }
          data[i] = item;
        }
      }
    } else {
      // Deserialize a non-class.
      // TODO: optimize.
      data.resize(size);
      return DeSerialize(&data[0], size);
    }
    return true;
  }
  template <typename T, typename ST>
  bool DeSerialize(T* data, size_t count = 1)
  {
	  ST* arr = new ST[count];
	  bool rv = (FReadEndian(&arr[0], sizeof(ST), count) == static_cast<int>(count));
	  if (rv)
	  {
		  for (size_t i = 0; i < count; i++)
		  {
			  data[i] = arr[i];
		  }
	  }
	  delete[] arr;
	  return rv;
  }
  template <typename T, typename ST>
  bool DeSerialize(std::vector<T>& data)
  {
	  std::vector<ST> arr;
	  bool rv = DeSerialize(arr);
	  if (rv)
	  {
		  size_t len = arr.size();
		  data.resize(len);
		  for (size_t i = 0; i < len; i++) {
			  data[i] = arr[i];
		  }
	  }
	  return rv;
  }
#if 0
  template bool DeSerialize<double, double>(double* data, size_t count);
  template bool DeSerialize<double, float>(double* data, size_t count);
  template bool DeSerialize<float, float>(float* data, size_t count);
  template bool DeSerialize<float, double>(float* data, size_t count);
#endif

  // Serialize data.
  bool Serialize(const std::string &data);
  bool Serialize(const std::vector<char> &data);
  template <typename T>
  bool Serialize(const T* data, size_t count = 1) {
	  return FWrite(data, sizeof(T), count) == static_cast<int>(count);
  }
  template <typename T, typename ST>
  bool Serialize(const T *data, size_t count = 1) {
<<<<<<< HEAD
	  ST* arr = new ST[count];
  	  for (size_t i = 0; i < count; i++)
	  {
		arr[i] = data[i];
	  }
	  bool rv = (FWrite(&arr[0], sizeof(ST), count) == static_cast<int>(count));
	  delete[] arr;
	  return rv;
  }
  template <typename T, typename ST>
  bool Serialize(const std::vector<T>& data)
  {
	  std::vector<ST> arr;
		size_t len = data.size();
		arr.resize(len);
		for (size_t i = 0; i < len; i++) {
			arr[i] = data[i];
		}
		bool rv = Serialize(arr);
		return rv;
=======
    return FWrite(data, sizeof(T), count) == count;
>>>>>>> 7f349a47
  }
  template <typename T>
  bool Serialize(const std::vector<T> &data) {
    // Serialize number of elements first.
    uint32_t size = data.size();
    if (!Serialize(&size)) {
      return false;
    } else if constexpr (std::is_same_v<T, std::string>) {
      // Serialize strings.
      for (auto string : data) {
        if (!Serialize(string)) {
          return false;
        }
      }
    } else if constexpr (std::is_class_v<T>) {
      // Serialize a tesseract class.
      for (auto &item : data) {
        if (!item.Serialize(this)) {
          return false;
        }
      }
    } else if constexpr (std::is_pointer_v<T>) {
      // Serialize pointers.
      for (auto &item : data) {
        uint8_t non_null = (item != nullptr);
        if (!Serialize(&non_null)) {
          return false;
        }
        if (non_null) {
          if (!item->Serialize(this)) {
            return false;
          }
        }
      }
    } else if (size > 0) {
      // Serialize a non-class.
      return Serialize(&data[0], size);
    }
    return true;
  }

  // Skip data.
  bool Skip(size_t count);

  // Reads a line like fgets. Returns nullptr on EOF, otherwise buffer.
  // Reads at most buffer_size bytes, including '\0' terminator, even if
  // the line is longer. Does nothing if buffer_size <= 0.
  char *FGets(char *buffer, int buffer_size);
  // Replicates fread, followed by a swap of the bytes if needed, returning the
  // number of items read. If swap_ is true then the count items will each have
  // size bytes reversed.
  size_t FReadEndian(void *buffer, size_t size, size_t count);
  // Replicates fread, returning the number of items read.
  size_t FRead(void *buffer, size_t size, size_t count);
  // Resets the TFile as if it has been Opened, but nothing read.
  // Only allowed while reading!
  void Rewind();

  // Open for writing. Either supply a non-nullptr data with OpenWrite before
  // calling FWrite, (no close required), or supply a nullptr data to OpenWrite
  // and call CloseWrite to write to a file after the FWrites.
  void OpenWrite(std::vector<char> *data);
  bool CloseWrite(const char *filename, FileWriter writer);

  // Replicates fwrite, returning the number of items written.
  // To use fprintf, use snprintf and FWrite.
  size_t FWrite(const void *buffer, size_t size, size_t count);

private:
  // The buffered data from the file.
  std::vector<char> *data_ = nullptr;
  // The number of bytes used so far.
  unsigned offset_ = 0;
  // True if the data_ pointer is owned by *this.
  bool data_is_owned_ = false;
  // True if the TFile is open for writing.
  bool is_writing_ = false;
  // True if bytes need to be swapped in FReadEndian.
  bool swap_ = false;
};

} // namespace tesseract.

#endif<|MERGE_RESOLUTION|>--- conflicted
+++ resolved
@@ -244,11 +244,10 @@
   bool Serialize(const std::vector<char> &data);
   template <typename T>
   bool Serialize(const T* data, size_t count = 1) {
-	  return FWrite(data, sizeof(T), count) == static_cast<int>(count);
+    return FWrite(data, sizeof(T), count) == count;
   }
   template <typename T, typename ST>
   bool Serialize(const T *data, size_t count = 1) {
-<<<<<<< HEAD
 	  ST* arr = new ST[count];
   	  for (size_t i = 0; i < count; i++)
 	  {
@@ -269,9 +268,6 @@
 		}
 		bool rv = Serialize(arr);
 		return rv;
-=======
-    return FWrite(data, sizeof(T), count) == count;
->>>>>>> 7f349a47
   }
   template <typename T>
   bool Serialize(const std::vector<T> &data) {
