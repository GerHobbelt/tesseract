///////////////////////////////////////////////////////////////////////
// File:        unicharset.cpp
// Description: Unicode character/ligature set class.
// Author:      Thomas Kielbus
//
// (C) Copyright 2006, Google Inc.
// Licensed under the Apache License, Version 2.0 (the "License");
// you may not use this file except in compliance with the License.
// You may obtain a copy of the License at
// http://www.apache.org/licenses/LICENSE-2.0
// Unless required by applicable law or agreed to in writing, software
// distributed under the License is distributed on an "AS IS" BASIS,
// WITHOUT WARRANTIES OR CONDITIONS OF ANY KIND, either express or implied.
// See the License for the specific language governing permissions and
// limitations under the License.
//
///////////////////////////////////////////////////////////////////////

#ifdef HAVE_TESSERACT_CONFIG_H
#  include "config_auto.h"
#endif

#include <tesseract/debugheap.h>
#include "unicharset.h"
#include "tprintf.h" // for tprintf

#include "params.h"

#include <tesseract/unichar.h>
#include "serialis.h"

#include <algorithm>
#include <cassert>
#include <cstdio>
#include <cstring>
#include <iomanip> // for std::setw
#include <locale>  // for std::locale::classic
#include <sstream> // for std::istringstream, std::ostringstream

#undef min
#undef max


namespace tesseract {

FZ_HEAPDBG_TRACKER_SECTION_START_MARKER(unicharset)

// Special character used in representing character fragments.
static const char kSeparator = '|';
// Special character used in representing 'natural' character fragments.
static const char kNaturalFlag = 'n';

static const int ISALPHA_MASK = 0x1;
static const int ISLOWER_MASK = 0x2;
static const int ISUPPER_MASK = 0x4;
static const int ISDIGIT_MASK = 0x8;
static const int ISPUNCTUATION_MASK = 0x10;

// Y coordinate threshold for determining cap-height vs x-height.
// TODO(rays) Bring the global definition down to the ccutil library level,
// so this constant is relative to some other constants.
static const int kMeanlineThreshold = 220;
// Let C be the number of alpha chars for which all tops exceed
// kMeanlineThreshold, and X the number of alpha chars for which all
// tops are below kMeanlineThreshold, then if X > C *
// kMinXHeightFraction and C > X * kMinCapHeightFraction or more than
// half the alpha characters have upper or lower case, then the
// unicharset "has x-height".
const double kMinXHeightFraction = 0.25;
const double kMinCapHeightFraction = 0.05;

/*static */
const char* UNICHARSET::kCustomLigatures[][2] = {
  {"ct", U8("\uE003")},  // c + t -> U+E003
  {"ſh", U8("\uE006")},  // long-s + h -> U+E006
  {"ſi", U8("\uE007")},  // long-s + i -> U+E007
  {"ſl", U8("\uE008")},  // long-s + l -> U+E008
  {"ſſ", U8("\uE009")},  // long-s + long-s -> U+E009
  {nullptr, nullptr}
};

// List of mappings to make when ingesting strings from the outside.
// The substitutions clean up text that should exist for rendering of
// synthetic data, but not in the recognition set.
const char* UNICHARSET::kCleanupMaps[][2] = {
    {U8("\u0640"), ""},    // TATWEEL is deleted.
    {U8("\ufb01"), "fi"},  // fi ligature->fi pair.
    {U8("\ufb02"), "fl"},  // fl ligature->fl pair.
    {nullptr, nullptr}};

// List of strings for the SpecialUnicharCodes. Keep in sync with the enum.
const char* UNICHARSET::kSpecialUnicharCodes[SPECIAL_UNICHAR_CODES_COUNT] = {
    " ",
    "Joined",
    "|Broken|0|1"
};

const char *UNICHARSET::null_script = "NULL";

UNICHARSET::UNICHAR_PROPERTIES::UNICHAR_PROPERTIES() {
  Init();
}

// Initialize all properties to sensible default values.
void UNICHARSET::UNICHAR_PROPERTIES::Init() {
  isalpha = false;
  islower = false;
  isupper = false;
  isdigit = false;
  ispunctuation = false;
  isngram = false;
  enabled = false;
  SetRangesOpen();
  script_id = 0;
  other_case = 0;
  mirror = 0;
  normed = "";
  direction = UNICHARSET::U_LEFT_TO_RIGHT;
  fragment = nullptr;
}

// Sets all ranges wide open. Initialization default in case there are
// no useful values available.
void UNICHARSET::UNICHAR_PROPERTIES::SetRangesOpen() {
  min_bottom = 0;
  max_bottom = UINT8_MAX;
  min_top = 0;
  max_top = UINT8_MAX;
  width = 0.0f;
  width_sd = 0.0f;
  bearing = 0.0f;
  bearing_sd = 0.0f;
  advance = 0.0f;
  advance_sd = 0.0f;
}

// Sets all ranges to empty. Used before expanding with font-based data.
void UNICHARSET::UNICHAR_PROPERTIES::SetRangesEmpty() {
  min_bottom = UINT8_MAX;
  max_bottom = 0;
  min_top = UINT8_MAX;
  max_top = 0;
  width = 0.0f;
  width_sd = 0.0f;
  bearing = 0.0f;
  bearing_sd = 0.0f;
  advance = 0.0f;
  advance_sd = 0.0f;
}

// Returns true if any of the top/bottom/width/bearing/advance ranges/stats
// is empty.
bool UNICHARSET::UNICHAR_PROPERTIES::AnyRangeEmpty() const {
  return width == 0.0f || advance == 0.0f;
}

// Expands the ranges with the ranges from the src properties.
void UNICHARSET::UNICHAR_PROPERTIES::ExpandRangesFrom(
    const UNICHAR_PROPERTIES &src) {
  UpdateRange(src.min_bottom, &min_bottom, &max_bottom);
  UpdateRange(src.max_bottom, &min_bottom, &max_bottom);
  UpdateRange(src.min_top, &min_top, &max_top);
  UpdateRange(src.max_top, &min_top, &max_top);
  if (src.width_sd > width_sd) {
    width = src.width;
    width_sd = src.width_sd;
  }
  if (src.bearing_sd > bearing_sd) {
    bearing = src.bearing;
    bearing_sd = src.bearing_sd;
  }
  if (src.advance_sd > advance_sd) {
    advance = src.advance;
    advance_sd = src.advance_sd;
  }
}

// Copies the properties from src into this.
void UNICHARSET::UNICHAR_PROPERTIES::CopyFrom(const UNICHAR_PROPERTIES &src) {
  // Apart from the fragment, everything else can be done with a default copy.
  CHAR_FRAGMENT *saved_fragment = fragment;
  *this = src; // Bitwise copy.
  fragment = saved_fragment;
}

UNICHARSET::UNICHARSET()
    : ids(), script_table(nullptr), script_table_size_used(0) {
  clear();
  minimal_init();
}

void UNICHARSET::minimal_init() {
  for (int i = 0; i < SPECIAL_UNICHAR_CODES_COUNT; ++i) {
    unichar_insert(kSpecialUnicharCodes[i]);
    if (i == UNICHAR_JOINED) {
      set_isngram(i, true);
    }
  }
}

UNICHARSET::~UNICHARSET() {
  clear();
}

UNICHAR_ID
UNICHARSET::unichar_to_id(const char *const unichar_repr) const {
  std::string cleaned =
      old_style_included_ ? unichar_repr : CleanupString(unichar_repr);
  return ids.contains(cleaned.data(), cleaned.size())
             ? ids.unichar_to_id(cleaned.data(), cleaned.size())
             : INVALID_UNICHAR_ID;
}

UNICHAR_ID UNICHARSET::unichar_to_id(const char *const unichar_repr,
                                     int length) const {
  assert(length > 0 && length <= UNICHAR_LEN);
  std::string cleaned(unichar_repr, length);
  if (!old_style_included_) {
    cleaned = CleanupString(unichar_repr, length);
  }
  return ids.contains(cleaned.data(), cleaned.size())
             ? ids.unichar_to_id(cleaned.data(), cleaned.size())
             : INVALID_UNICHAR_ID;
}

// Return the minimum number of bytes that matches a legal UNICHAR_ID,
// while leaving the rest of the string encodable. Returns 0 if the
// beginning of the string is not encodable.
// WARNING: this function now encodes the whole string for precision.
// Use encode_string in preference to repeatedly calling step.
int UNICHARSET::step(const char *str) const {
  std::vector<UNICHAR_ID> encoding;
  std::vector<char> lengths;
  encode_string(str, true, &encoding, &lengths, nullptr);
  if (encoding.empty() || encoding[0] == INVALID_UNICHAR_ID) {
    return 0;
  }
  return lengths[0];
}

// Return whether the given UTF-8 string is encodable with this UNICHARSET.
// If not encodable, write the first byte offset which cannot be converted
// into the second (return) argument.
bool UNICHARSET::encodable_string(const char *str,
                                  unsigned *first_bad_position) const {
  std::vector<UNICHAR_ID> encoding;
  return encode_string(str, true, &encoding, nullptr, first_bad_position);
}

// Encodes the given UTF-8 string with this UNICHARSET.
// Returns true if the encoding succeeds completely, false if there is at
// least one INVALID_UNICHAR_ID in the returned encoding, but in this case
// the rest of the string is still encoded.
// If lengths is not nullptr, then it is filled with the corresponding
// byte length of each encoded UNICHAR_ID.
// WARNING: Caller must guarantee that str has already been cleaned of codes
// that do not belong in the unicharset, or encoding may fail.
// Use CleanupString to perform the cleaning.
bool UNICHARSET::encode_string(const char *str, bool give_up_on_failure,
                               std::vector<UNICHAR_ID> *encoding,
                               std::vector<char> *lengths,
                               unsigned *encoded_length) const {
  std::vector<UNICHAR_ID> working_encoding;
  std::vector<char> working_lengths;
  std::vector<char> best_lengths;
  encoding->clear(); // Just in case str is empty.
  auto str_length = strlen(str);
  unsigned str_pos = 0;
  bool perfect = true;
  while (str_pos < str_length) {
    encode_string(str, str_pos, str_length, &working_encoding, &working_lengths,
                  &str_pos, encoding, &best_lengths);
    if (str_pos < str_length) {
      // This is a non-match. Skip one utf-8 character.
      perfect = false;
      if (give_up_on_failure) {
        break;
      }
      int step = UNICHAR::utf8_step(str + str_pos);
      if (step == 0) {
        step = 1;
      }
      encoding->push_back(INVALID_UNICHAR_ID);
      best_lengths.push_back(step);
      str_pos += step;
      working_encoding = *encoding;
      working_lengths = best_lengths;
    }
  }
  if (lengths != nullptr) {
    *lengths = best_lengths;
  }
  if (encoded_length != nullptr) {
    *encoded_length = str_pos;
  }
  return perfect;
}

const char *UNICHARSET::id_to_unichar(UNICHAR_ID id) const {
  if (id == INVALID_UNICHAR_ID) {
    return INVALID_UNICHAR;
  }
  ASSERT_HOST(static_cast<unsigned>(id) < this->size());
  return unichars[id].representation;
}

const char *UNICHARSET::id_to_unichar_ext(UNICHAR_ID id) const {
  if (id == INVALID_UNICHAR_ID) {
    return INVALID_UNICHAR;
  }
  ASSERT_HOST(static_cast<unsigned>(id) < this->size());
  // Resolve from the kCustomLigatures table if this is a private encoding.
  if (get_isprivate(id)) {
    const char *ch = id_to_unichar(id);
    for (int i = 0; kCustomLigatures[i][0] != nullptr; ++i) {
      if (!strcmp(ch, kCustomLigatures[i][1])) {
        return kCustomLigatures[i][0];
      }
    }
  }
  // Otherwise return the stored representation.
  return unichars[id].representation;
}

// Return a string that reformats the utf8 str into the str followed
// by its hex unicodes.
std::string UNICHARSET::debug_utf8_str(const char *str) {
  std::string result = str;
  result += " [";
  int step = 1;
  // Chop into unicodes and code each as hex.
  for (int i = 0; str[i] != '\0'; i += step) {
    char hex[sizeof(int) * 2 + 1];
    step = UNICHAR::utf8_step(str + i);
    if (step == 0) {
      step = 1;
      snprintf(hex, sizeof(hex), "%x", str[i]);
    } else {
      UNICHAR ch(str + i, step);
      snprintf(hex, sizeof(hex), "%x", ch.first_uni());
    }
	hex[sizeof(hex) - 1] = 0;
    result += hex;
    result += " ";
  }
  result += "]";
  return result;
}

// Return a string containing debug information on the unichar, including
// the id_to_unichar, its hex unicodes and the properties.
std::string UNICHARSET::debug_str(UNICHAR_ID id) const {
  if (id == INVALID_UNICHAR_ID) {
    return std::string(id_to_unichar(id));
  }
  const CHAR_FRAGMENT *fragment = this->get_fragment(id);
  if (fragment) {
    return fragment->to_string();
  }
  const char *str = id_to_unichar(id);
  std::string result = debug_utf8_str(str);
  // Append a for lower alpha, A for upper alpha, and x if alpha but neither.
  if (get_isalpha(id)) {
    if (get_islower(id)) {
      result += "a";
    } else if (get_isupper(id)) {
      result += "A";
    } else {
      result += "x";
    }
  }
  // Append 0 if a digit.
  if (get_isdigit(id)) {
    result += "0";
  }
  // Append p is a punctuation symbol.
  if (get_ispunctuation(id)) {
    result += "p";
  }
  return result;
}

// Sets the normed_ids vector from the normed string. normed_ids is not
// stored in the file, and needs to be set when the UNICHARSET is loaded.
void UNICHARSET::set_normed_ids(UNICHAR_ID unichar_id) {
  ASSERT_HOST(contains_unichar_id(unichar_id));
  unichars[unichar_id].properties.normed_ids.clear();
  if (unichar_id == UNICHAR_SPACE && id_to_unichar(unichar_id)[0] == ' ') {
    unichars[unichar_id].properties.normed_ids.push_back(UNICHAR_SPACE);
  } else if (!encode_string(unichars[unichar_id].properties.normed.c_str(),
                            true, &unichars[unichar_id].properties.normed_ids,
                            nullptr, nullptr)) {
    unichars[unichar_id].properties.normed_ids.clear();
    unichars[unichar_id].properties.normed_ids.push_back(unichar_id);
  }
}

// Returns whether the unichar id represents a unicode value in the private use
// area. We use this range only internally to represent uncommon ligatures
// (eg. 'ct') that do not have regular unicode values.
bool UNICHARSET::get_isprivate(UNICHAR_ID unichar_id) const {
  UNICHAR uc(id_to_unichar(unichar_id), -1);
  int uni = uc.first_uni();
  return (uni >= 0xE000 && uni <= 0xF8FF);
}

// Sets all ranges to empty, so they can be expanded to set the values.
void UNICHARSET::set_ranges_empty() {
  for (auto &uc : unichars) {
    uc.properties.SetRangesEmpty();
  }
}

// Sets all the properties for this unicharset given a src unicharset with
// everything set. The unicharsets don't have to be the same, and graphemes
// are correctly accounted for.
void UNICHARSET::PartialSetPropertiesFromOther(int start_index,
                                               const UNICHARSET &src) {
  for (unsigned ch = start_index; ch < unichars.size(); ++ch) {
    const char *utf8 = id_to_unichar(ch);
    UNICHAR_PROPERTIES properties;
    if (src.GetStrProperties(utf8, &properties)) {
      // Setup the script_id, other_case, and mirror properly.
      const char *script = src.get_script_from_script_id(properties.script_id);
      properties.script_id = add_script(script);
      const char *other_case = src.id_to_unichar(properties.other_case);
      if (contains_unichar(other_case)) {
        properties.other_case = unichar_to_id(other_case);
      } else {
        properties.other_case = ch;
      }
      const char *mirror_str = src.id_to_unichar(properties.mirror);
      if (contains_unichar(mirror_str)) {
        properties.mirror = unichar_to_id(mirror_str);
      } else {
        properties.mirror = ch;
      }
      unichars[ch].properties.CopyFrom(properties);
      set_normed_ids(ch);
    }
  }
}

// Expands the tops and bottoms and widths for this unicharset given a
// src unicharset with ranges in it. The unicharsets don't have to be the
// same, and graphemes are correctly accounted for.
void UNICHARSET::ExpandRangesFromOther(const UNICHARSET &src) {
  for (unsigned ch = 0; ch < unichars.size(); ++ch) {
    const char *utf8 = id_to_unichar(ch);
    UNICHAR_PROPERTIES properties;
    if (src.GetStrProperties(utf8, &properties)) {
      // Expand just the ranges from properties.
      unichars[ch].properties.ExpandRangesFrom(properties);
    }
  }
}

// Makes this a copy of src. Clears this completely first, so the automatic
// ids will not be present in this if not in src. Does NOT reorder the set!
void UNICHARSET::CopyFrom(const UNICHARSET &src) {
  clear();
  minimal_init();
  for (unsigned ch = 0; ch < src.unichars.size(); ++ch) {
    const UNICHAR_PROPERTIES &src_props = src.unichars[ch].properties;
    const char *utf8 = src.id_to_unichar(ch);
    unichar_insert_backwards_compatible(utf8);
    unichars[ch].properties.ExpandRangesFrom(src_props);
  }
  // Set properties, including mirror and other_case, WITHOUT reordering
  // the unicharset.
  PartialSetPropertiesFromOther(0, src);
}

// For each id in src, if it does not occur in this, add it, as in
// SetPropertiesFromOther, otherwise expand the ranges, as in
// ExpandRangesFromOther.
void UNICHARSET::AppendOtherUnicharset(const UNICHARSET &src) {
  int initial_used = unichars.size();
  for (unsigned ch = 0; ch < src.unichars.size(); ++ch) {
    const UNICHAR_PROPERTIES &src_props = src.unichars[ch].properties;
    const char *utf8 = src.id_to_unichar(ch);
    int id = unichars.size();
    if (contains_unichar(utf8)) {
      id = unichar_to_id(utf8);
      // Just expand current ranges.
      unichars[id].properties.ExpandRangesFrom(src_props);
    } else {
      unichar_insert_backwards_compatible(utf8);
      unichars[id].properties.SetRangesEmpty();
    }
  }
  // Set properties, including mirror and other_case, WITHOUT reordering
  // the unicharset.
  PartialSetPropertiesFromOther(initial_used, src);
}

// Returns true if the acceptable ranges of the tops of the characters do
// not overlap, making their x-height calculations distinct.
bool UNICHARSET::SizesDistinct(UNICHAR_ID id1, UNICHAR_ID id2) const {
  int overlap = std::min(unichars[id1].properties.max_top,
                         unichars[id2].properties.max_top) -
                std::max(unichars[id1].properties.min_top,
                         unichars[id2].properties.min_top);
  return overlap <= 0;
}

// Internal recursive version of encode_string above.
// Seeks to encode the given string as a sequence of UNICHAR_IDs such that
// each UNICHAR_ID uses the least possible part of the utf8 str.
// It does this by depth-first tail recursion on increasing length matches
// to the UNICHARSET, saving the first encountered result that encodes the
// maximum total length of str. It stops on a failure to encode to make
// the overall process of encoding a partially failed string more efficient.
// See unicharset.h for definition of the args.
void UNICHARSET::encode_string(const char *str, int str_index, int str_length,
                               std::vector<UNICHAR_ID> *encoding,
                               std::vector<char> *lengths,
                               unsigned *best_total_length,
                               std::vector<UNICHAR_ID> *best_encoding,
                               std::vector<char> *best_lengths) const {
  if (str_index > static_cast<int>(*best_total_length)) {
    // This is the best result so far.
    *best_total_length = str_index;
    *best_encoding = *encoding;
    if (best_lengths != nullptr) {
      *best_lengths = *lengths;
    }
  }
  if (str_index == str_length) {
    return;
  }
  int encoding_index = encoding->size();
  // Find the length of the first matching unicharset member.
  int length = ids.minmatch(str + str_index);
  if (length == 0 || str_index + length > str_length) {
    return;
  }
  do {
    if (ids.contains(str + str_index, length)) {
      // Successful encoding so far.
      UNICHAR_ID id = ids.unichar_to_id(str + str_index, length);
      encoding->push_back(id);
      lengths->push_back(length);
      encode_string(str, str_index + length, str_length, encoding, lengths,
                    best_total_length, best_encoding, best_lengths);
      if (static_cast<int>(*best_total_length) == str_length) {
        return; // Tail recursion success!
      }
      // Failed with that length, truncate back and try again.
      encoding->resize(encoding_index);
      lengths->resize(encoding_index);
    }
    int step = UNICHAR::utf8_step(str + str_index + length);
    if (step == 0) {
      step = 1;
    }
    length += step;
  } while (length <= UNICHAR_LEN && str_index + length <= str_length);
}

// Gets the properties for a grapheme string, combining properties for
// multiple characters in a meaningful way where possible.
// Returns false if no valid match was found in the unicharset.
// NOTE that script_id, mirror, and other_case refer to this unicharset on
// return and will need translation if the target unicharset is different.
bool UNICHARSET::GetStrProperties(const char *utf8_str,
                                  UNICHAR_PROPERTIES *props) const {
  props->Init();
  props->SetRangesEmpty();
  int total_unicodes = 0;
  std::vector<UNICHAR_ID> encoding;
  if (!encode_string(utf8_str, true, &encoding, nullptr, nullptr)) {
    return false; // Some part was invalid.
  }
  for (auto it : encoding) {
    int id = it;
    const UNICHAR_PROPERTIES &src_props = unichars[id].properties;
    // Logical OR all the bools.
    if (src_props.isalpha) {
      props->isalpha = true;
    }
    if (src_props.islower) {
      props->islower = true;
    }
    if (src_props.isupper) {
      props->isupper = true;
    }
    if (src_props.isdigit) {
      props->isdigit = true;
    }
    if (src_props.ispunctuation) {
      props->ispunctuation = true;
    }
    if (src_props.isngram) {
      props->isngram = true;
    }
    if (src_props.enabled) {
      props->enabled = true;
    }
    // Min/max the tops/bottoms.
    UpdateRange(src_props.min_bottom, &props->min_bottom, &props->max_bottom);
    UpdateRange(src_props.max_bottom, &props->min_bottom, &props->max_bottom);
    UpdateRange(src_props.min_top, &props->min_top, &props->max_top);
    UpdateRange(src_props.max_top, &props->min_top, &props->max_top);
    float bearing = props->advance + src_props.bearing;
    if (total_unicodes == 0 || bearing < props->bearing) {
      props->bearing = bearing;
      props->bearing_sd = props->advance_sd + src_props.bearing_sd;
    }
    props->advance += src_props.advance;
    props->advance_sd += src_props.advance_sd;
    // With a single width, just use the widths stored in the unicharset.
    props->width = src_props.width;
    props->width_sd = src_props.width_sd;
    // Use the first script id, other_case, mirror, direction.
    // Note that these will need translation, except direction.
    if (total_unicodes == 0) {
      props->script_id = src_props.script_id;
      props->other_case = src_props.other_case;
      props->mirror = src_props.mirror;
      props->direction = src_props.direction;
    }
    // The normed string for the compound character is the concatenation of
    // the normed versions of the individual characters.
    props->normed += src_props.normed;
    ++total_unicodes;
  }
  if (total_unicodes > 1) {
    // Estimate the total widths from the advance - bearing.
    props->width = props->advance - props->bearing;
    props->width_sd = props->advance_sd + props->bearing_sd;
  }
  return total_unicodes > 0;
}

// TODO(rays) clean-up the order of functions to match unicharset.h.

unsigned int UNICHARSET::get_properties(UNICHAR_ID id) const {
  unsigned int properties = 0;
  if (this->get_isalpha(id)) {
    properties |= ISALPHA_MASK;
  }
  if (this->get_islower(id)) {
    properties |= ISLOWER_MASK;
  }
  if (this->get_isupper(id)) {
    properties |= ISUPPER_MASK;
  }
  if (this->get_isdigit(id)) {
    properties |= ISDIGIT_MASK;
  }
  if (this->get_ispunctuation(id)) {
    properties |= ISPUNCTUATION_MASK;
  }
  return properties;
}

char UNICHARSET::get_chartype(UNICHAR_ID id) const {
  if (this->get_isupper(id)) {
    return 'A';
  }
  if (this->get_islower(id)) {
    return 'a';
  }
  if (this->get_isalpha(id)) {
    return 'x';
  }
  if (this->get_isdigit(id)) {
    return '0';
  }
  if (this->get_ispunctuation(id)) {
    return 'p';
  }
  return 0;
}

void UNICHARSET::unichar_insert(const char *const unichar_repr,
                                OldUncleanUnichars old_style) {
  if (old_style == OldUncleanUnichars::kTrue) {
    old_style_included_ = true;
  }
  std::string cleaned = old_style_included_ ? unichar_repr : CleanupString(unichar_repr);
  if (!cleaned.empty() && !ids.contains(cleaned.data(), cleaned.size())) {
    const char *str = cleaned.c_str();
    std::vector<int> encoding;
    if (!old_style_included_ &&
        encode_string(str, true, &encoding, nullptr, nullptr)) {
      return;
    }
    unichars.emplace_back();
    auto &u = unichars.back();
    int index = 0;
    do {
      if (index >= UNICHAR_LEN) {
        tesseract::tprintError("Utf8 buffer too big, size>{} for {}\n", UNICHAR_LEN,
                unichar_repr);
        return;
      }
      u.representation[index++] = *str++;
    } while (*str != '\0');
    u.representation[index] = '\0';
    this->set_script(unichars.size() - 1, null_script);
    // If the given unichar_repr represents a fragmented character, set
    // fragment property to a pointer to CHAR_FRAGMENT class instance with
    // information parsed from the unichar representation. Use the script
    // of the base unichar for the fragmented character if possible.
    CHAR_FRAGMENT *frag = CHAR_FRAGMENT::parse_from_string(u.representation);
    u.properties.fragment = frag;
    if (frag != nullptr && this->contains_unichar(frag->get_unichar())) {
      u.properties.script_id = this->get_script(frag->get_unichar());
    }
    u.properties.enabled = true;
    ids.insert(u.representation, unichars.size() - 1);
  }
}

bool UNICHARSET::contains_unichar(const char *const unichar_repr) const {
  std::string cleaned =
      old_style_included_ ? unichar_repr : CleanupString(unichar_repr);
  return ids.contains(cleaned.data(), cleaned.size());
}

bool UNICHARSET::contains_unichar(const char *const unichar_repr,
                                  int length) const {
  if (length == 0) {
    return false;
  }
  std::string cleaned(unichar_repr, length);
  if (!old_style_included_) {
    cleaned = CleanupString(unichar_repr, length);
  }
  return ids.contains(cleaned.data(), cleaned.size());
}

bool UNICHARSET::eq(UNICHAR_ID unichar_id,
                    const char *const unichar_repr) const {
  return strcmp(this->id_to_unichar(unichar_id), unichar_repr) == 0;
}

bool UNICHARSET::save_to_string(std::string &str) const {
  str = fmt::format("{}\n", this->size());
  for (unsigned id = 0; id < this->size(); ++id) {
    int min_bottom, max_bottom, min_top, max_top;
    get_top_bottom(id, &min_bottom, &max_bottom, &min_top, &max_top);
    float width, width_sd;
    get_width_stats(id, &width, &width_sd);
    float bearing, bearing_sd;
    get_bearing_stats(id, &bearing, &bearing_sd);
    float advance, advance_sd;
    get_advance_stats(id, &advance, &advance_sd);
    unsigned int properties = this->get_properties(id);
    if (strcmp(this->id_to_unichar(id), " ") == 0) {
	  str += fmt::format("NULL {} {} {}\n", "NULL", properties,
               this->get_script_from_script_id(this->get_script(id)),
               this->get_other_case(id));
    } else {
<<<<<<< HEAD
      str += fmt::format("{} {} {},{},{},{},{},{},{},{},{} {} {} {} {} \"{}\"\t# {}\n",
=======
      str += fmt::format("{} {} "
	                     "{},{},{},{},{},{},{},{},{},{} "
						 "{} {} {} {} \"{}\"\t# {}\n",
>>>>>>> aeff7e29
		   this->id_to_unichar(id), properties,
           min_bottom, max_bottom, min_top,
		   max_top, width, width_sd, bearing,
		   bearing_sd, advance, advance_sd,
		   this->get_script_from_script_id(this->get_script(id)),
		   this->get_other_case(id), this->get_direction(id),
		   this->get_mirror(id),
		   this->get_normed_unichar(id),
<<<<<<< HEAD
		   this->debug_str(id).c_str()
=======
		   this->debug_str(id)
>>>>>>> aeff7e29
      );
    }
  }
  return true;
}

class LocalFilePointer {
public:
  LocalFilePointer(FILE *stream) : fp_(stream) {}
  char *fgets(char *dst, int size) {
    return ::fgets(dst, size, fp_);
  }

private:
  FILE *fp_;
};

bool UNICHARSET::load_from_file(FILE *file, bool skip_fragments) {
  LocalFilePointer lfp(file);
  using namespace std::placeholders; // for _1, _2
  std::function<char *(char *, int)> fgets_cb =
      std::bind(&LocalFilePointer::fgets, &lfp, _1, _2);
  bool success = load_via_fgets(fgets_cb, skip_fragments);
  return success;
}

bool UNICHARSET::load_from_file(tesseract::TFile *file, bool skip_fragments) {
  using namespace std::placeholders; // for _1, _2
  std::function<char *(char *, int)> fgets_cb =
      std::bind(&tesseract::TFile::FGets, file, _1, _2);
  bool success = load_via_fgets(fgets_cb, skip_fragments);
  return success;
}

bool UNICHARSET::load_via_fgets(
    const std::function<char *(char *, int)> &fgets_cb, bool skip_fragments) {
  int unicharset_size;
  char buffer[256];

  this->clear();
  this->minimal_init();
  if (fgets_cb(buffer, sizeof(buffer)) == nullptr ||
      sscanf(buffer, "%d", &unicharset_size) != 1) {
    return false;
  }
  for (UNICHAR_ID id = 0; id < unicharset_size; ++id) {
    char unichar[256];
    unsigned int properties;
    char script[64];

    strncpy(script, null_script, sizeof(script) - 1);
    int min_bottom = 0;
    int max_bottom = UINT8_MAX;
    int min_top = 0;
    int max_top = UINT8_MAX;
    float width = 0.0f;
    float width_sd = 0.0f;
    float bearing = 0.0f;
    float bearing_sd = 0.0f;
    float advance = 0.0f;
    float advance_sd = 0.0f;
    // TODO(eger): check that this default it ok
    // after enabling BiDi iterator for Arabic.
    int direction = UNICHARSET::U_LEFT_TO_RIGHT;
    UNICHAR_ID other_case = unicharset_size;
    UNICHAR_ID mirror = unicharset_size;
    if (fgets_cb(buffer, sizeof(buffer)) == nullptr) {
      return false;
    }
    char normed[64];
    normed[0] = '\0';
    std::istringstream stream(buffer);
    stream.imbue(std::locale::classic());
    // 标 1 0,255,0,255,0,0,0,0,0,0 Han 68 0 68 标  # 标 [6807 ]x
    // stream.flags(std::ios::hex);
    stream >> std::setw(255) >> unichar >> std::hex >> properties >> std::dec;
    // stream.flags(std::ios::dec);
    if (stream.fail()) {
	  tesseract::tprintError("stream failure. ({}:{})\n", __FILE__, __LINE__);
      return false;
    }
    auto position = stream.tellg();
    stream.seekg(position);
    char c1, c2, c3, c4, c5, c6, c7, c8, c9;
    stream >> min_bottom >> c1 >> max_bottom >> c2 >> min_top >> c3 >>
        max_top >> c4 >> width >> c5 >> width_sd >> c6 >> bearing >> c7 >>
        bearing_sd >> c8 >> advance >> c9 >> advance_sd >> std::setw(63) >>
        script >> other_case >> direction >> mirror >> std::setw(63) >> normed;
    if (stream.fail() || c1 != ',' || c2 != ',' || c3 != ',' || c4 != ',' ||
        c5 != ',' || c6 != ',' || c7 != ',' || c8 != ',' || c9 != ',') {
      stream.clear();
      stream.seekg(position);
      stream >> min_bottom >> c1 >> max_bottom >> c2 >> min_top >> c3 >>
          max_top >> c4 >> width >> c5 >> width_sd >> c6 >> bearing >> c7 >>
          bearing_sd >> c8 >> advance >> c9 >> advance_sd >> std::setw(63) >>
          script >> other_case >> direction >> mirror;
      if (stream.fail() || c1 != ',' || c2 != ',' || c3 != ',' || c4 != ',' ||
          c5 != ',' || c6 != ',' || c7 != ',' || c8 != ',' || c9 != ',') {
        stream.clear();
        stream.seekg(position);
        stream >> min_bottom >> c1 >> max_bottom >> c2 >> min_top >> c3 >>
            max_top >> std::setw(63) >> script >> other_case >> direction >>
            mirror;
        if (stream.fail() || c1 != ',' || c2 != ',' || c3 != ',') {
          stream.clear();
          stream.seekg(position);
          stream >> min_bottom >> c1 >> max_bottom >> c2 >> min_top >> c3 >>
              max_top >> std::setw(63) >> script >> other_case;
          if (stream.fail() || c1 != ',' || c2 != ',' || c3 != ',') {
            stream.clear();
            stream.seekg(position);
            stream >> std::setw(63) >> script >> other_case;
            if (stream.fail()) {
              stream.clear();
              stream.seekg(position);
              stream >> std::setw(63) >> script;
            }
          }
        }
      }
    }

    // Skip fragments if needed.
    CHAR_FRAGMENT *frag = nullptr;
    if (skip_fragments && (frag = CHAR_FRAGMENT::parse_from_string(unichar))) {
      int num_pieces = frag->get_total();
      delete frag;
      // Skip multi-element fragments, but keep singles like UNICHAR_BROKEN in.
      if (num_pieces > 1) {
        continue;
      }
    }
    // Insert unichar into unicharset and set its properties.
    if (strcmp(unichar, "NULL") == 0) {
      this->unichar_insert(" ");
    } else {
      this->unichar_insert_backwards_compatible(unichar);
    }

    this->set_isalpha(id, properties & ISALPHA_MASK);
    this->set_islower(id, properties & ISLOWER_MASK);
    this->set_isupper(id, properties & ISUPPER_MASK);
    this->set_isdigit(id, properties & ISDIGIT_MASK);
    this->set_ispunctuation(id, properties & ISPUNCTUATION_MASK);
    this->set_isngram(id, false);
    this->set_script(id, script);
    this->unichars[id].properties.enabled = true;
    this->set_top_bottom(id, min_bottom, max_bottom, min_top, max_top);
    this->set_width_stats(id, width, width_sd);
    this->set_bearing_stats(id, bearing, bearing_sd);
    this->set_advance_stats(id, advance, advance_sd);
    this->set_direction(id, static_cast<UNICHARSET::Direction>(direction));
    this->set_other_case(id, (other_case < unicharset_size) ? other_case : id);
    this->set_mirror(id, (mirror < unicharset_size) ? mirror : id);
    this->set_normed(id, normed[0] != '\0' ? normed : unichar);
  }
  post_load_setup();
  return true;
}

// Sets up internal data after loading the file, based on the char
// properties. Called from load_from_file, but also needs to be run
// during set_unicharset_properties.
void UNICHARSET::post_load_setup() {
  // Number of alpha chars with the case property minus those without,
  // in order to determine that half the alpha chars have case.
  int net_case_alphas = 0;
  int x_height_alphas = 0;
  int cap_height_alphas = 0;
  top_bottom_set_ = false;
  for (unsigned id = 0; id < unichars.size(); ++id) {
    int min_bottom = 0;
    int max_bottom = UINT8_MAX;
    int min_top = 0;
    int max_top = UINT8_MAX;
    get_top_bottom(id, &min_bottom, &max_bottom, &min_top, &max_top);
    if (min_top > 0) {
      top_bottom_set_ = true;
    }
    if (get_isalpha(id)) {
      if (get_islower(id) || get_isupper(id)) {
        ++net_case_alphas;
      } else {
        --net_case_alphas;
      }
      if (min_top < kMeanlineThreshold && max_top < kMeanlineThreshold) {
        ++x_height_alphas;
      } else if (min_top > kMeanlineThreshold && max_top > kMeanlineThreshold) {
        ++cap_height_alphas;
      }
    }
    set_normed_ids(id);
  }

  script_has_upper_lower_ = net_case_alphas > 0;
  script_has_xheight_ =
      script_has_upper_lower_ ||
      (x_height_alphas > cap_height_alphas * kMinXHeightFraction &&
       cap_height_alphas > x_height_alphas * kMinCapHeightFraction);

  null_sid_ = get_script_id_from_name(null_script);
  ASSERT_HOST(null_sid_ == 0);
  common_sid_ = get_script_id_from_name("Common");
  latin_sid_ = get_script_id_from_name("Latin");
  cyrillic_sid_ = get_script_id_from_name("Cyrillic");
  greek_sid_ = get_script_id_from_name("Greek");
  han_sid_ = get_script_id_from_name("Han");
  hiragana_sid_ = get_script_id_from_name("Hiragana");
  katakana_sid_ = get_script_id_from_name("Katakana");
  thai_sid_ = get_script_id_from_name("Thai");
  hangul_sid_ = get_script_id_from_name("Hangul");

  // Compute default script. Use the highest-counting alpha script, that is
  // not the common script, as that still contains some "alphas".
  int *script_counts = new int[script_table_size_used];
  memset(script_counts, 0, sizeof(*script_counts) * script_table_size_used);
  for (unsigned id = 0; id < unichars.size(); ++id) {
    if (get_isalpha(id)) {
      ++script_counts[get_script(id)];
    }
  }
  default_sid_ = 0;
  for (int s = 1; s < script_table_size_used; ++s) {
    if (script_counts[s] > script_counts[default_sid_] && s != common_sid_) {
      default_sid_ = s;
    }
  }
  delete[] script_counts;
}

// Returns true if right_to_left scripts are significant in the unicharset,
// but without being so sensitive that "universal" unicharsets containing
// characters from many scripts, like orientation and script detection,
// look like they are right_to_left.
bool UNICHARSET::major_right_to_left() const {
  int ltr_count = 0;
  int rtl_count = 0;
  for (unsigned id = 0; id < unichars.size(); ++id) {
    int dir = get_direction(id);
    if (dir == UNICHARSET::U_LEFT_TO_RIGHT) {
      ltr_count++;
    }
    if (dir == UNICHARSET::U_RIGHT_TO_LEFT ||
        dir == UNICHARSET::U_RIGHT_TO_LEFT_ARABIC ||
        dir == UNICHARSET::U_ARABIC_NUMBER) {
      rtl_count++;
    }
  }
  return rtl_count > ltr_count;
}

// Set a whitelist and/or blacklist of characters to recognize.
// An empty or nullptr whitelist enables everything (minus any blacklist).
// An empty or nullptr blacklist disables nothing.
// An empty or nullptr unblacklist has no effect.
void UNICHARSET::set_black_and_whitelist(const char *blacklist,
                                         const char *whitelist,
                                         const char *unblacklist) {
  bool def_enabled = whitelist == nullptr || whitelist[0] == '\0';
  // Set everything to default
  for (auto &uc : unichars) {
    uc.properties.enabled = def_enabled;
  }
  if (!def_enabled) {
    // Enable the whitelist.
    std::vector<UNICHAR_ID> encoding;
    encode_string(whitelist, false, &encoding, nullptr, nullptr);
    for (auto it : encoding) {
      if (it != INVALID_UNICHAR_ID) {
        unichars[it].properties.enabled = true;
      }
    }
  }
  if (blacklist != nullptr && blacklist[0] != '\0') {
    // Disable the blacklist.
    std::vector<UNICHAR_ID> encoding;
    encode_string(blacklist, false, &encoding, nullptr, nullptr);
    for (auto it : encoding) {
      if (it != INVALID_UNICHAR_ID) {
        unichars[it].properties.enabled = false;
      }
    }
  }
  if (unblacklist != nullptr && unblacklist[0] != '\0') {
    // Re-enable the unblacklist.
    std::vector<UNICHAR_ID> encoding;
    encode_string(unblacklist, false, &encoding, nullptr, nullptr);
    for (auto it : encoding) {
      if (it != INVALID_UNICHAR_ID) {
        unichars[it].properties.enabled = true;
      }
    }
  }
}

// Returns true if there are any repeated unicodes in the normalized
// text of any unichar-id in the unicharset.
bool UNICHARSET::AnyRepeatedUnicodes() const {
  int start_id = 0;
  if (has_special_codes()) {
    start_id = SPECIAL_UNICHAR_CODES_COUNT;
  }
  for (unsigned id = start_id; id < unichars.size(); ++id) {
    // Convert to unicodes.
    std::vector<char32> unicodes = UNICHAR::UTF8ToUTF32(get_normed_unichar(id));
    for (size_t u = 1; u < unicodes.size(); ++u) {
      if (unicodes[u - 1] == unicodes[u]) {
        return true;
      }
    }
  }
  return false;
}

int UNICHARSET::add_script(const char *script) {
  for (int i = 0; i < script_table_size_used; ++i) {
    if (strcmp(script, script_table[i]) == 0) {
      return i;
    }
  }
  if (script_table_size_reserved == 0) {
    script_table_size_reserved = 8;
    script_table = new char *[script_table_size_reserved];
  } else if (script_table_size_used >= script_table_size_reserved) {
    assert(script_table_size_used == script_table_size_reserved);
    script_table_size_reserved += script_table_size_reserved;
    char **new_script_table = new char *[script_table_size_reserved];
    memcpy(new_script_table, script_table,
           script_table_size_used * sizeof(char *));
    delete[] script_table;
    script_table = new_script_table;
  }
  script_table[script_table_size_used] = new char[strlen(script) + 1];
  strcpy(script_table[script_table_size_used], script);
  return script_table_size_used++;
}

// Returns the string that represents a fragment
// with the given unichar, pos and total.
std::string CHAR_FRAGMENT::to_string(const char *unichar, int pos, int total,
                                     bool natural) {
  if (total == 1) {
    return std::string(unichar);
  }
  char buffer[kMaxLen + 8];
  snprintf(buffer, kMaxLen, "%c%s%c%d%c%d", kSeparator, unichar, kSeparator, pos,
           natural ? kNaturalFlag : kSeparator, total);
  assert(strlen(buffer) < sizeof(buffer));
  return buffer;
}

CHAR_FRAGMENT *CHAR_FRAGMENT::parse_from_string(const char *string) {
  const char *ptr = string;
  int len = strlen(string);
  if (len < kMinLen || *ptr != kSeparator) {
    return nullptr; // this string cannot represent a fragment
  }
  ptr++; // move to the next character
  int step = 0;
  while ((ptr + step) < (string + len) && *(ptr + step) != kSeparator) {
    step += UNICHAR::utf8_step(ptr + step);
  }
  if (step == 0 || step > UNICHAR_LEN) {
    return nullptr; // no character for unichar or the character is too long
  }
  char unichar[UNICHAR_LEN + 1];
  strncpy(unichar, ptr, step);
  unichar[step] = '\0'; // null terminate unichar
  ptr += step;          // move to the next fragment separator
  int pos = 0;
  int total = 0;
  bool natural = false;
  char *end_ptr = nullptr;
  for (int i = 0; i < 2; i++) {
    if (ptr > string + len || *ptr != kSeparator) {
      if (i == 1 && *ptr == kNaturalFlag) {
        natural = true;
      } else {
        return nullptr; // Failed to parse fragment representation.
      }
    }
    ptr++; // move to the next character
    i == 0 ? pos = static_cast<int>(strtol(ptr, &end_ptr, 10))
           : total = static_cast<int>(strtol(ptr, &end_ptr, 10));
    ptr = end_ptr;
  }
  if (ptr != string + len) {
    return nullptr; // malformed fragment representation
  }
  auto *fragment = new CHAR_FRAGMENT();
  fragment->set_all(unichar, pos, total, natural);
  return fragment;
}

int UNICHARSET::get_script_id_from_name(const char *script_name) const {
  for (int i = 0; i < script_table_size_used; ++i) {
    if (strcmp(script_name, script_table[i]) == 0) {
      return i;
    }
  }
  return 0; // 0 is always the null_script
}

// Removes/replaces content that belongs in rendered text, but not in the
// unicharset.
/* static */
std::string UNICHARSET::CleanupString(const char *utf8_str, size_t length) {
  std::string result;
  result.reserve(length);
  char ch;
  while ((ch = *utf8_str) != '\0' && length-- > 0) {
    int key_index = 0;
    const char *key;
    while ((key = kCleanupMaps[key_index][0]) != nullptr) {
      int match = 0;
      while (key[match] != '\0' && key[match] == utf8_str[match]) {
        ++match;
      }
      if (key[match] == '\0') {
        utf8_str += match;
        break;
      }
      ++key_index;
    }
    if (key == nullptr) {
      result.push_back(ch);
      ++utf8_str;
    } else {
      result.append(kCleanupMaps[key_index][1]);
    }
  }
  return result;
}

FZ_HEAPDBG_TRACKER_SECTION_END_MARKER(unicharset)

} // namespace tesseract<|MERGE_RESOLUTION|>--- conflicted
+++ resolved
@@ -754,13 +754,9 @@
                this->get_script_from_script_id(this->get_script(id)),
                this->get_other_case(id));
     } else {
-<<<<<<< HEAD
-      str += fmt::format("{} {} {},{},{},{},{},{},{},{},{} {} {} {} {} \"{}\"\t# {}\n",
-=======
       str += fmt::format("{} {} "
 	                     "{},{},{},{},{},{},{},{},{},{} "
 						 "{} {} {} {} \"{}\"\t# {}\n",
->>>>>>> aeff7e29
 		   this->id_to_unichar(id), properties,
            min_bottom, max_bottom, min_top,
 		   max_top, width, width_sd, bearing,
@@ -769,11 +765,7 @@
 		   this->get_other_case(id), this->get_direction(id),
 		   this->get_mirror(id),
 		   this->get_normed_unichar(id),
-<<<<<<< HEAD
-		   this->debug_str(id).c_str()
-=======
 		   this->debug_str(id)
->>>>>>> aeff7e29
       );
     }
   }
