--- conflicted
+++ resolved
@@ -360,11 +360,7 @@
       UNICHAR ch(str + i, step);
       snprintf(hex, sizeof(hex), "$%02x ", ch.first_uni());
     }
-<<<<<<< HEAD
-	hex[sizeof(hex) - 1] = 0;
-=======
     hex[sizeof(hex) - 1] = 0;
->>>>>>> bc7838f1
     result += hex;
   }
   // drop the trailing space:
