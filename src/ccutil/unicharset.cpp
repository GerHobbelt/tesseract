--- conflicted
+++ resolved
@@ -297,11 +297,6 @@
   if (id == INVALID_UNICHAR_ID) {
     return INVALID_UNICHAR;
   }
-<<<<<<< HEAD
-  if (id < 0 || static_cast<size_t>(id) >= this->size()) {
-	assert(0);
-    return OUTOFRANGE_UNICHAR;
-=======
   // the next check will be hit by MATRIX::print() and possibly others; usually it happens where id == this->size()
   if (static_cast<unsigned>(id) >= this->size()) {
     if (static_cast<unsigned>(id) == this->size()) {
@@ -314,7 +309,6 @@
       static std::string oor = fmt::format("__OUT_OF_RANGE_UNICHAR_{}/{}__", id, this->size());
       return oor.c_str();
     }
->>>>>>> 8dc3cdd4
   }
   return unichars[id].representation;
 }
@@ -323,11 +317,6 @@
   if (id == INVALID_UNICHAR_ID) {
     return INVALID_UNICHAR;
   }
-<<<<<<< HEAD
-  if (id < 0 || static_cast<size_t>(id) >= this->size()) {
-	assert(0);
-    return OUTOFRANGE_UNICHAR;
-=======
   // the next check will be hit by MATRIX::print() and possibly others; usually it happens where id == this->size()
   if (static_cast<unsigned>(id) >= this->size()) {
     if (static_cast<unsigned>(id) == this->size()) {
@@ -340,7 +329,6 @@
       static std::string oor = fmt::format("__OUT_OF_RANGE_UNICHAR_{}/{}__", id, this->size());
       return oor.c_str();
     }
->>>>>>> 8dc3cdd4
   }
   // Resolve from the kCustomLigatures table if this is a private encoding.
   if (get_isprivate(id)) {
@@ -362,36 +350,18 @@
   int step = 1;
   int i;
   // Chop into unicodes and code each as hex.
-<<<<<<< HEAD
-  int i;
   for (i = 0; str[i] != '\0'; i += step) {
-    char hex[sizeof(int) * 2 + 1];
-=======
-  for (i = 0; str[i] != '\0'; i += step) {
-    char hex[sizeof(int) * 2 + 2];
->>>>>>> 8dc3cdd4
+    char hex[sizeof(int) * 2 + 3];
     step = UNICHAR::utf8_step(str + i);
     if (step <= 1) {
       step = 1;
-<<<<<<< HEAD
-      snprintf(hex, sizeof(hex), "$%02x", str[i]);
+      snprintf(hex, sizeof(hex), "$%02x ", str[i]);
     } else {
       UNICHAR ch(str + i, step);
-      snprintf(hex, sizeof(hex), "$%04x", ch.first_uni());
-    }
-    hex[sizeof(hex) - 1] = 0;
-=======
-      snprintf(hex, sizeof(hex), "%02x ", str[i]);
-    } else {
-      UNICHAR ch(str + i, step);
-      snprintf(hex, sizeof(hex), "%02x ", ch.first_uni());
-    }
-	  hex[sizeof(hex) - 1] = 0;
->>>>>>> 8dc3cdd4
+      snprintf(hex, sizeof(hex), "$%02x ", ch.first_uni());
+    }
+	hex[sizeof(hex) - 1] = 0;
     result += hex;
-  }
-  if (i > 0) {
-    result.pop_back();
   }
   // drop the trailing space:
   if (i > 0) {
