///////////////////////////////////////////////////////////////////////
// File:        unicharset.cpp
// Description: Unicode character/ligature set class.
// Author:      Thomas Kielbus
//
// (C) Copyright 2006, Google Inc.
// Licensed under the Apache License, Version 2.0 (the "License");
// you may not use this file except in compliance with the License.
// You may obtain a copy of the License at
// http://www.apache.org/licenses/LICENSE-2.0
// Unless required by applicable law or agreed to in writing, software
// distributed under the License is distributed on an "AS IS" BASIS,
// WITHOUT WARRANTIES OR CONDITIONS OF ANY KIND, either express or implied.
// See the License for the specific language governing permissions and
// limitations under the License.
//
///////////////////////////////////////////////////////////////////////

#include <tesseract/preparation.h> // compiler config, etc.

#include "unicharset.h"
#include <tesseract/tprintf.h>

#include "params.h"

#include <tesseract/unichar.h>
#include "serialis.h"

#include <algorithm>
#include <cassert>
#include <cstdio>
#include <cstring>
#include <iomanip> // for std::setw
#include <locale>  // for std::locale::classic
#include <sstream> // for std::istringstream, std::ostringstream

#undef min
#undef max


namespace tesseract {

FZ_HEAPDBG_TRACKER_SECTION_START_MARKER(unicharset)

// Special character used in representing character fragments.
static const char kSeparator = '|';
// Special character used in representing 'natural' character fragments.
static const char kNaturalFlag = 'n';

static const int ISALPHA_MASK = 0x1;
static const int ISLOWER_MASK = 0x2;
static const int ISUPPER_MASK = 0x4;
static const int ISDIGIT_MASK = 0x8;
static const int ISPUNCTUATION_MASK = 0x10;

// Y coordinate threshold for determining cap-height vs x-height.
// TODO(rays) Bring the global definition down to the ccutil library level,
// so this constant is relative to some other constants.
static const int kMeanlineThreshold = 220;
// Let C be the number of alpha chars for which all tops exceed
// kMeanlineThreshold, and X the number of alpha chars for which all
// tops are below kMeanlineThreshold, then if X > C *
// kMinXHeightFraction and C > X * kMinCapHeightFraction or more than
// half the alpha characters have upper or lower case, then the
// unicharset "has x-height".
const double kMinXHeightFraction = 0.25;
const double kMinCapHeightFraction = 0.05;

/*static */
const char* UNICHARSET::kCustomLigatures[][2] = {
  {"ct", U8("\uE003")},  // c + t -> U+E003
  {"ſh", U8("\uE006")},  // long-s + h -> U+E006
  {"ſi", U8("\uE007")},  // long-s + i -> U+E007
  {"ſl", U8("\uE008")},  // long-s + l -> U+E008
  {"ſſ", U8("\uE009")},  // long-s + long-s -> U+E009
  {nullptr, nullptr}
};

// List of mappings to make when ingesting strings from the outside.
// The substitutions clean up text that should exist for rendering of
// synthetic data, but not in the recognition set.
const char* UNICHARSET::kCleanupMaps[][2] = {
    {U8("\u0640"), ""},    // TATWEEL is deleted.
    {U8("\ufb01"), "fi"},  // fi ligature->fi pair.
    {U8("\ufb02"), "fl"},  // fl ligature->fl pair.
    {nullptr, nullptr}};

// List of strings for the SpecialUnicharCodes. Keep in sync with the enum.
const char* UNICHARSET::kSpecialUnicharCodes[SPECIAL_UNICHAR_CODES_COUNT] = {
    " ",
    "Joined",
    "|Broken|0|1"
};

const char *UNICHARSET::null_script = "NULL";

UNICHARSET::UNICHAR_PROPERTIES::UNICHAR_PROPERTIES() {
  Init();
}

// Initialize all properties to sensible default values.
void UNICHARSET::UNICHAR_PROPERTIES::Init() {
  isalpha = false;
  islower = false;
  isupper = false;
  isdigit = false;
  ispunctuation = false;
  isngram = false;
  enabled = false;
  SetRangesOpen();
  script_id = 0;
  other_case = 0;
  mirror = 0;
  normed = "";
  direction = UNICHARSET::U_LEFT_TO_RIGHT;
  fragment = nullptr;
}

// Sets all ranges wide open. Initialization default in case there are
// no useful values available.
void UNICHARSET::UNICHAR_PROPERTIES::SetRangesOpen() {
  min_bottom = 0;
  max_bottom = UINT8_MAX;
  min_top = 0;
  max_top = UINT8_MAX;
  width = 0.0f;
  width_sd = 0.0f;
  bearing = 0.0f;
  bearing_sd = 0.0f;
  advance = 0.0f;
  advance_sd = 0.0f;
}

// Sets all ranges to empty. Used before expanding with font-based data.
void UNICHARSET::UNICHAR_PROPERTIES::SetRangesEmpty() {
  min_bottom = UINT8_MAX;
  max_bottom = 0;
  min_top = UINT8_MAX;
  max_top = 0;
  width = 0.0f;
  width_sd = 0.0f;
  bearing = 0.0f;
  bearing_sd = 0.0f;
  advance = 0.0f;
  advance_sd = 0.0f;
}

// Returns true if any of the top/bottom/width/bearing/advance ranges/stats
// is empty.
bool UNICHARSET::UNICHAR_PROPERTIES::AnyRangeEmpty() const {
  return width == 0.0f || advance == 0.0f;
}

// Expands the ranges with the ranges from the src properties.
void UNICHARSET::UNICHAR_PROPERTIES::ExpandRangesFrom(
    const UNICHAR_PROPERTIES &src) {
  UpdateRange(src.min_bottom, &min_bottom, &max_bottom);
  UpdateRange(src.max_bottom, &min_bottom, &max_bottom);
  UpdateRange(src.min_top, &min_top, &max_top);
  UpdateRange(src.max_top, &min_top, &max_top);
  if (src.width_sd > width_sd) {
    width = src.width;
    width_sd = src.width_sd;
  }
  if (src.bearing_sd > bearing_sd) {
    bearing = src.bearing;
    bearing_sd = src.bearing_sd;
  }
  if (src.advance_sd > advance_sd) {
    advance = src.advance;
    advance_sd = src.advance_sd;
  }
}

// Copies the properties from src into this.
void UNICHARSET::UNICHAR_PROPERTIES::CopyFrom(const UNICHAR_PROPERTIES &src) {
  // Apart from the fragment, everything else can be done with a default copy.
  CHAR_FRAGMENT *saved_fragment = fragment;
  *this = src; // Bitwise copy.
  fragment = saved_fragment;
}

UNICHARSET::UNICHARSET()
    : ids(), script_table(nullptr), script_table_size_used(0) {
  clear();
  minimal_init();
}

void UNICHARSET::minimal_init() {
  for (int i = 0; i < SPECIAL_UNICHAR_CODES_COUNT; ++i) {
    unichar_insert(kSpecialUnicharCodes[i]);
    if (i == UNICHAR_JOINED) {
      set_isngram(i, true);
    }
  }
}

UNICHARSET::~UNICHARSET() {
  clear();
}

UNICHAR_ID
UNICHARSET::unichar_to_id(const char *const unichar_repr) const {
  std::string cleaned =
      old_style_included_ ? unichar_repr : CleanupString(unichar_repr);
  return ids.contains(cleaned.data(), cleaned.size())
             ? ids.unichar_to_id(cleaned.data(), cleaned.size())
             : INVALID_UNICHAR_ID;
}

UNICHAR_ID UNICHARSET::unichar_to_id(const char *const unichar_repr,
                                     int length) const {
  assert(length > 0 && length <= UNICHAR_LEN);
  std::string cleaned(unichar_repr, length);
  if (!old_style_included_) {
    cleaned = CleanupString(unichar_repr, length);
  }
  return ids.contains(cleaned.data(), cleaned.size())
             ? ids.unichar_to_id(cleaned.data(), cleaned.size())
             : INVALID_UNICHAR_ID;
}

// Return the minimum number of bytes that matches a legal UNICHAR_ID,
// while leaving the rest of the string encodable. Returns 0 if the
// beginning of the string is not encodable.
// WARNING: this function now encodes the whole string for precision.
// Use encode_string in preference to repeatedly calling step.
int UNICHARSET::step(const char *str) const {
  std::vector<UNICHAR_ID> encoding;
  std::vector<char> lengths;
  encode_string(str, true, &encoding, &lengths, nullptr);
  if (encoding.empty() || encoding[0] == INVALID_UNICHAR_ID) {
    return 0;
  }
  return lengths[0];
}

// Return whether the given UTF-8 string is encodable with this UNICHARSET.
// If not encodable, write the first byte offset which cannot be converted
// into the second (return) argument.
bool UNICHARSET::encodable_string(const char *str,
                                  unsigned *first_bad_position) const {
  std::vector<UNICHAR_ID> encoding;
  return encode_string(str, true, &encoding, nullptr, first_bad_position);
}

// Encodes the given UTF-8 string with this UNICHARSET.
// Returns true if the encoding succeeds completely, false if there is at
// least one INVALID_UNICHAR_ID in the returned encoding, but in this case
// the rest of the string is still encoded.
// If lengths is not nullptr, then it is filled with the corresponding
// byte length of each encoded UNICHAR_ID.
// WARNING: Caller must guarantee that str has already been cleaned of codes
// that do not belong in the unicharset, or encoding may fail.
// Use CleanupString to perform the cleaning.
bool UNICHARSET::encode_string(const char *str, bool give_up_on_failure,
                               std::vector<UNICHAR_ID> *encoding,
                               std::vector<char> *lengths,
                               unsigned *encoded_length) const {
  std::vector<UNICHAR_ID> working_encoding;
  std::vector<char> working_lengths;
  std::vector<char> best_lengths;
  encoding->clear(); // Just in case str is empty.
  auto str_length = strlen(str);
  unsigned str_pos = 0;
  bool perfect = true;
  while (str_pos < str_length) {
    encode_string(str, str_pos, str_length, &working_encoding, &working_lengths,
                  &str_pos, encoding, &best_lengths);
    if (str_pos < str_length) {
      // This is a non-match. Skip one utf-8 character.
      perfect = false;
      if (give_up_on_failure) {
        break;
      }
      int step = UNICHAR::utf8_step(str + str_pos);
      if (step == 0) {
        step = 1;
      }
      encoding->push_back(INVALID_UNICHAR_ID);
      best_lengths.push_back(step);
      str_pos += step;
      working_encoding = *encoding;
      working_lengths = best_lengths;
    }
  }
  if (lengths != nullptr) {
    *lengths = std::move(best_lengths);
  }
  if (encoded_length != nullptr) {
    *encoded_length = str_pos;
  }
  return perfect;
}

const char *UNICHARSET::id_to_unichar(UNICHAR_ID id) const {
  if (id == INVALID_UNICHAR_ID) {
    return INVALID_UNICHAR;
  }
  // the next check will be hit by MATRIX::print() and possibly others; usually it happens where id == this->size()
  if (static_cast<unsigned>(id) >= this->size()) {
<<<<<<< HEAD
    if (static_cast<unsigned>(id) == this->size()) {
      return "__END_OF_UNICHARSET__";
    } else {
      // nasty way of making this string storage "permanent enough" so that it can outlive this function call for a while.  *yech!*
      // we get away with it because, until now, all occurrences of section being hit were for
      //    id == this->size()
      // which is now handled above; this is for those rarest of cases where we're looking at a completely b0rked system anyway.
      static std::string oor = fmt::format("__OUT_OF_RANGE_UNICHAR_{}/{}__", id, this->size());
      return oor.c_str();
    }
=======
    return fmt::format("__OUT_OF_RANGE_UNICHAR_{}/{}__", id, this->size()).c_str();
>>>>>>> dae0f839
  }
  return unichars[id].representation;
}

const char *UNICHARSET::id_to_unichar_ext(UNICHAR_ID id) const {
  if (id == INVALID_UNICHAR_ID) {
    return INVALID_UNICHAR;
  }
  // the next check will be hit by MATRIX::print() and possibly others; usually it happens where id == this->size()
  if (static_cast<unsigned>(id) >= this->size()) {
<<<<<<< HEAD
    if (static_cast<unsigned>(id) == this->size()) {
      return "__END_OF_UNICHARSET__";
    } else {
      // nasty way of making this string storage "permanent enough" so that it can outlive this function call for a while.  *yech!*
      // we get away with it because, until now, all occurrences of section being hit were for
      //    id == this->size()
      // which is now handled above; this is for those rarest of cases where we're looking at a completely b0rked system anyway.
      static std::string oor = fmt::format("__OUT_OF_RANGE_UNICHAR_{}/{}__", id, this->size());
      return oor.c_str();
    }
=======
    return fmt::format("__OUT_OF_RANGE_UNICHAR_{}/{}__", id, this->size()).c_str();
>>>>>>> dae0f839
  }
  // Resolve from the kCustomLigatures table if this is a private encoding.
  if (get_isprivate(id)) {
    const char *ch = id_to_unichar(id);
    for (int i = 0; kCustomLigatures[i][0] != nullptr; ++i) {
      if (!strcmp(ch, kCustomLigatures[i][1])) {
        return kCustomLigatures[i][0];
      }
    }
  }
  // Otherwise return the stored representation.
  return unichars[id].representation;
}

// Return a string that reformats the utf8 str into the str followed
// by its hex unicodes.
std::string UNICHARSET::debug_utf8_str(const char *str) {
  std::string result = fmt::format("`{}` [", str);
  int step = 1;
  int i;
  // Chop into unicodes and code each as hex.
  for (i = 0; str[i] != '\0'; i += step) {
    char hex[sizeof(int) * 2 + 2];
    step = UNICHAR::utf8_step(str + i);
    if (step == 0) {
      step = 1;
      snprintf(hex, sizeof(hex), "%02x ", str[i]);
    } else {
      UNICHAR ch(str + i, step);
      snprintf(hex, sizeof(hex), "%02x ", ch.first_uni());
    }
<<<<<<< HEAD
	  hex[sizeof(hex) - 1] = 0;
=======
    hex[sizeof(hex) - 1] = 0;
>>>>>>> dae0f839
    result += hex;
  }
  if (i > 0) {
    result.pop_back();
  }
  result += "]";
  return result;
}

// Return a string containing debug information on the unichar, including
// the id_to_unichar, its hex unicodes and the properties.
std::string UNICHARSET::debug_str(UNICHAR_ID id) const {
  if (id == INVALID_UNICHAR_ID) {
    return std::string(id_to_unichar(id));
  }
  // the next check will be hit by MATRIX::print() and possibly others; usually it happens where id == this->size()
  if (static_cast<unsigned>(id) >= this->size()) {
    if (static_cast<unsigned>(id) == this->size()) {
      return "__END_OF_UNICHARSET__";
    } else {
      return fmt::format("__OUT_OF_RANGE_UNICHAR_{}/{}__", id, this->size());
    }
  }
  const CHAR_FRAGMENT *fragment = this->get_fragment(id);
  if (fragment) {
    return fragment->to_string();
  }
  const char *str = id_to_unichar(id);
  std::string result = debug_utf8_str(str);
  // Append a for lower alpha, A for upper alpha, and x if alpha but neither.
  if (get_isalpha(id)) {
    if (get_islower(id)) {
      result += "a";
    } else if (get_isupper(id)) {
      result += "A";
    } else {
      result += "x";
    }
  }
  // Append 0 if a digit.
  if (get_isdigit(id)) {
    result += "0";
  }
  // Append p is a punctuation symbol.
  if (get_ispunctuation(id)) {
    result += "p";
  }
  return result;
}

// Sets the normed_ids vector from the normed string. normed_ids is not
// stored in the file, and needs to be set when the UNICHARSET is loaded.
void UNICHARSET::set_normed_ids(UNICHAR_ID unichar_id) {
  ASSERT_HOST(contains_unichar_id(unichar_id));
  unichars[unichar_id].properties.normed_ids.clear();
  if (unichar_id == UNICHAR_SPACE && id_to_unichar(unichar_id)[0] == ' ') {
    unichars[unichar_id].properties.normed_ids.push_back(UNICHAR_SPACE);
  } else if (!encode_string(unichars[unichar_id].properties.normed.c_str(),
                            true, &unichars[unichar_id].properties.normed_ids,
                            nullptr, nullptr)) {
    unichars[unichar_id].properties.normed_ids.clear();
    unichars[unichar_id].properties.normed_ids.push_back(unichar_id);
  }
}

// Returns whether the unichar id represents a unicode value in the private use
// area. We use this range only internally to represent uncommon ligatures
// (eg. 'ct') that do not have regular unicode values.
bool UNICHARSET::get_isprivate(UNICHAR_ID unichar_id) const {
  UNICHAR uc(id_to_unichar(unichar_id), -1);
  int uni = uc.first_uni();
  return (uni >= 0xE000 && uni <= 0xF8FF);
}

// Sets all ranges to empty, so they can be expanded to set the values.
void UNICHARSET::set_ranges_empty() {
  for (auto &uc : unichars) {
    uc.properties.SetRangesEmpty();
  }
}

// Sets all the properties for this unicharset given a src unicharset with
// everything set. The unicharsets don't have to be the same, and graphemes
// are correctly accounted for.
void UNICHARSET::PartialSetPropertiesFromOther(int start_index,
                                               const UNICHARSET &src) {
  for (unsigned ch = start_index; ch < unichars.size(); ++ch) {
    const char *utf8 = id_to_unichar(ch);
    UNICHAR_PROPERTIES properties;
    if (src.GetStrProperties(utf8, &properties)) {
      // Setup the script_id, other_case, and mirror properly.
      const char *script = src.get_script_from_script_id(properties.script_id);
      properties.script_id = add_script(script);
      const char *other_case = src.id_to_unichar(properties.other_case);
      if (contains_unichar(other_case)) {
        properties.other_case = unichar_to_id(other_case);
      } else {
        properties.other_case = ch;
      }
      const char *mirror_str = src.id_to_unichar(properties.mirror);
      if (contains_unichar(mirror_str)) {
        properties.mirror = unichar_to_id(mirror_str);
      } else {
        properties.mirror = ch;
      }
      unichars[ch].properties.CopyFrom(properties);
      set_normed_ids(ch);
    }
  }
}

// Expands the tops and bottoms and widths for this unicharset given a
// src unicharset with ranges in it. The unicharsets don't have to be the
// same, and graphemes are correctly accounted for.
void UNICHARSET::ExpandRangesFromOther(const UNICHARSET &src) {
  for (unsigned ch = 0; ch < unichars.size(); ++ch) {
    const char *utf8 = id_to_unichar(ch);
    UNICHAR_PROPERTIES properties;
    if (src.GetStrProperties(utf8, &properties)) {
      // Expand just the ranges from properties.
      unichars[ch].properties.ExpandRangesFrom(properties);
    }
  }
}

// Makes this a copy of src. Clears this completely first, so the automatic
// ids will not be present in this if not in src. Does NOT reorder the set!
void UNICHARSET::CopyFrom(const UNICHARSET &src) {
  clear();
  minimal_init();
  for (unsigned ch = 0; ch < src.unichars.size(); ++ch) {
    const UNICHAR_PROPERTIES &src_props = src.unichars[ch].properties;
    const char *utf8 = src.id_to_unichar(ch);
    unichar_insert_backwards_compatible(utf8);
    unichars[ch].properties.ExpandRangesFrom(src_props);
  }
  // Set properties, including mirror and other_case, WITHOUT reordering
  // the unicharset.
  PartialSetPropertiesFromOther(0, src);
}

// For each id in src, if it does not occur in this, add it, as in
// SetPropertiesFromOther, otherwise expand the ranges, as in
// ExpandRangesFromOther.
void UNICHARSET::AppendOtherUnicharset(const UNICHARSET &src) {
  int initial_used = unichars.size();
  for (unsigned ch = 0; ch < src.unichars.size(); ++ch) {
    const UNICHAR_PROPERTIES &src_props = src.unichars[ch].properties;
    const char *utf8 = src.id_to_unichar(ch);
    int id = unichars.size();
    if (contains_unichar(utf8)) {
      id = unichar_to_id(utf8);
      // Just expand current ranges.
      unichars[id].properties.ExpandRangesFrom(src_props);
    } else {
      unichar_insert_backwards_compatible(utf8);
      unichars[id].properties.SetRangesEmpty();
    }
  }
  // Set properties, including mirror and other_case, WITHOUT reordering
  // the unicharset.
  PartialSetPropertiesFromOther(initial_used, src);
}

// Returns true if the acceptable ranges of the tops of the characters do
// not overlap, making their x-height calculations distinct.
bool UNICHARSET::SizesDistinct(UNICHAR_ID id1, UNICHAR_ID id2) const {
  int overlap = std::min(unichars[id1].properties.max_top,
                         unichars[id2].properties.max_top) -
                std::max(unichars[id1].properties.min_top,
                         unichars[id2].properties.min_top);
  return overlap <= 0;
}

// Internal recursive version of encode_string above.
// Seeks to encode the given string as a sequence of UNICHAR_IDs such that
// each UNICHAR_ID uses the least possible part of the utf8 str.
// It does this by depth-first tail recursion on increasing length matches
// to the UNICHARSET, saving the first encountered result that encodes the
// maximum total length of str. It stops on a failure to encode to make
// the overall process of encoding a partially failed string more efficient.
// See unicharset.h for definition of the args.
void UNICHARSET::encode_string(const char *str, int str_index, int str_length,
                               std::vector<UNICHAR_ID> *encoding,
                               std::vector<char> *lengths,
                               unsigned *best_total_length,
                               std::vector<UNICHAR_ID> *best_encoding,
                               std::vector<char> *best_lengths) const {
  if (str_index > static_cast<int>(*best_total_length)) {
    // This is the best result so far.
    *best_total_length = str_index;
    *best_encoding = *encoding;
    if (best_lengths != nullptr) {
      *best_lengths = *lengths;
    }
  }
  if (str_index == str_length) {
    return;
  }
  int encoding_index = encoding->size();
  // Find the length of the first matching unicharset member.
  int length = ids.minmatch(str + str_index);
  if (length == 0 || str_index + length > str_length) {
    return;
  }
  do {
    if (ids.contains(str + str_index, length)) {
      // Successful encoding so far.
      UNICHAR_ID id = ids.unichar_to_id(str + str_index, length);
      encoding->push_back(id);
      lengths->push_back(length);
      encode_string(str, str_index + length, str_length, encoding, lengths,
                    best_total_length, best_encoding, best_lengths);
      if (static_cast<int>(*best_total_length) == str_length) {
        return; // Tail recursion success!
      }
      // Failed with that length, truncate back and try again.
      encoding->resize(encoding_index);
      lengths->resize(encoding_index);
    }
    int step = UNICHAR::utf8_step(str + str_index + length);
    if (step == 0) {
      step = 1;
    }
    length += step;
  } while (length <= UNICHAR_LEN && str_index + length <= str_length);
}

// Gets the properties for a grapheme string, combining properties for
// multiple characters in a meaningful way where possible.
// Returns false if no valid match was found in the unicharset.
// NOTE that script_id, mirror, and other_case refer to this unicharset on
// return and will need translation if the target unicharset is different.
bool UNICHARSET::GetStrProperties(const char *utf8_str,
                                  UNICHAR_PROPERTIES *props) const {
  props->Init();
  props->SetRangesEmpty();
  int total_unicodes = 0;
  std::vector<UNICHAR_ID> encoding;
  if (!encode_string(utf8_str, true, &encoding, nullptr, nullptr)) {
    return false; // Some part was invalid.
  }
  for (auto it : encoding) {
    int id = it;
    const UNICHAR_PROPERTIES &src_props = unichars[id].properties;
    // Logical OR all the bools.
    if (src_props.isalpha) {
      props->isalpha = true;
    }
    if (src_props.islower) {
      props->islower = true;
    }
    if (src_props.isupper) {
      props->isupper = true;
    }
    if (src_props.isdigit) {
      props->isdigit = true;
    }
    if (src_props.ispunctuation) {
      props->ispunctuation = true;
    }
    if (src_props.isngram) {
      props->isngram = true;
    }
    if (src_props.enabled) {
      props->enabled = true;
    }
    // Min/max the tops/bottoms.
    UpdateRange(src_props.min_bottom, &props->min_bottom, &props->max_bottom);
    UpdateRange(src_props.max_bottom, &props->min_bottom, &props->max_bottom);
    UpdateRange(src_props.min_top, &props->min_top, &props->max_top);
    UpdateRange(src_props.max_top, &props->min_top, &props->max_top);
    float bearing = props->advance + src_props.bearing;
    if (total_unicodes == 0 || bearing < props->bearing) {
      props->bearing = bearing;
      props->bearing_sd = props->advance_sd + src_props.bearing_sd;
    }
    props->advance += src_props.advance;
    props->advance_sd += src_props.advance_sd;
    // With a single width, just use the widths stored in the unicharset.
    props->width = src_props.width;
    props->width_sd = src_props.width_sd;
    // Use the first script id, other_case, mirror, direction.
    // Note that these will need translation, except direction.
    if (total_unicodes == 0) {
      props->script_id = src_props.script_id;
      props->other_case = src_props.other_case;
      props->mirror = src_props.mirror;
      props->direction = src_props.direction;
    }
    // The normed string for the compound character is the concatenation of
    // the normed versions of the individual characters.
    props->normed += src_props.normed;
    ++total_unicodes;
  }
  if (total_unicodes > 1) {
    // Estimate the total widths from the advance - bearing.
    props->width = props->advance - props->bearing;
    props->width_sd = props->advance_sd + props->bearing_sd;
  }
  return total_unicodes > 0;
}

// TODO(rays) clean-up the order of functions to match unicharset.h.

unsigned int UNICHARSET::get_properties(UNICHAR_ID id) const {
  unsigned int properties = 0;
  if (this->get_isalpha(id)) {
    properties |= ISALPHA_MASK;
  }
  if (this->get_islower(id)) {
    properties |= ISLOWER_MASK;
  }
  if (this->get_isupper(id)) {
    properties |= ISUPPER_MASK;
  }
  if (this->get_isdigit(id)) {
    properties |= ISDIGIT_MASK;
  }
  if (this->get_ispunctuation(id)) {
    properties |= ISPUNCTUATION_MASK;
  }
  return properties;
}

char UNICHARSET::get_chartype(UNICHAR_ID id) const {
  if (this->get_isupper(id)) {
    return 'A';
  }
  if (this->get_islower(id)) {
    return 'a';
  }
  if (this->get_isalpha(id)) {
    return 'x';
  }
  if (this->get_isdigit(id)) {
    return '0';
  }
  if (this->get_ispunctuation(id)) {
    return 'p';
  }
  return 0;
}

void UNICHARSET::unichar_insert(const char *const unichar_repr,
                                OldUncleanUnichars old_style) {
  if (old_style == OldUncleanUnichars::kTrue) {
    old_style_included_ = true;
  }
  std::string cleaned = old_style_included_ ? unichar_repr : CleanupString(unichar_repr);
  if (!cleaned.empty() && !ids.contains(cleaned.data(), cleaned.size())) {
    const char *str = cleaned.c_str();
    std::vector<int> encoding;
    if (!old_style_included_ &&
        encode_string(str, true, &encoding, nullptr, nullptr)) {
      return;
    }
    unichars.emplace_back();
    auto &u = unichars.back();
    int index = 0;
    do {
      if (index >= UNICHAR_LEN) {
        tesseract::tprintError("Utf8 buffer too big, size>{} for {}\n", UNICHAR_LEN,
                unichar_repr);
        return;
      }
      u.representation[index++] = *str++;
    } while (*str != '\0');
    u.representation[index] = '\0';
    this->set_script(unichars.size() - 1, null_script);
    // If the given unichar_repr represents a fragmented character, set
    // fragment property to a pointer to CHAR_FRAGMENT class instance with
    // information parsed from the unichar representation. Use the script
    // of the base unichar for the fragmented character if possible.
    CHAR_FRAGMENT *frag = CHAR_FRAGMENT::parse_from_string(u.representation);
    u.properties.fragment = frag;
    if (frag != nullptr && this->contains_unichar(frag->get_unichar())) {
      u.properties.script_id = this->get_script(frag->get_unichar());
    }
    u.properties.enabled = true;
    ids.insert(u.representation, unichars.size() - 1);
  }
}

bool UNICHARSET::contains_unichar(const char *const unichar_repr) const {
  std::string cleaned =
      old_style_included_ ? unichar_repr : CleanupString(unichar_repr);
  return ids.contains(cleaned.data(), cleaned.size());
}

bool UNICHARSET::contains_unichar(const char *const unichar_repr,
                                  int length) const {
  if (length == 0) {
    return false;
  }
  std::string cleaned(unichar_repr, length);
  if (!old_style_included_) {
    cleaned = CleanupString(unichar_repr, length);
  }
  return ids.contains(cleaned.data(), cleaned.size());
}

bool UNICHARSET::eq(UNICHAR_ID unichar_id,
                    const char *const unichar_repr) const {
  return strcmp(this->id_to_unichar(unichar_id), unichar_repr) == 0;
}

bool UNICHARSET::save_to_string(std::string &str) const {
  str = fmt::format("{}\n", this->size());
  for (unsigned id = 0; id < this->size(); ++id) {
    int min_bottom, max_bottom, min_top, max_top;
    get_top_bottom(id, &min_bottom, &max_bottom, &min_top, &max_top);
    float width, width_sd;
    get_width_stats(id, &width, &width_sd);
    float bearing, bearing_sd;
    get_bearing_stats(id, &bearing, &bearing_sd);
    float advance, advance_sd;
    get_advance_stats(id, &advance, &advance_sd);
    unsigned int properties = this->get_properties(id);
    if (strcmp(this->id_to_unichar(id), " ") == 0) {
	  str += fmt::format("NULL {} {} {}\n", "NULL", properties,
               this->get_script_from_script_id(this->get_script(id)),
               this->get_other_case(id));
    } else {
      str += fmt::format("{} {} "
	                     "{},{},{},{},{},{},{},{},{},{} "
						 "{} {} {} {} \"{}\"\t# {}\n",
		   this->id_to_unichar(id), properties,
           min_bottom, max_bottom, min_top,
		   max_top, width, width_sd, bearing,
		   bearing_sd, advance, advance_sd,
		   this->get_script_from_script_id(this->get_script(id)),
		   this->get_other_case(id), this->get_direction(id),
		   this->get_mirror(id),
		   this->get_normed_unichar(id),
		   this->debug_str(id)
      );
    }
  }
  return true;
}

class LocalFilePointer {
public:
  LocalFilePointer(FILE *stream) : fp_(stream) {}
  char *fgets(char *dst, int size) {
    return ::fgets(dst, size, fp_);
  }

private:
  FILE *fp_;
};

bool UNICHARSET::load_from_file(FILE *file, bool skip_fragments) {
  LocalFilePointer lfp(file);
  using namespace std::placeholders; // for _1, _2
  std::function<char *(char *, int)> fgets_cb =
      std::bind(&LocalFilePointer::fgets, &lfp, _1, _2);
  bool success = load_via_fgets(fgets_cb, skip_fragments);
  return success;
}

bool UNICHARSET::load_from_file(tesseract::TFile *file, bool skip_fragments) {
  using namespace std::placeholders; // for _1, _2
  std::function<char *(char *, int)> fgets_cb =
      std::bind(&tesseract::TFile::FGets, file, _1, _2);
  bool success = load_via_fgets(fgets_cb, skip_fragments);
  return success;
}

bool UNICHARSET::load_via_fgets(
    const std::function<char *(char *, int)> &fgets_cb, bool skip_fragments) {
  int unicharset_size;
  char buffer[256];

  this->clear();
  this->minimal_init();
  if (fgets_cb(buffer, sizeof(buffer)) == nullptr ||
      sscanf(buffer, "%d", &unicharset_size) != 1) {
    return false;
  }
  for (UNICHAR_ID id = 0; id < unicharset_size; ++id) {
    char unichar[256];
    unsigned int properties;
    char script[64];

    strncpy(script, null_script, sizeof(script) - 1);
    int min_bottom = 0;
    int max_bottom = UINT8_MAX;
    int min_top = 0;
    int max_top = UINT8_MAX;
    float width = 0.0f;
    float width_sd = 0.0f;
    float bearing = 0.0f;
    float bearing_sd = 0.0f;
    float advance = 0.0f;
    float advance_sd = 0.0f;
    // TODO(eger): check that this default it ok
    // after enabling BiDi iterator for Arabic.
    int direction = UNICHARSET::U_LEFT_TO_RIGHT;
    UNICHAR_ID other_case = unicharset_size;
    UNICHAR_ID mirror = unicharset_size;
    if (fgets_cb(buffer, sizeof(buffer)) == nullptr) {
      return false;
    }
    char normed[64];
    normed[0] = '\0';
    std::istringstream stream(buffer);
    stream.imbue(std::locale::classic());
    // 标 1 0,255,0,255,0,0,0,0,0,0 Han 68 0 68 标  # 标 [6807 ]x
    // stream.flags(std::ios::hex);
    stream >> std::setw(255) >> unichar >> std::hex >> properties >> std::dec;
    // stream.flags(std::ios::dec);
    if (stream.fail()) {
	  tesseract::tprintError("stream failure. ({}:{})\n", __FILE__, __LINE__);
      return false;
    }
    auto position = stream.tellg();
    stream.seekg(position);
    char c1, c2, c3, c4, c5, c6, c7, c8, c9;
    stream >> min_bottom >> c1 >> max_bottom >> c2 >> min_top >> c3 >>
        max_top >> c4 >> width >> c5 >> width_sd >> c6 >> bearing >> c7 >>
        bearing_sd >> c8 >> advance >> c9 >> advance_sd >> std::setw(63) >>
        script >> other_case >> direction >> mirror >> std::setw(63) >> normed;
    if (stream.fail() || c1 != ',' || c2 != ',' || c3 != ',' || c4 != ',' ||
        c5 != ',' || c6 != ',' || c7 != ',' || c8 != ',' || c9 != ',') {
      stream.clear();
      stream.seekg(position);
      stream >> min_bottom >> c1 >> max_bottom >> c2 >> min_top >> c3 >>
          max_top >> c4 >> width >> c5 >> width_sd >> c6 >> bearing >> c7 >>
          bearing_sd >> c8 >> advance >> c9 >> advance_sd >> std::setw(63) >>
          script >> other_case >> direction >> mirror;
      if (stream.fail() || c1 != ',' || c2 != ',' || c3 != ',' || c4 != ',' ||
          c5 != ',' || c6 != ',' || c7 != ',' || c8 != ',' || c9 != ',') {
        stream.clear();
        stream.seekg(position);
        stream >> min_bottom >> c1 >> max_bottom >> c2 >> min_top >> c3 >>
            max_top >> std::setw(63) >> script >> other_case >> direction >>
            mirror;
        if (stream.fail() || c1 != ',' || c2 != ',' || c3 != ',') {
          stream.clear();
          stream.seekg(position);
          stream >> min_bottom >> c1 >> max_bottom >> c2 >> min_top >> c3 >>
              max_top >> std::setw(63) >> script >> other_case;
          if (stream.fail() || c1 != ',' || c2 != ',' || c3 != ',') {
            stream.clear();
            stream.seekg(position);
            stream >> std::setw(63) >> script >> other_case;
            if (stream.fail()) {
              stream.clear();
              stream.seekg(position);
              stream >> std::setw(63) >> script;
            }
          }
        }
      }
    }

    // Skip fragments if needed.
    CHAR_FRAGMENT *frag = nullptr;
    if (skip_fragments && (frag = CHAR_FRAGMENT::parse_from_string(unichar))) {
      int num_pieces = frag->get_total();
      delete frag;
      // Skip multi-element fragments, but keep singles like UNICHAR_BROKEN in.
      if (num_pieces > 1) {
        continue;
      }
    }
    // Insert unichar into unicharset and set its properties.
    if (strcmp(unichar, "NULL") == 0) {
      this->unichar_insert(" ");
    } else {
      this->unichar_insert_backwards_compatible(unichar);
    }

    this->set_isalpha(id, properties & ISALPHA_MASK);
    this->set_islower(id, properties & ISLOWER_MASK);
    this->set_isupper(id, properties & ISUPPER_MASK);
    this->set_isdigit(id, properties & ISDIGIT_MASK);
    this->set_ispunctuation(id, properties & ISPUNCTUATION_MASK);
    this->set_isngram(id, false);
    this->set_script(id, script);
    this->unichars[id].properties.enabled = true;
    this->set_top_bottom(id, min_bottom, max_bottom, min_top, max_top);
    this->set_width_stats(id, width, width_sd);
    this->set_bearing_stats(id, bearing, bearing_sd);
    this->set_advance_stats(id, advance, advance_sd);
    this->set_direction(id, static_cast<UNICHARSET::Direction>(direction));
    this->set_other_case(id, (other_case < unicharset_size) ? other_case : id);
    this->set_mirror(id, (mirror < unicharset_size) ? mirror : id);
    this->set_normed(id, normed[0] != '\0' ? normed : unichar);
  }
  post_load_setup();
  return true;
}

// Sets up internal data after loading the file, based on the char
// properties. Called from load_from_file, but also needs to be run
// during set_unicharset_properties.
void UNICHARSET::post_load_setup() {
  // Number of alpha chars with the case property minus those without,
  // in order to determine that half the alpha chars have case.
  int net_case_alphas = 0;
  int x_height_alphas = 0;
  int cap_height_alphas = 0;
  top_bottom_set_ = false;
  for (unsigned id = 0; id < unichars.size(); ++id) {
    int min_bottom = 0;
    int max_bottom = UINT8_MAX;
    int min_top = 0;
    int max_top = UINT8_MAX;
    get_top_bottom(id, &min_bottom, &max_bottom, &min_top, &max_top);
    if (min_top > 0) {
      top_bottom_set_ = true;
    }
    if (get_isalpha(id)) {
      if (get_islower(id) || get_isupper(id)) {
        ++net_case_alphas;
      } else {
        --net_case_alphas;
      }
      if (min_top < kMeanlineThreshold && max_top < kMeanlineThreshold) {
        ++x_height_alphas;
      } else if (min_top > kMeanlineThreshold && max_top > kMeanlineThreshold) {
        ++cap_height_alphas;
      }
    }
    set_normed_ids(id);
  }

  script_has_upper_lower_ = net_case_alphas > 0;
  script_has_xheight_ =
      script_has_upper_lower_ ||
      (x_height_alphas > cap_height_alphas * kMinXHeightFraction &&
       cap_height_alphas > x_height_alphas * kMinCapHeightFraction);

  null_sid_ = get_script_id_from_name(null_script);
  ASSERT_HOST(null_sid_ == 0);
  common_sid_ = get_script_id_from_name("Common");
  latin_sid_ = get_script_id_from_name("Latin");
  cyrillic_sid_ = get_script_id_from_name("Cyrillic");
  greek_sid_ = get_script_id_from_name("Greek");
  han_sid_ = get_script_id_from_name("Han");
  hiragana_sid_ = get_script_id_from_name("Hiragana");
  katakana_sid_ = get_script_id_from_name("Katakana");
  thai_sid_ = get_script_id_from_name("Thai");
  hangul_sid_ = get_script_id_from_name("Hangul");

  // Compute default script. Use the highest-counting alpha script, that is
  // not the common script, as that still contains some "alphas".
  int *script_counts = new int[script_table_size_used];
  memset(script_counts, 0, sizeof(*script_counts) * script_table_size_used);
  for (unsigned id = 0; id < unichars.size(); ++id) {
    if (get_isalpha(id)) {
      ++script_counts[get_script(id)];
    }
  }
  default_sid_ = 0;
  for (int s = 1; s < script_table_size_used; ++s) {
    if (script_counts[s] > script_counts[default_sid_] && s != common_sid_) {
      default_sid_ = s;
    }
  }
  delete[] script_counts;
}

// Returns true if right_to_left scripts are significant in the unicharset,
// but without being so sensitive that "universal" unicharsets containing
// characters from many scripts, like orientation and script detection,
// look like they are right_to_left.
bool UNICHARSET::major_right_to_left() const {
  int ltr_count = 0;
  int rtl_count = 0;
  for (unsigned id = 0; id < unichars.size(); ++id) {
    int dir = get_direction(id);
    if (dir == UNICHARSET::U_LEFT_TO_RIGHT) {
      ltr_count++;
    }
    if (dir == UNICHARSET::U_RIGHT_TO_LEFT ||
        dir == UNICHARSET::U_RIGHT_TO_LEFT_ARABIC ||
        dir == UNICHARSET::U_ARABIC_NUMBER) {
      rtl_count++;
    }
  }
  return rtl_count > ltr_count;
}

// Set a whitelist and/or blacklist of characters to recognize.
// An empty or nullptr whitelist enables everything (minus any blacklist).
// An empty or nullptr blacklist disables nothing.
// An empty or nullptr unblacklist has no effect.
void UNICHARSET::set_black_and_whitelist(const char *blacklist,
                                         const char *whitelist,
                                         const char *unblacklist) {
  bool def_enabled = whitelist == nullptr || whitelist[0] == '\0';
  // Set everything to default
  for (auto &uc : unichars) {
    uc.properties.enabled = def_enabled;
  }
  if (!def_enabled) {
    // Enable the whitelist.
    std::vector<UNICHAR_ID> encoding;
    encode_string(whitelist, false, &encoding, nullptr, nullptr);
    for (auto it : encoding) {
      if (it != INVALID_UNICHAR_ID) {
        unichars[it].properties.enabled = true;
      }
    }
  }
  if (blacklist != nullptr && blacklist[0] != '\0') {
    // Disable the blacklist.
    std::vector<UNICHAR_ID> encoding;
    encode_string(blacklist, false, &encoding, nullptr, nullptr);
    for (auto it : encoding) {
      if (it != INVALID_UNICHAR_ID) {
        unichars[it].properties.enabled = false;
      }
    }
  }
  if (unblacklist != nullptr && unblacklist[0] != '\0') {
    // Re-enable the unblacklist.
    std::vector<UNICHAR_ID> encoding;
    encode_string(unblacklist, false, &encoding, nullptr, nullptr);
    for (auto it : encoding) {
      if (it != INVALID_UNICHAR_ID) {
        unichars[it].properties.enabled = true;
      }
    }
  }
}

// Returns true if there are any repeated unicodes in the normalized
// text of any unichar-id in the unicharset.
bool UNICHARSET::AnyRepeatedUnicodes() const {
  int start_id = 0;
  if (has_special_codes()) {
    start_id = SPECIAL_UNICHAR_CODES_COUNT;
  }
  for (unsigned id = start_id; id < unichars.size(); ++id) {
    // Convert to unicodes.
    std::vector<char32> unicodes = UNICHAR::UTF8ToUTF32(get_normed_unichar(id));
    for (size_t u = 1; u < unicodes.size(); ++u) {
      if (unicodes[u - 1] == unicodes[u]) {
        return true;
      }
    }
  }
  return false;
}

int UNICHARSET::add_script(const char *script) {
  for (int i = 0; i < script_table_size_used; ++i) {
    if (strcmp(script, script_table[i]) == 0) {
      return i;
    }
  }
  if (script_table_size_reserved == 0) {
    script_table_size_reserved = 8;
    script_table = new char *[script_table_size_reserved];
  } else if (script_table_size_used >= script_table_size_reserved) {
    assert(script_table_size_used == script_table_size_reserved);
    script_table_size_reserved += script_table_size_reserved;
    char **new_script_table = new char *[script_table_size_reserved];
    memcpy(new_script_table, script_table,
           script_table_size_used * sizeof(char *));
    delete[] script_table;
    script_table = new_script_table;
  }
  script_table[script_table_size_used] = new char[strlen(script) + 1];
  strcpy(script_table[script_table_size_used], script);
  return script_table_size_used++;
}

// Returns the string that represents a fragment
// with the given unichar, pos and total.
std::string CHAR_FRAGMENT::to_string(const char *unichar, int pos, int total,
                                     bool natural) {
  if (total == 1) {
    return std::string(unichar);
  }
  char buffer[kMaxLen + 8];
  snprintf(buffer, kMaxLen, "%c%s%c%d%c%d", kSeparator, unichar, kSeparator, pos,
           natural ? kNaturalFlag : kSeparator, total);
  assert(strlen(buffer) < sizeof(buffer));
  return buffer;
}

CHAR_FRAGMENT *CHAR_FRAGMENT::parse_from_string(const char *string) {
  const char *ptr = string;
  int len = strlen(string);
  if (len < kMinLen || *ptr != kSeparator) {
    return nullptr; // this string cannot represent a fragment
  }
  ptr++; // move to the next character
  int step = 0;
  while ((ptr + step) < (string + len) && *(ptr + step) != kSeparator) {
    step += UNICHAR::utf8_step(ptr + step);
  }
  if (step == 0 || step > UNICHAR_LEN) {
    return nullptr; // no character for unichar or the character is too long
  }
  char unichar[UNICHAR_LEN + 1];
  strncpy(unichar, ptr, step);
  unichar[step] = '\0'; // null terminate unichar
  ptr += step;          // move to the next fragment separator
  int pos = 0;
  int total = 0;
  bool natural = false;
  char *end_ptr = nullptr;
  for (int i = 0; i < 2; i++) {
    if (ptr > string + len || *ptr != kSeparator) {
      if (i == 1 && *ptr == kNaturalFlag) {
        natural = true;
      } else {
        return nullptr; // Failed to parse fragment representation.
      }
    }
    ptr++; // move to the next character
    i == 0 ? pos = static_cast<int>(strtol(ptr, &end_ptr, 10))
           : total = static_cast<int>(strtol(ptr, &end_ptr, 10));
    ptr = end_ptr;
  }
  if (ptr != string + len) {
    return nullptr; // malformed fragment representation
  }
  auto *fragment = new CHAR_FRAGMENT();
  fragment->set_all(unichar, pos, total, natural);
  return fragment;
}

int UNICHARSET::get_script_id_from_name(const char *script_name) const {
  for (int i = 0; i < script_table_size_used; ++i) {
    if (strcmp(script_name, script_table[i]) == 0) {
      return i;
    }
  }
  return 0; // 0 is always the null_script
}

// Removes/replaces content that belongs in rendered text, but not in the
// unicharset.
/* static */
std::string UNICHARSET::CleanupString(const char *utf8_str, size_t length) {
  std::string result;
  result.reserve(length);
  char ch;
  while ((ch = *utf8_str) != '\0' && length-- > 0) {
    int key_index = 0;
    const char *key;
    while ((key = kCleanupMaps[key_index][0]) != nullptr) {
      int match = 0;
      while (key[match] != '\0' && key[match] == utf8_str[match]) {
        ++match;
      }
      if (key[match] == '\0') {
        utf8_str += match;
        break;
      }
      ++key_index;
    }
    if (key == nullptr) {
      result.push_back(ch);
      ++utf8_str;
    } else {
      result.append(kCleanupMaps[key_index][1]);
    }
  }
  return result;
}

FZ_HEAPDBG_TRACKER_SECTION_END_MARKER(unicharset)

} // namespace tesseract<|MERGE_RESOLUTION|>--- conflicted
+++ resolved
@@ -299,7 +299,6 @@
   }
   // the next check will be hit by MATRIX::print() and possibly others; usually it happens where id == this->size()
   if (static_cast<unsigned>(id) >= this->size()) {
-<<<<<<< HEAD
     if (static_cast<unsigned>(id) == this->size()) {
       return "__END_OF_UNICHARSET__";
     } else {
@@ -310,9 +309,6 @@
       static std::string oor = fmt::format("__OUT_OF_RANGE_UNICHAR_{}/{}__", id, this->size());
       return oor.c_str();
     }
-=======
-    return fmt::format("__OUT_OF_RANGE_UNICHAR_{}/{}__", id, this->size()).c_str();
->>>>>>> dae0f839
   }
   return unichars[id].representation;
 }
@@ -323,7 +319,6 @@
   }
   // the next check will be hit by MATRIX::print() and possibly others; usually it happens where id == this->size()
   if (static_cast<unsigned>(id) >= this->size()) {
-<<<<<<< HEAD
     if (static_cast<unsigned>(id) == this->size()) {
       return "__END_OF_UNICHARSET__";
     } else {
@@ -334,9 +329,6 @@
       static std::string oor = fmt::format("__OUT_OF_RANGE_UNICHAR_{}/{}__", id, this->size());
       return oor.c_str();
     }
-=======
-    return fmt::format("__OUT_OF_RANGE_UNICHAR_{}/{}__", id, this->size()).c_str();
->>>>>>> dae0f839
   }
   // Resolve from the kCustomLigatures table if this is a private encoding.
   if (get_isprivate(id)) {
@@ -368,11 +360,7 @@
       UNICHAR ch(str + i, step);
       snprintf(hex, sizeof(hex), "%02x ", ch.first_uni());
     }
-<<<<<<< HEAD
-	  hex[sizeof(hex) - 1] = 0;
-=======
     hex[sizeof(hex) - 1] = 0;
->>>>>>> dae0f839
     result += hex;
   }
   if (i > 0) {
