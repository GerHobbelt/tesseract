--- conflicted
+++ resolved
@@ -30,25 +30,17 @@
 extern TESS_API void vTessPrint(fmt::string_view format, fmt::format_args args);
 
 // Main logging function.
-<<<<<<< HEAD
 template <typename S, typename... Args>
-void tprintf(const S *format, Args &&...args) {
-  vTessPrint(format, fmt::make_format_args(args...));
-}
-=======
-extern TESS_API void tprintf( // Trace printf
-    const char *format, ...)  // Message
+void tprintf(const S *format, Args &&...args)
     __attribute__((format(gnu_printf, 1, 2)));
->>>>>>> 992f9d98
 
 // Helper function for dbgPrintf.
 extern TESS_API void vTessDebugPrint(fmt::string_view format, fmt::format_args args);
 
 // Main logging function.
 template <typename S, typename... Args>
-void dbgPrintf(const S *format, Args &&...args) {
-  vTessDebugPrint(format, fmt::make_format_args(args...));
-}
+void dbgPrintf(const S *format, Args &&...args)
+    __attribute__((format(gnu_printf, 1, 2)));
 
 } // namespace tesseract
 
