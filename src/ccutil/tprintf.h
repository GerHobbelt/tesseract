/**********************************************************************
 * File:        tprintf.h
 * Description: Trace version of printf - portable between UX and NT
 * Author:      Phil Cheatle
 *
 * (C) Copyright 1995, Hewlett-Packard Ltd.
 ** Licensed under the Apache License, Version 2.0 (the "License");
 ** you may not use this file except in compliance with the License.
 ** You may obtain a copy of the License at
 ** http://www.apache.org/licenses/LICENSE-2.0
 ** Unless required by applicable law or agreed to in writing, software
 ** distributed under the License is distributed on an "AS IS" BASIS,
 ** WITHOUT WARRANTIES OR CONDITIONS OF ANY KIND, either express or implied.
 ** See the License for the specific language governing permissions and
 ** limitations under the License.
 *
 **********************************************************************/

#ifndef TESSERACT_CCUTIL_TPRINTF_H
#define TESSERACT_CCUTIL_TPRINTF_H

#include "params.h" // for BOOL_VAR_H
#include <tesseract/export.h> // for TESS_API

namespace tesseract {

<<<<<<< HEAD
#if !defined(__GNUC__) && !defined(__attribute__)
# define __attribute__(attr) // compiler without support for __attribute__
#endif

// Note: You can disable some log messages by setting FLAGS_tlog_level > 0.
=======
// Disable some log messages by setting log_level > 0.
extern TESS_API INT_VAR_H(log_level);
>>>>>>> f5a26358

// Main logging function.
#if defined(__GNUC__) && defined(__attribute__)
__attribute__((format(printf, 1, 2)))
#endif
extern TESS_API void tprintf( // Trace printf
<<<<<<< HEAD
    TS_FORMAT_STRING(const char *format), ...) TS_PRINTFLIKE(1, 2)  // Message
    __attribute__((format(printf, 1, 2)));
=======
    const char *format, ...);  // Message
>>>>>>> f5a26358

} // namespace tesseract

#endif // define TESSERACT_CCUTIL_TPRINTF_H<|MERGE_RESOLUTION|>--- conflicted
+++ resolved
@@ -24,28 +24,14 @@
 
 namespace tesseract {
 
-<<<<<<< HEAD
-#if !defined(__GNUC__) && !defined(__attribute__)
-# define __attribute__(attr) // compiler without support for __attribute__
-#endif
-
 // Note: You can disable some log messages by setting FLAGS_tlog_level > 0.
-=======
-// Disable some log messages by setting log_level > 0.
-extern TESS_API INT_VAR_H(log_level);
->>>>>>> f5a26358
 
 // Main logging function.
 #if defined(__GNUC__) && defined(__attribute__)
 __attribute__((format(printf, 1, 2)))
 #endif
 extern TESS_API void tprintf( // Trace printf
-<<<<<<< HEAD
-    TS_FORMAT_STRING(const char *format), ...) TS_PRINTFLIKE(1, 2)  // Message
-    __attribute__((format(printf, 1, 2)));
-=======
-    const char *format, ...);  // Message
->>>>>>> f5a26358
+    TS_FORMAT_STRING(const char *format), ...) TS_PRINTFLIKE(1, 2);  // Message
 
 } // namespace tesseract
 
