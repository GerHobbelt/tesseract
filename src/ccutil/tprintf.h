/**********************************************************************
 * File:        tprintf.h
 * Description: Trace version of printf - portable between UX and NT
 * Author:      Phil Cheatle
 *
 * (C) Copyright 1995, Hewlett-Packard Ltd.
 ** Licensed under the Apache License, Version 2.0 (the "License");
 ** you may not use this file except in compliance with the License.
 ** You may obtain a copy of the License at
 ** http://www.apache.org/licenses/LICENSE-2.0
 ** Unless required by applicable law or agreed to in writing, software
 ** distributed under the License is distributed on an "AS IS" BASIS,
 ** WITHOUT WARRANTIES OR CONDITIONS OF ANY KIND, either express or implied.
 ** See the License for the specific language governing permissions and
 ** limitations under the License.
 *
 **********************************************************************/

#ifndef TESSERACT_CCUTIL_TPRINTF_H
#define TESSERACT_CCUTIL_TPRINTF_H

#include "params.h" // for BOOL_VAR_H
#include <tesseract/export.h> // for TESS_API

namespace tesseract {

#if !defined(__GNUC__) && !defined(__attribute__)
# define __attribute__(attr) // compiler without support for __attribute__
#endif

// Disable some log messages by setting log_level > 0.
extern TESS_API INT_VAR_H(log_level);

// Main logging function.
__attribute__((format(printf, 1, 2)))
extern TESS_API void tprintf( // Trace printf
<<<<<<< HEAD
    TS_FORMAT_STRING(const char *format), ...) TS_PRINTFLIKE(1, 2);  // Message
=======
    const char *format, ...)  // Message
    __attribute__((format(printf, 1, 2)));
>>>>>>> 97cd07f2

} // namespace tesseract

#endif // define TESSERACT_CCUTIL_TPRINTF_H<|MERGE_RESOLUTION|>--- conflicted
+++ resolved
@@ -32,14 +32,9 @@
 extern TESS_API INT_VAR_H(log_level);
 
 // Main logging function.
-__attribute__((format(printf, 1, 2)))
 extern TESS_API void tprintf( // Trace printf
-<<<<<<< HEAD
-    TS_FORMAT_STRING(const char *format), ...) TS_PRINTFLIKE(1, 2);  // Message
-=======
-    const char *format, ...)  // Message
+    TS_FORMAT_STRING(const char *format), ...) TS_PRINTFLIKE(1, 2)  // Message
     __attribute__((format(printf, 1, 2)));
->>>>>>> 97cd07f2
 
 } // namespace tesseract
 
