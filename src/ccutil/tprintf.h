/**********************************************************************
 * File:        tprintf.h
 * Description: Trace version of printf - portable between UX and NT
 * Author:      Phil Cheatle
 *
 * (C) Copyright 1995, Hewlett-Packard Ltd.
 ** Licensed under the Apache License, Version 2.0 (the "License");
 ** you may not use this file except in compliance with the License.
 ** You may obtain a copy of the License at
 ** http://www.apache.org/licenses/LICENSE-2.0
 ** Unless required by applicable law or agreed to in writing, software
 ** distributed under the License is distributed on an "AS IS" BASIS,
 ** WITHOUT WARRANTIES OR CONDITIONS OF ANY KIND, either express or implied.
 ** See the License for the specific language governing permissions and
 ** limitations under the License.
 *
 **********************************************************************/

#ifndef TESSERACT_CCUTIL_TPRINTF_H
#define TESSERACT_CCUTIL_TPRINTF_H

#include "params.h"           // for BOOL_VAR_H
#include <fmt/format.h>       // for fmt
#include <tesseract/export.h> // for TESS_API

namespace tesseract {

<<<<<<< HEAD
// Note: You can disable some log messages by setting FLAGS_tlog_level > 0.
=======
// Disable some log messages by setting log_level > 0.
extern TESS_API INT_VAR_H(log_level);
>>>>>>> fef89242

// Helper function for tprintf.
extern TESS_API void vTessPrint(fmt::string_view format, fmt::format_args args);

// Main logging function.
<<<<<<< HEAD
extern TESS_API void tprintf( // Trace printf
    TS_FORMAT_STRING(const char *format), ...) TS_PRINTFLIKE(1, 2);  // Message
=======
template <typename S, typename... Args>
void tprintf(const S *format, Args &&...args) {
  vTessPrint(format, fmt::make_args_checked<Args...>(format, args...));
}
>>>>>>> fef89242

} // namespace tesseract

#endif // define TESSERACT_CCUTIL_TPRINTF_H<|MERGE_RESOLUTION|>--- conflicted
+++ resolved
@@ -25,26 +25,16 @@
 
 namespace tesseract {
 
-<<<<<<< HEAD
 // Note: You can disable some log messages by setting FLAGS_tlog_level > 0.
-=======
-// Disable some log messages by setting log_level > 0.
-extern TESS_API INT_VAR_H(log_level);
->>>>>>> fef89242
 
 // Helper function for tprintf.
 extern TESS_API void vTessPrint(fmt::string_view format, fmt::format_args args);
 
 // Main logging function.
-<<<<<<< HEAD
-extern TESS_API void tprintf( // Trace printf
-    TS_FORMAT_STRING(const char *format), ...) TS_PRINTFLIKE(1, 2);  // Message
-=======
 template <typename S, typename... Args>
 void tprintf(const S *format, Args &&...args) {
   vTessPrint(format, fmt::make_args_checked<Args...>(format, args...));
 }
->>>>>>> fef89242
 
 } // namespace tesseract
 
