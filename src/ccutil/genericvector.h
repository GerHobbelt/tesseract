///////////////////////////////////////////////////////////////////////
// File:        genericvector.h
// Description: Generic vector class
// Author:      Daria Antonova
//
// (C) Copyright 2007, Google Inc.
// Licensed under the Apache License, Version 2.0 (the "License");
// you may not use this file except in compliance with the License.
// You may obtain a copy of the License at
// http://www.apache.org/licenses/LICENSE-2.0
// Unless required by applicable law or agreed to in writing, software
// distributed under the License is distributed on an "AS IS" BASIS,
// WITHOUT WARRANTIES OR CONDITIONS OF ANY KIND, either express or implied.
// See the License for the specific language governing permissions and
// limitations under the License.
//
///////////////////////////////////////////////////////////////////////
//
#ifndef TESSERACT_CCUTIL_GENERICVECTOR_H_
#define TESSERACT_CCUTIL_GENERICVECTOR_H_

#include "helpers.h"
#include "serialis.h"

#include <algorithm>
#include <cassert>
#include <climits> // for LONG_MAX
#include <cstdint> // for uint32_t
#include <cstdio>
#include <cstdlib>
#include <functional> // for std::function
#if defined(_MSC_VER)
#  include <crtdbg.h>
#endif


namespace tesseract {

// Use PointerVector<T> below in preference to GenericVector<T*>, as that
// provides automatic deletion of pointers, [De]Serialize that works, and
// sort that works.
template <typename T>
class GenericVector {
public:
  GenericVector() {
    init(kDefaultVectorSize);
  }

  // Copy
  GenericVector(const GenericVector &other) {
    this->init(other.size());
    this->operator+=(other);
  }
  GenericVector<T> &operator+=(const GenericVector &other);
  GenericVector<T> &operator=(const GenericVector &other);

  ~GenericVector();

  // Reserve some memory.
  void reserve(int size);
  // Double the size of the internal array.
  void double_the_size();

  // Resizes to size and sets all values to t.
  void init_to_size(int size, const T &t);
  void resize(int size, const T &t);
  // Resizes to size without any initialization.
  void resize_no_init(int size) {
    reserve(size);
    size_used_ = size;
  }

  // Return the size used.
  unsigned size() const {
    return size_used_;
  }
  // Workaround to avoid g++ -Wsign-compare warnings.
  size_t unsigned_size() const {
    static_assert(sizeof(size_used_) <= sizeof(size_t), "Wow! sizeof(size_t) < sizeof(int32_t)!!");
    assert(0 <= size_used_);
    return static_cast<size_t>(size_used_);
  }
  int size_reserved() const {
    return size_reserved_;
  }

  // Return true if empty.
  bool empty() const {
    return size_used_ == 0;
  }

  // Return the object from an index.
  T &at(int index) const {
    assert(index >= 0 && index < size_used_);
    return data_[index];
  }

  T &back() const;
  T &operator[](int index) const;
  // Returns the last object and removes it.
  T pop_back();

  // Return the index of the T object.
  int get_index(const T &object) const;

  // Push an element in the end of the array
  int push_back(T object);
  void operator+=(const T &t);

  // Set the value at the given index
  void set(const T &t, int index);

  // Insert t at the given index, push other elements to the right.
  void insert(const T &t, int index);

  // Removes an element at the given index and
  // shifts the remaining elements to the left.
  void remove(int index);

  // Truncates the array to the given size by removing the end.
  // If the current size is less, the array is not expanded.
  void truncate(int size) {
    if (size < size_used_) {
      size_used_ = size;
    }
  }

  // Add a callback to be called to delete the elements when the array took
  // their ownership.
  void set_clear_callback(std::function<void(T)> cb) {
    clear_cb_ = cb;
  }

  // Clear the array, calling the clear callback function if any.
  // All the owned callbacks are also deleted.
  // If you don't want the callbacks to be deleted, before calling clear, set
  // the callback to nullptr.
  void clear();

  // Delete objects pointed to by data_[i]
  void delete_data_pointers();

  // This method clears the current object, then, does a shallow copy of
  // its argument, and finally invalidates its argument.
  // Callbacks are moved to the current object;
  void move(GenericVector<T> *from);

  // Read/Write the array to a file. This does _NOT_ read/write the callbacks.
  // The callback given must be permanent since they will be called more than
  // once. The given callback will be deleted at the end.
  // If the callbacks are nullptr, then the data is simply read/written using
  // fread (and swapping)/fwrite.
  // Returns false on error or if the callback returns false.
  // DEPRECATED. Use [De]Serialize[Classes] instead.
  bool write(FILE *f, std::function<bool(FILE *, const T &)> cb) const;
  bool read(TFile *f, std::function<bool(TFile *, T *)> cb);
  // Writes a vector of simple types to the given file. Assumes that bitwise
  // read/write of T will work. Returns false in case of error.
  // TODO(rays) Change all callers to use TFile and remove deprecated methods.
  bool Serialize(FILE *fp) const;
  bool Serialize(TFile *fp) const;
  // Reads a vector of simple types from the given file. Assumes that bitwise
  // read/write will work with ReverseN according to sizeof(T).
  // Returns false in case of error.
  // If swap is true, assumes a big/little-endian swap is needed.
  // TFile is assumed to know about swapping.
  bool DeSerialize(bool swap, FILE *fp);
  bool DeSerialize(TFile *fp);
  // Writes a vector of classes to the given file. Assumes the existence of
  // bool T::Serialize(FILE* fp) const that returns false in case of error.
  // Returns false in case of error.
  bool SerializeClasses(FILE *fp) const;
  // Reads a vector of classes from the given file. Assumes the existence of
  // bool T::Deserialize(bool swap, FILE* fp) that returns false in case of
  // error. Also needs T::T() and T::T(constT&), as init_to_size is used in
  // this function. Returns false in case of error.
  // If swap is true, assumes a big/little-endian swap is needed.
  bool DeSerializeClasses(TFile *fp);

<<<<<<< HEAD
  // Allocates a new array of double the current_size, copies over the
  // information from data to the new location, deletes data and returns
  // the pointed to the new larger array.
  // This function uses memcpy to copy the data, instead of invoking
  // operator=() for each element like double_the_size() does.
  static T *double_the_size_memcpy(int current_size, T *data) {
#if defined(_DEBUG) && defined(_CRTDBG_REPORT_FLAG)
    T *data_new = new (_CLIENT_BLOCK, __FILE__, __LINE__) T[current_size * 2];
#else
    T *data_new = new T[current_size * 2];
#endif  // _DEBUG
    memcpy(data_new, data, sizeof(T) * current_size);
    delete[] data;
    return data_new;
  }

=======
>>>>>>> 4ce8fafd
  // Reverses the elements of the vector.
  void reverse() {
    for (int i = 0; i < size_used_ / 2; ++i) {
      std::swap(data_[i], data_[size_used_ - 1 - i]);
    }
  }

  // Sorts the members of this vector using the less than comparator (cmp_lt),
  // which compares the values. Useful for GenericVectors to primitive types.
  // Will not work so great for pointers (unless you just want to sort some
  // pointers). You need to provide a specialization to sort_cmp to use
  // your type.
  void sort();

  // Sort the array into the order defined by the qsort function comparator.
  // The comparator function is as defined by qsort, ie. it receives pointers
  // to two Ts and returns negative if the first element is to appear earlier
  // in the result and positive if it is to appear later, with 0 for equal.
  void sort(int (*comparator)(const void *, const void *)) {
    assert(data_ != nullptr);
    qsort(data_, size_used_, sizeof(*data_), comparator);
  }

  // Swaps the elements with the given indices.
  void swap(int index1, int index2) {
    if (index1 != index2) {
      T tmp = data_[index1];
      data_[index1] = data_[index2];
      data_[index2] = tmp;
    }
  }
  // Returns true if all elements of *this are within the given range.
  // Only uses operator<
  /*bool WithinBounds(const T& rangemin, const T& rangemax) const {
  for (int i = 0; i < size_used_; ++i) {
    if (data_[i] < rangemin || rangemax < data_[i]) {
      return false;
    }
  }
  return true;
}*/

protected:
  // Init the object, allocating size memory.
  void init(int size);

  // We are assuming that the object generally placed in the
  // vector are small enough that for efficiency it makes sense
  // to start with a larger initial size.
  static const int kDefaultVectorSize = 4;
  int32_t size_used_{};
  int32_t size_reserved_{};
  T *data_;
  std::function<void(T)> clear_cb_;
};

// The default FileReader loads the whole file into the vector of char,
// returning false on error.
inline bool LoadDataFromFile(const char *filename, GenericVector<char> *data) {
  bool result = false;
  FILE *fp = fopen(filename, "rb");
  if (fp != nullptr) {
    fseek(fp, 0, SEEK_END);
    auto size = std::ftell(fp);
    fseek(fp, 0, SEEK_SET);
    // Trying to open a directory on Linux sets size to LONG_MAX. Catch it here.
    if (size > 0 && size < LONG_MAX) {
      // reserve an extra byte in case caller wants to append a '\0' character
      data->reserve(size + 1);
      data->resize_no_init(size);
      result = static_cast<long>(fread(&(*data)[0], 1, size, fp)) == size;
    }
    fclose(fp);
  }
  return result;
}

// The default FileWriter writes the vector of char to the filename file,
// returning false on error.
inline bool SaveDataToFile(const GenericVector<char> &data, const char *filename) {
  FILE *fp = fopen(filename, "wb");
  if (fp == nullptr) {
    return false;
  }
  bool result = fwrite(&data[0], 1, data.size(), fp) == data.size();
  fclose(fp);
  return result;
}

// Used by sort()
// return < 0 if t1 < t2
// return 0 if t1 == t2
// return > 0 if t1 > t2
template <typename T>
int sort_cmp(const void *t1, const void *t2) {
  const T *a = static_cast<const T *>(t1);
  const T *b = static_cast<const T *>(t2);
  if (*a < *b) {
    return -1;
  }
  if (*b < *a) {
    return 1;
  }
  return 0;
}

// Used by PointerVector::sort()
// return < 0 if t1 < t2
// return 0 if t1 == t2
// return > 0 if t1 > t2
template <typename T>
int sort_ptr_cmp(const void *t1, const void *t2) {
  const T *a = *static_cast<T *const *>(t1);
  const T *b = *static_cast<T *const *>(t2);
  if (*a < *b) {
    return -1;
  }
  if (*b < *a) {
    return 1;
  }
  return 0;
}

// Subclass for a vector of pointers. Use in preference to GenericVector<T*>
// as it provides automatic deletion and correct serialization, with the
// corollary that all copy operations are deep copies of the pointed-to objects.
template <typename T>
class PointerVector : public GenericVector<T *> {
public:
  PointerVector() : GenericVector<T *>() {}
  explicit PointerVector(int size) : GenericVector<T *>(size) {}
  ~PointerVector() {
    // Clear must be called here, even though it is called again by the base,
    // as the base will call the wrong clear.
    clear();
  }
  // Copy must be deep, as the pointers will be automatically deleted on
  // destruction.
  PointerVector(const PointerVector &other) : GenericVector<T *>(other) {
    this->init(other.size());
    this->operator+=(other);
  }
  PointerVector<T> &operator+=(const PointerVector &other) {
    this->reserve(this->size_used_ + other.size_used_);
    for (unsigned i = 0; i < other.size(); ++i) {
#if defined(_DEBUG) && defined(_CRTDBG_REPORT_FLAG)
      this->push_back(new (_CLIENT_BLOCK, __FILE__, __LINE__) T(*other.data_[i]));
#else
      this->push_back(new T(*other.data_[i]));
#endif	  
    }
    return *this;
  }

  PointerVector<T> &operator=(const PointerVector &other) {
    if (&other != this) {
      this->truncate(0);
      this->operator+=(other);
    }
    return *this;
  }

  // Removes an element at the given index and
  // shifts the remaining elements to the left.
  void remove(int index) {
    delete GenericVector<T *>::data_[index];
    GenericVector<T *>::remove(index);
  }

  // Truncates the array to the given size by removing the end.
  // If the current size is less, the array is not expanded.
  void truncate(int size) {
    for (int i = size; i < GenericVector<T *>::size_used_; ++i) {
      delete GenericVector<T *>::data_[i];
    }
    GenericVector<T *>::truncate(size);
  }

  // Clear the array, calling the clear callback function if any.
  // All the owned callbacks are also deleted.
  // If you don't want the callbacks to be deleted, before calling clear, set
  // the callback to nullptr.
  void clear() {
    GenericVector<T *>::delete_data_pointers();
    GenericVector<T *>::clear();
  }

  // Writes a vector of (pointers to) classes to the given file. Assumes the
  // existence of bool T::Serialize(FILE*) const that returns false in case of
  // error. There is no Serialize for simple types, as you would have a
  // normal GenericVector of those.
  // Returns false in case of error.
  bool Serialize(FILE *fp) const {
    int32_t used = GenericVector<T *>::size_used_;
    if (fwrite(&used, sizeof(used), 1, fp) != 1) {
      return false;
    }
    for (int i = 0; i < used; ++i) {
      int8_t non_null = GenericVector<T *>::data_[i] != nullptr;
      if (fwrite(&non_null, sizeof(non_null), 1, fp) != 1) {
        return false;
      }
      if (non_null && !GenericVector<T *>::data_[i]->Serialize(fp)) {
        return false;
      }
    }
    return true;
  }
  bool Serialize(TFile *fp) const {
    int32_t used = GenericVector<T *>::size_used_;
    if (fp->FWrite(&used, sizeof(used), 1) != 1) {
      return false;
    }
    for (int i = 0; i < used; ++i) {
      int8_t non_null = GenericVector<T *>::data_[i] != nullptr;
      if (fp->FWrite(&non_null, sizeof(non_null), 1) != 1) {
        return false;
      }
      if (non_null && !GenericVector<T *>::data_[i]->Serialize(fp)) {
        return false;
      }
    }
    return true;
  }
  // Reads a vector of (pointers to) classes to the given file. Assumes the
  // existence of bool T::DeSerialize(bool, Tfile*) const that returns false in
  // case of error. There is no Serialize for simple types, as you would have a
  // normal GenericVector of those.
  // If swap is true, assumes a big/little-endian swap is needed.
  // Also needs T::T(), as new T is used in this function.
  // Returns false in case of error.
  bool DeSerialize(bool swap, FILE *fp) {
    uint32_t reserved;
    if (fread(&reserved, sizeof(reserved), 1, fp) != 1) {
      return false;
    }
    if (swap) {
      Reverse32(&reserved);
    }
    // Arbitrarily limit the number of elements to protect against bad data.
    assert(reserved <= UINT16_MAX);
    if (reserved > UINT16_MAX) {
      return false;
    }
    GenericVector<T *>::reserve(reserved);
    truncate(0);
    for (uint32_t i = 0; i < reserved; ++i) {
      int8_t non_null;
      if (fread(&non_null, sizeof(non_null), 1, fp) != 1) {
        return false;
      }
      T *item = nullptr;
      if (non_null != 0) {
#if defined(_DEBUG) && defined(_CRTDBG_REPORT_FLAG)
        item = new (_CLIENT_BLOCK, __FILE__, __LINE__) T;
#else
        item = new T;
#endif  // _DEBUG
        if (!item->DeSerialize(swap, fp)) {
          delete item;
          return false;
        }
        this->push_back(item);
      } else {
        // Null elements should keep their place in the vector.
        this->push_back(nullptr);
      }
    }
    return true;
  }

  // Sorts the items pointed to by the members of this vector using
  // t::operator<().
  void sort() {
    this->GenericVector<T *>::sort(&sort_ptr_cmp<T>);
  }
};

template <typename T>
void GenericVector<T>::init(int size) {
  size_used_ = 0;
  if (size <= 0) {
    data_ = nullptr;
    size_reserved_ = 0;
  } else {
    if (size < kDefaultVectorSize) {
      size = kDefaultVectorSize;
    }
#if defined(_DEBUG) && defined(_CRTDBG_REPORT_FLAG)
    data_ = new (_CLIENT_BLOCK, __FILE__, __LINE__) T[size];
#else
    data_ = new T[size];
#endif
    size_reserved_ = size;
  }
  clear_cb_ = nullptr;
}

template <typename T>
GenericVector<T>::~GenericVector() {
  clear();
}

// Reserve some memory. If the internal array contains elements, they are
// copied.
template <typename T>
void GenericVector<T>::reserve(int size) {
  if (size_reserved_ >= size || size <= 0) {
    return;
  }
  if (size < kDefaultVectorSize) {
    size = kDefaultVectorSize;
  }
#if defined(_DEBUG) && defined(_CRTDBG_REPORT_FLAG)
  T *new_array = new (_CLIENT_BLOCK, __FILE__, __LINE__) T[size];
#else
  T *new_array = new T[size];
#endif
  for (int i = 0; i < size_used_; ++i) {
    new_array[i] = data_[i];
  }
  delete[] data_;
  data_ = new_array;
  size_reserved_ = size;
}

template <typename T>
void GenericVector<T>::double_the_size() {
  if (size_reserved_ == 0) {
    reserve(kDefaultVectorSize);
  } else {
    reserve(2 * size_reserved_);
  }
}

// Resizes to size and sets all values to t.
template <typename T>
void GenericVector<T>::init_to_size(int size, const T &t) {
  reserve(size);
  size_used_ = size;
  for (int i = 0; i < size; ++i) {
    data_[i] = t;
  }
}

template <typename T>
void GenericVector<T>::resize(int size, const T &t) {
  init_to_size(size, t);
}

template <typename T>
T &GenericVector<T>::operator[](int index) const {
  assert(index >= 0 && index < size_used_);
  return data_[index];
}

template <typename T>
T &GenericVector<T>::back() const {
  assert(size_used_ > 0);
  return data_[size_used_ - 1];
}
// Returns the last object and removes it.
template <typename T>
T GenericVector<T>::pop_back() {
  assert(size_used_ > 0);
  return data_[--size_used_];
}

// Return the object from an index.
template <typename T>
void GenericVector<T>::set(const T &t, int index) {
  assert(index >= 0 && index < size_used_);
  data_[index] = t;
}

// Shifts the rest of the elements to the right to make
// space for the new elements and inserts the given element
// at the specified index.
template <typename T>
void GenericVector<T>::insert(const T &t, int index) {
  assert(index >= 0 && index <= size_used_);
  if (size_reserved_ == size_used_) {
    double_the_size();
  }
  for (int i = size_used_; i > index; --i) {
    data_[i] = data_[i - 1];
  }
  data_[index] = t;
  size_used_++;
}

// Removes an element at the given index and
// shifts the remaining elements to the left.
template <typename T>
void GenericVector<T>::remove(int index) {
  assert(index >= 0 && index < size_used_);
  for (int i = index; i < size_used_ - 1; ++i) {
    data_[i] = data_[i + 1];
  }
  size_used_--;
}

// Return the index of the T object.
template <typename T>
int GenericVector<T>::get_index(const T &object) const {
  for (int i = 0; i < size_used_; ++i) {
    if (object == data_[i]) {
      return i;
    }
  }
  return -1;
}

// Add an element in the array
template <typename T>
int GenericVector<T>::push_back(T object) {
  int index = 0;
  if (size_used_ == size_reserved_) {
    double_the_size();
  }
  index = size_used_++;
  data_[index] = object;
  return index;
}

template <typename T>
void GenericVector<T>::operator+=(const T &t) {
  push_back(t);
}

template <typename T>
GenericVector<T> &GenericVector<T>::operator+=(const GenericVector &other) {
  this->reserve(size_used_ + other.size_used_);
  for (unsigned i = 0; i < other.size(); ++i) {
    this->operator+=(other.data_[i]);
  }
  return *this;
}

template <typename T>
GenericVector<T> &GenericVector<T>::operator=(const GenericVector &other) {
  if (&other != this) {
    this->truncate(0);
    this->operator+=(other);
  }
  return *this;
}

// Clear the array, calling the callback function if any.
template <typename T>
void GenericVector<T>::clear() {
  if (size_reserved_ > 0 && clear_cb_ != nullptr) {
    for (int i = 0; i < size_used_; ++i) {
      clear_cb_(data_[i]);
    }
  }
  delete[] data_;
  data_ = nullptr;
  size_used_ = 0;
  size_reserved_ = 0;
  clear_cb_ = nullptr;
}

template <typename T>
void GenericVector<T>::delete_data_pointers() {
  for (int i = 0; i < size_used_; ++i) {
    delete data_[i];
  }
}

template <typename T>
bool GenericVector<T>::write(FILE *f, std::function<bool(FILE *, const T &)> cb) const {
  if (fwrite(&size_reserved_, sizeof(size_reserved_), 1, f) != 1) {
    return false;
  }
  if (fwrite(&size_used_, sizeof(size_used_), 1, f) != 1) {
    return false;
  }
  if (cb != nullptr) {
    for (int i = 0; i < size_used_; ++i) {
      if (!cb(f, data_[i])) {
        return false;
      }
    }
  } else {
    if (fwrite(data_, sizeof(T), size_used_, f) != unsigned_size()) {
      return false;
    }
  }
  return true;
}

template <typename T>
bool GenericVector<T>::read(TFile *f, std::function<bool(TFile *, T *)> cb) {
  int32_t reserved;
  if (f->FReadEndian(&reserved, sizeof(reserved), 1) != 1) {
    return false;
  }
  reserve(reserved);
  if (f->FReadEndian(&size_used_, sizeof(size_used_), 1) != 1) {
    return false;
  }
  if (cb != nullptr) {
    for (int i = 0; i < size_used_; ++i) {
      if (!cb(f, data_ + i)) {
        return false;
      }
    }
  } else {
    if (f->FReadEndian(data_, sizeof(T), size_used_) != static_cast<unsigned>(size_used_)) {
      return false;
    }
  }
  return true;
}

// Writes a vector of simple types to the given file. Assumes that bitwise
// read/write of T will work. Returns false in case of error.
template <typename T>
bool GenericVector<T>::Serialize(FILE *fp) const {
  if (fwrite(&size_used_, sizeof(size_used_), 1, fp) != 1) {
    return false;
  }
  if (fwrite(data_, sizeof(*data_), size_used_, fp) != unsigned_size()) {
    return false;
  }
  return true;
}
template <typename T>
bool GenericVector<T>::Serialize(TFile *fp) const {
  if (fp->FWrite(&size_used_, sizeof(size_used_), 1) != 1) {
    return false;
  }
  if (fp->FWrite(data_, sizeof(*data_), size_used_) != size_used_) {
    return false;
  }
  return true;
}

// Reads a vector of simple types from the given file. Assumes that bitwise
// read/write will work with ReverseN according to sizeof(T).
// Returns false in case of error.
// If swap is true, assumes a big/little-endian swap is needed.
template <typename T>
bool GenericVector<T>::DeSerialize(bool swap, FILE *fp) {
  uint32_t reserved;
  if (fread(&reserved, sizeof(reserved), 1, fp) != 1) {
    return false;
  }
  if (swap) {
    Reverse32(&reserved);
  }
  // Arbitrarily limit the number of elements to protect against bad data.
  assert(reserved <= UINT16_MAX);
  if (reserved > UINT16_MAX) {
    return false;
  }
  reserve(reserved);
  size_used_ = reserved;
  if (fread(data_, sizeof(T), size_used_, fp) != unsigned_size()) {
    return false;
  }
  if (swap) {
    for (int i = 0; i < size_used_; ++i) {
      ReverseN(&data_[i], sizeof(data_[i]));
    }
  }
  return true;
}
template <typename T>
bool GenericVector<T>::DeSerialize(TFile *fp) {
  uint32_t reserved;
  if (fp->FReadEndian(&reserved, sizeof(reserved), 1) != 1) {
    return false;
  }
  // Arbitrarily limit the number of elements to protect against bad data.
  const uint32_t limit = 50000000;
  assert(reserved <= limit);
  if (reserved > limit) {
    return false;
  }
  reserve(reserved);
  size_used_ = reserved;
  return fp->FReadEndian(data_, sizeof(T), size_used_) == size_used_;
}

// Writes a vector of classes to the given file. Assumes the existence of
// bool T::Serialize(FILE* fp) const that returns false in case of error.
// Returns false in case of error.
template <typename T>
bool GenericVector<T>::SerializeClasses(FILE *fp) const {
  if (fwrite(&size_used_, sizeof(size_used_), 1, fp) != 1) {
    return false;
  }
  for (int i = 0; i < size_used_; ++i) {
    if (!data_[i].Serialize(fp)) {
      return false;
    }
  }
  return true;
}

// Reads a vector of classes from the given file. Assumes the existence of
// bool T::Deserialize(bool swap, FILE* fp) that returns false in case of
// error. Also needs T::T() and T::T(constT&), as init_to_size is used in
// this function. Returns false in case of error.
// If swap is true, assumes a big/little-endian swap is needed.
template <typename T>
bool GenericVector<T>::DeSerializeClasses(TFile *fp) {
  int32_t reserved;
  if (fp->FReadEndian(&reserved, sizeof(reserved), 1) != 1) {
    return false;
  }
  T empty;
  init_to_size(reserved, empty);
  for (int i = 0; i < reserved; ++i) {
    if (!data_[i].DeSerialize(fp)) {
      return false;
    }
  }
  return true;
}

// This method clear the current object, then, does a shallow copy of
// its argument, and finally invalidates its argument.
template <typename T>
void GenericVector<T>::move(GenericVector<T> *from) {
  this->clear();
  this->data_ = from->data_;
  this->size_reserved_ = from->size_reserved_;
  this->size_used_ = from->size_used_;
  this->clear_cb_ = from->clear_cb_;
  from->data_ = nullptr;
  from->clear_cb_ = nullptr;
  from->size_used_ = 0;
  from->size_reserved_ = 0;
}

template <typename T>
void GenericVector<T>::sort() {
  sort(&sort_cmp<T>);
}

} // namespace tesseract

#endif // TESSERACT_CCUTIL_GENERICVECTOR_H_<|MERGE_RESOLUTION|>--- conflicted
+++ resolved
@@ -177,25 +177,6 @@
   // If swap is true, assumes a big/little-endian swap is needed.
   bool DeSerializeClasses(TFile *fp);
 
-<<<<<<< HEAD
-  // Allocates a new array of double the current_size, copies over the
-  // information from data to the new location, deletes data and returns
-  // the pointed to the new larger array.
-  // This function uses memcpy to copy the data, instead of invoking
-  // operator=() for each element like double_the_size() does.
-  static T *double_the_size_memcpy(int current_size, T *data) {
-#if defined(_DEBUG) && defined(_CRTDBG_REPORT_FLAG)
-    T *data_new = new (_CLIENT_BLOCK, __FILE__, __LINE__) T[current_size * 2];
-#else
-    T *data_new = new T[current_size * 2];
-#endif  // _DEBUG
-    memcpy(data_new, data, sizeof(T) * current_size);
-    delete[] data;
-    return data_new;
-  }
-
-=======
->>>>>>> 4ce8fafd
   // Reverses the elements of the vector.
   void reverse() {
     for (int i = 0; i < size_used_ / 2; ++i) {
