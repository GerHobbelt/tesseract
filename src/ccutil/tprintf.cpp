--- conflicted
+++ resolved
@@ -19,12 +19,8 @@
 // Include automatically generated configuration file if running autoconf.
 #include <tesseract/preparation.h> // compiler config, etc.
 
-<<<<<<< HEAD
+#include "tesserrstream.h"
 #include <tesseract/tprintf.h>
-=======
-#include "tesserrstream.h"
-#include "tprintf.h"
->>>>>>> 900c721f
 
 #include <tesseract/params.h>
 
@@ -43,7 +39,6 @@
 
 namespace tesseract {
 
-<<<<<<< HEAD
 #ifdef HAVE_MUPDF
 
 static int block_level = T_LOG_DEBUG;
@@ -84,31 +79,6 @@
       default:
         fz_info(NULL, "%s", s);
         break;
-=======
-INT_VAR(log_level, INT_MAX, "Logging level");
-
-static STRING_VAR(debug_file, "", "File to send tprintf output to");
-
-// File for debug output.
-FILE *debugfp;
-
-// Set output for log messages.
-// The output is written to stderr if debug_file is empty.
-// Otherwise it is written to debug_file.
-// It is possible to switch between stderr and debug_file output:
-// tprintf("write to configured output\n");
-// debug_file = "";
-// tprintf("write to stderr\n");
-// debug_file = "/tmp/log";
-// tprintf("write to /tmp/log\n");
-// debug_file = "";
-// tprintf("write to stderr\n");
-FILE *get_debugfp() {
-  if (debug_file.empty()) {
-    // Write to stderr.
-    if (debugfp != stderr && debugfp != nullptr) {
-      fclose(debugfp);
->>>>>>> 900c721f
     }
   }
 #else
@@ -160,10 +130,8 @@
       }
     }
   }
-  return debugfp;
-}
-
-<<<<<<< HEAD
+}
+
 // Warning: tprintf() is invoked in tesseract for PARTIAL lines, so we SHOULD gather these fragments
 // here before dispatching the gathered lines to the appropriate back-end API!
 static void fz_tess_tprintf(int level, fmt::string_view format, fmt::format_args args) {
@@ -268,15 +236,6 @@
     fmt::vprint(stderr, format, args);
   }
 #endif
-=======
-// Trace printf.
-void tprintf(const char *format, ...) {
-  FILE *f = get_debugfp();
-  va_list args;           // variable args
-  va_start(args, format); // variable list
-  vfprintf(f, format, args);
-  va_end(args);
->>>>>>> 900c721f
 }
 
 TessErrStream tesserr;
