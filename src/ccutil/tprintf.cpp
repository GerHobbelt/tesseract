/**********************************************************************
 * File:        tprintf.cpp
 * Description: Trace version of printf - portable between UX and NT
 * Author:      Phil Cheatle
 *
 * (C) Copyright 1995, Hewlett-Packard Ltd.
 ** Licensed under the Apache License, Version 2.0 (the "License");
 ** you may not use this file except in compliance with the License.
 ** You may obtain a copy of the License at
 ** http://www.apache.org/licenses/LICENSE-2.0
 ** Unless required by applicable law or agreed to in writing, software
 ** distributed under the License is distributed on an "AS IS" BASIS,
 ** WITHOUT WARRANTIES OR CONDITIONS OF ANY KIND, either express or implied.
 ** See the License for the specific language governing permissions and
 ** limitations under the License.
 *
 **********************************************************************/

// Include automatically generated configuration file if running autoconf.
#include <tesseract/preparation.h> // compiler config, etc.

#include <tesseract/tprintf.h>

#include <tesseract/params.h>

#include <climits> // for INT_MAX
#include <cstdio>

#ifdef HAVE_MUPDF

#include "mupdf/fitz/config.h"
#include "mupdf/fitz/system.h"
#include "mupdf/fitz/version.h"
#include "mupdf/fitz/context.h"
#include "mupdf/assertions.h"     // for ASSERT

#endif

namespace tesseract {

<<<<<<< HEAD
#ifdef HAVE_MUPDF

static int block_level = T_LOG_DEBUG;
static unsigned int pending_grouping_count = 0;
static std::string msg_buffer;

static void do_transmit_logline() {
  const char *s = msg_buffer.c_str();

  // can't use fz_error et al here (we CAN, but there are consequences:)
  // as we MAY send some seriously large messages through here, thanks to 
  // the new tprintXXX() line grouping feature. And we DO NOT want those 
  // messages getting reported as yadayadayada(...truncated...) which
  // is what will happen when you switch this section back over to the 
  // old code.
  // 
  // Instead, we use the fz_write_info_line(ctx, buf) APIs, which should
  // be fine with pumping a few extra kilobytes of logging through here, 
  // pronto! Besides, there's nothing left to 'printf format' for us in
  // here anyway, so we're golden with that new fz_ API.
#if 0
  if (!strncmp(s, "ERROR: ", 7))
    fz_error(NULL, "%s", s + 7);
  else if (!strncmp(s, "WARNING: ", 9))
    fz_warn(NULL, "%s", s + 9);
  else {
    switch (block_level) {
      case T_LOG_ERROR:
        fz_error(NULL, "%s", s);
        break;
      case T_LOG_WARN:
        fz_warn(NULL, "%s", s);
        break;
      case T_LOG_INFO:
        fz_info(NULL, "%s", s);
        break;
      case T_LOG_DEBUG:
      default:
        fz_info(NULL, "%s", s);
        break;
    }
  }
#else
  if (!strncmp(s, "ERROR: ", 7))
    fz_write_error_line(NULL, s + 7);
  else if (!strncmp(s, "WARNING: ", 9))
    fz_write_warn_line(NULL, s + 9);
  else {
    switch (block_level) {
      case T_LOG_ERROR:
        fz_write_error_line(NULL, s);
        break;
      case T_LOG_WARN:
        fz_write_warn_line(NULL, s);
        break;
      case T_LOG_INFO:
        fz_write_info_line(NULL, s);
        break;
      case T_LOG_DEBUG:
      default:
        fz_write_info_line(NULL, s);
        break;
    }
  }
#  endif
  msg_buffer.clear();
}

// push grouping signal
TPrintGroupLinesTillEndOfScope::TPrintGroupLinesTillEndOfScope() {
  pending_grouping_count++;
}
// pop pending grouping signal
TPrintGroupLinesTillEndOfScope::~TPrintGroupLinesTillEndOfScope() {
  // once we get here, a spurious higher level log message may have broken up
  // our gathering, so we'd better cope with that scenario...
  if (pending_grouping_count) {
    pending_grouping_count--;
    if (!pending_grouping_count) {
      // dropping out of the group clutch is another reason to push what we've
      // gathered *right now*: send the message before continuing as otherwise
      // the gatherer will combine this with the next incoming if we're not real
      // lucky... and we don't want that kind of visual, don't we? So make lucky
      // by transmitting on the spot:
      if (!msg_buffer.empty()) {
        if (!msg_buffer.ends_with('\n'))
          msg_buffer += '\n';
        do_transmit_logline();
      }
    }
  }
}
=======
INT_VAR(log_level, INT_MAX, "Logging level");
>>>>>>> a63e7ec2

// Warning: tprintf() is invoked in tesseract for PARTIAL lines, so we SHOULD gather these fragments
// here before dispatching the gathered lines to the appropriate back-end API!
static void fz_tess_tprintf(int level, fmt::string_view format, fmt::format_args args) {
  // sanity check/clipping: there's no log level beyond ERROR severity: ERROR is the highest it can possibly get.
  if (level < T_LOG_ERROR) {
	  level = T_LOG_ERROR;
  }
  // make the entire message line have the most severe log level given for any part of the line,
  // but break up any gathering when a more important line zips through here before we hit that
  // terminating '\n' newline, that otherwise means it's the end.
  if (level < block_level) {
    if (!msg_buffer.empty()) {
      if (!msg_buffer.ends_with('\n'))
        msg_buffer += '\n';
      // send the lower prio message before continuing with our intermittant
      // higher prio current message:
      do_transmit_logline();
    }
    block_level = level;
  }

  auto msg = fmt::vformat(format, args);

  if (pending_grouping_count) {
    if (msg_buffer.ends_with('\n')) {
      // Fixup: every 'clustered' error/warning message MUST, individually, be prefixed with ERROR/WARNING
      // for rapid unambiguous identification by the human final receiver.
      switch (level) {
        case T_LOG_ERROR:
          if (!msg.starts_with("ERROR: ")) {
            msg_buffer += "ERROR: ";
          }
          break;

        case T_LOG_WARN:
          if (!msg.starts_with("WARNING: ")) {
            msg_buffer += "WARNING: ";
          }
          break;

        default:
          break;
      }
    }
  }
  msg_buffer += msg;
  // Can't/Won't do message clustering at the *error* level: those must get out there ASAP!
  if ((level > T_LOG_ERROR && pending_grouping_count) || !msg_buffer.ends_with('\n')) {
    return;
  }

  do_transmit_logline();

  // reset next line log level to lowest possible:
  block_level = T_LOG_DEBUG;
}

#endif

// when we use tesseract as part of MuPDF (or mixed with it), we use the fz_error/fz_warn/fz_info APIs to
// output any error/info/debug messages and have the callbacks which MAY be registered with those APIs
// handle any writing to logfile, etc., thus *obsoleting/duplicating* the `debug_file` configuration
// option here.
#ifndef HAVE_MUPDF
static STRING_VAR(debug_file, "", "File to send tesseract::tprintf output to");
#endif

<<<<<<< HEAD
// Trace printf
void vTessPrint(int level, fmt::string_view format, fmt::format_args args) {
#ifdef HAVE_MUPDF
	fz_tess_tprintf(level, format, args);
#else
  const char *debug_file_name = debug_file.c_str();
  static FILE *debugfp = nullptr; // debug file

  ASSERT0(debug_file_name != nullptr);
  if (debug_file_name == nullptr) {
    // This should not happen.
    return;
  }

#if defined(WIN32) || defined(_WIN32) || defined(_WIN64)
  // Replace /dev/null by nil for Windows.
  if (strcmp(debug_file_name, "/dev/null") == 0) {
    debug_file_name = "";
    debug_file.set_value(debug_file_name);
  }
#endif

  if (debugfp == nullptr && debug_file_name[0] != '\0') {
    debugfp = fopen(debug_file_name, "a+b");
  } else if (debugfp != nullptr && debug_file_name[0] == '\0') {
    fclose(debugfp);
    debugfp = nullptr;
=======
// File for debug output.
static FILE *debugfp;

// Set output for log messages.
// The output is written to stderr if debug_file is empty.
// Otherwise it is written to debug_file.
// It is possible to switch between stderr and debug_file output:
// tprintf("write to configured output\n");
// debug_file = "";
// tprintf("write to stderr\n");
// debug_file = "/tmp/log";
// tprintf("write to /tmp/log\n");
// debug_file = "";
// tprintf("write to stderr\n");
static void set_debugfp() {
  if (debug_file.empty()) {
    // Write to stderr.
    if (debugfp != stderr && debugfp != nullptr) {
      fclose(debugfp);
    }
    debugfp = stderr;
  } else if (debugfp == stderr || debugfp == nullptr) {
    // Write to file.
#ifdef _WIN32
    if (debug_file == "/dev/null") {
      // Replace /dev/null by nul for Windows.
      debug_file = "nul";
    }
#endif
    debugfp = fopen(debug_file.c_str(), "wb");
>>>>>>> a63e7ec2
  }
}

<<<<<<< HEAD
  if (debugfp != nullptr) {
    fmt::vprint(debugfp, format, args);
  } else {
    fmt::vprint(stderr, format, args);
  }
#endif
=======
// Trace printf.
void tprintf(const char *format, ...) {
  set_debugfp();
  va_list args;           // variable args
  va_start(args, format); // variable list
  vfprintf(debugfp, format, args);
  va_end(args);
>>>>>>> a63e7ec2
}

} // namespace tesseract<|MERGE_RESOLUTION|>--- conflicted
+++ resolved
@@ -38,7 +38,6 @@
 
 namespace tesseract {
 
-<<<<<<< HEAD
 #ifdef HAVE_MUPDF
 
 static int block_level = T_LOG_DEBUG;
@@ -131,9 +130,6 @@
     }
   }
 }
-=======
-INT_VAR(log_level, INT_MAX, "Logging level");
->>>>>>> a63e7ec2
 
 // Warning: tprintf() is invoked in tesseract for PARTIAL lines, so we SHOULD gather these fragments
 // here before dispatching the gathered lines to the appropriate back-end API!
@@ -202,7 +198,6 @@
 static STRING_VAR(debug_file, "", "File to send tesseract::tprintf output to");
 #endif
 
-<<<<<<< HEAD
 // Trace printf
 void vTessPrint(int level, fmt::string_view format, fmt::format_args args) {
 #ifdef HAVE_MUPDF
@@ -218,69 +213,28 @@
   }
 
 #if defined(WIN32) || defined(_WIN32) || defined(_WIN64)
-  // Replace /dev/null by nil for Windows.
+  // Replace /dev/null by nul for Windows.
   if (strcmp(debug_file_name, "/dev/null") == 0) {
-    debug_file_name = "";
+    debug_file_name = "nul";
     debug_file.set_value(debug_file_name);
   }
 #endif
 
+	XXXXX TODO: handle null, stderr, stdout
+	
   if (debugfp == nullptr && debug_file_name[0] != '\0') {
     debugfp = fopen(debug_file_name, "a+b");
   } else if (debugfp != nullptr && debug_file_name[0] == '\0') {
     fclose(debugfp);
     debugfp = nullptr;
-=======
-// File for debug output.
-static FILE *debugfp;
-
-// Set output for log messages.
-// The output is written to stderr if debug_file is empty.
-// Otherwise it is written to debug_file.
-// It is possible to switch between stderr and debug_file output:
-// tprintf("write to configured output\n");
-// debug_file = "";
-// tprintf("write to stderr\n");
-// debug_file = "/tmp/log";
-// tprintf("write to /tmp/log\n");
-// debug_file = "";
-// tprintf("write to stderr\n");
-static void set_debugfp() {
-  if (debug_file.empty()) {
-    // Write to stderr.
-    if (debugfp != stderr && debugfp != nullptr) {
-      fclose(debugfp);
-    }
-    debugfp = stderr;
-  } else if (debugfp == stderr || debugfp == nullptr) {
-    // Write to file.
-#ifdef _WIN32
-    if (debug_file == "/dev/null") {
-      // Replace /dev/null by nul for Windows.
-      debug_file = "nul";
-    }
-#endif
-    debugfp = fopen(debug_file.c_str(), "wb");
->>>>>>> a63e7ec2
-  }
-}
-
-<<<<<<< HEAD
+  }
+
   if (debugfp != nullptr) {
     fmt::vprint(debugfp, format, args);
   } else {
     fmt::vprint(stderr, format, args);
   }
 #endif
-=======
-// Trace printf.
-void tprintf(const char *format, ...) {
-  set_debugfp();
-  va_list args;           // variable args
-  va_start(args, format); // variable list
-  vfprintf(debugfp, format, args);
-  va_end(args);
->>>>>>> a63e7ec2
 }
 
 } // namespace tesseract