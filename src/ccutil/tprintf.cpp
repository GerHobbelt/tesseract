/**********************************************************************
 * File:        tprintf.cpp
 * Description: Trace version of printf - portable between UX and NT
 * Author:      Phil Cheatle
 *
 * (C) Copyright 1995, Hewlett-Packard Ltd.
 ** Licensed under the Apache License, Version 2.0 (the "License");
 ** you may not use this file except in compliance with the License.
 ** You may obtain a copy of the License at
 ** http://www.apache.org/licenses/LICENSE-2.0
 ** Unless required by applicable law or agreed to in writing, software
 ** distributed under the License is distributed on an "AS IS" BASIS,
 ** WITHOUT WARRANTIES OR CONDITIONS OF ANY KIND, either express or implied.
 ** See the License for the specific language governing permissions and
 ** limitations under the License.
 *
 **********************************************************************/

// Include automatically generated configuration file if running autoconf.
#include <tesseract/preparation.h> // compiler config, etc.

#include <tesseract/tprintf.h>

#include <tesseract/params.h>

#include <climits> // for INT_MAX
#include <cstdio>
#include <map>    // for std::map
#include <string>
#include <algorithm>
#include <type_traits>

#include <cpp/result.hpp> // alternative for C++23 std::expected<>

#include <spdlog/spdlog.h>

#include "tlog.h"
#include "porting.h"


namespace tesseract {

#if 0


static int block_level = T_LOG_DEBUG;
static unsigned int pending_grouping_count = 0;
static std::string msg_buffer;

static void do_transmit_logline() {
  const char *s = msg_buffer.c_str();

  // can't use fz_error et al here (we CAN, but there are consequences:)
  // as we MAY send some seriously large messages through here, thanks to 
  // the new tprintXXX() line grouping feature. And we DO NOT want those 
  // messages getting reported as yadayadayada(...truncated...) which
  // is what will happen when you switch this section back over to the 
  // old code.
  // 
  // Instead, we use the fz_write_info_line(ctx, buf) APIs, which should
  // be fine with pumping a few extra kilobytes of logging through here, 
  // pronto! Besides, there's nothing left to 'printf format' for us in
  // here anyway, so we're golden with that new fz_ API.
#if 0
  if (!strncmp(s, "ERROR: ", 7))
    fz_error(NULL, "%s", s + 7);
  else if (!strncmp(s, "WARNING: ", 9))
    fz_warn(NULL, "%s", s + 9);
  else {
    switch (block_level) {
      case T_LOG_ERROR:
        fz_error(NULL, "%s", s);
        break;
      case T_LOG_WARN:
        fz_warn(NULL, "%s", s);
        break;
      case T_LOG_INFO:
        fz_info(NULL, "%s", s);
        break;
      case T_LOG_DEBUG:
      default:
        fz_info(NULL, "%s", s);
        break;
    }
  }
#else
  if (!strncmp(s, "ERROR: ", 7))
    fz_write_error_line(NULL, s + 7);
  else if (!strncmp(s, "WARNING: ", 9))
    fz_write_warn_line(NULL, s + 9);
  else {
    switch (block_level) {
      case T_LOG_ERROR:
        fz_write_error_line(NULL, s);
        break;
      case T_LOG_WARN:
        fz_write_warn_line(NULL, s);
        break;
      case T_LOG_INFO:
        fz_write_info_line(NULL, s);
        break;
      case T_LOG_DEBUG:
      default:
        fz_write_info_line(NULL, s);
        break;
    }
  }
#  endif
  msg_buffer.clear();
}

// push grouping signal
TPrintGroupLinesTillEndOfScope::TPrintGroupLinesTillEndOfScope() {
  pending_grouping_count++;
}
// pop pending grouping signal
TPrintGroupLinesTillEndOfScope::~TPrintGroupLinesTillEndOfScope() {
  // once we get here, a spurious higher level log message may have broken up
  // our gathering, so we'd better cope with that scenario...
  if (pending_grouping_count) {
    pending_grouping_count--;
    if (!pending_grouping_count) {
      // dropping out of the group clutch is another reason to push what we've
      // gathered *right now*: send the message before continuing as otherwise
      // the gatherer will combine this with the next incoming if we're not real
      // lucky... and we don't want that kind of visual, don't we? So make lucky
      // by transmitting on the spot:
      if (!msg_buffer.empty()) {
        if (!msg_buffer.ends_with('\n'))
          msg_buffer += '\n';
        do_transmit_logline();
      }
    }
  }
}

// Warning: tprintf() is invoked in tesseract for PARTIAL lines, so we SHOULD gather these fragments
// here before dispatching the gathered lines to the appropriate back-end API!
static void fz_tess_tprintf(int level, fmt::string_view format, fmt::format_args args) {
  // sanity check/clipping: there's no log level beyond ERROR severity: ERROR is the highest it can possibly get.
  if (level < T_LOG_ERROR) {
	  level = T_LOG_ERROR;
  }
  // make the entire message line have the most severe log level given for any part of the line,
  // but break up any gathering when a more important line zips through here before we hit that
  // terminating '\n' newline, that otherwise means it's the end.
  if (level < block_level) {
    if (!msg_buffer.empty()) {
      if (!msg_buffer.ends_with('\n'))
        msg_buffer += '\n';
      // send the lower prio message before continuing with our intermittant
      // higher prio current message:
      do_transmit_logline();
    }
    block_level = level;
  }

  auto msg = fmt::vformat(format, args);

  if (pending_grouping_count) {
    if (msg_buffer.ends_with('\n')) {
      // Fixup: every 'clustered' error/warning message MUST, individually, be prefixed with ERROR/WARNING
      // for rapid unambiguous identification by the human final receiver.
      switch (level) {
        case T_LOG_ERROR:
          if (!msg.starts_with("ERROR: ")) {
            msg_buffer += "ERROR: ";
          }
          break;

        case T_LOG_WARN:
          if (!msg.starts_with("WARNING: ")) {
            msg_buffer += "WARNING: ";
          }
          break;

        default:
          break;
      }
    }
  }
  msg_buffer += msg;
  // Can't/Won't do message clustering at the *error* level: those must get out there ASAP!
  if ((level > T_LOG_ERROR && pending_grouping_count) || !msg_buffer.ends_with('\n')) {
    return;
  }

  do_transmit_logline();

  // reset next line log level to lowest possible:
  block_level = T_LOG_DEBUG;
}


#endif

<<<<<<< HEAD



// using loglevel_return_type = std::expected<int, bool>;
using loglevel_return_type = cpp::result<int, bool>;

static loglevel_return_type ParseLogLevel(const char *loglevel) {
  // Allow the log levels which are used by log4cxx.
  const std::string loglevel_string = loglevel;
  static const std::map<const std::string, int> loglevels{
      {"ALL", INT_MIN},
      {"TRACE", 5000},
      {"DEBUG", 10000},
      {"INFO", 20000},
      {"WARN", 30000},
      {"ERROR", 40000},
      {"FATAL", 50000},
      {"OFF", INT_MAX},
  };
  try {
    std::transform(loglevel_string.begin(), loglevel_string.end(), loglevel_string.begin(), ::toupper);
    int loglevel = loglevels.at(loglevel_string);
    return loglevel;
  } catch (const std::out_of_range &) {
    // TODO: Allow numeric argument?
    tprintError("Unsupported --loglevel {}\n", loglevel);
    return cpp::fail(false);
  }
}

#ifdef HAVE_MUPDF

// We've gathered a single, entire, message: now output it line-by-line (if it's multi-line internally).
static void write_gathered_log_message(int level, const std::string &msg) {
  const char *s = msg.c_str();

  if (!strncasecmp(s, "ERROR: ", 7)) {
    s += 7;
    if (level > T_LOG_ERROR)
      level = T_LOG_ERROR;
  } else if (!strncasecmp(s, "WARNING: ", 9)) {
    s += 9;
    if (level > T_LOG_WARN)
      level = T_LOG_WARN;
  }

  switch (level) {
    case T_LOG_ERROR:
      spdlog::error(s);
      break;
    case T_LOG_WARN:
      spdlog::warn(s);
      break;
    case T_LOG_INFO:
      spdlog::info(s);
      break;
    case T_LOG_DEBUG:
    default:
      spdlog::debug(s);
      break;
    case T_LOG_TRACE:
      spdlog::trace(s);
      break;
  }
}

// Warning: tprintf() is invoked in tesseract for PARTIAL lines, so we SHOULD gather these fragments
// here before dispatching the gathered lines to the appropriate back-end API!
//
// This routine does this "message gathering" per loglevel this way: as long as the loglevel remains
// the same we're clearly busy logging the same overarching message.
// The *proper* behvaiour is to end a message with a `\n` LF, but when the loglevel changes this is
// treated as another (*irregular*) end-of-message signal and the gathered message will be logged.
static void gather_and_log_a_single_tprintf_line(int level, fmt::string_view format, fmt::format_args args) {
  static int block_level = INT_MAX;
  static std::string msg_buffer;

  // sanity check/clipping: there's no log level beyond ERROR severity: ERROR is the highest it can possibly get.
  if (level < T_LOG_ERROR) {
    level = T_LOG_ERROR;
  } else if (level > T_LOG_TRACE) {
    level = T_LOG_TRACE;
  }

  auto msg = fmt::vformat(format, args);

  // check the loglevel remains the same across the message particles: if not, this is a after-the-fact
  // *irregular* message end marker!
  if (level != block_level) {
    if (block_level != INT_MAX) {
      // after-the-fact end-of-message: log/dump the buffered log message!
      if (!msg_buffer.ends_with('\n'))
        msg_buffer += '\n';
      write_gathered_log_message(block_level, msg_buffer);
      msg_buffer.clear();

      // now we've handled the irregular end-of-message for the pre-exisiting buffered message,
      // continue processing the current message (particle).
    }

    block_level = level;
  }

  bool end_signaled = msg.ends_with('\n');

  // when this is a partial message, store it in the buffer until later, when the message is completed.
  if (!end_signaled) {
    msg_buffer += msg;
    return;
  }

  // `msg` carries a complete message, or at least the end of it:
  // when there's some old stuff waiting for us, append to it and proceed to log.
  if (!msg_buffer.empty()) {
    msg = msg_buffer + msg;
    msg_buffer.clear();
  }

  write_gathered_log_message(level, msg);

  // reset next line log level to lowest possible:
  block_level = INT_MAX;
}

#endif

// when we use tesseract as part of MuPDF (or mixed with it), we use the fz_error/fz_warn/fz_info APIs to
// output any error/info/debug messages and have the callbacks which MAY be registered with those APIs
// handle any writing to logfile, etc., thus *obsoleting/duplicating* the `debug_file` configuration
// option here.
#if 0
static STRING_VAR(debug_file, "", "File to send tesseract::tprintf output to");
#endif

=======
>>>>>>> 8dc3cdd4
// Trace printf
void vTessPrint(int level, fmt::string_view format, fmt::format_args args) {
  gather_and_log_a_single_tprintf_line(level, format, args);
#if 0
  const char *debug_file_name = debug_file.c_str();
  static FILE *debugfp = nullptr; // debug file

  ASSERT0(debug_file_name != nullptr);
  if (debug_file_name == nullptr) {
    // This should not happen.
    return;
  }

#if defined(WIN32) || defined(_WIN32) || defined(_WIN64)
  // Replace /dev/null by nil for Windows.
  if (strcmp(debug_file_name, "/dev/null") == 0) {
    debug_file_name = "";
    debug_file.set_value(debug_file_name);
  }
#endif

  if (debugfp == nullptr && debug_file_name[0] != '\0') {
    debugfp = fopen(debug_file_name, "a+b");
  } else if (debugfp != nullptr && debug_file_name[0] == '\0') {
    fclose(debugfp);
    debugfp = nullptr;
  }

  if (debugfp != nullptr) {
    fmt::vprint(debugfp, format, args);
  } else {
    fmt::vprint(stderr, format, args);
  }
#endif
}

} // namespace tesseract<|MERGE_RESOLUTION|>--- conflicted
+++ resolved
@@ -194,7 +194,6 @@
 
 #endif
 
-<<<<<<< HEAD
 
 
 
@@ -329,8 +328,6 @@
 static STRING_VAR(debug_file, "", "File to send tesseract::tprintf output to");
 #endif
 
-=======
->>>>>>> 8dc3cdd4
 // Trace printf
 void vTessPrint(int level, fmt::string_view format, fmt::format_args args) {
   gather_and_log_a_single_tprintf_line(level, format, args);
