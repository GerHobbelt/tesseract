--- conflicted
+++ resolved
@@ -40,24 +40,15 @@
 class TESS_API ERRCODE { // error handler class
   const char *message;   // error message
 public:
-<<<<<<< HEAD
-
-  void error(                  // error print function
-      const char *caller,      // function location
-      TessErrorLogCode action, // action to take
-    TS_FORMAT_STRING(const char *format), ...  // fprintf format
-  ) const TS_PRINTFLIKE(3, 4) __attribute__((format(printf, 4, 5)));
-  void error(const char *caller, TessErrorLogCode action) const;
-=======
 #if defined(__GNUC__) && defined(__attribute__)
   __attribute__((format(printf, 4, 5)))
 #endif
   void error(                  // error print function
       const char *caller,      // function location
       TessErrorLogCode action, // action to take
-      const char *format, ...  // fprintf format
-  ) const;
->>>>>>> f5a26358
+      TS_FORMAT_STRING(const char *format), ...  // fprintf format
+  ) const TS_PRINTFLIKE(3, 4);
+  void error(const char *caller, TessErrorLogCode action) const;
   constexpr ERRCODE(const char *string) : message(string) {} // initialize with string
 };
 
