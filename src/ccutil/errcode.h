/**********************************************************************
 * File:        errcode.h  (Formerly error.h)
 * Description: Header file for generic error handler class
 * Author:      Ray Smith
 *
 * (C) Copyright 1990, Hewlett-Packard Ltd.
 ** Licensed under the Apache License, Version 2.0 (the "License");
 ** you may not use this file except in compliance with the License.
 ** You may obtain a copy of the License at
 ** http://www.apache.org/licenses/LICENSE-2.0
 ** Unless required by applicable law or agreed to in writing, software
 ** distributed under the License is distributed on an "AS IS" BASIS,
 ** WITHOUT WARRANTIES OR CONDITIONS OF ANY KIND, either express or implied.
 ** See the License for the specific language governing permissions and
 ** limitations under the License.
 *
 **********************************************************************/

#ifndef ERRCODE_H
#define ERRCODE_H

#include <fmt/printf.h> 
#include <fmt/core.h> 
#include <fmt/format.h>       // for fmt
#include <tesseract/export.h> // for TESS_API

namespace tesseract {

/*Control parameters for error()*/
enum TessErrorLogCode {
  DBG = -1,     /*log without alert */
  TESSLOG = 0,  /*alert user */
  TESSEXIT = 1, /*exit after error */
  ABORT = 2     /*abort after error */
};

#if 0
/* Explicit Error Abort codes */
#define NO_ABORT_CODE 0
#define LIST_ABORT 1
#define MEMORY_ABORT 2
#define FILE_ABORT 3
#endif

class TESS_API ERRCODE { // error handler class
  const char *message;   // error message

public:
  void verror(const char *caller, TessErrorLogCode action, fmt::string_view format, fmt::format_args args) const;

  template <typename S, typename... Args>
  void error(                  // error print function
      const char *caller,      // function location
      TessErrorLogCode action, // action to take
<<<<<<< HEAD
      const S *format,
      Args&&... args
  ) const {
    verror(caller, action, format, fmt::make_format_args(args...));
  }

=======
      const char *format, ...  // fprintf format
  ) const __attribute__((format(gnu_printf, 4, 5)));
>>>>>>> 992f9d98
  void error(const char *caller, TessErrorLogCode action) const;
  constexpr ERRCODE(const char *string) : message(string) {} // initialize with string
};

constexpr ERRCODE ASSERT_FAILED("Assert failed");

#define DO_NOTHING static_cast<void>(0)

#define ASSERT_HOST(x) \
  (x) ? DO_NOTHING : ASSERT_FAILED.error(#x, ABORT, "in file %s, line %d", __FILE__, __LINE__)

#define ASSERT_HOST_MSG(x, ...)                                                \
  if (!(x)) {                                                                  \
    tprintf(__VA_ARGS__);                                                      \
    ASSERT_FAILED.error(#x, ABORT, "in file %s, line %d", __FILE__, __LINE__); \
  }

} // namespace tesseract

#endif<|MERGE_RESOLUTION|>--- conflicted
+++ resolved
@@ -52,17 +52,10 @@
   void error(                  // error print function
       const char *caller,      // function location
       TessErrorLogCode action, // action to take
-<<<<<<< HEAD
       const S *format,
       Args&&... args
-  ) const {
-    verror(caller, action, format, fmt::make_format_args(args...));
-  }
+  ) const __attribute__((format(gnu_printf, 3, 4)));
 
-=======
-      const char *format, ...  // fprintf format
-  ) const __attribute__((format(gnu_printf, 4, 5)));
->>>>>>> 992f9d98
   void error(const char *caller, TessErrorLogCode action) const;
   constexpr ERRCODE(const char *string) : message(string) {} // initialize with string
 };
