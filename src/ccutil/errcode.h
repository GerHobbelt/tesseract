--- conflicted
+++ resolved
@@ -85,20 +85,12 @@
 #define DO_NOTHING static_cast<void>(0)
 
 #define ASSERT_HOST(x) \
-<<<<<<< HEAD
-  (x) ? DO_NOTHING : ASSERT_FAILED.abort(#x, "in file {}, line {}", __FILE__, __LINE__)
-=======
-  (x) ? DO_NOTHING : ASSERT_FAILED.error(#x, ABORT, "in file {}, line {} @ {}()", __FILE__, __LINE__, __FUNCTION__)
->>>>>>> 8dc3cdd4
+  (x) ? DO_NOTHING : ASSERT_FAILED.abort(#x, "in file {}, line {} @ {}()", __FILE__, __LINE__, __FUNCTION__)
 
 #define ASSERT_HOST_MSG(x, ...)                                                \
   if (!(x)) {                                                                  \
     tprintError(__VA_ARGS__);                                                  \
-<<<<<<< HEAD
-    ASSERT_FAILED.abort(#x, "in file {}, line {}", __FILE__, __LINE__);        \
-=======
-    ASSERT_FAILED.error(#x, ABORT, "in file {}, line {} @ {}()", __FILE__, __LINE__, __FUNCTION__); \
->>>>>>> 8dc3cdd4
+    ASSERT_FAILED.abort(#x, "in file {}, line {} @ {}()", __FILE__, __LINE__, __FUNCTION__); \
   }
 
 } // namespace tesseract
