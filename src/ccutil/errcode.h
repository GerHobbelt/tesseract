/**********************************************************************
 * File:        errcode.h  (Formerly error.h)
 * Description: Header file for generic error handler class
 * Author:      Ray Smith
 *
 * (C) Copyright 1990, Hewlett-Packard Ltd.
 ** Licensed under the Apache License, Version 2.0 (the "License");
 ** you may not use this file except in compliance with the License.
 ** You may obtain a copy of the License at
 ** http://www.apache.org/licenses/LICENSE-2.0
 ** Unless required by applicable law or agreed to in writing, software
 ** distributed under the License is distributed on an "AS IS" BASIS,
 ** WITHOUT WARRANTIES OR CONDITIONS OF ANY KIND, either express or implied.
 ** See the License for the specific language governing permissions and
 ** limitations under the License.
 *
 **********************************************************************/

#ifndef ERRCODE_H
#define ERRCODE_H

#include <tesseract/export.h> // for TESS_API

namespace tesseract {

/*Control parameters for error()*/
enum TessErrorLogCode {
  DBG = -1,     /*log without alert */
  TESSLOG = 0,  /*alert user */
  TESSEXIT = 1, /*exit after error */
  ABORT = 2     /*abort after error */
};

/* Explicit Error Abort codes */
#define NO_ABORT_CODE 0
#define LIST_ABORT 1
#define MEMORY_ABORT 2
#define FILE_ABORT 3

#if !defined(__GNUC__) && !defined(__attribute__)
# define __attribute__(attr) // compiler without support for __attribute__
#endif

class TESS_API ERRCODE { // error handler class
  const char *message;   // error message
public:

  void error(                  // error print function
      const char *caller,      // function location
      TessErrorLogCode action, // action to take
<<<<<<< HEAD
    TS_FORMAT_STRING(const char *format), ...  // fprintf format
  ) const TS_PRINTFLIKE(3, 4) __attribute__((format(printf, 4, 5)));
=======
      const char *format, ...  // fprintf format
  ) const __attribute__((format(printf, 4, 5)));
  void error(const char *caller, TessErrorLogCode action) const;
>>>>>>> 6727aae7
  constexpr ERRCODE(const char *string) : message(string) {} // initialize with string
};

constexpr ERRCODE ASSERT_FAILED("Assert failed");

#define DO_NOTHING static_cast<void>(0)

#define ASSERT_HOST(x) \
  (x) ? DO_NOTHING : ASSERT_FAILED.error(#x, ABORT, "in file %s, line %d", __FILE__, __LINE__)

#define ASSERT_HOST_MSG(x, ...)                                                \
  if (!(x)) {                                                                  \
    tprintf(__VA_ARGS__);                                                      \
    ASSERT_FAILED.error(#x, ABORT, "in file %s, line %d", __FILE__, __LINE__); \
  }

} // namespace tesseract

#endif<|MERGE_RESOLUTION|>--- conflicted
+++ resolved
@@ -48,14 +48,9 @@
   void error(                  // error print function
       const char *caller,      // function location
       TessErrorLogCode action, // action to take
-<<<<<<< HEAD
     TS_FORMAT_STRING(const char *format), ...  // fprintf format
   ) const TS_PRINTFLIKE(3, 4) __attribute__((format(printf, 4, 5)));
-=======
-      const char *format, ...  // fprintf format
-  ) const __attribute__((format(printf, 4, 5)));
   void error(const char *caller, TessErrorLogCode action) const;
->>>>>>> 6727aae7
   constexpr ERRCODE(const char *string) : message(string) {} // initialize with string
 };
 
