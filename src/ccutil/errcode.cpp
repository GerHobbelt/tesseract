/**********************************************************************
 * File:        errcode.cpp  (Formerly error.c)
 * Description: Generic error handler function
 * Author:      Ray Smith
 *
 * (C) Copyright 1989, Hewlett-Packard Ltd.
 ** Licensed under the Apache License, Version 2.0 (the "License");
 ** you may not use this file except in compliance with the License.
 ** You may obtain a copy of the License at
 ** http://www.apache.org/licenses/LICENSE-2.0
 ** Unless required by applicable law or agreed to in writing, software
 ** distributed under the License is distributed on an "AS IS" BASIS,
 ** WITHOUT WARRANTIES OR CONDITIONS OF ANY KIND, either express or implied.
 ** See the License for the specific language governing permissions and
 ** limitations under the License.
 *
 **********************************************************************/

#include "errcode.h"

#include <cstdio>

namespace tesseract {

constexpr ERRCODE BADERRACTION("Illegal error action");
#define MAX_MSG 1024

<<<<<<< HEAD
/**********************************************************************
 * error
 *
 * Print an error message and continue, exit or abort according to action.
 * Makes use of error messages and numbers in a common place.
 *
 **********************************************************************/
void ERRCODE::error(         // handle error
    const char *caller,      // name of caller
    TessErrorLogCode action, // action to take
    const char *format, ...  // special message
    ) const {
  va_list args; // variable args
  char msg[MAX_MSG];
  char *msgptr = msg;

  if (caller != nullptr) {
    // name of caller
    msgptr += sprintf(msgptr, "%s:", caller);
  }
  // actual message
  msgptr += sprintf(msgptr, "Error:%s", message);
  if (format != nullptr) {
    msgptr += sprintf(msgptr, ":");
    va_start(args, format); // variable list
#if defined(WIN32) || defined(_WIN32) || defined(_WIN64)
    // print remainder
    msgptr += _vsnprintf(msgptr, MAX_MSG - 2 - (msgptr - msg), format, args);
    msg[MAX_MSG - 2] = '\0'; // ensure termination
    strcat(msg, "\n");
#else
    // print remainder
    msgptr += vsprintf(msgptr, format, args);
    // no specific
    msgptr += sprintf(msgptr, "\n");
#endif
    va_end(args);
  } else {
    // no specific
    msgptr += sprintf(msgptr, "\n");
  }

  // %s is needed here so msg is printed correctly!
  fprintf(stderr, "%s", msg);

=======
static void error_action(TessErrorLogCode action) {
>>>>>>> 31b7ec80
  switch (action) {
    case DBG:
    case TESSLOG:
      return; // report only
    case TESSEXIT:
    case ABORT:
#if !defined(NDEBUG)
      // Create a deliberate abnormal exit as the stack trace is more useful
      // that way. This is done only in debug builds, because the
      // error message "segmentation fault" confuses most normal users.
#  if defined(__GNUC__)
      __builtin_trap();
#  else
      *reinterpret_cast<int *>(0) = 0;
#  endif
#endif
      abort();
    default:
      BADERRACTION.error("error", ABORT);
<<<<<<< HEAD
=======
  }
}

/**********************************************************************
 * error
 *
 * Print an error message and continue, exit or abort according to action.
 * Makes use of error messages and numbers in a common place.
 *
 **********************************************************************/
void ERRCODE::error(const char *caller, TessErrorLogCode action) const {
  if (caller != nullptr) {
    // name of caller
    fprintf(stderr, "%s\n", fmt::format("{}:Error:{}", caller, message).c_str());
  } else {
    fprintf(stderr, "%s\n", fmt::format("Error:{}", message).c_str());
  }
  error_action(action);
}

void ERRCODE::verror(const char *caller, TessErrorLogCode action, fmt::string_view format, fmt::format_args args) const {
  if (caller != nullptr) {
    // name of caller
    fprintf(stderr, "%s\n", fmt::format("{}:Error:{}:{}", caller, message, fmt::vformat(format, args)).c_str());
  } else {
    fprintf(stderr, "%s\n", fmt::format("Error:{}:{}", message, fmt::vformat(format, args)).c_str());
>>>>>>> 31b7ec80
  }
  error_action(action);
}

void ERRCODE::error(const char *caller, TessErrorLogCode action) const {
  error(caller, action, nullptr);
}

} // namespace tesseract<|MERGE_RESOLUTION|>--- conflicted
+++ resolved
@@ -25,55 +25,7 @@
 constexpr ERRCODE BADERRACTION("Illegal error action");
 #define MAX_MSG 1024
 
-<<<<<<< HEAD
-/**********************************************************************
- * error
- *
- * Print an error message and continue, exit or abort according to action.
- * Makes use of error messages and numbers in a common place.
- *
- **********************************************************************/
-void ERRCODE::error(         // handle error
-    const char *caller,      // name of caller
-    TessErrorLogCode action, // action to take
-    const char *format, ...  // special message
-    ) const {
-  va_list args; // variable args
-  char msg[MAX_MSG];
-  char *msgptr = msg;
-
-  if (caller != nullptr) {
-    // name of caller
-    msgptr += sprintf(msgptr, "%s:", caller);
-  }
-  // actual message
-  msgptr += sprintf(msgptr, "Error:%s", message);
-  if (format != nullptr) {
-    msgptr += sprintf(msgptr, ":");
-    va_start(args, format); // variable list
-#if defined(WIN32) || defined(_WIN32) || defined(_WIN64)
-    // print remainder
-    msgptr += _vsnprintf(msgptr, MAX_MSG - 2 - (msgptr - msg), format, args);
-    msg[MAX_MSG - 2] = '\0'; // ensure termination
-    strcat(msg, "\n");
-#else
-    // print remainder
-    msgptr += vsprintf(msgptr, format, args);
-    // no specific
-    msgptr += sprintf(msgptr, "\n");
-#endif
-    va_end(args);
-  } else {
-    // no specific
-    msgptr += sprintf(msgptr, "\n");
-  }
-
-  // %s is needed here so msg is printed correctly!
-  fprintf(stderr, "%s", msg);
-
-=======
 static void error_action(TessErrorLogCode action) {
->>>>>>> 31b7ec80
   switch (action) {
     case DBG:
     case TESSLOG:
@@ -93,8 +45,6 @@
       abort();
     default:
       BADERRACTION.error("error", ABORT);
-<<<<<<< HEAD
-=======
   }
 }
 
@@ -121,13 +71,8 @@
     fprintf(stderr, "%s\n", fmt::format("{}:Error:{}:{}", caller, message, fmt::vformat(format, args)).c_str());
   } else {
     fprintf(stderr, "%s\n", fmt::format("Error:{}:{}", message, fmt::vformat(format, args)).c_str());
->>>>>>> 31b7ec80
   }
   error_action(action);
 }
 
-void ERRCODE::error(const char *caller, TessErrorLogCode action) const {
-  error(caller, action, nullptr);
-}
-
 } // namespace tesseract