// Copyright 2008 Google Inc. All Rights Reserved.
// Author: scharron@google.com (Samuel Charron)
// Licensed under the Apache License, Version 2.0 (the "License");
// you may not use this file except in compliance with the License.
// You may obtain a copy of the License at
// http://www.apache.org/licenses/LICENSE-2.0
// Unless required by applicable law or agreed to in writing, software
// distributed under the License is distributed on an "AS IS" BASIS,
// WITHOUT WARRANTIES OR CONDITIONS OF ANY KIND, either express or implied.
// See the License for the specific language governing permissions and
// limitations under the License.

// Include automatically generated configuration file if running autoconf.
#include <tesseract/preparation.h> // compiler config, etc.

#include "ccutil.h"
#include "winutils.h"
#include "pathutils.h"
#include "helpers.h"

#if defined(_WIN32)
#  include <io.h> // for _access
#endif

#include <cstdlib>
#include <cstring>    // for std::strrchrA
#include <filesystem> // for std::filesystem


namespace tesseract {

CCUtil::CCUtil()
    : params_("tesseract")
    , params_collective_({&params_, &GlobalParams()})
    , INT_MEMBER(ambigs_debug_level, 0, "Debug level for the unichar ambiguities", params())
    , INT_MEMBER(universal_ambigs_debug_level, 0, "Debug level for loading the universal unichar ambiguities", params())
    , BOOL_MEMBER(use_ambigs_for_adaption, false, "Use ambigs for deciding whether to adapt to a character", params())
    , BOOL_MEMBER(debug_datadir_discovery, false, "Show which paths tesseract will inspect while looking for its designated data directory, which contains the traineddata, configs, etc.", params())
    , STRING_MEMBER(datadir_base_path, "", "The designated tesseract data directory, which contains the traineddata, configs, etc.; setting this variable is one way to help tesseract locate the desired data path. (C++ API, the location of the current tesseract binary/application, the environment variable TESSDATA_PREFIX and current working directory are the other ways) A null/empty path spec means ignore-look-elsewhere for hints to the actual data directory, i.e. go down the afore-mentioned list to find the data path.", params())
{}

// Destructor.
// It is defined here, so the compiler can create a single vtable
// instead of weak vtables in every compilation unit.
CCUtil::~CCUtil() = default;

/**
 * Return `true` when the given directory contains at least one `*traineddata*` file
 * or is itself named 'tessdata*', i.e. has 'tessdata' as its name or at least
 * as its prefix.
 */
static bool has_traineddata_files(const std::string &datadir) {
  if (!fs::exists(datadir))
    return false;
  if (!fs::is_directory(datadir) || fs::is_symlink(datadir))
    return false;

  // the first language we hit is makes this directory 'viable':
  for (const std::string &lang : languages_to_load) {
    auto fname = datadir + "/" + lang + ".traineddata";
    std::error_code ec;     // ensure the file_size() check doesn't throw.
    tprintDebug("testing for traineddata file: inspecting {}\n", fname);
    if (fs::exists(fname) && fs::file_size(fname, ec) > 10240) {
      return true;
    }
  }

  // for (const fs::directory_entry &dir_entry : fs::recursive_directory_iterator(datadir)) {
  for (const fs::directory_entry &dir_entry : fs::directory_iterator(datadir)) {
    tprintDebug("testing for traineddata file: inspecting {}\n", dir_entry.path().string());

    // Don't use string.ends_with() as we wish to support traineddata archive bundles as well. (future music)
<<<<<<< HEAD
    if (/* dir_entry.is_regular_file() && */ dir_entry.file_size() > 0 && dir_entry.path().filename().string().find(".traineddata") != std::string::npos)
      return true;
=======
    auto fname = dir_entry.path().filename().string();
    std::error_code ec; // ensure the file_size() check doesn't throw.
    if (/* dir_entry.is_regular_file() && */ fname.find(".traineddata") != std::string::npos && dir_entry.file_size(ec) > 10240) {
      if (languages_to_load.empty()) {
        return true;
      } else {
        // the first language we hit is makes this directory 'viable':
        for (const std::string &lang : languages_to_load) {
          if (fname.starts_with(lang + ".")) {
            return true;
          }
        }
      }
    }
>>>>>>> b12b35b9
  }
  return false;
}

/**
 * Return `true` when the path is a viable /tessdata/ directory tree.
 *
 * The path is deemed viable when it contains at least one `*traineddata*` file
 * or is itself named 'tessdata*', i.e. has 'tessdata' as its name or at least
 * as its prefix.
 *
 * When the path is found viable, it MAY have been modified to point at the precise
 * location in the filesystem.
 */
static bool is_viable_datapath(std::string &datadir, const std::vector<std::string> &languages_to_load) {
  if (datadir.empty())
    return false;
  if (!fs::exists(datadir))
    return false;
  if (!fs::is_directory(datadir) || fs::is_symlink(datadir))
    return false;

  std::string subdir = datadir;
  if (subdir.ends_with('/')) {
    (void)subdir.pop_back();
  }
  std::string subdir2 = subdir + "/tessdata";
  if (is_viable_datapath(subdir2, languages_to_load)) {
    datadir = subdir2;
    return true;
  }
  if (has_traineddata_files(subdir, languages_to_load)) {
    datadir = subdir;
    return true;
  }
  return false;
}

static void report_datadir_attempt(std::vector<std::string>& attempts, std::vector<std::filesystem::path>& canonical_attempts, const char* error_msg = nullptr) {
  std::ostringstream msg;
  if (error_msg) {
    msg << error_msg;
    msg << "\n  tesseract was looking for (and in) these directories, in order:\n";
  } else {
    msg << "Determining the tesseract data directory. tesseract is going to look for (and in) these directories, in order:\n";
  }

  for (int i = 0, l = attempts.size(), c_l = canonical_attempts.size(); i < l; i++) {
    std::string testdir = attempts[i];
    unixify_path(testdir);
    if (i < c_l) {
      auto canon = canonical_attempts[i];
      std::string canon_testdir = canon.string();
      unixify_path(canon_testdir);

      msg << fmt::format("  {}    --> {}\n", testdir, canon_testdir);
    } else {
      auto canon = std::filesystem::weakly_canonical(testdir);
      std::string canon_testdir = canon.string();
      unixify_path(canon_testdir);

      msg << fmt::format("  {}    --> {}\n", testdir, canon_testdir);
    }
  }

  const std::string &s = msg.str();
  if (!error_msg) {
    tprintDebug("{}", s);
  } else {
    tprintError("ERROR: {}", s);
  }
}

static bool determine_datadir(std::string &datadir, const std::string &argv0, const std::string &primary, const std::vector<std::string> &languages_to_load, bool debug_datadir_discovery) {
  datadir.clear();

  std::vector<std::string> attempts;

  const char *tessdata_prefix = getenv("TESSDATA_PREFIX");

  // Ignore TESSDATA_PREFIX if there is no matching filesystem entry.
  if (tessdata_prefix != nullptr && !std::filesystem::exists(tessdata_prefix)) {
    tprintWarn("Environment variable TESSDATA_PREFIX's value '{}' is not a directory that exists in your filesystem; tesseract will ignore it.\n", tessdata_prefix);
    tessdata_prefix = nullptr;
  }

  if (!primary.empty()) {
    /* Use specified primary directory override. */
    attempts.push_back(primary);
  }

  if (!argv0.empty()) {
    /* Use tessdata prefix from the command line. */
    attempts.push_back(argv0);
    std::filesystem::path p(argv0);
    attempts.push_back(p.parent_path().string());    // = basedir(argv0)
  }

  if (tessdata_prefix && *tessdata_prefix) {
    /* Use tessdata prefix from the environment. */
    std::string testdir = tessdata_prefix;
    attempts.push_back(testdir + "/tessdata/");
    attempts.push_back(testdir);
  }

#if defined(_WIN32)
  if (datadir.empty() || _access(datadir.c_str(), 0) != 0) {
    /* Look for tessdata in directory of executable. */
    wchar_t pth[MAX_PATH];
    DWORD length = GetModuleFileNameW(nullptr, pth, MAX_PATH);
    if (length > 0 && length < MAX_PATH) {
      std::filesystem::path p(pth);
      attempts.push_back(p.parent_path().string());  // = basedir(executable)
    }
  }
#endif /* _WIN32 */

#if defined(TESSDATA_PREFIX)
  {
    // Use tessdata prefix which was compiled in.
    std::string testdir = TESSDATA_PREFIX "/tessdata/";
    // Note that some software (for example conda) patches TESSDATA_PREFIX
    // in the binary, so it might be shorter. Recalculate its length.
    testdir.resize(std::strlen(datadir.c_str()));
    attempts.push_back(testdir);
  }
#endif /* TESSDATA_PREFIX */

  // last resort: check in current working directory
  attempts.push_back(std::filesystem::current_path().string() + "/tessdata/");

  std::vector<std::filesystem::path> canonical_attempts;

  if (debug_datadir_discovery) {
    report_datadir_attempt(attempts, canonical_attempts);
  }

  decltype(languages_to_load) nil{};
  const auto *setptr = &languages_to_load;
  for (int state = 1; state >= 0; state--) {
    // now run through the attempts in order and see which one is the first viable one.
    for (const std::string &entry : attempts) {
      auto canon = std::filesystem::weakly_canonical(entry);
      canonical_attempts.push_back(canon);

      std::string testdir = canon.string();
      if (is_viable_datapath(testdir, *setptr)) {
        unixify_path(testdir);
        // check for missing directory separator
        if (!testdir.ends_with('/')) {
          testdir += '/';
        }
        datadir = testdir;
        return true;
      }
    }

    // when we have specified a list of preferred languages and haven't found a viable datadir yet, then we check again and pick the first *generically* viable datadir instead:
    setptr = &nil;
  }

  report_datadir_attempt(attempts, canonical_attempts, "failed to locate the mandatory tesseract data directory containing the traineddata language model files.");
  return false;
}

int CCUtil::main_setup(const std::string &argv0, const std::string &output_image_basename, const std::vector<std::string> &languages_to_load) {
  if (imagebasename_.empty()) {
    if (output_image_basename == "-" /* stdout */)
      imagebasename_ = "tesseract-stdio-session";
    else
      imagebasename_ = output_image_basename; /**< name of output/debug image(s) */
  }

  if (!determine_datadir(datadir_, argv0, this->datadir_base_path.value(), languages_to_load, this->debug_datadir_discovery)) {
    ASSERT_HOST(datadir_.empty());
    return -1;
  }

  // check for missing directory separator
  ASSERT_HOST(datadir_.ends_with('/'));
  return 0;
}

} // namespace tesseract<|MERGE_RESOLUTION|>--- conflicted
+++ resolved
@@ -70,10 +70,6 @@
     tprintDebug("testing for traineddata file: inspecting {}\n", dir_entry.path().string());
 
     // Don't use string.ends_with() as we wish to support traineddata archive bundles as well. (future music)
-<<<<<<< HEAD
-    if (/* dir_entry.is_regular_file() && */ dir_entry.file_size() > 0 && dir_entry.path().filename().string().find(".traineddata") != std::string::npos)
-      return true;
-=======
     auto fname = dir_entry.path().filename().string();
     std::error_code ec; // ensure the file_size() check doesn't throw.
     if (/* dir_entry.is_regular_file() && */ fname.find(".traineddata") != std::string::npos && dir_entry.file_size(ec) > 10240) {
@@ -88,7 +84,6 @@
         }
       }
     }
->>>>>>> b12b35b9
   }
   return false;
 }
