// Copyright 2008 Google Inc. All Rights Reserved.
// Author: scharron@google.com (Samuel Charron)
// Licensed under the Apache License, Version 2.0 (the "License");
// you may not use this file except in compliance with the License.
// You may obtain a copy of the License at
// http://www.apache.org/licenses/LICENSE-2.0
// Unless required by applicable law or agreed to in writing, software
// distributed under the License is distributed on an "AS IS" BASIS,
// WITHOUT WARRANTIES OR CONDITIONS OF ANY KIND, either express or implied.
// See the License for the specific language governing permissions and
// limitations under the License.

// Include automatically generated configuration file if running autoconf.
#include <tesseract/preparation.h> // compiler config, etc.

#include "ccutil.h"
#include "winutils.h"
#include "pathutils.h"
#include "helpers.h"

#if defined(_WIN32)
#  include <io.h> // for _access
#endif

<<<<<<< HEAD
=======
#include "ccutil.h"
#include "tprintf.h"  // for tprintf

>>>>>>> e563e83e
#include <cstdlib>
#include <cstring>    // for std::strrchrA
#include <filesystem> // for std::filesystem


namespace tesseract {

CCUtil::CCUtil()
    : params_()
    , INT_MEMBER(ambigs_debug_level, 0, "Debug level for the unichar ambiguities", params())
    , INT_MEMBER(universal_ambigs_debug_level, 0, "Debug level for loading the universal unichar ambiguities", params())
    , BOOL_MEMBER(use_ambigs_for_adaption, false, "Use ambigs for deciding whether to adapt to a character", params())
    , BOOL_MEMBER(debug_datadir_discovery, false, "Show which paths tesseract will inspect while looking for its designated data directory, which contains the traineddata, configs, etc.", params())
    , STRING_MEMBER(datadir_base_path, "", "The designated tesseract data directory, which contains the traineddata, configs, etc.; setting this variable is one way to help tesseract locate the desired data path. (C++ API, the location of the current tesseract binary/application, the environment variable TESSDATA_PREFIX and current working directory are the other ways) A null/empty path spec means ignore-look-elsewhere for hints to the actual data directory, i.e. go down the afore-mentioned list to find the data path.", params())
{}

// Destructor.
// It is defined here, so the compiler can create a single vtable
// instead of weak vtables in every compilation unit.
CCUtil::~CCUtil() = default;

/**
 * Return `true` when the given directory contains at least one `*traineddata*` file
 * or is itself named 'tessdata*', i.e. has 'tessdata' as its name or at least
 * as its prefix.
 */
static bool has_traineddata_files(const std::string &datadir, const std::vector<std::string> &languages_to_load) {
  if (!fs::exists(datadir))
    return false;
  if (!fs::is_directory(datadir) || fs::is_symlink(datadir))
    return false;

  // the first language we hit is makes this directory 'viable':
  for (const std::string &lang : languages_to_load) {
    auto fname = datadir + "/" + lang + ".traineddata";
    std::error_code ec;     // ensure the file_size() check doesn't throw.
    tprintDebug("testing for traineddata file: inspecting {}\n", fname);
    if (fs::exists(fname) && fs::file_size(fname, ec) > 10240) {
      return true;
    }
  }

  // for (const fs::directory_entry &dir_entry : fs::recursive_directory_iterator(datadir)) {
  for (const fs::directory_entry &dir_entry : fs::directory_iterator(datadir)) {
    tprintDebug("testing for traineddata file: inspecting {}\n", dir_entry.path().string());

    // Don't use string.ends_with() as we wish to support traineddata archive bundles as well. (future music)
    auto fname = dir_entry.path().filename().string();
    std::error_code ec; // ensure the file_size() check doesn't throw.
    if (/* dir_entry.is_regular_file() && */ fname.find(".traineddata") != std::string::npos && dir_entry.file_size(ec) > 10240) {
      if (languages_to_load.empty()) {
        return true;
      } else {
        // the first language we hit is makes this directory 'viable':
        for (const std::string &lang : languages_to_load) {
          if (fname.starts_with(lang + ".")) {
            return true;
          }
        }
      }
    }
  }
  return false;
}

/**
 * Return `true` when the path is a viable /tessdata/ directory tree.
 *
 * The path is deemed viable when it contains at least one `*traineddata*` file
 * or is itself named 'tessdata*', i.e. has 'tessdata' as its name or at least
 * as its prefix.
 *
 * When the path is found viable, it MAY have been modified to point at the precise
 * location in the filesystem.
 */
static bool is_viable_datapath(std::string &datadir, const std::vector<std::string> &languages_to_load) {
  if (datadir.empty())
    return false;
  if (!fs::exists(datadir))
    return false;
  if (!fs::is_directory(datadir) || fs::is_symlink(datadir))
    return false;

  std::string subdir = datadir;
  if (subdir.ends_with('/')) {
    (void)subdir.pop_back();
  }
  std::string subdir2 = subdir + "/tessdata";
  if (is_viable_datapath(subdir2, languages_to_load)) {
    datadir = subdir2;
    return true;
  }
  if (has_traineddata_files(subdir, languages_to_load)) {
    datadir = subdir;
    return true;
  }
  return false;
}

static void report_datadir_attempt(std::vector<std::string>& attempts, std::vector<std::filesystem::path>& canonical_attempts, const char* error_msg = nullptr) {
  std::ostringstream msg;
  if (error_msg) {
    msg << error_msg;
    msg << "\n  tesseract was looking for (and in) these directories, in order:\n";
  } else {
    msg << "Determining the tesseract data directory. tesseract is going to look for (and in) these directories, in order:\n";
  }

  for (int i = 0, l = attempts.size(), c_l = canonical_attempts.size(); i < l; i++) {
    std::string testdir = attempts[i];
    unixify_path(testdir);
    if (i < c_l) {
      auto canon = canonical_attempts[i];
      std::string canon_testdir = canon.string();
      unixify_path(canon_testdir);

      msg << fmt::format("  {}    --> {}\n", testdir, canon_testdir);
    } else {
      auto canon = std::filesystem::weakly_canonical(testdir);
      std::string canon_testdir = canon.string();
      unixify_path(canon_testdir);

      msg << fmt::format("  {}    --> {}\n", testdir, canon_testdir);
    }
  }

  const std::string &s = msg.str();
  if (!error_msg) {
    tprintDebug("{}", s);
  } else {
    tprintError("ERROR: {}", s);
  }
}

static bool determine_datadir(std::string &datadir, const std::string &argv0, const std::string &primary, const std::vector<std::string> &languages_to_load, bool debug_datadir_discovery) {
  datadir.clear();

  std::vector<std::string> attempts;

  const char *tessdata_prefix = getenv("TESSDATA_PREFIX");

  // Ignore TESSDATA_PREFIX if there is no matching filesystem entry.
  if (tessdata_prefix != nullptr && !std::filesystem::exists(tessdata_prefix)) {
    tprintWarn("Environment variable TESSDATA_PREFIX's value '{}' is not a directory that exists in your filesystem; tesseract will ignore it.\n", tessdata_prefix);
    tessdata_prefix = nullptr;
  }

  if (!primary.empty()) {
    /* Use specified primary directory override. */
    attempts.push_back(primary);
  }

  if (!argv0.empty()) {
    /* Use tessdata prefix from the command line. */
    attempts.push_back(argv0);
    std::filesystem::path p(argv0);
    attempts.push_back(p.parent_path().string());    // = basedir(argv0)
  }

  if (tessdata_prefix && *tessdata_prefix) {
    /* Use tessdata prefix from the environment. */
    std::string testdir = tessdata_prefix;
    attempts.push_back(testdir);
  }

#if defined(_WIN32)
  if (datadir.empty() || _access(datadir.c_str(), 0) != 0) {
    /* Look for tessdata in directory of executable. */
    wchar_t pth[MAX_PATH];
    DWORD length = GetModuleFileNameW(nullptr, pth, MAX_PATH);
    if (length > 0 && length < MAX_PATH) {
      std::filesystem::path p(pth);
      attempts.push_back(p.parent_path().string());  // = basedir(executable)
    }
  }
#endif /* _WIN32 */

#if defined(TESSDATA_PREFIX)
  {
    // Use tessdata prefix which was compiled in.
    std::string testdir = TESSDATA_PREFIX "/tessdata/";
    // Note that some software (for example conda) patches TESSDATA_PREFIX
    // in the binary, so it might be shorter. Recalculate its length.
    testdir.resize(std::strlen(datadir.c_str()));
    attempts.push_back(testdir);
  }
#endif /* TESSDATA_PREFIX */

  // last resort: check in current working directory
  attempts.push_back(std::filesystem::current_path().string() + "/tessdata/");

  std::vector<std::filesystem::path> canonical_attempts;

  if (debug_datadir_discovery) {
    report_datadir_attempt(attempts, canonical_attempts);
  }

  decltype(languages_to_load) nil{};
  const auto *setptr = &languages_to_load;
  for (int state = 1; state >= 0; state--) {
    // now run through the attempts in order and see which one is the first viable one.
    for (const std::string &entry : attempts) {
      auto canon = std::filesystem::weakly_canonical(entry);
      canonical_attempts.push_back(canon);

      std::string testdir = canon.string();
      if (is_viable_datapath(testdir, *setptr)) {
        unixify_path(testdir);
        // check for missing directory separator
        if (!testdir.ends_with('/')) {
          testdir += '/';
        }
        datadir = testdir;
        return true;
      }
    }

    // when we have specified a list of preferred languages and haven't found a viable datadir yet, then we check again and pick the first *generically* viable datadir instead:
    setptr = &nil;
  }

  report_datadir_attempt(attempts, canonical_attempts, "failed to locate the mandatory tesseract data directory containing the traineddata language model files.");
  return false;
}

int CCUtil::main_setup(const std::string &argv0, const std::string &output_image_basename, const std::vector<std::string> &languages_to_load) {
  if (imagebasename_.empty()) {
    if (output_image_basename == "-" /* stdout */)
      imagebasename_ = "tesseract-stdio-session";
    else
      imagebasename_ = output_image_basename; /**< name of output/debug image(s) */
  }

  if (!determine_datadir(datadir_, argv0, this->datadir_base_path.value(), languages_to_load, this->debug_datadir_discovery)) {
    ASSERT_HOST(datadir_.empty());
    return -1;
  }

  // check for missing directory separator
  ASSERT_HOST(datadir_.ends_with('/'));
  return 0;
}

} // namespace tesseract<|MERGE_RESOLUTION|>--- conflicted
+++ resolved
@@ -12,6 +12,7 @@
 
 // Include automatically generated configuration file if running autoconf.
 #include <tesseract/preparation.h> // compiler config, etc.
+#include <tesseract/tprintf.h>
 
 #include "ccutil.h"
 #include "winutils.h"
@@ -22,12 +23,6 @@
 #  include <io.h> // for _access
 #endif
 
-<<<<<<< HEAD
-=======
-#include "ccutil.h"
-#include "tprintf.h"  // for tprintf
-
->>>>>>> e563e83e
 #include <cstdlib>
 #include <cstring>    // for std::strrchrA
 #include <filesystem> // for std::filesystem
