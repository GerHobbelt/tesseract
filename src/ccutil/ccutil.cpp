// Copyright 2008 Google Inc. All Rights Reserved.
// Author: scharron@google.com (Samuel Charron)
// Licensed under the Apache License, Version 2.0 (the "License");
// you may not use this file except in compliance with the License.
// You may obtain a copy of the License at
// http://www.apache.org/licenses/LICENSE-2.0
// Unless required by applicable law or agreed to in writing, software
// distributed under the License is distributed on an "AS IS" BASIS,
// WITHOUT WARRANTIES OR CONDITIONS OF ANY KIND, either express or implied.
// See the License for the specific language governing permissions and
// limitations under the License.

// Include automatically generated configuration file if running autoconf.
#ifdef HAVE_TESSERACT_CONFIG_H
#  include "config_auto.h"
#endif

#include <tesseract/debugheap.h>

#include "ccutil.h"
#include "winutils.h"

#if defined(_WIN32)
#  include <io.h> // for _access
#endif

#include <cstdlib>
#include <cstring>    // for std::strrchrA
#include <filesystem> // for std::filesystem


namespace tesseract {

CCUtil::CCUtil()
    : params_()
      , INT_INIT_MEMBER(ambigs_debug_level, 0, "Debug level for unichar ambiguities", params())
      , BOOL_MEMBER(use_ambigs_for_adaption, false,
                  "Use ambigs for deciding"
                  " whether to adapt to a character",
				  params()) {}

// Destructor.
// It is defined here, so the compiler can create a single vtable
// instead of weak vtables in every compilation unit.
CCUtil::~CCUtil() = default;

/**
 * @brief CCUtil::main_setup - set location of tessdata and name of image
 *
 * @param argv0 - paths to the directory with language files and config files.
 * An actual value of argv0 is used if not nullptr, otherwise TESSDATA_PREFIX is
 * used if not nullptr, next try to use compiled in -DTESSDATA_PREFIX. If
 * previous is not successful - use current directory.
 * @param basename - name of image
 */
void CCUtil::main_setup(const std::string &argv0, const std::string &output_image_basename) {
  if (output_image_basename == "-" /* stdout */)
    imagebasename = "tesseract-stdio-session";
  else
    imagebasename = output_image_basename; /**< name of output/debug image(s) */
  
  datadir.clear();

  const char *tessdata_prefix = getenv("TESSDATA_PREFIX");
<<<<<<< HEAD
=======

  // Ignore TESSDATA_PREFIX if there is no matching filesystem entry.
  if (tessdata_prefix != nullptr && !std::filesystem::exists(tessdata_prefix)) {
    tprintf("Warning: TESSDATA_PREFIX %s does not exist, ignore it\n", tessdata_prefix);
    tessdata_prefix = nullptr;
  }
>>>>>>> bc490ea7

  if (!argv0.empty()) {
    /* Use tessdata prefix from the command line. */
    datadir = argv0;
  } else if (tessdata_prefix) {
    /* Use tessdata prefix from the environment. */
    datadir = tessdata_prefix;
#if defined(_WIN32)
  } 
  if (datadir.empty() || _access(datadir.c_str(), 0) != 0) {
    /* Look for tessdata in directory of executable. */
    wchar_t path[_MAX_PATH];
    DWORD length = GetModuleFileNameW(nullptr, path, _MAX_PATH);
    if (length > 0 && length < _MAX_PATH) {
      wchar_t *separator = std::wcsrchr(path, '\\');
      if (separator != nullptr) {
        *separator = '\0';
        std::string subdir = winutils::Utf16ToUtf8(path);
        subdir += "/tessdata";
        if (_access(subdir.c_str(), 0) == 0) {
          datadir = subdir;
        }
      }
    }
#endif /* _WIN32 */
  }

  // datadir may still be empty:
  if (datadir.empty() || _access(datadir.c_str(), 0) != 0) {
#if defined(TESSDATA_PREFIX)
    // Use tessdata prefix which was compiled in.
    datadir = TESSDATA_PREFIX "/tessdata/";
    // Note that some software (for example conda) patches TESSDATA_PREFIX
    // in the binary, so it might be shorter. Recalculate its length.
    datadir.resize(std::strlen(datadir.c_str()));
#else
    datadir = "./";
    std::string subdir = datadir;
    subdir += "/tessdata";
    if (_access(subdir.c_str(), 0) == 0) {
      datadir = subdir;
    }
#endif /* TESSDATA_PREFIX */
  }

  // check for missing directory separator
  const char lastchar = datadir.back();
  if (lastchar != '/' && lastchar != '\\') {
    datadir += '/';
  }
}

} // namespace tesseract<|MERGE_RESOLUTION|>--- conflicted
+++ resolved
@@ -62,15 +62,12 @@
   datadir.clear();
 
   const char *tessdata_prefix = getenv("TESSDATA_PREFIX");
-<<<<<<< HEAD
-=======
 
   // Ignore TESSDATA_PREFIX if there is no matching filesystem entry.
   if (tessdata_prefix != nullptr && !std::filesystem::exists(tessdata_prefix)) {
     tprintf("Warning: TESSDATA_PREFIX %s does not exist, ignore it\n", tessdata_prefix);
     tessdata_prefix = nullptr;
   }
->>>>>>> bc490ea7
 
   if (!argv0.empty()) {
     /* Use tessdata prefix from the command line. */
