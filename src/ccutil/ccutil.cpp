// Copyright 2008 Google Inc. All Rights Reserved.
// Author: scharron@google.com (Samuel Charron)
// Licensed under the Apache License, Version 2.0 (the "License");
// you may not use this file except in compliance with the License.
// You may obtain a copy of the License at
// http://www.apache.org/licenses/LICENSE-2.0
// Unless required by applicable law or agreed to in writing, software
// distributed under the License is distributed on an "AS IS" BASIS,
// WITHOUT WARRANTIES OR CONDITIONS OF ANY KIND, either express or implied.
// See the License for the specific language governing permissions and
// limitations under the License.

// Include automatically generated configuration file if running autoconf.
#ifdef HAVE_TESSERACT_CONFIG_H
#  include "config_auto.h"
#endif

#include <tesseract/debugheap.h>

#include "ccutil.h"
#include "winutils.h"
#include "pathutils.h"
#include "helpers.h"

#if defined(_WIN32)
#  include <io.h> // for _access
#endif

#include <cstdlib>
<<<<<<< HEAD
#include <cstring> // for std::strrchr
#include <filesystem>

=======
#include <cstring>    // for std::strrchrA
#include <filesystem> // for std::filesystem
>>>>>>> bc490ea7

namespace tesseract {

CCUtil::CCUtil()
    : params_("tesseract")
    , params_collective_({&params_, &GlobalParams()})
    , INT_MEMBER(ambigs_debug_level, 0, "Debug level for the unichar ambiguities", params())
    , INT_MEMBER(universal_ambigs_debug_level, 0, "Debug level for loading the universal unichar ambiguities", params())
    , BOOL_MEMBER(use_ambigs_for_adaption, false, "Use ambigs for deciding whether to adapt to a character", params())
    , BOOL_MEMBER(debug_datadir_discovery, false, "Show which paths tesseract will inspect while looking for its designated data directory, which contains the traineddata, configs, etc.", params())
    , STRING_MEMBER(datadir_base_path, "", "The designated tesseract data directory, which contains the traineddata, configs, etc.; setting this variable is one way to help tesseract locate the desired data path. (C++ API, the location of the current tesseract binary/application, the environment variable TESSDATA_PREFIX and current working directory are the other ways) A null/empty path spec means ignore-look-elsewhere for hints to the actual data directory, i.e. go down the afore-mentioned list to find the data path.", params()) {}

// Destructor.
// It is defined here, so the compiler can create a single vtable
// instead of weak vtables in every compilation unit.
CCUtil::~CCUtil() = default;

/**
 * Return `true` when the given directory contains at least one `*traineddata*` file
 * or is itself named 'tessdata*', i.e. has 'tessdata' as its name or at least
 * as its prefix.
 */
static bool has_traineddata_files(const std::string &datadir) {
  if (!fs::exists(datadir))
    return false;
  if (!fs::is_directory(datadir) || fs::is_symlink(datadir))
    return false;

  // for (const fs::directory_entry &dir_entry : fs::recursive_directory_iterator(datadir)) {
  for (const fs::directory_entry &dir_entry : fs::directory_iterator(datadir)) {
    tprintDebug("testing for traineddata file: inspecting {}\n", dir_entry.path().string());

    // Don't use string.ends_with() as we wish to support traineddata archive bundles as well. (future music)
    if (/* dir_entry.is_regular_file() && */ dir_entry.file_size() > 0 && dir_entry.path().filename().string().find(".traineddata") != std::string::npos)
      return true;
  }
  return false;
}

/**
 * Return `true` when the path is a viable /tessdata/ directory tree.
 *
 * The path is deemed viable when it contains at least one `*traineddata*` file
 * or is itself named 'tessdata*', i.e. has 'tessdata' as its name or at least
 * as its prefix.
 *
 * When the path is found viable, it MAY have been modified to point at the precise
 * location in the filesystem.
 */
static bool is_viable_datapath(std::string& datadir) {
  if (datadir.empty())
    return false;
  if (!fs::exists(datadir))
    return false;
  if (!fs::is_directory(datadir) || fs::is_symlink(datadir))
    return false;

  std::string subdir = datadir;
  if (!subdir.ends_with('/')) {
    (void)subdir.pop_back();
  }
  std::string subdir2 = subdir + "/tessdata";
  if (is_viable_datapath(subdir2)) {
    datadir = subdir2;
    return true;
  }
  if (has_traineddata_files(subdir)) {
    datadir = subdir;
    return true;
  }
  return false;
}

static void report_datadir_attempt(std::vector<std::string>& attempts, std::vector<std::filesystem::path>& canonical_attempts, const char* error_msg = nullptr) {
  std::ostringstream msg;
  if (error_msg) {
    msg << error_msg;
    msg << "\n  tesseract was looking for (and in) these directories, in order:\n";
  } else {
    msg << "Determining the tesseract data directory. tesseract is going to look for (and in) these directories, in order:\n";
  }

  for (int i = 0, l = attempts.size(), c_l = canonical_attempts.size(); i < l; i++) {
    std::string testdir = attempts[i];
    unixify_path(testdir);
    if (i < c_l) {
      auto canon = canonical_attempts[i];
      std::string canon_testdir = canon.string();
      unixify_path(canon_testdir);

      msg << fmt::format("  {}    --> {}\n", testdir, canon_testdir);
    } else {
      auto canon = std::filesystem::weakly_canonical(testdir);
      std::string canon_testdir = canon.string();
      unixify_path(canon_testdir);

      msg << fmt::format("  {}    --> {}\n", testdir, canon_testdir);
    }
  }

  const std::string &s = msg.str();
  if (!error_msg) {
    tprintDebug("{}", s);
  } else {
    tprintError("ERROR: {}", s);
  }
}

static bool determine_datadir(std::string &datadir, const std::string &argv0, const std::string &primary, bool debug_datadir_discovery) {
  datadir.clear();

  std::vector<std::string> attempts;

  const char *tessdata_prefix = getenv("TESSDATA_PREFIX");

<<<<<<< HEAD
  if (!primary.empty()) {
    /* Use specified primary directory override. */
    attempts.push_back(primary);
=======
  // Ignore TESSDATA_PREFIX if there is no matching filesystem entry.
  if (tessdata_prefix != nullptr && !std::filesystem::exists(tessdata_prefix)) {
    tprintf("Warning: TESSDATA_PREFIX %s does not exist, ignore it\n", tessdata_prefix);
    tessdata_prefix = nullptr;
>>>>>>> bc490ea7
  }

  if (!argv0.empty()) {
    /* Use tessdata prefix from the command line. */
    attempts.push_back(argv0 + "/tessdata/");
    attempts.push_back(argv0);
  }

  if (tessdata_prefix && *tessdata_prefix) {
    /* Use tessdata prefix from the environment. */
    std::string testdir = tessdata_prefix;
    attempts.push_back(testdir + "/tessdata/");
    attempts.push_back(testdir);
  }

#if defined(_WIN32)
  if (datadir.empty() || _access(datadir.c_str(), 0) != 0) {
    /* Look for tessdata in directory of executable. */
    wchar_t path[MAX_PATH];
    DWORD length = GetModuleFileNameW(nullptr, path, MAX_PATH);
    if (length > 0 && length < MAX_PATH) {
      wchar_t *separator = std::wcsrchr(path, '\\');
      if (separator != nullptr) {
        *separator = '\0';
        std::string subdir = winutils::Utf16ToUtf8(path);
        attempts.push_back(subdir + "/tessdata/");
        attempts.push_back(subdir);
      }
    }
  }
#endif /* _WIN32 */

#if defined(TESSDATA_PREFIX)
  {
    // Use tessdata prefix which was compiled in.
    std::string testdir = TESSDATA_PREFIX "/tessdata/";
    // Note that some software (for example conda) patches TESSDATA_PREFIX
    // in the binary, so it might be shorter. Recalculate its length.
    testdir.resize(std::strlen(datadir.c_str()));
    attempts.push_back(testdir + "/tessdata/");
    attempts.push_back(testdir);
  }
#endif /* TESSDATA_PREFIX */

  // last resort: check in current working directory
  {
    attempts.push_back("./tessdata/");
  }

  std::vector<std::filesystem::path> canonical_attempts;

  if (debug_datadir_discovery) {
    report_datadir_attempt(attempts, canonical_attempts);
  }

  // now run through the attempts in order and see which one is the first viable one.
  for (const std::string &entry : attempts) {
    auto canon = std::filesystem::weakly_canonical(entry);
    canonical_attempts.push_back(canon);

    std::string testdir = canon.string();
    if (is_viable_datapath(testdir)) {
      unixify_path(testdir);
      // check for missing directory separator
      if (!testdir.ends_with('/')) {
        testdir += '/';
      }
      datadir = testdir;
      return true;
    }
  }

  report_datadir_attempt(attempts, canonical_attempts, "failed to locate the mandatory tesseract data directory.");
  return false;
}

/**
 * @brief CCUtil::main_setup - set location of tessdata and name of image
 *
 * @param argv0 - paths to the directory with language files and config files.
 * An actual value of argv0 is used if not nullptr, otherwise TESSDATA_PREFIX is
 * used if not nullptr, next try to use compiled in -DTESSDATA_PREFIX. If
 * previous is not successful - use current directory.
 * @param basename - name of image
 */
void CCUtil::main_setup(const std::string &argv0, const std::string &output_image_basename) {
  if (output_image_basename == "-" /* stdout */)
    imagebasename_ = "tesseract-stdio-session";
  else
    imagebasename_ = output_image_basename; /**< name of output/debug image(s) */

  if (!determine_datadir(datadir_, argv0, this->datadir_base_path.value(), this->debug_datadir_discovery)) {
    assert(datadir_.empty());
    // TODO
    assert(0);
  }

  // check for missing directory separator
  assert(datadir_.ends_with('/'));
}

} // namespace tesseract<|MERGE_RESOLUTION|>--- conflicted
+++ resolved
@@ -27,14 +27,9 @@
 #endif
 
 #include <cstdlib>
-<<<<<<< HEAD
-#include <cstring> // for std::strrchr
-#include <filesystem>
-
-=======
 #include <cstring>    // for std::strrchrA
 #include <filesystem> // for std::filesystem
->>>>>>> bc490ea7
+
 
 namespace tesseract {
 
@@ -150,16 +145,15 @@
 
   const char *tessdata_prefix = getenv("TESSDATA_PREFIX");
 
-<<<<<<< HEAD
-  if (!primary.empty()) {
-    /* Use specified primary directory override. */
-    attempts.push_back(primary);
-=======
   // Ignore TESSDATA_PREFIX if there is no matching filesystem entry.
   if (tessdata_prefix != nullptr && !std::filesystem::exists(tessdata_prefix)) {
     tprintf("Warning: TESSDATA_PREFIX %s does not exist, ignore it\n", tessdata_prefix);
     tessdata_prefix = nullptr;
->>>>>>> bc490ea7
+  }
+
+  if (!primary.empty()) {
+    /* Use specified primary directory override. */
+    attempts.push_back(primary);
   }
 
   if (!argv0.empty()) {
