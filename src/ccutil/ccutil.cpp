// Copyright 2008 Google Inc. All Rights Reserved.
// Author: scharron@google.com (Samuel Charron)
// Licensed under the Apache License, Version 2.0 (the "License");
// you may not use this file except in compliance with the License.
// You may obtain a copy of the License at
// http://www.apache.org/licenses/LICENSE-2.0
// Unless required by applicable law or agreed to in writing, software
// distributed under the License is distributed on an "AS IS" BASIS,
// WITHOUT WARRANTIES OR CONDITIONS OF ANY KIND, either express or implied.
// See the License for the specific language governing permissions and
// limitations under the License.

<<<<<<< HEAD
// Include automatically generated configuration file if running autoconf.
#include <tesseract/preparation.h> // compiler config, etc.
#include <tesseract/tprintf.h>

#include "ccutil.h"
#include "winutils.h"
#include "pathutils.h"
#include "helpers.h"

#if defined(_WIN32)
#  include <io.h> // for _access
#endif
=======
#include "ccutil.h"
#include "tprintf.h"  // for tprintf
>>>>>>> fc503249

#include <cstdlib>
#include <cstring>    // for std::strrchrA
#include <filesystem> // for std::filesystem


namespace tesseract {

CCUtil::CCUtil()
    : params_()
    , INT_MEMBER(ambigs_debug_level, 0, "Debug level for the unichar ambiguities", params())
    , INT_MEMBER(universal_ambigs_debug_level, 0, "Debug level for loading the universal unichar ambiguities", params())
    , BOOL_MEMBER(use_ambigs_for_adaption, false, "Use ambigs for deciding whether to adapt to a character", params())
    , BOOL_MEMBER(debug_datadir_discovery, false, "Show which paths tesseract will inspect while looking for its designated data directory, which contains the traineddata, configs, etc.", params())
    , STRING_MEMBER(datadir_base_path, "", "The designated tesseract data directory, which contains the traineddata, configs, etc.; setting this variable is one way to help tesseract locate the desired data path. (C++ API, the location of the current tesseract binary/application, the environment variable TESSDATA_PREFIX and current working directory are the other ways) A null/empty path spec means ignore-look-elsewhere for hints to the actual data directory, i.e. go down the afore-mentioned list to find the data path.", params())
{}

// Destructor.
// It is defined here, so the compiler can create a single vtable
// instead of weak vtables in every compilation unit.
CCUtil::~CCUtil() = default;

/**
 * Return `true` when the given directory contains at least one `*traineddata*` file
 * or is itself named 'tessdata*', i.e. has 'tessdata' as its name or at least
 * as its prefix.
 */
static bool has_traineddata_files(const std::string &datadir, const std::vector<std::string> &languages_to_load) {
  if (!fs::exists(datadir))
    return false;
  if (!fs::is_directory(datadir) || fs::is_symlink(datadir))
    return false;

  // the first language we hit is makes this directory 'viable':
  for (const std::string &lang : languages_to_load) {
    auto fname = datadir + "/" + lang + ".traineddata";
    std::error_code ec;     // ensure the file_size() check doesn't throw.
    tprintDebug("testing for traineddata file: inspecting {}\n", fname);
    if (fs::exists(fname) && fs::file_size(fname, ec) > 10240) {
      return true;
    }
  }

  // for (const fs::directory_entry &dir_entry : fs::recursive_directory_iterator(datadir)) {
  for (const fs::directory_entry &dir_entry : fs::directory_iterator(datadir)) {
    tprintDebug("testing for traineddata file: inspecting {}\n", dir_entry.path().string());

    // Don't use string.ends_with() as we wish to support traineddata archive bundles as well. (future music)
    auto fname = dir_entry.path().filename().string();
    std::error_code ec; // ensure the file_size() check doesn't throw.
    if (/* dir_entry.is_regular_file() && */ fname.find(".traineddata") != std::string::npos && dir_entry.file_size(ec) > 10240) {
      if (languages_to_load.empty()) {
        return true;
      } else {
        // the first language we hit is makes this directory 'viable':
        for (const std::string &lang : languages_to_load) {
          if (fname.starts_with(lang + ".")) {
            return true;
          }
        }
      }
    }
  }
  return false;
}

/**
 * Return `true` when the path is a viable /tessdata/ directory tree.
 *
 * The path is deemed viable when it contains at least one `*traineddata*` file
 * or is itself named 'tessdata*', i.e. has 'tessdata' as its name or at least
 * as its prefix.
 *
 * When the path is found viable, it MAY have been modified to point at the precise
 * location in the filesystem.
 */
static bool is_viable_datapath(std::string &datadir, const std::vector<std::string> &languages_to_load) {
  if (datadir.empty())
    return false;
  if (!fs::exists(datadir))
    return false;
  if (!fs::is_directory(datadir) || fs::is_symlink(datadir))
    return false;

  std::string subdir = datadir;
  if (subdir.ends_with('/')) {
    (void)subdir.pop_back();
  }
  std::string subdir2 = subdir + "/tessdata";
  if (is_viable_datapath(subdir2, languages_to_load)) {
    datadir = subdir2;
    return true;
  }
  if (has_traineddata_files(subdir, languages_to_load)) {
    datadir = subdir;
    return true;
  }
  return false;
}

static void report_datadir_attempt(std::vector<std::string>& attempts, std::vector<std::filesystem::path>& canonical_attempts, const char* error_msg = nullptr) {
  std::ostringstream msg;
  if (error_msg) {
    msg << error_msg;
    msg << "\n  tesseract was looking for (and in) these directories, in order:\n";
  } else {
    msg << "Determining the tesseract data directory. tesseract is going to look for (and in) these directories, in order:\n";
  }

  for (int i = 0, l = attempts.size(), c_l = canonical_attempts.size(); i < l; i++) {
    std::string testdir = attempts[i];
    unixify_path(testdir);
    if (i < c_l) {
      auto canon = canonical_attempts[i];
      std::string canon_testdir = canon.string();
      unixify_path(canon_testdir);

      msg << fmt::format("  {}    --> {}\n", testdir, canon_testdir);
    } else {
      auto canon = std::filesystem::weakly_canonical(testdir);
      std::string canon_testdir = canon.string();
      unixify_path(canon_testdir);

      msg << fmt::format("  {}    --> {}\n", testdir, canon_testdir);
    }
  }

  const std::string &s = msg.str();
  if (!error_msg) {
    tprintDebug("{}", s);
  } else {
    tprintError("ERROR: {}", s);
  }
}

static bool determine_datadir(std::string &datadir, const std::string &argv0, const std::string &primary, const std::vector<std::string> &languages_to_load, bool debug_datadir_discovery) {
  datadir.clear();

  std::vector<std::string> attempts;

  const char *tessdata_prefix = getenv("TESSDATA_PREFIX");

  // Ignore TESSDATA_PREFIX if there is no matching filesystem entry.
  if (tessdata_prefix != nullptr && !std::filesystem::exists(tessdata_prefix)) {
    tprintWarn("Environment variable TESSDATA_PREFIX's value '{}' is not a directory that exists in your filesystem; tesseract will ignore it.\n", tessdata_prefix);
    tessdata_prefix = nullptr;
  }

  if (!primary.empty()) {
    /* Use specified primary directory override. */
    attempts.push_back(primary);
  }

  if (!argv0.empty()) {
    /* Use tessdata prefix from the command line. */
    attempts.push_back(argv0);
    std::filesystem::path p(argv0);
    attempts.push_back(p.parent_path().string());    // = basedir(argv0)
  }

  if (tessdata_prefix && *tessdata_prefix) {
    /* Use tessdata prefix from the environment. */
    std::string testdir = tessdata_prefix;
    attempts.push_back(testdir);
  }

#if defined(_WIN32)
<<<<<<< HEAD
  if (datadir.empty() || _access(datadir.c_str(), 0) != 0) {
    /* Look for tessdata in directory of executable. */
    wchar_t pth[MAX_PATH];
    DWORD length = GetModuleFileNameW(nullptr, pth, MAX_PATH);
    if (length > 0 && length < MAX_PATH) {
      std::filesystem::path p(pth);
      attempts.push_back(p.parent_path().string());  // = basedir(executable)
=======
  } else if (datadir.empty() || !std::filesystem::exists(datadir)) {
    /* Look for tessdata in directory of executable. */
    char path[_MAX_PATH];
    DWORD length = GetModuleFileName(nullptr, path, sizeof(path));
    if (length > 0 && length < sizeof(path)) {
      char *separator = std::strrchr(path, '\\');
      if (separator != nullptr) {
        *separator = '\0';
        std::string subdir = path;
        subdir += "/tessdata";
        if (std::filesystem::exists(subdir)) {
          datadir = subdir;
        }
      }
>>>>>>> fc503249
    }
  }
#endif /* _WIN32 */

#if defined(TESSDATA_PREFIX)
  {
    // Use tessdata prefix which was compiled in.
    std::string testdir = TESSDATA_PREFIX "/tessdata/";
    // Note that some software (for example conda) patches TESSDATA_PREFIX
    // in the binary, so it might be shorter. Recalculate its length.
    testdir.resize(std::strlen(datadir.c_str()));
    attempts.push_back(testdir);
  }
#endif /* TESSDATA_PREFIX */

  // last resort: check in current working directory
  attempts.push_back(std::filesystem::current_path().string() + "/tessdata/");

  std::vector<std::filesystem::path> canonical_attempts;

  if (debug_datadir_discovery) {
    report_datadir_attempt(attempts, canonical_attempts);
  }

  decltype(languages_to_load) nil{};
  const auto *setptr = &languages_to_load;
  for (int state = 1; state >= 0; state--) {
    // now run through the attempts in order and see which one is the first viable one.
    for (const std::string &entry : attempts) {
      auto canon = std::filesystem::weakly_canonical(entry);
      canonical_attempts.push_back(canon);

      std::string testdir = canon.string();
      if (is_viable_datapath(testdir, *setptr)) {
        unixify_path(testdir);
        // check for missing directory separator
        if (!testdir.ends_with('/')) {
          testdir += '/';
        }
        datadir = testdir;
        return true;
      }
    }

    // when we have specified a list of preferred languages and haven't found a viable datadir yet, then we check again and pick the first *generically* viable datadir instead:
    setptr = &nil;
  }

  report_datadir_attempt(attempts, canonical_attempts, "failed to locate the mandatory tesseract data directory containing the traineddata language model files.");
  return false;
}

int CCUtil::main_setup(const std::string &argv0, const std::string &output_image_basename, const std::vector<std::string> &languages_to_load) {
  if (imagebasename_.empty()) {
    if (output_image_basename == "-" /* stdout */)
      imagebasename_ = "tesseract-stdio-session";
    else
      imagebasename_ = output_image_basename; /**< name of output/debug image(s) */
  }

  if (!determine_datadir(datadir_, argv0, this->datadir_base_path.value(), languages_to_load, this->debug_datadir_discovery)) {
    ASSERT_HOST(datadir_.empty());
    return -1;
  }

  // check for missing directory separator
  ASSERT_HOST(datadir_.ends_with('/'));
  return 0;
}

} // namespace tesseract<|MERGE_RESOLUTION|>--- conflicted
+++ resolved
@@ -10,7 +10,6 @@
 // See the License for the specific language governing permissions and
 // limitations under the License.
 
-<<<<<<< HEAD
 // Include automatically generated configuration file if running autoconf.
 #include <tesseract/preparation.h> // compiler config, etc.
 #include <tesseract/tprintf.h>
@@ -19,14 +18,6 @@
 #include "winutils.h"
 #include "pathutils.h"
 #include "helpers.h"
-
-#if defined(_WIN32)
-#  include <io.h> // for _access
-#endif
-=======
-#include "ccutil.h"
-#include "tprintf.h"  // for tprintf
->>>>>>> fc503249
 
 #include <cstdlib>
 #include <cstring>    // for std::strrchrA
@@ -194,30 +185,13 @@
   }
 
 #if defined(_WIN32)
-<<<<<<< HEAD
-  if (datadir.empty() || _access(datadir.c_str(), 0) != 0) {
+  if (datadir.empty() || !std::filesystem::exists(datadir)) {
     /* Look for tessdata in directory of executable. */
     wchar_t pth[MAX_PATH];
     DWORD length = GetModuleFileNameW(nullptr, pth, MAX_PATH);
     if (length > 0 && length < MAX_PATH) {
       std::filesystem::path p(pth);
       attempts.push_back(p.parent_path().string());  // = basedir(executable)
-=======
-  } else if (datadir.empty() || !std::filesystem::exists(datadir)) {
-    /* Look for tessdata in directory of executable. */
-    char path[_MAX_PATH];
-    DWORD length = GetModuleFileName(nullptr, path, sizeof(path));
-    if (length > 0 && length < sizeof(path)) {
-      char *separator = std::strrchr(path, '\\');
-      if (separator != nullptr) {
-        *separator = '\0';
-        std::string subdir = path;
-        subdir += "/tessdata";
-        if (std::filesystem::exists(subdir)) {
-          datadir = subdir;
-        }
-      }
->>>>>>> fc503249
     }
   }
 #endif /* _WIN32 */
