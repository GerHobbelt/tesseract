--- conflicted
+++ resolved
@@ -215,11 +215,7 @@
       break;
     }
   }
-<<<<<<< HEAD
-  assert(size < buffer_size);
-=======
   ASSERT0(size < buffer_size);
->>>>>>> 20e44568
   buffer[size] = '\0';
 
   return size > 0 ? buffer : nullptr;
