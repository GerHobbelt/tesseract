--- conflicted
+++ resolved
@@ -17,15 +17,11 @@
 #ifndef TESSERACT_TESSTYPES_H
 #define TESSERACT_TESSTYPES_H
 
-<<<<<<< HEAD
-#include <cstdint> // for int16_t, int32_t
-=======
 #ifdef HAVE_CONFIG_H
 #  include "config_auto.h" // FAST_FLOAT
 #endif
 
-#include <cstdint> // for int16_t
->>>>>>> c8bb526a
+#include <cstdint> // for int16_t, int32_t
 
 namespace tesseract {
 
