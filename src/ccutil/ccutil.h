///////////////////////////////////////////////////////////////////////
// File:        ccutil.h
// Description: ccutil class.
// Author:      Samuel Charron
//
// (C) Copyright 2006, Google Inc.
// Licensed under the Apache License, Version 2.0 (the "License");
// you may not use this file except in compliance with the License.
// You may obtain a copy of the License at
// http://www.apache.org/licenses/LICENSE-2.0
// Unless required by applicable law or agreed to in writing, software
// distributed under the License is distributed on an "AS IS" BASIS,
// WITHOUT WARRANTIES OR CONDITIONS OF ANY KIND, either express or implied.
// See the License for the specific language governing permissions and
// limitations under the License.
//
///////////////////////////////////////////////////////////////////////

#ifndef TESSERACT_CCUTIL_CCUTIL_H_
#define TESSERACT_CCUTIL_CCUTIL_H_

#include <tesseract/preparation.h> // compiler config, etc.

#if !(defined(WIN32) || defined(_WIN32) || defined(_WIN64))
#  include <pthread.h>
#  include <semaphore.h>
#endif

#if !DISABLED_LEGACY_ENGINE
#  include "ambigs.h"
#endif
#include "errcode.h"
#if defined(WIN32) || defined(_WIN32) || defined(_WIN64)
#  include "host.h" // windows.h for HANDLE, ...
#endif
#include <tesseract/params.h>
#include "unicharset.h"

namespace tesseract {

class TESS_API CCUtil {
public:
  CCUtil();
  virtual ~CCUtil();

public:
<<<<<<< HEAD
  // Read the arguments and set up the data path.
  void main_setup(const std::string &argv0,                 // program name
                  const std::string & output_image_basename // name of output/debug image(s)
  );
  ParamsVector &params() {
    return params_;
  }

  ParamsVectorSet &params_collective() {
    return params_collective_;
  }

  std::string visible_image_file_path_; // name of currently input file, used for visible overlays only
  std::string input_file_path_; // name of currently processed input file
  std::string datadir_;         // dir for data files
  std::string imagebasename_;   // name of image
=======
  /**
   * @brief CCUtil::main_setup - set location of tessdata and template name of output images
   *
   * @param argv0 - paths to the directory with language files and config files.
   * An actual value of argv0 is used if not nullptr, otherwise TESSDATA_PREFIX is
   * used if not nullptr, next try to use compiled in -DTESSDATA_PREFIX. If
   * previous is not successful - use current directory.
   * 
   * @param basename - template name of output images
   *
   * @param language_to_load - (optional) language identifier of the language model we wish to use
   *
   * Return 0 on success, non-zero on error. (The error will already have been reported via tprintError().)
   */
  [[nodiscard]] int main_setup(const std::string &argv0,                 /// program name
                               const std::string &output_image_basename, /// name of output/debug image(s)
                               const std::string &language_to_load)
  {
    std::vector<std::string> lang_vec;
    if (!language_to_load.empty())
      lang_vec.push_back(language_to_load);
    return main_setup(argv0, output_image_basename, lang_vec);
  }
  [[nodiscard]] int main_setup(const std::string &argv0,                 /// program name
                               const std::string &output_image_basename, /// name of output/debug image(s)
                               const std::vector<std::string> &languages_to_load);
  ParamsVectors *params() {
    return &params_;
  }

  std::string input_file_path_; // name of currently processed input file
  std::string datadir_;       // dir for data files
  std::string imagebasename_; // name of image
>>>>>>> 030c496c
  std::string lang_;
  std::string language_data_path_prefix_;
  UNICHARSET unicharset_;
#if !DISABLED_LEGACY_ENGINE
  UnicharAmbigs unichar_ambigs_;
#endif
  std::string imagefile_; // image file name
  std::string directory_; // main directory

private:
  ParamsVector params_;
  ParamsVectorSet params_collective_;

public:
  // Member parameters.
  // These have to be declared and initialized after params_ member, since
  // params_ should be initialized before parameters are added to it.
  INT_VAR_H(ambigs_debug_level);
  INT_VAR_H(universal_ambigs_debug_level);
  BOOL_VAR_H(use_ambigs_for_adaption);
  BOOL_VAR_H(debug_datadir_discovery);
  STRING_VAR_H(datadir_base_path);
};

} // namespace tesseract

#endif // TESSERACT_CCUTIL_CCUTIL_H_<|MERGE_RESOLUTION|>--- conflicted
+++ resolved
@@ -44,24 +44,6 @@
   virtual ~CCUtil();
 
 public:
-<<<<<<< HEAD
-  // Read the arguments and set up the data path.
-  void main_setup(const std::string &argv0,                 // program name
-                  const std::string & output_image_basename // name of output/debug image(s)
-  );
-  ParamsVector &params() {
-    return params_;
-  }
-
-  ParamsVectorSet &params_collective() {
-    return params_collective_;
-  }
-
-  std::string visible_image_file_path_; // name of currently input file, used for visible overlays only
-  std::string input_file_path_; // name of currently processed input file
-  std::string datadir_;         // dir for data files
-  std::string imagebasename_;   // name of image
-=======
   /**
    * @brief CCUtil::main_setup - set location of tessdata and template name of output images
    *
@@ -88,14 +70,19 @@
   [[nodiscard]] int main_setup(const std::string &argv0,                 /// program name
                                const std::string &output_image_basename, /// name of output/debug image(s)
                                const std::vector<std::string> &languages_to_load);
-  ParamsVectors *params() {
-    return &params_;
+
+  ParamsVector &params() {
+    return params_;
   }
 
+  ParamsVectorSet &params_collective() {
+    return params_collective_;
+  }
+
+  std::string visible_image_file_path_; // name of currently input file, used for visible overlays only
   std::string input_file_path_; // name of currently processed input file
-  std::string datadir_;       // dir for data files
-  std::string imagebasename_; // name of image
->>>>>>> 030c496c
+  std::string datadir_;         // dir for data files
+  std::string imagebasename_;   // name of image
   std::string lang_;
   std::string language_data_path_prefix_;
   UNICHARSET unicharset_;
