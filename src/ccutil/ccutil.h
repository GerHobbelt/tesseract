///////////////////////////////////////////////////////////////////////
// File:        ccutil.h
// Description: ccutil class.
// Author:      Samuel Charron
//
// (C) Copyright 2006, Google Inc.
// Licensed under the Apache License, Version 2.0 (the "License");
// you may not use this file except in compliance with the License.
// You may obtain a copy of the License at
// http://www.apache.org/licenses/LICENSE-2.0
// Unless required by applicable law or agreed to in writing, software
// distributed under the License is distributed on an "AS IS" BASIS,
// WITHOUT WARRANTIES OR CONDITIONS OF ANY KIND, either express or implied.
// See the License for the specific language governing permissions and
// limitations under the License.
//
///////////////////////////////////////////////////////////////////////

#ifndef TESSERACT_CCUTIL_CCUTIL_H_
#define TESSERACT_CCUTIL_CCUTIL_H_

#include <filesystem> // for std::filesystem

#include <tesseract/preparation.h> // compiler config, etc.

#if !(defined(WIN32) || defined(_WIN32) || defined(_WIN64))
#  include <pthread.h>
#  include <semaphore.h>
#endif

#if !DISABLED_LEGACY_ENGINE
#  include "ambigs.h"
#endif
#include "errcode.h"
#if defined(WIN32) || defined(_WIN32) || defined(_WIN64)
#  include "host.h" // windows.h for HANDLE, ...
#endif
#include <tesseract/params.h>
#include "unicharset.h"

namespace tesseract {

class TESS_API CCUtil {
public:
  CCUtil();
  virtual ~CCUtil();

public:
  /**
   * @brief CCUtil::main_setup - set location of tessdata and template name of output images
   *
   * @param argv0 - paths to the directory with language files and config files.
   * An actual value of argv0 is used if not nullptr, otherwise TESSDATA_PREFIX is
   * used if not nullptr, next try to use compiled in -DTESSDATA_PREFIX. If
   * previous is not successful - use current directory.
   * 
   * @param basename - template name of output images
   *
   * @param language_to_load - (optional) language identifier of the language model we wish to use
   *
   * Return 0 on success, non-zero on error. (The error will already have been reported via tprintError().)
   */
  [[nodiscard]] int main_setup(const std::string &argv0,                 /// program name
                               const std::string &output_image_basename, /// name of output/debug image(s)
                               const std::string &language_to_load)
  {
    std::vector<std::string> lang_vec;
    if (!language_to_load.empty())
      lang_vec.push_back(language_to_load);
    return main_setup(argv0, output_image_basename, lang_vec);
  }
  [[nodiscard]] int main_setup(const std::string &argv0,                 /// program name
                               const std::string &output_image_basename, /// name of output/debug image(s)
                               const std::vector<std::string> &languages_to_load);

  ParamsVector &params() {
    return params_;
  }

  ParamsVectorSet &params_collective() {
    return params_collective_;
  }

  std::string visible_image_file_path_; // name of currently input file, used for visible overlays only
  std::string input_file_path_; // name of currently processed input file
<<<<<<< HEAD
  std::string datadir_;         // dir for data files
  std::string imagebasename_;   // name of image
=======
  std::filesystem::path datadir_;       // dir for data files
  std::string imagebasename_; // name of image
>>>>>>> 84ba3abf
  std::string lang_;
  std::string language_data_path_prefix_;
  UNICHARSET unicharset_;
#if !DISABLED_LEGACY_ENGINE
  UnicharAmbigs unichar_ambigs_;
#endif
  std::string imagefile_; // image file name
  std::string directory_; // main directory

private:
  ParamsVector params_;
  ParamsVectorSet params_collective_;

public:
  // Member parameters.
  // These have to be declared and initialized after params_ member, since
  // params_ should be initialized before parameters are added to it.
  INT_VAR_H(ambigs_debug_level);
  INT_VAR_H(universal_ambigs_debug_level);
  BOOL_VAR_H(use_ambigs_for_adaption);
  BOOL_VAR_H(debug_datadir_discovery);
  STRING_VAR_H(datadir_base_path);
};

} // namespace tesseract

#endif // TESSERACT_CCUTIL_CCUTIL_H_<|MERGE_RESOLUTION|>--- conflicted
+++ resolved
@@ -83,13 +83,8 @@
 
   std::string visible_image_file_path_; // name of currently input file, used for visible overlays only
   std::string input_file_path_; // name of currently processed input file
-<<<<<<< HEAD
-  std::string datadir_;         // dir for data files
+  std::filesystem::path datadir_;       // dir for data files
   std::string imagebasename_;   // name of image
-=======
-  std::filesystem::path datadir_;       // dir for data files
-  std::string imagebasename_; // name of image
->>>>>>> 84ba3abf
   std::string lang_;
   std::string language_data_path_prefix_;
   UNICHARSET unicharset_;
