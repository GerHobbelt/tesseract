--- conflicted
+++ resolved
@@ -205,14 +205,8 @@
    * initialized. Overwrites the components specified by component_filenames.
    * Writes the updated traineddata file to new_traineddata_filename.
    */
-<<<<<<< HEAD
-  bool OverwriteComponents(const char *new_traineddata_filename,
-                            const char **component_filenames,
-                            int num_new_components);
-=======
-  bool OverwriteComponents(const char *new_traineddata_filename, char **component_filenames,
+  bool OverwriteComponents(const char *new_traineddata_filename, const char **component_filenames,
                            int num_new_components);
->>>>>>> 87b0a4de
 
   /**
    * Extracts tessdata component implied by the name of the input file from
