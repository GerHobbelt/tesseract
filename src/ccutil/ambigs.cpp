--- conflicted
+++ resolved
@@ -81,11 +81,7 @@
                                       int ambigs_debug_level, bool use_ambigs_for_adaption,
                                       UNICHARSET *unicharset) {
   UnicharIdVector *adaption_ambigs_entry;
-<<<<<<< HEAD
-  if (ambigs_debug_level) {
-=======
   if (ambigs_debug_level > 0) {
->>>>>>> 29aa1ad3
     tprintDebug("Reading ambiguities\n");
   }
 
