--- conflicted
+++ resolved
@@ -242,13 +242,8 @@
     // Simpler format is just wrong-string correct-string type\n.
     std::vector<std::string> fields = split(input, ' ');
     if (fields.size() != 3) {
-<<<<<<< HEAD
-      if (ambigs_debug_level) {
-        tprintError("Illegal ambiguity specification on line {}: expected 3 fields but got {}; line: {}\n", line_num, fields.size(), input);
-=======
-      if (debug_level) {
-        tprintError("Illegal ambiguity specification on line {}: {}\n", line_num, UNICHARSET::debug_utf8_str(input));
->>>>>>> 8dc3cdd4
+      if (ambigs_debug_level) {
+        tprintError("Illegal ambiguity specification on line {}: expected 3 fields but got {}; line: {}\n", line_num, fields.size(), UNICHARSET::debug_utf8_str(input));
       }
       return false;
     }
@@ -259,13 +254,8 @@
     }
     *test_ambig_part_size = unichars.size();
     if (*test_ambig_part_size > MAX_AMBIG_SIZE) {
-<<<<<<< HEAD
-      if (ambigs_debug_level) {
-        tprintError("Too many unichars in ambiguity on line {}; line: {}\n", line_num, input);
-=======
-      if (debug_level) {
-        tprintError("Too many unichars in ambiguity on line {}: {}\n", line_num, UNICHARSET::debug_utf8_str(input));
->>>>>>> 8dc3cdd4
+      if (ambigs_debug_level) {
+        tprintError("Too many unichars in ambiguity on line {}; line: {}\n", line_num, UNICHARSET::debug_utf8_str(input));
       }
       return false;
     }
@@ -280,24 +270,14 @@
     }
     *replacement_ambig_part_size = unichars.size();
     if (*replacement_ambig_part_size > MAX_AMBIG_SIZE) {
-<<<<<<< HEAD
-      if (ambigs_debug_level) {
-        tprintError("Too many unichars in ambiguity on line {}; line: {}\n", line_num, input);
-=======
-      if (debug_level) {
-        tprintError("Too many unichars in ambiguity on line {}: {}\n", line_num, UNICHARSET::debug_utf8_str(input));
->>>>>>> 8dc3cdd4
+      if (ambigs_debug_level) {
+        tprintError("Too many unichars in ambiguity on line {}; line : {}\n", line_num, UNICHARSET::debug_utf8_str(input));
       }
       return false;
     }
     if (sscanf(fields[2].c_str(), "%d", type) != 1) {
-<<<<<<< HEAD
-      if (ambigs_debug_level) {
-        tprintError("Illegal ambiguity specification on line {}; line: {}\n", line_num, input);
-=======
-      if (debug_level) {
-        tprintError("Illegal ambiguity specification on line {}: {}\n", line_num, UNICHARSET::debug_utf8_str(input));
->>>>>>> 8dc3cdd4
+      if (ambigs_debug_level) {
+        tprintError("Illegal ambiguity specification on line {}; line: {}\n", line_num, UNICHARSET::debug_utf8_str(input));
       }
       return false;
     }
@@ -309,24 +289,14 @@
   char *token = strtok_r(buffer, kAmbigDelimiters, &next_token);
   if (!token || sscanf(token, "%d", test_ambig_part_size) != 1 ||
       *test_ambig_part_size <= 0) {
-<<<<<<< HEAD
     if (ambigs_debug_level) {
-      tprintError("Illegal ambiguity specification on line {}; line: {}\n", line_num, input);
-=======
-    if (debug_level) {
-      tprintError("Illegal ambiguity specification on line {}: {}\n", line_num, UNICHARSET::debug_utf8_str(input));
->>>>>>> 8dc3cdd4
+      tprintError("Illegal ambiguity specification on line {}; line: {}\n", line_num, UNICHARSET::debug_utf8_str(input));
     }
     return false;
   }
   if (*test_ambig_part_size > MAX_AMBIG_SIZE) {
-<<<<<<< HEAD
     if (ambigs_debug_level) {
-      tprintError("Too many unichars in ambiguity on line {}; line: {}\n", line_num, input);
-=======
-    if (debug_level) {
-      tprintError("Too many unichars in ambiguity on line {}: {}\n", line_num, UNICHARSET::debug_utf8_str(input));
->>>>>>> 8dc3cdd4
+      tprintError("Too many unichars in ambiguity on line {}; line: {}\n", line_num, UNICHARSET::debug_utf8_str(input));
     }
     return false;
   }
@@ -335,13 +305,8 @@
       break;
     }
     if (!unicharset.contains_unichar(token)) {
-<<<<<<< HEAD
       if (ambigs_debug_level > 0) {
-        tprintError("Illegal unichar {} in ambiguity specification{}\n", token, debug_print_for_unicharset_stmt(unicharset));
-=======
-      if (debug_level) {
-        tprintError("Illegal unichar `{}` [{}] in ambiguity specification\n", token, UNICHARSET::debug_utf8_str(token));
->>>>>>> 8dc3cdd4
+        tprintError("Illegal unichar `{}` [{}] in ambiguity specification{}\n", token, UNICHARSET::debug_utf8_str(token), debug_print_for_unicharset_stmt(unicharset));
       }
       break;
     }
@@ -352,24 +317,14 @@
   if (i != *test_ambig_part_size || !(token = strtok_r(nullptr, kAmbigDelimiters, &next_token)) ||
       sscanf(token, "%d", replacement_ambig_part_size) != 1 ||
       *replacement_ambig_part_size <= 0) {
-<<<<<<< HEAD
     if (ambigs_debug_level > 0) {
-      tprintError("Illegal ambiguity specification on line {}; line: {}\n", line_num, input);
-=======
-    if (debug_level) {
-      tprintError("Illegal ambiguity specification on line {}: {}\n", line_num, UNICHARSET::debug_utf8_str(input));
->>>>>>> 8dc3cdd4
+      tprintError("Illegal ambiguity specification on line {}; line: {}\n", line_num, UNICHARSET::debug_utf8_str(input));
     }
     return false;
   }
   if (*replacement_ambig_part_size > MAX_AMBIG_SIZE) {
-<<<<<<< HEAD
     if (ambigs_debug_level) {
-      tprintError("Too many unichars in ambiguity on line {}; line: {}\n", line_num, input);
-=======
-    if (debug_level) {
-      tprintError("Too many unichars in ambiguity on line {}: {}\n", line_num, UNICHARSET::debug_utf8_str(input));
->>>>>>> 8dc3cdd4
+      tprintError("Too many unichars in ambiguity on line {}; line: {}\n", line_num, UNICHARSET::debug_utf8_str(input));
     }
     return false;
   }
@@ -380,25 +335,15 @@
     }
     strcat(replacement_string, token);
     if (!unicharset.contains_unichar(token)) {
-<<<<<<< HEAD
-      if (ambigs_debug_level) {
-        tprintError("Illegal unichar {} in ambiguity specification{}\n", token, debug_print_for_unicharset_stmt(unicharset));
-=======
-      if (debug_level) {
-        tprintError("Illegal unichar `{}` [{}] in ambiguity specification\n", token, UNICHARSET::debug_utf8_str(token));
->>>>>>> 8dc3cdd4
+      if (ambigs_debug_level) {
+        tprintError("Illegal unichar `{}` [{}] in ambiguity specification{}\n", token, UNICHARSET::debug_utf8_str(token), debug_print_for_unicharset_stmt(unicharset));
       }
       break;
     }
   }
   if (i != *replacement_ambig_part_size) {
-<<<<<<< HEAD
     if (ambigs_debug_level) {
-      tprintError("Illegal ambiguity specification on line {}; line: {}\n", line_num, input);
-=======
-    if (debug_level) {
-      tprintError("Illegal ambiguity specification on line {}: {}\n", line_num, UNICHARSET::debug_utf8_str(input));
->>>>>>> 8dc3cdd4
+      tprintError("Illegal ambiguity specification on line {}; line: {}\n", line_num, UNICHARSET::debug_utf8_str(input));
     }
     return false;
   }
@@ -414,13 +359,8 @@
     // has limited support for ngram unichar (e.g. dawg permuter).
     token = strtok_r(nullptr, kAmbigDelimiters, &next_token);
     if (!token || sscanf(token, "%d", type) != 1) {
-<<<<<<< HEAD
-      if (ambigs_debug_level) {
-        tprintError("Illegal ambiguity specification on line {}; line: {}\n", line_num, input);
-=======
-      if (debug_level) {
-        tprintError("Illegal ambiguity specification on line {}: {}\n", line_num, UNICHARSET::debug_utf8_str(input));
->>>>>>> 8dc3cdd4
+      if (ambigs_debug_level) {
+        tprintError("Illegal ambiguity specification on line {}; line: {}\n", line_num, UNICHARSET::debug_utf8_str(input));
       }
       return false;
     }
