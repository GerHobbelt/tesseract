///////////////////////////////////////////////////////////////////////
// File:        ambigs.cpp
// Description: Functions for dealing with ambiguities
//              (training and recognition).
// Author:      Daria Antonova
//
// (C) Copyright 2008, Google Inc.
// Licensed under the Apache License, Version 2.0 (the "License");
// you may not use this file except in compliance with the License.
// You may obtain a copy of the License at
// http://www.apache.org/licenses/LICENSE-2.0
// Unless required by applicable law or agreed to in writing, software
// distributed under the License is distributed on an "AS IS" BASIS,
// WITHOUT WARRANTIES OR CONDITIONS OF ANY KIND, either express or implied.
// See the License for the specific language governing permissions and
// limitations under the License.
//
///////////////////////////////////////////////////////////////////////

#ifdef HAVE_TESSERACT_CONFIG_H
#  include "config_auto.h" // DISABLED_LEGACY_ENGINE
#endif

#if !DISABLED_LEGACY_ENGINE

#include "ambigs.h"

#include "helpers.h"
#include "universalambigs.h"

#include <cstdio>

#ifndef strtok_r
#if defined(_WIN32) && !defined(__GNUC__)
#  define strtok_r(str, delim, saveptr) strtok_s(str, delim, saveptr)
#endif /* _WIN32 && !__GNUC__ */
#endif

namespace tesseract {

static const char kAmbigDelimiters[] = "\t ";
static const char kIllegalMsg[] = "ERROR: Illegal ambiguity specification on line %d\n";
static const char kIllegalUnicharMsg[] = "ERROR: Illegal unichar %s in ambiguity specification\n";

// Maximum line size:
//   10 for sizes of ambigs, tabs, abmig type and newline
//   UNICHAR_LEN * (MAX_AMBIG_SIZE + 1) for each part of the ambig
const int kMaxAmbigStringSize = UNICHAR_LEN * (MAX_AMBIG_SIZE + 1);

AmbigSpec::AmbigSpec() {
  wrong_ngram[0] = INVALID_UNICHAR_ID;
  correct_fragments[0] = INVALID_UNICHAR_ID;
  correct_ngram_id = INVALID_UNICHAR_ID;
  type = NOT_AMBIG;
  wrong_ngram_size = 0;
}

// Initializes the ambigs by adding a nullptr pointer to each table.
void UnicharAmbigs::InitUnicharAmbigs(const UNICHARSET &unicharset, bool use_ambigs_for_adaption) {
  for (unsigned i = 0; i < unicharset.size(); ++i) {
    replace_ambigs_.push_back(nullptr);
    dang_ambigs_.push_back(nullptr);
    one_to_one_definite_ambigs_.push_back(nullptr);
    if (use_ambigs_for_adaption) {
      ambigs_for_adaption_.push_back(nullptr);
      reverse_ambigs_for_adaption_.push_back(nullptr);
    }
  }
}

// Loads the universal ambigs that are useful for any language.
void UnicharAmbigs::LoadUniversal(const UNICHARSET &encoder_set, UNICHARSET *unicharset) {
  TFile file;
  if (!file.Open(kUniversalAmbigsFile, ksizeofUniversalAmbigsFile)) {
    return;
  }
  LoadUnicharAmbigs(encoder_set, &file, 0, false, unicharset);
}

void UnicharAmbigs::LoadUnicharAmbigs(const UNICHARSET &encoder_set, TFile *ambig_file,
                                      int debug_level, bool use_ambigs_for_adaption,
                                      UNICHARSET *unicharset) {
  UnicharIdVector *adaption_ambigs_entry;
  if (debug_level) {
    tprintf("Reading ambiguities\n");
  }

  int test_ambig_part_size;
  int replacement_ambig_part_size;
  // The space for buffer is allocated on the heap to avoid
  // GCC frame size warning.
  const int kBufferSize = 10 + 2 * kMaxAmbigStringSize;
  char *buffer = new char[kBufferSize];
  char replacement_string[kMaxAmbigStringSize];
  UNICHAR_ID test_unichar_ids[MAX_AMBIG_SIZE + 1];
  int line_num = 0;
  int type = NOT_AMBIG;

  // Determine the version of the ambigs file.
  int version = 0;
  ASSERT_HOST(ambig_file->FGets(buffer, kBufferSize) != nullptr && buffer[0] != '\0');
  if (*buffer == 'v') {
    version = static_cast<int>(strtol(buffer + 1, nullptr, 10));
    ++line_num;
  } else {
    ambig_file->Rewind();
  }
  while (ambig_file->FGets(buffer, kBufferSize) != nullptr) {
    chomp_string(buffer);
    if (debug_level > 2) {
      tprintf("read line {}\n", buffer);
    }
    ++line_num;
    if (!ParseAmbiguityLine(line_num, version, debug_level, encoder_set, buffer,
                            &test_ambig_part_size, test_unichar_ids, &replacement_ambig_part_size,
                            replacement_string, &type)) {
      continue;
    }
    // Construct AmbigSpec and add it to the appropriate AmbigSpec_LIST.
    auto *ambig_spec = new AmbigSpec();
    if (!InsertIntoTable((type == REPLACE_AMBIG) ? replace_ambigs_ : dang_ambigs_,
                         test_ambig_part_size, test_unichar_ids, replacement_ambig_part_size,
                         replacement_string, type, ambig_spec, unicharset)) {
      continue;
    }

    // Update one_to_one_definite_ambigs_.
    if (test_ambig_part_size == 1 && replacement_ambig_part_size == 1 && type == DEFINITE_AMBIG) {
      if (one_to_one_definite_ambigs_[test_unichar_ids[0]] == nullptr) {
        one_to_one_definite_ambigs_[test_unichar_ids[0]] = new UnicharIdVector();
      }
      one_to_one_definite_ambigs_[test_unichar_ids[0]]->push_back(ambig_spec->correct_ngram_id);
    }
    // Update ambigs_for_adaption_.
    if (use_ambigs_for_adaption) {
      std::vector<UNICHAR_ID> encoding;
      // Silently ignore invalid strings, as before, so it is safe to use a
      // universal ambigs file.
      if (unicharset->encode_string(replacement_string, true, &encoding, nullptr, nullptr)) {
        for (int i = 0; i < test_ambig_part_size; ++i) {
          if (ambigs_for_adaption_[test_unichar_ids[i]] == nullptr) {
            ambigs_for_adaption_[test_unichar_ids[i]] = new UnicharIdVector();
          }
          adaption_ambigs_entry = ambigs_for_adaption_[test_unichar_ids[i]];
          for (int id_to_insert : encoding) {
            ASSERT_HOST(id_to_insert != INVALID_UNICHAR_ID);
            // Add the new unichar id to adaption_ambigs_entry (only if the
            // vector does not already contain it) keeping it in sorted order.
            size_t j;
            for (j = 0;
                 j < adaption_ambigs_entry->size() && (*adaption_ambigs_entry)[j] > id_to_insert;
                 ++j) {
            }
            if (j < adaption_ambigs_entry->size()) {
              if ((*adaption_ambigs_entry)[j] != id_to_insert) {
                adaption_ambigs_entry->insert(adaption_ambigs_entry->begin() + j, id_to_insert);
              }
            } else {
              adaption_ambigs_entry->push_back(id_to_insert);
            }
          }
        }
      }
    }
  }
  delete[] buffer;

  // Fill in reverse_ambigs_for_adaption from ambigs_for_adaption vector.
  if (use_ambigs_for_adaption) {
    for (size_t i = 0; i < ambigs_for_adaption_.size(); ++i) {
      adaption_ambigs_entry = ambigs_for_adaption_[i];
      if (adaption_ambigs_entry == nullptr) {
        continue;
      }
      for (size_t j = 0; j < adaption_ambigs_entry->size(); ++j) {
        UNICHAR_ID ambig_id = (*adaption_ambigs_entry)[j];
        if (reverse_ambigs_for_adaption_[ambig_id] == nullptr) {
          reverse_ambigs_for_adaption_[ambig_id] = new UnicharIdVector();
        }
        reverse_ambigs_for_adaption_[ambig_id]->push_back(i);
      }
    }
  }

  // Print what was read from the input file.
  if (debug_level > 1) {
    for (int tbl = 0; tbl < 2; ++tbl) {
      const UnicharAmbigsVector &print_table = (tbl == 0) ? replace_ambigs_ : dang_ambigs_;
      for (size_t i = 0; i < print_table.size(); ++i) {
        AmbigSpec_LIST *lst = print_table[i];
        if (lst == nullptr) {
          continue;
        }
        if (!lst->empty()) {
          tprintf("{} Ambiguities for {}:\n", (tbl == 0) ? "Replaceable" : "Dangerous",
                  unicharset->debug_str(i));
        }
        AmbigSpec_IT lst_it(lst);
        for (lst_it.mark_cycle_pt(); !lst_it.cycled_list(); lst_it.forward()) {
          AmbigSpec *ambig_spec = lst_it.data();
          tprintf("wrong_ngram:");
          UnicharIdArrayUtils::print(ambig_spec->wrong_ngram, *unicharset);
          tprintf("correct_fragments:");
          UnicharIdArrayUtils::print(ambig_spec->correct_fragments, *unicharset);
        }
      }
    }
    if (use_ambigs_for_adaption) {
      for (int vec_id = 0; vec_id < 2; ++vec_id) {
        const std::vector<UnicharIdVector *> &vec =
            (vec_id == 0) ? ambigs_for_adaption_ : reverse_ambigs_for_adaption_;
        for (size_t i = 0; i < vec.size(); ++i) {
          adaption_ambigs_entry = vec[i];
          if (adaption_ambigs_entry != nullptr) {
            tprintf("{}Ambigs for adaption for {}:\n", (vec_id == 0) ? "" : "Reverse ",
                    unicharset->debug_str(i));
            for (size_t j = 0; j < adaption_ambigs_entry->size(); ++j) {
              tprintf("{} ", unicharset->debug_str((*adaption_ambigs_entry)[j]));
            }
            tprintf("\n");
          }
        }
      }
    }
  }
}

bool UnicharAmbigs::ParseAmbiguityLine(int line_num, int version, int debug_level,
                                       const UNICHARSET &unicharset, char *buffer,
                                       int *test_ambig_part_size, UNICHAR_ID *test_unichar_ids,
                                       int *replacement_ambig_part_size, char *replacement_string,
                                       int *type) {
  if (version > 1) {
    // Simpler format is just wrong-string correct-string type\n.
    std::string input(buffer);
    std::vector<std::string> fields = split(input, ' ');
    if (fields.size() != 3) {
      if (debug_level) {
        tprintf(kIllegalMsg, line_num);
      }
      return false;
    }
    // Encode wrong-string.
    std::vector<UNICHAR_ID> unichars;
    if (!unicharset.encode_string(fields[0].c_str(), true, &unichars, nullptr, nullptr)) {
      return false;
    }
    *test_ambig_part_size = unichars.size();
    if (*test_ambig_part_size > MAX_AMBIG_SIZE) {
      if (debug_level) {
<<<<<<< HEAD
        tprintf("Too many unichars in ambiguity on line {}\n", line_num);
=======
        tprintf("ERROR: Too many unichars in ambiguity on line %d\n", line_num);
>>>>>>> ccae24f4
      }
      return false;
    }
    // Copy encoded string to output.
    for (size_t i = 0; i < unichars.size(); ++i) {
      test_unichar_ids[i] = unichars[i];
    }
    test_unichar_ids[unichars.size()] = INVALID_UNICHAR_ID;
    // Encode replacement-string to check validity.
    if (!unicharset.encode_string(fields[1].c_str(), true, &unichars, nullptr, nullptr)) {
      return false;
    }
    *replacement_ambig_part_size = unichars.size();
    if (*replacement_ambig_part_size > MAX_AMBIG_SIZE) {
      if (debug_level) {
<<<<<<< HEAD
        tprintf("Too many unichars in ambiguity on line {}\n", line_num);
=======
        tprintf("ERROR: Too many unichars in ambiguity on line %d\n", line_num);
>>>>>>> ccae24f4
      }
      return false;
    }
    if (sscanf(fields[2].c_str(), "%d", type) != 1) {
      if (debug_level) {
        tprintf(kIllegalMsg, line_num);
      }
      return false;
    }
    snprintf(replacement_string, kMaxAmbigStringSize, "%s", fields[1].c_str());
    return true;
  }
  int i;
  char *token;
  char *next_token;
  if (!(token = strtok_r(buffer, kAmbigDelimiters, &next_token)) ||
      !sscanf(token, "%d", test_ambig_part_size) || *test_ambig_part_size <= 0) {
    if (debug_level) {
      tprintf(kIllegalMsg, line_num);
    }
    return false;
  }
  if (*test_ambig_part_size > MAX_AMBIG_SIZE) {
    if (debug_level) {
<<<<<<< HEAD
      tprintf("Too many unichars in ambiguity on line {}\n", line_num);
=======
      tprintf("ERROR: Too many unichars in ambiguity on line %d\n", line_num);
>>>>>>> ccae24f4
    }
    return false;
  }
  for (i = 0; i < *test_ambig_part_size; ++i) {
    if (!(token = strtok_r(nullptr, kAmbigDelimiters, &next_token))) {
      break;
    }
    if (!unicharset.contains_unichar(token)) {
      if (debug_level) {
        tprintf(kIllegalUnicharMsg, token);
      }
      break;
    }
    test_unichar_ids[i] = unicharset.unichar_to_id(token);
  }
  test_unichar_ids[i] = INVALID_UNICHAR_ID;

  if (i != *test_ambig_part_size || !(token = strtok_r(nullptr, kAmbigDelimiters, &next_token)) ||
      !sscanf(token, "%d", replacement_ambig_part_size) || *replacement_ambig_part_size <= 0) {
    if (debug_level) {
      tprintf(kIllegalMsg, line_num);
    }
    return false;
  }
  if (*replacement_ambig_part_size > MAX_AMBIG_SIZE) {
    if (debug_level) {
<<<<<<< HEAD
      tprintf("Too many unichars in ambiguity on line {}\n", line_num);
=======
      tprintf("ERROR: Too many unichars in ambiguity on line %d\n", line_num);
>>>>>>> ccae24f4
    }
    return false;
  }
  replacement_string[0] = '\0';
  for (i = 0; i < *replacement_ambig_part_size; ++i) {
    if (!(token = strtok_r(nullptr, kAmbigDelimiters, &next_token))) {
      break;
    }
    strcat(replacement_string, token);
    if (!unicharset.contains_unichar(token)) {
      if (debug_level) {
        tprintf(kIllegalUnicharMsg, token);
      }
      break;
    }
  }
  if (i != *replacement_ambig_part_size) {
    if (debug_level) {
      tprintf(kIllegalMsg, line_num);
    }
    return false;
  }
  if (version > 0) {
    // The next field being true indicates that the ambiguity should
    // always be substituted (e.g. '' should always be changed to ").
    // For such "certain" n -> m ambigs tesseract will insert character
    // fragments for the n pieces in the unicharset. AmbigsFound()
    // will then replace the incorrect ngram with the character
    // fragments of the correct character (or ngram if m > 1).
    // Note that if m > 1, an ngram will be inserted into the
    // modified word, not the individual unigrams. Tesseract
    // has limited support for ngram unichar (e.g. dawg permuter).
    if (!(token = strtok_r(nullptr, kAmbigDelimiters, &next_token)) || !sscanf(token, "%d", type)) {
      if (debug_level) {
        tprintf(kIllegalMsg, line_num);
      }
      return false;
    }
  }
  return true;
}

bool UnicharAmbigs::InsertIntoTable(UnicharAmbigsVector &table, int test_ambig_part_size,
                                    UNICHAR_ID *test_unichar_ids, int replacement_ambig_part_size,
                                    const char *replacement_string, int type, AmbigSpec *ambig_spec,
                                    UNICHARSET *unicharset) {
  ambig_spec->type = static_cast<AmbigType>(type);
  if (test_ambig_part_size == 1 && replacement_ambig_part_size == 1 &&
      unicharset->to_lower(test_unichar_ids[0]) ==
          unicharset->to_lower(unicharset->unichar_to_id(replacement_string))) {
    ambig_spec->type = CASE_AMBIG;
  }

  ambig_spec->wrong_ngram_size =
      UnicharIdArrayUtils::copy(test_unichar_ids, ambig_spec->wrong_ngram);

  // Since we need to maintain a constant number of unichar positions in
  // order to construct ambig_blob_choices vector in NoDangerousAmbig(), for
  // each n->m ambiguity we will have to place n character fragments of the
  // correct ngram into the corresponding positions in the vector (e.g. given
  // "vvvvw" and vvvv->ww we will place v and |ww|0|4 into position 0, v and
  // |ww|1|4 into position 1 and so on. The correct ngram is reconstructed
  // from fragments by dawg_permute_and_select().

  // Insert the corresponding correct ngram into the unicharset.
  // Unicharset code assumes that the "base" ngram is inserted into
  // the unicharset before fragments of this ngram are inserted.
  unicharset->unichar_insert(replacement_string, OldUncleanUnichars::kTrue);
  ambig_spec->correct_ngram_id = unicharset->unichar_to_id(replacement_string);
  if (replacement_ambig_part_size > 1) {
    unicharset->set_isngram(ambig_spec->correct_ngram_id, true);
  }
  // Add the corresponding fragments of the wrong ngram to unicharset.
  int i;
  for (i = 0; i < test_ambig_part_size; ++i) {
    UNICHAR_ID unichar_id;
    if (test_ambig_part_size == 1) {
      unichar_id = ambig_spec->correct_ngram_id;
    } else {
      std::string frag_str =
          CHAR_FRAGMENT::to_string(replacement_string, i, test_ambig_part_size, false);
      unicharset->unichar_insert(frag_str.c_str(), OldUncleanUnichars::kTrue);
      unichar_id = unicharset->unichar_to_id(frag_str.c_str());
    }
    ambig_spec->correct_fragments[i] = unichar_id;
  }
  ambig_spec->correct_fragments[i] = INVALID_UNICHAR_ID;

  // Add AmbigSpec for this ambiguity to the corresponding AmbigSpec_LIST.
  // Keep AmbigSpec_LISTs sorted by AmbigSpec.wrong_ngram.
  if (table[test_unichar_ids[0]] == nullptr) {
    table[test_unichar_ids[0]] = new AmbigSpec_LIST();
  }
  if (table[test_unichar_ids[0]]->add_sorted(AmbigSpec::compare_ambig_specs, true, ambig_spec)) {
    return true;
  }
  delete ambig_spec;
  return false;
}

} // namespace tesseract

#endif<|MERGE_RESOLUTION|>--- conflicted
+++ resolved
@@ -248,11 +248,7 @@
     *test_ambig_part_size = unichars.size();
     if (*test_ambig_part_size > MAX_AMBIG_SIZE) {
       if (debug_level) {
-<<<<<<< HEAD
-        tprintf("Too many unichars in ambiguity on line {}\n", line_num);
-=======
-        tprintf("ERROR: Too many unichars in ambiguity on line %d\n", line_num);
->>>>>>> ccae24f4
+        tprintf("ERROR: Too many unichars in ambiguity on line {}\n", line_num);
       }
       return false;
     }
@@ -268,11 +264,7 @@
     *replacement_ambig_part_size = unichars.size();
     if (*replacement_ambig_part_size > MAX_AMBIG_SIZE) {
       if (debug_level) {
-<<<<<<< HEAD
-        tprintf("Too many unichars in ambiguity on line {}\n", line_num);
-=======
-        tprintf("ERROR: Too many unichars in ambiguity on line %d\n", line_num);
->>>>>>> ccae24f4
+        tprintf("ERROR: Too many unichars in ambiguity on line {}\n", line_num);
       }
       return false;
     }
@@ -297,11 +289,7 @@
   }
   if (*test_ambig_part_size > MAX_AMBIG_SIZE) {
     if (debug_level) {
-<<<<<<< HEAD
-      tprintf("Too many unichars in ambiguity on line {}\n", line_num);
-=======
-      tprintf("ERROR: Too many unichars in ambiguity on line %d\n", line_num);
->>>>>>> ccae24f4
+      tprintf("ERROR: Too many unichars in ambiguity on line {}\n", line_num);
     }
     return false;
   }
@@ -328,11 +316,7 @@
   }
   if (*replacement_ambig_part_size > MAX_AMBIG_SIZE) {
     if (debug_level) {
-<<<<<<< HEAD
-      tprintf("Too many unichars in ambiguity on line {}\n", line_num);
-=======
-      tprintf("ERROR: Too many unichars in ambiguity on line %d\n", line_num);
->>>>>>> ccae24f4
+      tprintf("ERROR: Too many unichars in ambiguity on line {}\n", line_num);
     }
     return false;
   }
