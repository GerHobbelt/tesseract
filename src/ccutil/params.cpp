--- conflicted
+++ resolved
@@ -18,43 +18,6 @@
 
 #include <tesseract/params.h>
 
-<<<<<<< HEAD
-
-#if 0
-
-
-#include "helpers.h"  // for chomp_string, mupdf imports, etc.: see also the header collision comment in there (MSVC-specific).
-#include "host.h"     // tesseract/export.h, windows.h for MAX_PATH
-#include "serialis.h" // for TFile
-#include "global_params.h"
-#include <tesseract/tprintf.h>
-
-#include <fmt/core.h>
-#include <fmt/format.h>
-
-#include <climits> // for INT_MIN, INT_MAX
-#include <cmath>   // for NAN, std::isnan
-#include <cstdio>
-#include <cstdlib>
-#include <cstring>
-#include <locale>  // for std::locale::classic
-#include <sstream> // for std::stringstream
-
-#if defined(HAVE_MUPDF)
-#include "mupdf/assertions.h"
-#endif
-
-#ifdef _WIN32
-#  include <windows.h>
-#  define strcasecmp _stricmp
-#  define strncasecmp _strnicmp
-#else
-#  include <strings.h>
-#endif
-
-
-=======
->>>>>>> b188f65d
 namespace tesseract {
 
 #if 0
@@ -144,6 +107,4 @@
 #endif
 
 
-} // namespace tesseract
-
-#endif
+} // namespace tesseract