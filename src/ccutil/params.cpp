/**********************************************************************
 * File:        params.cpp
 * Description: Initialization and setting of Tesseract parameters.
 * Author:      Ger Hobbelt
 *
 ** Licensed under the Apache License, Version 2.0 (the "License");
 ** you may not use this file except in compliance with the License.
 ** You may obtain a copy of the License at
 ** http://www.apache.org/licenses/LICENSE-2.0
 ** Unless required by applicable law or agreed to in writing, software
 ** distributed under the License is distributed on an "AS IS" BASIS,
 ** WITHOUT WARRANTIES OR CONDITIONS OF ANY KIND, either express or implied.
 ** See the License for the specific language governing permissions and
 ** limitations under the License.
 **********************************************************************/

#include <tesseract/params.h>

namespace tesseract {

#if 0







<<<<<<< HEAD


class ParamsReportDefaultWriter : public ParamsReportWriter,
                                  protected TPrintGroupLinesTillEndOfScope {
public:
  ParamsReportDefaultWriter()
      : ParamsReportWriter(nullptr), TPrintGroupLinesTillEndOfScope() {}
  virtual ~ParamsReportDefaultWriter() = default;

  virtual void Write(const std::string message) {
    tprintDebug("{}", message);
  }

protected:
};

class ParamsReportFileDuoWriter : public ParamsReportWriter,
                                  protected TPrintGroupLinesTillEndOfScope {
public:
  ParamsReportFileDuoWriter(FILE *f) : ParamsReportWriter(f) {
    is_separate_file_ = (f != nullptr && f != stderr && f != stdout);
  }
  virtual ~ParamsReportFileDuoWriter() = default;

  virtual void Write(const std::string message) {
    // only write via tprintDebug() -- which usually logs to stderr -- when the `f` file destination is an actual file, rather than stderr or stdout.
    // This prevents these report lines showing up in duplicate on the console.
    if (is_separate_file_) {
      tprintDebug("{}", message);
    }
    size_t len = message.length();
    if (fwrite(message.c_str(), 1, len, file_) != len) {
      tprintError("Failed to write params-report line to file. {}\n", strerror(errno));
    }
  }
=======
static bool strieq(const char *s1, const char *s2) {
  return strcasecmp(s1, s2) == 0;
}

FILE* ParamUtils::OpenReportFile(const char* path) 
{
  if (!path || !*path)
    return NULL;

  FILE *f = nullptr;

  if (strieq(path, "/dev/stdout") || strieq(path, "stdout") || strieq(path, "-") || strieq(path, "1"))
    f = stdout;
  else if (strieq(path, "/dev/stderr") || strieq(path, "stderr") || strieq(path, "+") || strieq(path, "2"))
    f = stderr;
  else {
#if defined(HAVE_MUPDF)
    fz_context *ctx = fz_get_global_context();
    fz_mkdir_for_file(ctx, path);
    f = fz_fopen_utf8(ctx, path, "w");
#else
    f = fopen(path, "w");
#endif
    if (!f) {
      tprintError("Cannot produce parameter usage report file: '{}'\n", path);
    }
  }
  return f;
}

>>>>>>> fabff2c5



// When `section_title` is NULL, this will report the lump sum parameter usage for the entire run.
// When `section_title` is NOT NULL, this will only report the parameters that were actually used (R/W) during the last section of the run, i.e.
// since the previous invocation of this reporting method (or when it hasn't been called before: the start of the application).
void ParamUtils::ReportParamsUsageStatistics(FILE *f, const ParamsVectors *member_params, int section_level, const char *section_title)
{
  std::unique_ptr<ParamsReportWriter> writer;

  TPrintGroupLinesTillEndOfScope push;

  if (f != nullptr) {
    writer.reset(new ParamsReportFileDuoWriter(f));
  } else {
    writer.reset(new ParamsReportDefaultWriter());
  }
  ReportParamsUsageStatistics(*writer, member_params, section_level, section_title);
}


// When `section_title` is NULL, this will report the lump sum parameter usage for the entire run.
// When `section_title` is NOT NULL, this will only report the parameters that were actually used (R/W) during the last section of the run, i.e.
// since the previous invocation of this reporting method (or when it hasn't been called before: the start of the application).
void ParamUtils::ReportParamsUsageStatistics(ParamsReportWriter &writer, const ParamsVectors *member_params, int section_level, const char *section_title)
{
  bool is_section_subreport = (section_title != nullptr);

  writer.Write(fmt::format("\n\n"
                            "{}Tesseract Parameter Usage Statistics{}: which params have been relevant?\n"
                            "----------------------------------------------------------------------\n"
                            "(WR legenda: `.`: zero/nil; `w`: written once, `W`: ~ twice or more; `r` = read once, `R`: ~ twice or more)\n"
                            "\n\n",
                            (is_section_subreport ? std::string(std::max(1, section_level + 1), '#').append(" ") : ""),
                            (is_section_subreport ? fmt::format(" for section: {}", section_title) : "")));

  // first collect all parameter names:

  typedef enum {
    INT_PARAM = 0,
    BOOL_PARAM,
    DOUBLE_PARAM,
    STRING_PARAM,
  } param_type_t;

  typedef struct param_info {
    const char* name;
    bool global;
    param_type_t type;
    Param* ref;
  } param_info_t;

  std::vector<param_info_t> param_names;

  if (member_params != nullptr) {
    for (auto p : member_params->int_params_c()) {
      param_names.push_back({ p->name_str(), false, INT_PARAM, p });
    }
    for (auto p : member_params->bool_params_c()) {
      param_names.push_back({ p->name_str(), false, BOOL_PARAM, p });
    }
    for (auto p : member_params->string_params_c()) {
      param_names.push_back({ p->name_str(), false, STRING_PARAM, p });
    }
    for (auto p : member_params->double_params_c()) {
      param_names.push_back({ p->name_str(), false, DOUBLE_PARAM, p });
    }
  }




<<<<<<< HEAD

=======
    for (auto item : param_names) {
      const Param* p = item.ref;
      auto stats = p->access_counts();
      if (stats.prev_sum_reading > 0)
      {
        writer.Write(fmt::format("* {:.<60} {:8} {}{} {:9} = {}\n", p->name_str(), categories[item.global], write_access[acc(stats.prev_sum_writing)], read_access[acc(stats.prev_sum_reading)], type_map[item.type], p->formatted_value_str()));
      }
    }

    if (report_all_variables)
    {
      writer.Write("\n\nUnused parameters:\n\n");

      for (auto item : param_names) {
        const Param* p = item.ref;
        auto stats = p->access_counts();
        if (stats.prev_sum_reading <= 0)
        {
          writer.Write(fmt::format("* {:.<60} {:8} {}{} {:9} = {}\n", p->name_str(), categories[item.global], write_access[acc(stats.prev_sum_writing)], read_access[acc(stats.prev_sum_reading)], type_map[item.type], p->formatted_value_str()));
        }
      }
    }
  }
  else {
    // produce the section-local report of used parameters

    for (auto item : param_names) {
      const Param* p = item.ref;
      auto stats = p->access_counts();
      if (stats.reading > 0)
      {
        writer.Write(fmt::format("* {:.<60} {:8} {}{} {:9} = {}\n", p->name_str(), categories[item.global], write_access[acc(stats.writing)], read_access[acc(stats.reading)], type_map[item.type], p->formatted_value_str()));
      }
    }
>>>>>>> fabff2c5




#endif


} // namespace tesseract<|MERGE_RESOLUTION|>--- conflicted
+++ resolved
@@ -25,75 +25,6 @@
 
 
 
-
-<<<<<<< HEAD
-
-
-class ParamsReportDefaultWriter : public ParamsReportWriter,
-                                  protected TPrintGroupLinesTillEndOfScope {
-public:
-  ParamsReportDefaultWriter()
-      : ParamsReportWriter(nullptr), TPrintGroupLinesTillEndOfScope() {}
-  virtual ~ParamsReportDefaultWriter() = default;
-
-  virtual void Write(const std::string message) {
-    tprintDebug("{}", message);
-  }
-
-protected:
-};
-
-class ParamsReportFileDuoWriter : public ParamsReportWriter,
-                                  protected TPrintGroupLinesTillEndOfScope {
-public:
-  ParamsReportFileDuoWriter(FILE *f) : ParamsReportWriter(f) {
-    is_separate_file_ = (f != nullptr && f != stderr && f != stdout);
-  }
-  virtual ~ParamsReportFileDuoWriter() = default;
-
-  virtual void Write(const std::string message) {
-    // only write via tprintDebug() -- which usually logs to stderr -- when the `f` file destination is an actual file, rather than stderr or stdout.
-    // This prevents these report lines showing up in duplicate on the console.
-    if (is_separate_file_) {
-      tprintDebug("{}", message);
-    }
-    size_t len = message.length();
-    if (fwrite(message.c_str(), 1, len, file_) != len) {
-      tprintError("Failed to write params-report line to file. {}\n", strerror(errno));
-    }
-  }
-=======
-static bool strieq(const char *s1, const char *s2) {
-  return strcasecmp(s1, s2) == 0;
-}
-
-FILE* ParamUtils::OpenReportFile(const char* path) 
-{
-  if (!path || !*path)
-    return NULL;
-
-  FILE *f = nullptr;
-
-  if (strieq(path, "/dev/stdout") || strieq(path, "stdout") || strieq(path, "-") || strieq(path, "1"))
-    f = stdout;
-  else if (strieq(path, "/dev/stderr") || strieq(path, "stderr") || strieq(path, "+") || strieq(path, "2"))
-    f = stderr;
-  else {
-#if defined(HAVE_MUPDF)
-    fz_context *ctx = fz_get_global_context();
-    fz_mkdir_for_file(ctx, path);
-    f = fz_fopen_utf8(ctx, path, "w");
-#else
-    f = fopen(path, "w");
-#endif
-    if (!f) {
-      tprintError("Cannot produce parameter usage report file: '{}'\n", path);
-    }
-  }
-  return f;
-}
-
->>>>>>> fabff2c5
 
 
 
@@ -166,44 +97,7 @@
 
 
 
-<<<<<<< HEAD
 
-=======
-    for (auto item : param_names) {
-      const Param* p = item.ref;
-      auto stats = p->access_counts();
-      if (stats.prev_sum_reading > 0)
-      {
-        writer.Write(fmt::format("* {:.<60} {:8} {}{} {:9} = {}\n", p->name_str(), categories[item.global], write_access[acc(stats.prev_sum_writing)], read_access[acc(stats.prev_sum_reading)], type_map[item.type], p->formatted_value_str()));
-      }
-    }
-
-    if (report_all_variables)
-    {
-      writer.Write("\n\nUnused parameters:\n\n");
-
-      for (auto item : param_names) {
-        const Param* p = item.ref;
-        auto stats = p->access_counts();
-        if (stats.prev_sum_reading <= 0)
-        {
-          writer.Write(fmt::format("* {:.<60} {:8} {}{} {:9} = {}\n", p->name_str(), categories[item.global], write_access[acc(stats.prev_sum_writing)], read_access[acc(stats.prev_sum_reading)], type_map[item.type], p->formatted_value_str()));
-        }
-      }
-    }
-  }
-  else {
-    // produce the section-local report of used parameters
-
-    for (auto item : param_names) {
-      const Param* p = item.ref;
-      auto stats = p->access_counts();
-      if (stats.reading > 0)
-      {
-        writer.Write(fmt::format("* {:.<60} {:8} {}{} {:9} = {}\n", p->name_str(), categories[item.global], write_access[acc(stats.writing)], read_access[acc(stats.reading)], type_map[item.type], p->formatted_value_str()));
-      }
-    }
->>>>>>> fabff2c5
 
 
 
