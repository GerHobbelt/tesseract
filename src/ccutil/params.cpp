/**********************************************************************
 * File:        params.cpp
 * Description: Initialization and setting of Tesseract parameters.
 * Author:      Ray Smith
 *
 * (C) Copyright 1991, Hewlett-Packard Ltd.
 ** Licensed under the Apache License, Version 2.0 (the "License");
 ** you may not use this file except in compliance with the License.
 ** You may obtain a copy of the License at
 ** http://www.apache.org/licenses/LICENSE-2.0
 ** Unless required by applicable law or agreed to in writing, software
 ** distributed under the License is distributed on an "AS IS" BASIS,
 ** WITHOUT WARRANTIES OR CONDITIONS OF ANY KIND, either express or implied.
 ** See the License for the specific language governing permissions and
 ** limitations under the License.
 *
 **********************************************************************/

#include "params.h"

#include "helpers.h"  // for chomp_string, mupdf imports, etc.: see also the header collision comment in there (MSVC-specific).
#include "host.h"     // tesseract/export.h, windows.h for MAX_PATH
#include "serialis.h" // for TFile
#include "tprintf.h"

#include <fmt/core.h>
#include <fmt/format.h>

#include <climits> // for INT_MIN, INT_MAX
#include <cmath>   // for NAN, std::isnan
#include <cstdio>
#include <cstdlib>
#include <cstring>
#include <locale>  // for std::locale::classic
#include <sstream> // for std::stringstream

#if defined(HAVE_MUPDF)
#include "mupdf/assertions.h"
#endif


namespace tesseract {

TESS_API
tesseract::ParamsVectors *GlobalParams() {
  static tesseract::ParamsVectors global_params; // static auto-inits at startup
  return &global_params;
}

bool ParamUtils::ReadParamsFile(const char *file, SetParamConstraint constraint,
                                ParamsVectors *member_params) {
  TFile fp;
  if (!fp.Open(file, nullptr)) {
    tprintf("ERROR: read_params_file: Can't open file {}\n", file);
    return true;
  }
  return ReadParamsFromFp(constraint, &fp, member_params);
}

bool ParamUtils::ReadParamsFromFp(SetParamConstraint constraint, TFile *fp,
                                  ParamsVectors *member_params) {
  char line[MAX_PATH]; // input line
  bool anyerr = false; // true if any error
  bool foundit;        // found parameter
  char *valptr;        // value field

  while (fp->FGets(line, MAX_PATH) != nullptr) {
    if (line[0] != '\r' && line[0] != '\n' && line[0] != '#') {
      chomp_string(line); // remove newline
      for (valptr = line; *valptr && *valptr != ' ' && *valptr != '\t'; valptr++) {
        ;
      }
      if (*valptr) {    // found blank
        *valptr = '\0'; // make name a string
        do {
          valptr++; // find end of blanks
        } while (*valptr == ' ' || *valptr == '\t');
      }
      foundit = SetParam(line, valptr, constraint, member_params);

      if (!foundit) {
        anyerr = true; // had an error
        tprintf("WARNING: Parameter not found: {}\n", line);
      }
    }
  }
  return anyerr;
}

void ParamUtils::ReportParamsUsageStatistics(const ParamsVectors *member_params)
{
  std::string report_path = vars_report_file;
  FILE* f = nullptr;

  if (report_path == "stdout" || report_path == "-" || report_path == "1")
    f = stdout;
  else if (report_path == "stderr" || report_path == "+" || report_path == "2")
    f = stderr;
  else if (!report_path.empty())
  {
#if defined(HAVE_MUPDF)
    fz_context* ctx = fz_get_global_context();
    fz_mkdir_for_file(ctx, report_path.c_str());
    f = fz_fopen_utf8(ctx, report_path.c_str(), "w");
#else
    f = fopen(report_path.c_str(), "w");
#endif
    if (!f)
    {
      tprintf("ERROR: Cannot produce parameter usage report file: {}\n", report_path);
    }
  }

  if (!f)
    return;

  fprintf(f, "\n\nTesseract Parameter Usage Statistics: which params have been relevant?\n"
            "----------------------------------------------------------------------\n\n");

  // first collect all parameter names:

  typedef enum {
    INT_PARAM = 0,
    BOOL_PARAM,
    DOUBLE_PARAM,
    STRING_PARAM,
  } param_type_t;

  typedef struct param_info {
    const char* name;
    bool global;
    param_type_t type;
    const Param* ref;
  } param_info_t;

  std::vector<param_info_t> param_names;

  if (member_params != nullptr) {
    for (auto p : member_params->int_params_c()) {
      param_names.push_back({ p->name_str(), false, INT_PARAM, p });
    }
    for (auto p : member_params->bool_params_c()) {
      param_names.push_back({ p->name_str(), false, BOOL_PARAM, p });
    }
    for (auto p : member_params->string_params_c()) {
      param_names.push_back({ p->name_str(), false, STRING_PARAM, p });
    }
    for (auto p : member_params->double_params_c()) {
      param_names.push_back({ p->name_str(), false, DOUBLE_PARAM, p });
    }
  }

  const ParamsVectors* globals = GlobalParams();

  for (auto p : globals->int_params_c()) {
    param_names.push_back({ p->name_str(), true, INT_PARAM, p });
  }
  for (auto p : globals->bool_params_c()) {
    param_names.push_back({ p->name_str(), true, BOOL_PARAM, p });
  }
  for (auto p : globals->string_params_c()) {
    param_names.push_back({ p->name_str(), true, STRING_PARAM, p });
  }
  for (auto p : globals->double_params_c()) {
    param_names.push_back({ p->name_str(), true, DOUBLE_PARAM, p });
  }

  sort(param_names.begin(), param_names.end(), [](param_info_t& a, param_info_t& b)
  {
  int rv = strcmp(b.name, a.name);
  if (rv == 0)
  {
    rv = (int) b.global - (int) a.global;
  }
#if !defined(NDEBUG)
  if (rv == 0) 
  {
  	fprintf(stderr, "Apparently you have double-defined Tesseract Variable: '%s'! Fix that in the source code!\n", a.name);
    ASSERT0(!"Apparently you have double-defined a Tesseract Variable.");
  }
#endif
  return rv >= 0;
  });

  static const char* type_map[] = { "[Integer]", "[Boolean]", "[Float]", "[String]" };
  static const char* categories[] = { "(Global)", "(Local)" };
  static const char* write_access[] = { ".", "w", "W" };
  static const char* read_access[] = { ".", "r", "R" };

  auto acc = [](int access) {
    if (access > 2)
      access = 2;
    return access;
  };

  for (auto item : param_names) {
    const Param* p = item.ref;
    auto stats = p->access_counts();
    if (stats.reading > 0)
    {
      fmt::print(f, "* {:.<60} {:8} {}{} {:9} = {}\n", p->name_str(), categories[item.global], write_access[acc(stats.writing)], read_access[acc(stats.reading)], type_map[item.type], p->formatted_value_str());
    }
  }

  if (report_all_variables)
  {
    fprintf(f, "\n\nUnused parameters:\n\n");

    for (auto item : param_names) {
      const Param* p = item.ref;
      auto stats = p->access_counts();
      if (stats.reading <= 0)
      {
        fmt::print(f, "* {:.<60} {:8} {}{} {:9} = {}\n", p->name_str(), categories[item.global], write_access[acc(stats.writing)], read_access[acc(stats.reading)], type_map[item.type], p->formatted_value_str());
      }
    }
  }

  if (f != stdout && f != stderr)
  {
    fclose(f);
  }
  else
  {
    fflush(stdout);
  }
}

bool ParamUtils::SetParam(const char *name, const char *value, SetParamConstraint constraint,
                          ParamsVectors *member_params) {
  // Look for the parameter among string parameters.
  auto *sp =
      FindParam<StringParam>(name, GlobalParams()->string_params(), member_params->string_params());
  if (sp != nullptr && sp->constraint_ok(constraint)) {
    sp->set_value(value);
  }
  if (*value == '\0') {
    return (sp != nullptr);
  }

  // Look for the parameter among int parameters.
  auto *ip = FindParam<IntParam>(name, GlobalParams()->int_params(), member_params->int_params());
  if (ip && ip->constraint_ok(constraint)) {
    int intval = INT_MIN;
    std::stringstream stream(value);
    stream.imbue(std::locale::classic());
    stream >> intval;
    if (intval != INT_MIN) {
      ip->set_value(intval);
    }
  }

  // Look for the parameter among bool parameters.
  auto *bp = FindParam<BoolParam>(name, GlobalParams()->bool_params(), member_params->bool_params());
  if (bp != nullptr && bp->constraint_ok(constraint)) {
    if (*value == 'T' || *value == 't' || *value == 'Y' || *value == 'y' || *value == '1') {
      bp->set_value(true);
    } else if (*value == 'F' || *value == 'f' || *value == 'N' || *value == 'n' || *value == '0') {
      bp->set_value(false);
    }
  }

  // Look for the parameter among double parameters.
  auto *dp =
      FindParam<DoubleParam>(name, GlobalParams()->double_params(), member_params->double_params());
  if (dp != nullptr && dp->constraint_ok(constraint)) {
    double doubleval = NAN;
    std::stringstream stream(value);
    stream.imbue(std::locale::classic());
    stream >> doubleval;
    if (!std::isnan(doubleval)) {
      dp->set_value(doubleval);
    }
  }
  return (sp || ip || bp || dp);
}

bool ParamUtils::GetParamAsString(const char *name, const ParamsVectors *member_params,
                                  std::string *value) {
  // Look for the parameter among string parameters.
  auto *sp =
      FindParam<StringParam>(name, GlobalParams()->string_params_c(), member_params->string_params_c());
  if (sp) {
    *value = sp->c_str();
    return true;
  }
  // Look for the parameter among int parameters.
  auto *ip = FindParam<IntParam>(name, GlobalParams()->int_params_c(), member_params->int_params_c());
  if (ip) {
    *value = std::to_string(int32_t(*ip));
    return true;
  }
  // Look for the parameter among bool parameters.
  auto *bp = FindParam<BoolParam>(name, GlobalParams()->bool_params_c(), member_params->bool_params_c());
  if (bp != nullptr) {
    *value = bool(*bp) ? "1" : "0";
    return true;
  }
  // Look for the parameter among double parameters.
  auto *dp =
      FindParam<DoubleParam>(name, GlobalParams()->double_params_c(), member_params->double_params_c());
  if (dp != nullptr) {
    std::ostringstream stream;
    stream.imbue(std::locale::classic());
    stream << double(*dp);
    *value = stream.str();
    return true;
  }
  return false;
}

void ParamUtils::PrintParams(FILE *fp, const ParamsVectors *member_params, bool print_info) {
  int num_iterations = (member_params == nullptr) ? 1 : 2;
  // When printing to stdout info text is included.
  // Info text is omitted when printing to a file (would result in an invalid config file).
  if (!fp)
	  fp = stdout;
  bool print_info = (fp == stdout || fp == stderr);
  std::ostringstream stream;
  stream.imbue(std::locale::classic());
  for (int v = 0; v < num_iterations; ++v) {
    const ParamsVectors *vec = (v == 0) ? GlobalParams() : member_params;
<<<<<<< HEAD
    for (auto int_param : vec->int_params_c()) {
=======
    for (auto int_param : vec->int_params) {
>>>>>>> 1adf010c
      if (print_info) {
        stream << int_param->name_str() << '\t' << (int32_t)(*int_param) << '\t'
              << int_param->info_str() << '\n';
      } else {
        stream << int_param->name_str() << '\t' << (int32_t)(*int_param) << '\n';
      }
    }
<<<<<<< HEAD
    for (auto bool_param : vec->bool_params_c()) {
=======
    for (auto bool_param : vec->bool_params) {
>>>>>>> 1adf010c
      if (print_info) {
        stream << bool_param->name_str() << '\t' << bool(*bool_param) << '\t'
              << bool_param->info_str() << '\n';
      } else {
        stream << bool_param->name_str() << '\t' << bool(*bool_param) << '\n';
      }
    }
<<<<<<< HEAD
    for (auto string_param : vec->string_params_c()) {
=======
    for (auto string_param : vec->string_params) {
>>>>>>> 1adf010c
      if (print_info) {
        stream << string_param->name_str() << '\t' << string_param->c_str() << '\t'
              << string_param->info_str() << '\n';
      } else {
        stream << string_param->name_str() << '\t' << string_param->c_str() << '\n';
      }
    }
<<<<<<< HEAD
    for (auto double_param : vec->double_params_c()) {
=======
    for (auto double_param : vec->double_params) {
>>>>>>> 1adf010c
      if (print_info) {
        stream << double_param->name_str() << '\t' << (double)(*double_param) << '\t'
              << double_param->info_str() << '\n';
      } else {
        stream << double_param->name_str() << '\t' << (double)(*double_param) << '\n';
      }
    }
  }
#ifdef HAVE_MUPDF
  if (print_info)
  {
	  tprintf("{}", stream.str().c_str());
	  return;
  }
#endif
  fprintf(fp, "%s", stream.str().c_str());
}

// Resets all parameters back to default values;
void ParamUtils::ResetToDefaults(ParamsVectors *member_params) {
  int num_iterations = (member_params == nullptr) ? 1 : 2;
  for (int v = 0; v < num_iterations; ++v) {
    ParamsVectors *vec = (v == 0) ? GlobalParams() : member_params;
    for (auto &param : vec->int_params()) {
      param->ResetToDefault();
    }
    for (auto &param : vec->bool_params()) {
      param->ResetToDefault();
    }
    for (auto &param : vec->string_params()) {
      param->ResetToDefault();
    }
    for (auto &param : vec->double_params()) {
      param->ResetToDefault();
    }
  }
}

} // namespace tesseract<|MERGE_RESOLUTION|>--- conflicted
+++ resolved
@@ -167,19 +167,19 @@
 
   sort(param_names.begin(), param_names.end(), [](param_info_t& a, param_info_t& b)
   {
-  int rv = strcmp(b.name, a.name);
-  if (rv == 0)
-  {
-    rv = (int) b.global - (int) a.global;
-  }
+	  int rv = strcmp(b.name, a.name);
+	  if (rv == 0)
+	  {
+	    rv = (int) b.global - (int) a.global;
+	  }
 #if !defined(NDEBUG)
-  if (rv == 0) 
-  {
-  	fprintf(stderr, "Apparently you have double-defined Tesseract Variable: '%s'! Fix that in the source code!\n", a.name);
-    ASSERT0(!"Apparently you have double-defined a Tesseract Variable.");
-  }
+	  if (rv == 0) 
+	  {
+	  	fprintf(stderr, "Apparently you have double-defined Tesseract Variable: '%s'! Fix that in the source code!\n", a.name);
+	    ASSERT0(!"Apparently you have double-defined a Tesseract Variable.");
+	  }
 #endif
-  return rv >= 0;
+	  return rv >= 0;
   });
 
   static const char* type_map[] = { "[Integer]", "[Boolean]", "[Float]", "[String]" };
@@ -222,7 +222,7 @@
   }
   else
   {
-    fflush(stdout);
+    fflush(f);
   }
 }
 
@@ -315,16 +315,12 @@
   // Info text is omitted when printing to a file (would result in an invalid config file).
   if (!fp)
 	  fp = stdout;
-  bool print_info = (fp == stdout || fp == stderr);
+  bool printing_to_stdio = (fp == stdout || fp == stderr);
   std::ostringstream stream;
   stream.imbue(std::locale::classic());
   for (int v = 0; v < num_iterations; ++v) {
     const ParamsVectors *vec = (v == 0) ? GlobalParams() : member_params;
-<<<<<<< HEAD
     for (auto int_param : vec->int_params_c()) {
-=======
-    for (auto int_param : vec->int_params) {
->>>>>>> 1adf010c
       if (print_info) {
         stream << int_param->name_str() << '\t' << (int32_t)(*int_param) << '\t'
               << int_param->info_str() << '\n';
@@ -332,11 +328,7 @@
         stream << int_param->name_str() << '\t' << (int32_t)(*int_param) << '\n';
       }
     }
-<<<<<<< HEAD
     for (auto bool_param : vec->bool_params_c()) {
-=======
-    for (auto bool_param : vec->bool_params) {
->>>>>>> 1adf010c
       if (print_info) {
         stream << bool_param->name_str() << '\t' << bool(*bool_param) << '\t'
               << bool_param->info_str() << '\n';
@@ -344,11 +336,7 @@
         stream << bool_param->name_str() << '\t' << bool(*bool_param) << '\n';
       }
     }
-<<<<<<< HEAD
     for (auto string_param : vec->string_params_c()) {
-=======
-    for (auto string_param : vec->string_params) {
->>>>>>> 1adf010c
       if (print_info) {
         stream << string_param->name_str() << '\t' << string_param->c_str() << '\t'
               << string_param->info_str() << '\n';
@@ -356,11 +344,7 @@
         stream << string_param->name_str() << '\t' << string_param->c_str() << '\n';
       }
     }
-<<<<<<< HEAD
     for (auto double_param : vec->double_params_c()) {
-=======
-    for (auto double_param : vec->double_params) {
->>>>>>> 1adf010c
       if (print_info) {
         stream << double_param->name_str() << '\t' << (double)(*double_param) << '\t'
               << double_param->info_str() << '\n';
@@ -369,14 +353,14 @@
       }
     }
   }
-#ifdef HAVE_MUPDF
-  if (print_info)
+  if (printing_to_stdio)
   {
 	  tprintf("{}", stream.str().c_str());
-	  return;
-  }
-#endif
-  fprintf(fp, "%s", stream.str().c_str());
+  }
+  else
+  {
+      fprintf(fp, "%s", stream.str().c_str());
+  }
 }
 
 // Resets all parameters back to default values;
