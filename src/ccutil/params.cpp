--- conflicted
+++ resolved
@@ -63,7 +63,6 @@
 static inline bool strieq(const char *s1, const char *s2) {
 	return strcasecmp(s1, s2) == 0;
 }
-<<<<<<< HEAD
 
 // Note about Param names, i.e. Variable Names:
 // 
@@ -400,10 +399,6 @@
 
 	int32_t val = roundf(v);
 	return set_value(val, source_type, source);
-=======
-static inline bool streq(const char *s1, const char *s2) {
-	return strcmp(s1, s2) == 0;
->>>>>>> af3781e4
 }
 
 
@@ -438,13 +433,8 @@
 		  ;
 	  }
 	if (line[0] && line[0] != '#') {
-<<<<<<< HEAD
-      chomp_string(line); // remove newline
-      for (valptr = line; *valptr && *valptr != ' ' && *valptr != '\t'; valptr++) {
-=======
       // jump over variable name
       for (valptr = line; *valptr && std::isspace(*valptr); valptr++) {
->>>>>>> af3781e4
         ;
       }
       if (*valptr) {    // found blank
@@ -468,13 +458,10 @@
 
 
 
-<<<<<<< HEAD
-=======
 // permanent lookup table:
 std::vector<std::string> ReportFile::_processed_file_paths;
 
 
->>>>>>> af3781e4
 ReportFile::ReportFile(const char *path)
 {
 	if (!path || !*path) {
@@ -491,11 +478,7 @@
 	else {
 		bool first = true;
 		for (std::string &i : _processed_file_paths) {
-<<<<<<< HEAD
 			if (strieq(i.c_str(), path)) {
-=======
-			if (streq(i.c_str(), path)) {
->>>>>>> af3781e4
 				first = false;
 				break;
 			}
