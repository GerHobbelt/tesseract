--- conflicted
+++ resolved
@@ -171,24 +171,7 @@
   stream.imbue(std::locale::classic());
   for (int v = 0; v < num_iterations; ++v) {
     const ParamsVectors *vec = (v == 0) ? GlobalParams() : member_params;
-<<<<<<< HEAD
     for (auto int_param : vec->int_params_c()) {
-      stream << int_param->name_str() << '\t' << (int32_t)(*int_param) << '\t'
-             << int_param->info_str() << '\n';
-    }
-    for (auto bool_param : vec->bool_params_c()) {
-      stream << bool_param->name_str() << '\t' << bool(*bool_param) << '\t'
-             << bool_param->info_str() << '\n';
-    }
-    for (auto string_param : vec->string_params_c()) {
-      stream << string_param->name_str() << '\t' << string_param->c_str() << '\t'
-             << string_param->info_str() << '\n';
-    }
-    for (auto double_param : vec->double_params_c()) {
-      stream << double_param->name_str() << '\t' << (double)(*double_param) << '\t'
-             << double_param->info_str() << '\n';
-=======
-    for (auto int_param : vec->int_params) {
       if (print_info) {
         stream << int_param->name_str() << '\t' << (int32_t)(*int_param) << '\t'
               << int_param->info_str() << '\n';
@@ -196,7 +179,7 @@
         stream << int_param->name_str() << '\t' << (int32_t)(*int_param) << '\n';
       }
     }
-    for (auto bool_param : vec->bool_params) {
+    for (auto bool_param : vec->bool_params_c()) {
       if (print_info) {
         stream << bool_param->name_str() << '\t' << bool(*bool_param) << '\t'
               << bool_param->info_str() << '\n';
@@ -204,7 +187,7 @@
         stream << bool_param->name_str() << '\t' << bool(*bool_param) << '\n';
       }
     }
-    for (auto string_param : vec->string_params) {
+    for (auto string_param : vec->string_params_c()) {
       if (print_info) {
         stream << string_param->name_str() << '\t' << string_param->c_str() << '\t'
               << string_param->info_str() << '\n';
@@ -212,14 +195,13 @@
         stream << string_param->name_str() << '\t' << string_param->c_str() << '\n';
       }
     }
-    for (auto double_param : vec->double_params) {
+    for (auto double_param : vec->double_params_c()) {
       if (print_info) {
         stream << double_param->name_str() << '\t' << (double)(*double_param) << '\t'
               << double_param->info_str() << '\n';
       } else {
         stream << double_param->name_str() << '\t' << (double)(*double_param) << '\n';
       }
->>>>>>> 03be197b
     }
   }
   fprintf(fp, "%s", stream.str().c_str());
