--- conflicted
+++ resolved
@@ -66,14 +66,7 @@
   char buf[2048] = "ERROR: ";
 
   if (module != nullptr) {
-<<<<<<< HEAD
     snprintf(buf, sizeof(buf), "ERROR: %s: ", module);
-=======
-    fprintf(stderr, "ERROR: %s: ", module);
-  }
-  else {
-    fprintf(stderr, "ERROR: ");
->>>>>>> ccae24f4
   }
   size_t off = strlen(buf);
   vsnprintf(buf + off, sizeof(buf) - off, fmt, ap);
@@ -85,14 +78,7 @@
   char buf[2048] = "WARNING: ";
 
   if (module != nullptr) {
-<<<<<<< HEAD
     snprintf(buf, sizeof(buf), "WARNING: %s: ", module);
-=======
-    fprintf(stderr, "WARNING: %s: ", module);
-  }
-  else {
-    fprintf(stderr, "WARNING: ");
->>>>>>> ccae24f4
   }
   size_t off = strlen(buf);
   vsnprintf(buf + off, sizeof(buf) - off, fmt, ap);
@@ -382,11 +368,7 @@
       opt1[255] = '\0';
       char *p = strchr(opt1, '=');
       if (!p) {
-<<<<<<< HEAD
         tprintf("ERROR: Missing '=' in configvar assignment for '{}'\n", opt1);
-=======
-        tprintf("ERROR: Missing '=' in configvar assignment for '%s'\n", opt1);
->>>>>>> ccae24f4
         success = false;
         break;
       }
@@ -396,11 +378,7 @@
       ++i;
 
       if (!api.SetVariable(opt1, opt2)) {
-<<<<<<< HEAD
         tprintf("ERROR: Could not set option: {}={}\n", opt1, opt2);
-=======
-        tprintf("ERROR: Could not set option: %s=%s\n", opt1, opt2);
->>>>>>> ccae24f4
       }
     }
   }
@@ -440,11 +418,7 @@
 
 static bool checkArgValues(int arg, const char *mode, int count) {
   if (arg >= count || arg < 0) {
-<<<<<<< HEAD
     tprintf("ERROR: Invalid {} value, please enter a number between 0-{}\n", mode, count - 1);
-=======
-    trintf("ERROR: Invalid %s value, please enter a number between 0-%d\n", mode, count - 1);
->>>>>>> ccae24f4
     return false;
   }
   return true;
@@ -630,11 +604,7 @@
       } catch (const std::out_of_range &e) {
 		    (void)e;		// unused variable
         // TODO: Allow numeric argument?
-<<<<<<< HEAD
-        tprintf("Error, unsupported --loglevel {}\n", loglevel_string);
-=======
-        tprintf("ERROR: Unsupported --loglevel %s\n", loglevel_string.c_str());
->>>>>>> ccae24f4
+        tprintf("ERROR: Unsupported --loglevel {}\n", loglevel_string);
         return false;
       }
     } else if (strcmp(argv[i], "--user-words") == 0 && i + 1 < argc) {
@@ -688,11 +658,7 @@
       *outputbase = argv[i];
     } else {
       // Unexpected argument.
-<<<<<<< HEAD
       tprintf("ERROR: Unknown command line argument '{}'\n", argv[i]);
-=======
-      tprintf("ERROR: Unknown command line argument '%s'\n", argv[i]);
->>>>>>> ccae24f4
       return false;
     }
   }
@@ -704,11 +670,7 @@
     if (*lang != nullptr && strcmp(*lang, "osd")) {
       // If the user explicitly specifies a language (other than osd)
       // or a script, only orientation can be detected.
-<<<<<<< HEAD
-      tprintf("WARNING: detects only orientation with -l {}\n", *lang);
-=======
-      tprintf("WARNING: Detects only orientation with -l %s\n", *lang);
->>>>>>> ccae24f4
+      tprintf("WARNING: Detects only orientation with -l {}\n", *lang);
     } else {
       // That mode requires osd.traineddata to detect orientation and script.
       *lang = "osd";
@@ -741,11 +703,7 @@
       if (renderer->happy()) {
         renderers.push_back(std::move(renderer));
       } else {
-<<<<<<< HEAD
         tprintf("ERROR: Could not create hOCR output file: {}\n", strerror(errno));
-=======
-        tprintf("ERROR: Could not create hOCR output file: %s\n", strerror(errno));
->>>>>>> ccae24f4
         error = true;
       }
     }
@@ -756,7 +714,6 @@
       if (renderer->happy()) {
         renderers.push_back(std::move(renderer));
       } else {
-<<<<<<< HEAD
         tprintf("ERROR: Could not create ALTO output file: {}\n", strerror(errno));
         error = true;
       }
@@ -768,10 +725,7 @@
       if (renderer->happy()) {
         renderers.push_back(std::move(renderer));
       } else {
-        tprintf("Error, could not create PAGE output file: {}\n", strerror(errno));
-=======
-        tprintf("ERROR: Could not create ALTO output file: %s\n", strerror(errno));
->>>>>>> ccae24f4
+        tprintf("ERROR: Could not create ALTO output file: {}\n", strerror(errno));
         error = true;
       }
     }
@@ -784,11 +738,7 @@
       if (renderer->happy()) {
         renderers.push_back(std::move(renderer));
       } else {
-<<<<<<< HEAD
         tprintf("ERROR: Could not create TSV output file: {}\n", strerror(errno));
-=======
-        tprintf("ERROR: Could not create TSV output file: %s\n", strerror(errno));
->>>>>>> ccae24f4
         error = true;
       }
     }
@@ -797,11 +747,7 @@
     if (b) {
 #if defined(WIN32) || defined(_WIN32) || defined(_WIN64)
       if (_setmode(_fileno(stdout), _O_BINARY) == -1)
-<<<<<<< HEAD
         tprintf("ERROR: Cannot set STDIN to binary: {}", strerror(errno));
-=======
-        tprintf("ERROR: Cannot set STDIN to binary: %s", strerror(errno));
->>>>>>> ccae24f4
 #endif // WIN32
       bool textonly;
       api.GetBoolVariable("textonly_pdf", &textonly);
@@ -809,11 +755,7 @@
       if (renderer->happy()) {
         renderers.push_back(std::move(renderer));
       } else {
-<<<<<<< HEAD
         tprintf("ERROR: Could not create PDF output file: {}\n", strerror(errno));
-=======
-        tprintf("ERROR: Could not create PDF output file: %s\n", strerror(errno));
->>>>>>> ccae24f4
         error = true;
       }
     }
@@ -825,11 +767,7 @@
       if (renderer->happy()) {
         renderers.push_back(std::move(renderer));
       } else {
-<<<<<<< HEAD
         tprintf("ERROR: Could not create UNLV output file: {}\n", strerror(errno));
-=======
-        tprintf("ERROR: Could not create UNLV output file: %s\n", strerror(errno));
->>>>>>> ccae24f4
         error = true;
       }
     }
@@ -840,11 +778,7 @@
       if (renderer->happy()) {
         renderers.push_back(std::move(renderer));
       } else {
-<<<<<<< HEAD
         tprintf("ERROR: Could not create LSTM BOX output file: {}\n", strerror(errno));
-=======
-        tprintf("ERROR: Could not create LSTM BOX output file: %s\n", strerror(errno));
->>>>>>> ccae24f4
         error = true;
       }
     }
@@ -855,11 +789,7 @@
       if (renderer->happy()) {
         renderers.push_back(std::move(renderer));
       } else {
-<<<<<<< HEAD
         tprintf("ERROR: Could not create BOX output file: {}\n", strerror(errno));
-=======
-        tprintf("ERROR: Could not create BOX output file: %s\n", strerror(errno));
->>>>>>> ccae24f4
         error = true;
       }
     }
@@ -870,11 +800,7 @@
       if (renderer->happy()) {
         renderers.push_back(std::move(renderer));
       } else {
-<<<<<<< HEAD
         tprintf("ERROR: Could not create WordStr BOX output file: {}\n", strerror(errno));
-=======
-        tprintf("ERROR: Could not create WordStr BOX output file: %s\n", strerror(errno));
->>>>>>> ccae24f4
         error = true;
       }
     }
@@ -888,11 +814,7 @@
       if (renderer->happy()) {
         renderers.push_back(std::move(renderer));
       } else {
-<<<<<<< HEAD
         tprintf("ERROR: Could not create TXT output file: {}\n", strerror(errno));
-=======
-        tprintf("ERROR: Could not create TXT output file: %s\n", strerror(errno));
->>>>>>> ccae24f4
       }
     }
   }
@@ -1050,11 +972,7 @@
   if (pagesegmode == tesseract::PSM_AUTO_ONLY) {
     Pix *pixs = pixRead(image);
     if (!pixs) {
-<<<<<<< HEAD
       tprintf("ERROR: Leptonica can't process input file: {}\n", image);
-=======
-      tprintf("ERROR: Leptonica can't process input file: %s\n", image);
->>>>>>> ccae24f4
       return 2;
     }
 
@@ -1097,11 +1015,7 @@
     const char *disabled_osd_msg =
         "\nERROR: The page segmentation mode 0 (OSD Only) is currently "
         "disabled.\n\n";
-<<<<<<< HEAD
     tprintf("{}",  disabled_osd_msg);
-=======
-    tprintf("%s", disabled_osd_msg);
->>>>>>> ccae24f4
     return EXIT_FAILURE;
   } else if (cur_psm == tesseract::PSM_AUTO_OSD) {
     api.SetPageSegMode(tesseract::PSM_AUTO);
@@ -1267,20 +1181,12 @@
   if (!renderers.empty()) {
 #if DISABLED_LEGACY_ENGINE
     if (!osd_warning.empty()) {
-<<<<<<< HEAD
       tprintf("{}", osd_warning);
-=======
-      tprintf("%s", osd_warning.c_str());
->>>>>>> ccae24f4
     }
 #endif
     bool succeed = api.ProcessPages(image, nullptr, 0, renderers[0].get());
     if (!succeed) {
-<<<<<<< HEAD
-      tprintf("ERROR: Error during processing.\n");
-=======
       tprintf("ERROR: Error during page processing.\n");
->>>>>>> ccae24f4
       ret_val = EXIT_FAILURE;
     }
   }
