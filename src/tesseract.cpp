--- conflicted
+++ resolved
@@ -338,7 +338,6 @@
       program, program, program, program, program, program);
 }
 
-<<<<<<< HEAD
 static void PrintVeryShortHelpMessage(const char *program) {
   program = basename(program);
   tprintInfo(
@@ -351,32 +350,6 @@
       "  {} [options...] <imagename> <outputbase> [options...] [<configfile>...]\n"
       "\n",
       program, program);
-=======
-static bool SetVariablesFromCLArgs(tesseract::TessBaseAPI &api, int argc, const char** argv) {
-  bool success = true;
-  char opt1[256], opt2[255];
-  for (int i = 0; i < argc; i++) {
-    if (strcmp(argv[i], "-c") == 0 && i + 1 < argc) {
-      strncpy(opt1, argv[i + 1], 255);
-      opt1[255] = '\0';
-      char *p = strchr(opt1, '=');
-      if (!p) {
-        tprintError("Missing '=' in configvar assignment for '{}'\n", opt1);
-        success = false;
-        break;
-      }
-      *p = 0;
-      strncpy(opt2, strchr(argv[i + 1], '=') + 1, sizeof(opt2) - 1);
-      opt2[254] = 0;
-      ++i;
-
-      if (!api.SetVariable(opt1, opt2)) {
-        tprintError("Could not set the (obviously unknown) option `{}={}`\n", opt1, opt2);
-      }
-    }
-  }
-  return success;
->>>>>>> 85e2abc6
 }
 
 static void PrintLangsList(tesseract::TessBaseAPI &api) {
@@ -580,7 +553,6 @@
       cmd |= HELP_OEM;
 	  continue;
 #endif
-<<<<<<< HEAD
     } else if ((strcmp(verb, "-v") == 0) || (strcmp(verb, "--version") == 0)) {
       cmd |= VERSION;
 	  continue;
@@ -601,47 +573,6 @@
       PUSH_VALUE_OR_YAK();
       continue;
     } else if (strcmp(argv[i], "--user-words") == 0) {
-=======
-    } else if ((strcmp(argv[i], "-v") == 0) || (strcmp(argv[i], "--version") == 0)) {
-      PrintVersionInfo();
-      noocr = true;
-    } else if (strcmp(argv[i], "-l") == 0 && i + 1 < argc) {
-      *lang = argv[i + 1];
-      ++i;
-    } else if (strcmp(argv[i], "--tessdata-dir") == 0 && i + 1 < argc) {
-      *datapath = argv[i + 1];
-      ++i;
-    } else if (strcmp(argv[i], "--dpi") == 0 && i + 1 < argc) {
-      *dpi = atoi(argv[i + 1]);
-      ++i;
-    } else if (strcmp(argv[i], "--loglevel") == 0 && i + 1 < argc) {
-      // Allow the log levels which are used by log4cxx.
-      std::string loglevel_string = argv[++i];
-      std::transform(loglevel_string.cbegin(), loglevel_string.cend(),
-                   loglevel_string.begin(), // write to the same location
-                   [](unsigned char c) { return std::toupper(c); });
-
-      static const std::map<const std::string, int> loglevels {
-        {"ALL", INT_MIN},
-        {"TRACE", 5000},
-        {"DEBUG", 10000},
-        {"INFO", 20000},
-        {"WARN", 30000},
-        {"ERROR", 40000},
-        {"FATAL", 50000},
-        {"OFF", INT_MAX},
-      };
-      try {
-        auto loglevel = loglevels.at(loglevel_string);
-        tlog_level = loglevel;
-      } catch (const std::out_of_range &e) {
-		(void)e;		// unused variable
-        // TODO: Allow numeric argument?
-        tprintError("Unsupported --loglevel {}\n", loglevel_string);
-        return false;
-      }
-    } else if (strcmp(argv[i], "--user-words") == 0 && i + 1 < argc) {
->>>>>>> 85e2abc6
       vars_vec->push_back("user_words_file");
       PUSH_VALUE_OR_YAK();
 	  continue;
@@ -954,7 +885,6 @@
 
 namespace tesseract {
 
-<<<<<<< HEAD
 static inline auto format_as(Orientation o) {
   return fmt::underlying(o);
 }
@@ -968,53 +898,20 @@
 }
 
 }
-=======
-    api.SetVariable("wordrec_debug_blamer", "Y");
-
-    api.SetVariable("devanagari_split_debugimage", "Y");
-    api.SetVariable("devanagari_split_debuglevel", "3");
-
-    api.SetVariable("gapmap_debug", "Y");
-
-    api.SetVariable("poly_debug", "N"); // very noisy output
-
-    api.SetVariable("edges_debug", "Y");
-
-    api.SetVariable("ambigs_debug_level", "3");
-
-    api.SetVariable("applybox_debug", "Y");
-
-    api.SetVariable("bidi_debug", "Y");
-
-    api.SetVariable("chop_debug", "Y");
-
-    api.SetVariable("debug_baseline_fit", "1"); // 0..3
-    api.SetVariable("debug_baseline_y_coord", "-2000");
-
-    api.SetVariable("debug_write_unlv", "Y");
-    api.SetVariable("debug_line_finding", "Y");
-    api.SetVariable("debug_image_normalization", "Y");
-
-    api.SetVariable("interactive_display_mode", "N");
-
-    api.SetVariable("debug_display_page", "Y");
-    api.SetVariable("debug_display_page_blocks", "Y");
-    api.SetVariable("debug_display_page_baselines", "Y");
-    api.SetVariable("dump_segmented_word_images", "Y");
-    api.SetVariable("dump_osdetect_process_images", "Y");
->>>>>>> 85e2abc6
 
 static void SetupDebugAllPreset(TessBaseAPI &api)
 {
   if (debug_all) {
     api.SetupDebugAllPreset();
-  }
-}
-
-<<<<<<< HEAD
+// TODO: move these into preset; stuff from merge.............
+XXXXXXXXXXXXXXXXXXXXXXXXXXXXXXXXXXXXXXXXXXXXXXXXXXXXXX
+    api.SetVariable("interactive_display_mode", "N");
+    api.SetVariable("dump_segmented_word_images", "Y");
+    api.SetVariable("dump_osdetect_process_images", "Y");
+  }
+}
+
 #if 0
-=======
->>>>>>> 85e2abc6
 static void pause_key(void) {
   (void)fgetc(stdin);
 }
@@ -1044,11 +941,8 @@
 #if 0
   atexit(pause_key);
 #endif
-<<<<<<< HEAD
 
   (void)tesseract::SetConsoleModeToUTF8();
-=======
->>>>>>> 85e2abc6
 
   //const char *lang = nullptr;
   //const char *image = nullptr;
@@ -1428,18 +1322,10 @@
       // ambigs.train, box.train, box.train.stderr, linebox, rebox, lstm.train.
       // In this mode no other OCR result files are written.
       bool b = false;
-<<<<<<< HEAD
       bool in_training_mode = (tess.tessedit_ambigs_training) ||
         (tess.tessedit_resegment_from_boxes) ||
         (tess.tessedit_make_boxes_from_boxes) ||
         (tess.tessedit_train_line_recognizer);
-=======
-      bool in_training_mode =
-          (bool(api.tesseract()->tessedit_ambigs_training)) ||
-          (bool(api.tesseract()->tessedit_resegment_from_boxes)) ||
-          (bool(api.tesseract()->tessedit_make_boxes_from_boxes)) ||
-          (bool(api.tesseract()->tessedit_train_line_recognizer));
->>>>>>> 85e2abc6
 
       if (api.GetPageSegMode() == tesseract::PSM_OSD_ONLY) {
         if (!tess.AnyTessLang()) {
@@ -1481,24 +1367,8 @@
         succeed &= !PreloadRenderers(api, renderers, api.GetPageSegMode(), outputbase);
         if (succeed && renderers.empty()) {
           // default: TXT + HOCR renderer
-<<<<<<< HEAD
           api.SetupDefaultPreset();
           succeed &= !PreloadRenderers(api, renderers, api.GetPageSegMode(), outputbase);
-=======
-          api.tesseract()->tessedit_create_hocr.set_value(true);
-          api.tesseract()->tessedit_create_alto.set_value(true);
-          api.tesseract()->tessedit_create_page.set_value(true);
-          api.tesseract()->tessedit_create_tsv.set_value(true);
-          api.tesseract()->tessedit_create_pdf.set_value(true);
-          api.tesseract()->textonly_pdf.set_value(true);
-          api.tesseract()->tessedit_write_unlv.set_value(true);
-          api.tesseract()->tessedit_create_lstmbox.set_value(true);
-          api.tesseract()->tessedit_create_boxfile.set_value(true);
-          api.tesseract()->tessedit_create_wordstrbox.set_value(true);
-          api.tesseract()->tessedit_create_txt.set_value(true);
-
-          succeed &= !PreloadRenderers(api, renderers, pagesegmode, outputbase);
->>>>>>> 85e2abc6
         }
       }
 
