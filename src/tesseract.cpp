/**********************************************************************
 * File:        tesseract.cpp
 * Description: Main program for merge of tess and editor.
 * Author:      Ray Smith
 *
 * (C) Copyright 1992, Hewlett-Packard Ltd.
 ** Licensed under the Apache License, Version 2.0 (the "License");
 ** you may not use this file except in compliance with the License.
 ** You may obtain a copy of the License at
 ** http://www.apache.org/licenses/LICENSE-2.0
 ** Unless required by applicable law or agreed to in writing, software
 ** distributed under the License is distributed on an "AS IS" BASIS,
 ** WITHOUT WARRANTIES OR CONDITIONS OF ANY KIND, either express or implied.
 ** See the License for the specific language governing permissions and
 ** limitations under the License.
 *
 **********************************************************************/

// Include automatically generated configuration file if running autoconf
#ifdef HAVE_TESSERACT_CONFIG_H
#  include "config_auto.h"
#endif

#include <cerrno> // for errno
#if defined(__USE_GNU)
#  include <cfenv> // for feenableexcept
#endif
#include <climits> // for INT_MIN, INT_MAX
#include <cstdlib> // for std::getenv
#include <iostream>
#include <map>    // for std::map
#include <memory> // std::unique_ptr

#include <allheaders.h>
#include <tesseract/baseapi.h>
#include "dict.h"
#if defined(USE_OPENCL)
#  include "openclwrapper.h" // for OpenclDevice
#endif
#include <tesseract/renderer.h>
#include "simddetect.h"
#include "tprintf.h" // for tprintf
#include "tlog.h"

#ifdef _OPENMP
#  include <omp.h>
#endif

#if defined(HAVE_LIBARCHIVE)
#  include <archive.h>
#endif
#if defined(HAVE_LIBCURL)
#  include <curl/curl.h>
#endif

#if defined(WIN32) || defined(_WIN32) || defined(_WIN64)
#  include <fcntl.h>
#  include <io.h>
#  if defined(HAVE_TIFFIO_H)

#    include <tiffio.h>

using namespace tesseract;

static void Win32ErrorHandler(const char *module, const char *fmt, va_list ap) {
  char buf[2048] = "ERROR: ";

  if (module != nullptr) {
    snprintf(buf, sizeof(buf), "ERROR: %s: ", module);
  }
  size_t off = strlen(buf);
  vsnprintf(buf + off, sizeof(buf) - off, fmt, ap);
  buf[sizeof(buf) - 1] = 0;			// make sure string is NUL terminated under all circumstances.
  tprintf("{}\n", buf);
}

static void Win32WarningHandler(const char *module, const char *fmt, va_list ap) {
  char buf[2048] = "WARNING: ";

  if (module != nullptr) {
    snprintf(buf, sizeof(buf), "WARNING: %s: ", module);
  }
  size_t off = strlen(buf);
  vsnprintf(buf + off, sizeof(buf) - off, fmt, ap);
  buf[sizeof(buf) - 1] =
      0;  // make sure string is NUL terminated under all circumstances.
  tprintf("{}\n", buf);
}

#  endif /* HAVE_TIFFIO_H */

class AutoWin32ConsoleOutputCP {
public:
  explicit AutoWin32ConsoleOutputCP(UINT codeCP) {
    oldCP_ = GetConsoleOutputCP();
    SetConsoleOutputCP(codeCP);
  }
  ~AutoWin32ConsoleOutputCP() {
    SetConsoleOutputCP(oldCP_);
  }

private:
  UINT oldCP_;
};

static AutoWin32ConsoleOutputCP autoWin32ConsoleOutputCP(CP_UTF8);

#endif // _WIN32

static void PrintVersionInfo() {
  char *versionStrP;

  tprintf("tesseract {}\n", tesseract::TessBaseAPI::Version());

  versionStrP = getLeptonicaVersion();
  tprintf("  {}\n", versionStrP);
  lept_free(versionStrP);

  versionStrP = getImagelibVersions();
  tprintf("  {}\n", versionStrP);
  lept_free(versionStrP);

#ifdef USE_OPENCL
  cl_platform_id platform[4];
  cl_uint num_platforms;

  tprintf(" OpenCL info:\n");
  if (clGetPlatformIDs(4, platform, &num_platforms) == CL_SUCCESS) {
    tprintf("  Found {} platform(s).\n", num_platforms);
    for (unsigned n = 0; n < num_platforms; n++) {
      char info[256];
      if (clGetPlatformInfo(platform[n], CL_PLATFORM_NAME, 256, info, 0) == CL_SUCCESS) {
        tprintf("  Platform {} name: {}\n", n + 1, info);
      }
      if (clGetPlatformInfo(platform[n], CL_PLATFORM_VERSION, 256, info, 0) == CL_SUCCESS) {
        tprintf("  Version: {}\n", info);
      }
      cl_device_id devices[2];
      cl_uint num_devices;
      if (clGetDeviceIDs(platform[n], CL_DEVICE_TYPE_ALL, 2, devices, &num_devices) == CL_SUCCESS) {
        tprintf("  Found {} device(s).\n", num_devices);
        for (unsigned i = 0; i < num_devices; ++i) {
          if (clGetDeviceInfo(devices[i], CL_DEVICE_NAME, 256, info, 0) == CL_SUCCESS) {
            tprintf("    Device {} name: {}\n", i + 1, info);
          }
        }
      }
    }
  }
#endif
#if defined(HAVE_NEON) || defined(__aarch64__)
  if (tesseract::SIMDDetect::IsNEONAvailable())
    tprintf(" Found NEON\n");
#else
  if (tesseract::SIMDDetect::IsAVX512BWAvailable()) {
    tprintf(" Found AVX512BW\n");
  }
  if (tesseract::SIMDDetect::IsAVX512FAvailable()) {
    tprintf(" Found AVX512F\n");
  }
  if (tesseract::SIMDDetect::IsAVX512VNNIAvailable()) {
    printf(" Found AVX512VNNI\n");
  }
  if (tesseract::SIMDDetect::IsAVX2Available()) {
    tprintf(" Found AVX2\n");
  }
  if (tesseract::SIMDDetect::IsAVXAvailable()) {
    tprintf(" Found AVX\n");
  }
  if (tesseract::SIMDDetect::IsFMAAvailable()) {
    tprintf(" Found FMA\n");
  }
  if (tesseract::SIMDDetect::IsSSEAvailable()) {
    tprintf(" Found SSE4.1\n");
  }
#endif
#ifdef _OPENMP
  tprintf(" Found OpenMP {}\n", _OPENMP);
#endif
#if defined(HAVE_LIBARCHIVE)
#  if ARCHIVE_VERSION_NUMBER >= 3002000
  tprintf(" Found {}\n", archive_version_details());
#  else
  tprintf(" Found {}\n", archive_version_string());
#  endif // ARCHIVE_VERSION_NUMBER
#endif   // HAVE_LIBARCHIVE
#if defined(HAVE_LIBCURL)
  tprintf(" Found {}\n", curl_version());
#endif
}

static void PrintHelpForPSM() {
  const char *msg =
      "Page segmentation modes:\n"
      "  0    Orientation and script detection (OSD) only.\n"
      "  1    Automatic page segmentation with OSD.\n"
      "  2    Automatic page segmentation, but no OSD, or OCR. (not "
      "implemented)\n"
      "  3    Fully automatic page segmentation, but no OSD. (Default)\n"
      "  4    Assume a single column of text of variable sizes.\n"
      "  5    Assume a single uniform block of vertically aligned text.\n"
      "  6    Assume a single uniform block of text.\n"
      "  7    Treat the image as a single text line.\n"
      "  8    Treat the image as a single word.\n"
      "  9    Treat the image as a single word in a circle.\n"
      " 10    Treat the image as a single character.\n"
      " 11    Sparse text. Find as much text as possible in no"
      " particular order.\n"
      " 12    Sparse text with OSD.\n"
      " 13    Raw line. Treat the image as a single text line,\n"
      "       bypassing hacks that are Tesseract-specific.\n";

#if DISABLED_LEGACY_ENGINE
  const char *disabled_osd_msg = "\nNOTE: The OSD modes are currently disabled.\n";
  tprintf("{}{}", msg, disabled_osd_msg);
#else
  tprintf("{}", msg);
#endif
}

#if !DISABLED_LEGACY_ENGINE
static void PrintHelpForOEM() {
  const char *msg =
      "OCR Engine modes:\n"
      "  0    Legacy engine only.\n"
      "  1    Neural nets LSTM engine only.\n"
      "  2    Legacy + LSTM engines.\n"
      "  3    Default, based on what is available.\n";

  tprintf("{}", msg);
}
#endif // !DISABLED_LEGACY_ENGINE

static const char* basename(const char* path)
{
	size_t i;
	size_t len = strlen(path);
	for (i = strcspn(path, ":/\\"); i < len; i = strcspn(path, ":/\\"))
	{
		path = path + i + 1;
		len -= i + 1;
}
	return path;
}

static void PrintHelpExtra(const char *program) {
  program = basename(program);
  tprintf(
      "Usage:\n"
      "  {} --help | --help-extra | --help-psm | "
#if !DISABLED_LEGACY_ENGINE
      "--help-oem | "
#endif
      "--version\n"
      "  {} --list-langs [--tessdata-dir PATH]\n"
#if !DISABLED_LEGACY_ENGINE
      "  {} --print-fonts-table [options...] [configfile...]\n"
#endif  // !DISABLED_LEGACY_ENGINE
      "  {} --print-parameters [options...] [configfile...]\n"
      "  {} imagename|imagelist|stdin outputbase|stdout [options...] "
      "[configfile...]\n"
      "\n"
      "OCR options:\n"
      "  --tessdata-dir PATH   Specify the location of tessdata path.\n"
      "  --user-words PATH     Specify the location of user words file.\n"
      "  --user-patterns PATH  Specify the location of user patterns file.\n"
      "  --dpi VALUE           Specify DPI for input image.\n"
      "  --loglevel LEVEL      Specify logging level. LEVEL can be\n"
      "                        ALL, TRACE, DEBUG, INFO, WARN, ERROR, FATAL or OFF.\n"
      "  -l LANG[+LANG]        Specify language(s) used for OCR.\n"
      "  -c VAR=VALUE          Set value for config variables.\n"
      "                        Multiple -c arguments are allowed.\n"
      "  --psm NUM             Specify page segmentation mode.\n"
#if !DISABLED_LEGACY_ENGINE
      "  --oem NUM             Specify OCR Engine mode.\n"
#endif
      "NOTE: These options must occur before any configfile.\n"
      "\n",
      program, program, program, program
#if !DISABLED_LEGACY_ENGINE
      , program
#endif  // !DISABLED_LEGACY_ENGINE
  );

  PrintHelpForPSM();
#if !DISABLED_LEGACY_ENGINE
  tprintf("\n");
  PrintHelpForOEM();
#endif

  tprintf(
      "\n"
      "Single options:\n"
      "  -h, --help            Show minimal help message.\n"
      "  --help-extra          Show extra help for advanced users.\n"
      "  --help-psm            Show page segmentation modes.\n"
#if !DISABLED_LEGACY_ENGINE
      "  --help-oem            Show OCR Engine modes.\n"
#endif
      "  -v, --version         Show version information.\n"
      "  --list-langs          List available languages for tesseract engine.\n"
#if !DISABLED_LEGACY_ENGINE
      "  --print-fonts-table   Print tesseract fonts table.\n"
#endif  // !DISABLED_LEGACY_ENGINE
      "  --print-parameters    Print tesseract parameters.\n");
}

static void PrintHelpMessage(const char *program) {
  program = basename(program);
  tprintf(
      "Usage:\n"
      "  {} --help | --help-extra | --version\n"
      "  {} --list-langs\n"
      "  {} imagename outputbase [options...] [configfile...]\n"
      "\n"
      "OCR options:\n"
      "  -l LANG[+LANG]        Specify language(s) used for OCR.\n"
      "NOTE: These options must occur before any configfile.\n"
      "\n"
      "Single options:\n"
      "  --help                Show this help message.\n"
      "  --help-extra          Show extra help for advanced users.\n"
      "  --version             Show version information.\n"
      "  --list-langs          List available languages for tesseract "
      "engine.\n",
      program, program, program);
}

static bool SetVariablesFromCLArgs(tesseract::TessBaseAPI &api, int argc, const char** argv) {
  bool success = true;
  char opt1[256], opt2[255];
  for (int i = 0; i < argc; i++) {
    if (strcmp(argv[i], "-c") == 0 && i + 1 < argc) {
      strncpy(opt1, argv[i + 1], 255);
      opt1[255] = '\0';
      char *p = strchr(opt1, '=');
      if (!p) {
        tprintf("ERROR: Missing '=' in configvar assignment for '{}'\n", opt1);
        success = false;
        break;
      }
      *p = 0;
      strncpy(opt2, strchr(argv[i + 1], '=') + 1, sizeof(opt2) - 1);
      opt2[254] = 0;
      ++i;

      if (!api.SetVariable(opt1, opt2)) {
        tprintf("ERROR: Could not set option: {}={}\n", opt1, opt2);
      }
    }
  }
  return success;
}

static void PrintLangsList(tesseract::TessBaseAPI &api) {
  std::vector<std::string> languages;
  api.GetAvailableLanguagesAsVector(&languages);
  tprintf("List of available languages in \"{}\" ({}):\n",
         api.GetDatapath(), languages.size());
  for (const auto &language : languages) {
    tprintf("{}\n", language);
  }
  api.End();
}

/**
 * We have 2 possible sources of pagesegmode: a config file and
 * the command line. For backwards compatibility reasons, the
 * default in tesseract is tesseract::PSM_SINGLE_BLOCK, but the
 * default for this program is tesseract::PSM_AUTO. We will let
 * the config file take priority, so the command-line default
 * can take priority over the tesseract default, so we use the
 * value from the command line only if the retrieved mode
 * is still tesseract::PSM_SINGLE_BLOCK, indicating no change
 * in any config file. Therefore the only way to force
 * tesseract::PSM_SINGLE_BLOCK is from the command line.
 * It would be simpler if we could set the value before Init,
 * but that doesn't work.
 */
static void FixPageSegMode(tesseract::TessBaseAPI &api, tesseract::PageSegMode pagesegmode) {
  if (api.GetPageSegMode() == tesseract::PSM_SINGLE_BLOCK) {
    api.SetPageSegMode(pagesegmode);
  }
}

static bool checkArgValues(int arg, const char *mode, int count) {
  if (arg >= count || arg < 0) {
    tprintf("ERROR: Invalid {} value, please enter a number between 0-{}\n", mode, count - 1);
    return false;
  }
  return true;
}

//#include <filesystem>
#include <sstream>      // std::ostringstream
#include "imagedata.h"  // DocumentData

static void InfoTraineddata(const char** filenames) {
  const char* filename;
  while ((filename = *filenames++) != nullptr) {
    tesseract::TessdataManager mgr;
    if (!mgr.is_loaded() && !mgr.Init(filename)) {
      tprintf("Error: Error opening data file {}\n", filename);
    } else {
      if (mgr.IsLSTMAvailable()) {
        tprintf("{} - LSTM\n", filename);
      }
      if (mgr.IsBaseAvailable()) {
        tprintf("{} - legacy\n", filename);
      }
    }
  }
}

static void UnpackFiles(const char** filenames) {
  const char* filename;
  while ((filename = *filenames++) != nullptr) {
    tprintf("Extracting {}\n", filename);
    tesseract::DocumentData images(filename);
    if (!images.LoadDocument(filename, 0, 0, nullptr)) {
      tprintf("ERROR: Failed to read training data from {}!\n", filename);
      continue;
    }
#if 0
    tprintf("{} pages\n", images.NumPages());
    tprintf("{} size\n", images.PagesSize());
#endif
    for (int page = 0; page < images.NumPages(); page++) {
      std::string basename = filename;
      basename = basename.erase(basename.size() - 6);
      std::ostringstream stream;
      stream << basename << '_' << page;
      const tesseract::ImageData* image = images.GetPage(page);
#if 0
      const char* imagefilename = image->imagefilename().c_str();
      tprintf("fn: {}\n", imagefilename);
#endif
      const char* transcription = image->transcription().c_str();
      std::string gt_filename = stream.str() + ".gt.txt";
      FILE* f = fopen(gt_filename.c_str(), "wb");
      if (f == nullptr) {
        tprintf("ERROR: Writing {} failed\n", gt_filename);
        continue;
      }
      fprintf(f, "%s\n", transcription);
      fclose(f);
#if 0
      tprintf("gt page {}: {}\n", page, transcription);
#endif
      Pix* pix = image->GetPix();
      std::string image_filename = stream.str() + ".png";
      if (pixWrite(image_filename.c_str(), pix, IFF_PNG) != 0) {
        tprintf("ERROR: Writing {} failed\n", image_filename);
      }
      pixDestroy(&pix);
#if 0
      const GenericVector<TBOX>& boxes = image->boxes();
      const TBOX& box = boxes[0];
      box.print();
      const GenericVector<STRING>& box_texts = image->box_texts();
      tprintf("gt: {}\n", box_texts[0]);
#endif
    }
  }
}

namespace std {
namespace filesystem {
  bool exists(const char* filename);
}
}

bool std::filesystem::exists(const char* filename) {
#if defined(WIN32) || defined(_WIN32) || defined(_WIN64)
  return _access(filename, 0) == 0;
#else
  return access(filename, 0) == 0;
#endif
}

// NOTE: arg_i is used here to avoid ugly *i so many times in this function
static bool ParseArgs(int argc, const char** argv, const char **lang, const char **image,
                      const char **outputbase, const char **datapath, l_int32 *dpi,
<<<<<<< HEAD
                      bool *list_langs,
                      const char **visible_pdf_image_file,
                      bool *print_parameters, bool* print_fonts_table, std::vector<std::string> *vars_vec,
                      std::vector<std::string> *vars_values, l_int32 *arg_i,
                      tesseract::PageSegMode *pagesegmode, tesseract::OcrEngineMode *enginemode) {
  int i = 1;
  if (i < argc) {
    const char* verb = argv[i];
    if (verb[0] != '-' && !std::filesystem::exists(verb)) {
      i++;
      if (strcmp(verb, "help") == 0) {
        if (i < argc) {
          if (strcmp(argv[i], "extra") == 0) {
            PrintHelpExtra(argv[0]);
#if !DISABLED_LEGACY_ENGINE
          } else if ((strcmp(argv[i], "oem") == 0)) {
            PrintHelpForOEM();
#endif
          } else if ((strcmp(argv[i], "psm") == 0)) {
            PrintHelpForPSM();
          } else {
            tprintf("ERROR: No help available for {}\n", argv[i]);
          }
        } else {
          PrintHelpMessage(argv[0]);
        }
      } else if (strcmp(verb, "info") == 0) {
        InfoTraineddata(argv + i);
      } else if (strcmp(verb, "unpack") == 0) {
        UnpackFiles(argv + i);
      } else if (strcmp(verb, "version") == 0) {
        PrintVersionInfo();
      } else {
        tprintf("ERROR: Unknown action: {}\n", verb);
      }
      return true;
    }
  }
=======
                      bool *list_langs, bool *print_parameters, bool *print_fonts_table,
                      std::vector<std::string> *vars_vec, std::vector<std::string> *vars_values,
                      l_int32 *arg_i, tesseract::PageSegMode *pagesegmode,
                      tesseract::OcrEngineMode *enginemode) {
>>>>>>> d89ff466
  bool noocr = false;
  for (i = 1; i < argc && (*outputbase == nullptr || argv[i][0] == '-'); i++) {
    if ((strcmp(argv[i], "-h") == 0) || (strcmp(argv[i], "--help") == 0)) {
      PrintHelpMessage(argv[0]);
      noocr = true;
    } else if (strcmp(argv[i], "--help-extra") == 0) {
      PrintHelpExtra(argv[0]);
      noocr = true;
    } else if ((strcmp(argv[i], "--help-psm") == 0)) {
      PrintHelpForPSM();
      noocr = true;
#if !DISABLED_LEGACY_ENGINE
    } else if ((strcmp(argv[i], "--help-oem") == 0)) {
      PrintHelpForOEM();
      noocr = true;
#endif
    } else if ((strcmp(argv[i], "-v") == 0) || (strcmp(argv[i], "--version") == 0)) {
      PrintVersionInfo();
      noocr = true;
    } else if (strcmp(argv[i], "-l") == 0 && i + 1 < argc) {
      *lang = argv[i + 1];
      ++i;
    } else if (strcmp(argv[i], "--tessdata-dir") == 0 && i + 1 < argc) {
      *datapath = argv[i + 1];
      ++i;
    } else if (strcmp(argv[i], "--dpi") == 0 && i + 1 < argc) {
      *dpi = atoi(argv[i + 1]);
      ++i;
    } else if (strcmp(argv[i], "--loglevel") == 0 && i + 1 < argc) {
      // Allow the log levels which are used by log4cxx.
      const std::string loglevel_string = argv[++i];
      static const std::map<const std::string, int> loglevels {
        {"ALL", INT_MIN},
        {"TRACE", 5000},
        {"DEBUG", 10000},
        {"INFO", 20000},
        {"WARN", 30000},
        {"ERROR", 40000},
        {"FATAL", 50000},
        {"OFF", INT_MAX},
      };
      try {
        auto loglevel = loglevels.at(loglevel_string);
<<<<<<< HEAD
		FLAGS_tlog_level = loglevel;
      } catch(const std::out_of_range& e) {
		(void)e;		// unused variable
        // TODO: Allow numeric argument?
        tprintf("Error, unsupported --loglevel {}\n", loglevel_string);
=======
        log_level = loglevel;
      } catch (const std::out_of_range &e) {
        // TODO: Allow numeric argument?
        tprintf("Error, unsupported --loglevel %s\n", loglevel_string.c_str());
>>>>>>> d89ff466
        return false;
      }
    } else if (strcmp(argv[i], "--user-words") == 0 && i + 1 < argc) {
      vars_vec->push_back("user_words_file");
      vars_values->push_back(argv[i + 1]);
      ++i;
    } else if (strcmp(argv[i], "--user-patterns") == 0 && i + 1 < argc) {
      vars_vec->push_back("user_patterns_file");
      vars_values->push_back(argv[i + 1]);
      ++i;
    } else if (strcmp(argv[i], "--list-langs") == 0) {
      noocr = true;
      *list_langs = true;
    } else if (strcmp(argv[i], "--psm") == 0 && i + 1 < argc) {
      if (!checkArgValues(atoi(argv[i + 1]), "PSM", tesseract::PSM_COUNT)) {
        return false;
      }
      *pagesegmode = static_cast<tesseract::PageSegMode>(atoi(argv[i + 1]));
      ++i;
    } else if (strcmp(argv[i], "--oem") == 0 && i + 1 < argc) {
#if !DISABLED_LEGACY_ENGINE
      int oem = atoi(argv[i + 1]);
      if (!checkArgValues(oem, "OEM", tesseract::OEM_COUNT)) {
        return false;
      }
      *enginemode = static_cast<tesseract::OcrEngineMode>(oem);
#endif
      ++i;
    } else if (strcmp(argv[i], "--print-parameters") == 0) {
      noocr = true;
      *print_parameters = true;
#if !DISABLED_LEGACY_ENGINE
    } else if (strcmp(argv[i], "--print-fonts-table") == 0) {
      noocr = true;
      *print_fonts_table = true;
#endif  // !DISABLED_LEGACY_ENGINE
    } else if (strcmp(argv[i], "-c") == 0 && i + 1 < argc) {
      // handled properly after api init
      ++i;
    } else if (strcmp(argv[i], "--visible-pdf-image") == 0 && i + 1 < argc) {
      *visible_pdf_image_file = argv[i + 1];
      ++i;
    } else if (*image == nullptr) {
      *image = argv[i];
      i++;
      if (i == argc) {
        fprintf(stderr, "Error, missing outputbase command line argument\n");
        return false;
      }
      // outputbase follows image, don't allow options at that position.
      *outputbase = argv[i];
    } else {
      // Unexpected argument.
      tprintf("ERROR: Unknown command line argument '{}'\n", argv[i]);
      return false;
    }
  }

  *arg_i = i;

  if (*pagesegmode == tesseract::PSM_OSD_ONLY) {
    // OSD = orientation and script detection.
    if (*lang != nullptr && strcmp(*lang, "osd")) {
      // If the user explicitly specifies a language (other than osd)
      // or a script, only orientation can be detected.
      tprintf("WARNING: detects only orientation with -l {}\n", *lang);
    } else {
      // That mode requires osd.traineddata to detect orientation and script.
      *lang = "osd";
    }
  }

  if (*outputbase == nullptr && noocr == false) {
    PrintHelpMessage(argv[0]);
    return false;
  }

  return true;
}

static void PreloadRenderers(tesseract::TessBaseAPI &api,
                             std::vector<std::unique_ptr<TessResultRenderer>> &renderers,
                             tesseract::PageSegMode pagesegmode, const char *outputbase) {
  if (pagesegmode == tesseract::PSM_OSD_ONLY) {
#if !DISABLED_LEGACY_ENGINE
    renderers.push_back(std::make_unique<tesseract::TessOsdRenderer>(outputbase));
#endif // !DISABLED_LEGACY_ENGINE
  } else {
    bool error = false;
    bool b;
    api.GetBoolVariable("tessedit_create_hocr", &b);
    if (b) {
      bool font_info;
      api.GetBoolVariable("hocr_font_info", &font_info);
      auto renderer = std::make_unique<tesseract::TessHOcrRenderer>(outputbase, font_info);
      if (renderer->happy()) {
        renderers.push_back(std::move(renderer));
      } else {
        tprintf("ERROR: Could not create hOCR output file: {}\n", strerror(errno));
        error = true;
      }
    }

    api.GetBoolVariable("tessedit_create_alto", &b);
    if (b) {
      auto renderer = std::make_unique<tesseract::TessAltoRenderer>(outputbase);
      if (renderer->happy()) {
        renderers.push_back(std::move(renderer));
      } else {
        tprintf("ERROR: Could not create ALTO output file: {}\n", strerror(errno));
        error = true;
      }
    }

    api.GetBoolVariable("tessedit_create_page", &b);
    if (b) {
      auto renderer = std::make_unique<tesseract::TessPAGERenderer>(outputbase);
      if (renderer->happy()) {
        renderers.push_back(std::move(renderer));
      } else {
        tprintf("Error, could not create PAGE output file: {}\n", strerror(errno));
        error = true;
      }
    }

    api.GetBoolVariable("tessedit_create_tsv", &b);
    if (b) {
      bool font_info;
      api.GetBoolVariable("hocr_font_info", &font_info);
      auto renderer = std::make_unique<tesseract::TessTsvRenderer>(outputbase, font_info);
      if (renderer->happy()) {
        renderers.push_back(std::move(renderer));
      } else {
        tprintf("ERROR: Could not create TSV output file: {}\n", strerror(errno));
        error = true;
      }
    }

    api.GetBoolVariable("tessedit_create_pdf", &b);
    if (b) {
#if defined(WIN32) || defined(_WIN32) || defined(_WIN64)
      if (_setmode(_fileno(stdout), _O_BINARY) == -1)
        tprintf("ERROR: Cannot set STDIN to binary: {}", strerror(errno));
#endif // WIN32
      bool textonly;
      api.GetBoolVariable("textonly_pdf", &textonly);
      auto renderer = std::make_unique<tesseract::TessPDFRenderer>(outputbase, api.GetDatapath(), textonly);
      if (renderer->happy()) {
        renderers.push_back(std::move(renderer));
      } else {
        tprintf("ERROR: Could not create PDF output file: {}\n", strerror(errno));
        error = true;
      }
    }

    api.GetBoolVariable("tessedit_write_unlv", &b);
    if (b) {
      api.SetVariable("unlv_tilde_crunching", "true");
      auto renderer = std::make_unique<tesseract::TessUnlvRenderer>(outputbase);
      if (renderer->happy()) {
        renderers.push_back(std::move(renderer));
      } else {
        tprintf("ERROR: Could not create UNLV output file: {}\n", strerror(errno));
        error = true;
      }
    }

    api.GetBoolVariable("tessedit_create_lstmbox", &b);
    if (b) {
      auto renderer = std::make_unique<tesseract::TessLSTMBoxRenderer>(outputbase);
      if (renderer->happy()) {
        renderers.push_back(std::move(renderer));
      } else {
        tprintf("ERROR: Could not create LSTM BOX output file: {}\n", strerror(errno));
        error = true;
      }
    }

    api.GetBoolVariable("tessedit_create_boxfile", &b);
    if (b) {
      auto renderer = std::make_unique<tesseract::TessBoxTextRenderer>(outputbase);
      if (renderer->happy()) {
        renderers.push_back(std::move(renderer));
      } else {
        tprintf("ERROR: Could not create BOX output file: {}\n", strerror(errno));
        error = true;
      }
    }

    api.GetBoolVariable("tessedit_create_wordstrbox", &b);
    if (b) {
      auto renderer = std::make_unique<tesseract::TessWordStrBoxRenderer>(outputbase);
      if (renderer->happy()) {
        renderers.push_back(std::move(renderer));
      } else {
        tprintf("ERROR: Could not create WordStr BOX output file: {}\n", strerror(errno));
        error = true;
      }
    }

    api.GetBoolVariable("tessedit_create_txt", &b);
    if (b || (!error && renderers.empty())) {
      // Create text output if no other output was requested
      // even if text output was not explicitly requested unless
      // there was an error.
      auto renderer = std::make_unique<tesseract::TessTextRenderer>(outputbase);
      if (renderer->happy()) {
        renderers.push_back(std::move(renderer));
      } else {
        tprintf("ERROR: Could not create TXT output file: {}\n", strerror(errno));
      }
    }
  }

  // Null-out the renderers that are
  // added to the root, and leave the root in the vector.
  for (size_t r = 1; r < renderers.size(); ++r) {
    renderers[0]->insert(renderers[r].get());
    renderers[r].release(); // at the moment insert() is owning
  }
}

/**********************************************************************
 *  main()
 *
 **********************************************************************/

#if defined(TESSERACT_STANDALONE) && !defined(BUILD_MONOLITHIC)
extern "C" int main(int argc, const char** argv)
#else
extern "C" int tesseract_main(int argc, const char** argv)
#endif
{
#if defined(__USE_GNU) && defined(HAVE_FEENABLEEXCEPT)
  // Raise SIGFPE.
#  if defined(__clang__)
  // clang creates code which causes some FP exceptions, so don't enable those.
  feenableexcept(FE_DIVBYZERO);
#  else
  feenableexcept(FE_DIVBYZERO | FE_OVERFLOW | FE_INVALID);
#  endif
#endif

  const char *lang = nullptr;
  const char *image = nullptr;
  const char *visible_image_file = nullptr;
  const char *outputbase = nullptr;
  const char *datapath = nullptr;
  const char *visible_pdf_image_file = nullptr;
  bool list_langs = false;
  bool print_parameters = false;
  bool print_fonts_table = false;
  l_int32 dpi = 0;
  int arg_i = 1;
  int ret_val = EXIT_SUCCESS;

  tesseract::PageSegMode pagesegmode = tesseract::PSM_AUTO;
#if DISABLED_LEGACY_ENGINE
  auto enginemode = tesseract::OEM_LSTM_ONLY;
#else
  tesseract::OcrEngineMode enginemode = tesseract::OEM_DEFAULT;
#endif
  std::vector<std::string> vars_vec;
  std::vector<std::string> vars_values;

  if (std::getenv("LEPT_MSG_SEVERITY")) {
    // Get Leptonica message level from environment variable.
    setMsgSeverity(L_SEVERITY_EXTERNAL);
  } else {
#if defined(NDEBUG)
    // Disable debugging and informational messages from Leptonica.
    setMsgSeverity(L_SEVERITY_ERROR);
#else
	// Allow Leptonica to yak in debug builds.
    setMsgSeverity(DEFAULT_SEVERITY);
#endif
  }

#if defined(HAVE_TIFFIO_H) && (defined(WIN32) || defined(_WIN32) || defined(_WIN64))
  /* Show libtiff errors and warnings on console (not in GUI). */
  TIFFSetErrorHandler(Win32ErrorHandler);
  TIFFSetWarningHandler(Win32WarningHandler);
#endif // HAVE_TIFFIO_H && _WIN32

  if (!ParseArgs(argc, argv, &lang, &image, &outputbase, &datapath, &dpi, &list_langs,
<<<<<<< HEAD
                 &visible_pdf_image_file,
                 &print_parameters, &print_fonts_table, &vars_vec, &vars_values, &arg_i, &pagesegmode, &enginemode)) {
=======
                 &print_parameters, &print_fonts_table, &vars_vec, &vars_values, &arg_i,
                 &pagesegmode, &enginemode)) {
>>>>>>> d89ff466
    return EXIT_FAILURE;
  }

  bool in_recognition_mode = !list_langs && !print_parameters && !print_fonts_table;

  if (lang == nullptr && in_recognition_mode) {
    // Set default language model if none was given and a model file is needed.
    lang = "eng";
  }

  if (image == nullptr && in_recognition_mode) {
    return EXIT_SUCCESS;
  }

  // Call GlobalDawgCache here to create the global DawgCache object before
  // the TessBaseAPI object. This fixes the order of destructor calls:
  // first TessBaseAPI must be destructed, DawgCache must be the last object.
  tesseract::Dict::GlobalDawgCache();

  TessBaseAPI api;

  api.SetOutputName(outputbase);

  const int init_failed = api.InitFull(datapath, lang, enginemode, &(argv[arg_i]), argc - arg_i,
                                   &vars_vec, &vars_values, false);

  if (!SetVariablesFromCLArgs(api, argc, argv)) {
    return EXIT_FAILURE;
  }

  // SIMD settings might be overridden by config variable.
  tesseract::SIMDDetect::Update();

  if (list_langs) {
    PrintLangsList(api);
    return EXIT_SUCCESS;
  }

  if (init_failed) {
    tprintf("ERROR: Could not initialize tesseract.\n");
    return EXIT_FAILURE;
  }

  if (print_parameters) {
    FILE *fout = stdout;
    tprintf("Tesseract parameters:\n");
    api.PrintVariables(fout);
    api.End();
    return EXIT_SUCCESS;
  }

#if !DISABLED_LEGACY_ENGINE
  if (print_fonts_table) {
    FILE *fout = stdout;
    fprintf(stdout, "Tesseract fonts table:\n");
    api.PrintFontsTable(fout);
    api.End();
    return EXIT_SUCCESS;
  }
#endif  // !DISABLED_LEGACY_ENGINE

  FixPageSegMode(api, pagesegmode);

  if (dpi) {
    auto dpi_string = std::to_string(dpi);
    api.SetVariable("user_defined_dpi", dpi_string.c_str());
  }

  if (visible_pdf_image_file) {
    api.SetVisibleImageFilename(visible_pdf_image_file);
  }

  if (pagesegmode == tesseract::PSM_AUTO_ONLY) {
    Pix *pixs = pixRead(image);
    if (!pixs) {
      tprintf("ERROR: Leptonica can't process input file: {}\n", image);
      return 2;
    }

    api.SetImage(pixs);

    tesseract::Orientation orientation;
    tesseract::WritingDirection direction;
    tesseract::TextlineOrder order;
    float deskew_angle;

    const std::unique_ptr<const tesseract::PageIterator> it(api.AnalyseLayout());
    if (it) {
      // TODO: Implement output of page segmentation, see documentation
      // ("Automatic page segmentation, but no OSD, or OCR").
      it->Orientation(&orientation, &direction, &order, &deskew_angle);
      tprintf(
          "Orientation: {}\nWritingDirection: {}\nTextlineOrder: {}\n"
          "Deskew angle: {}\n",
          orientation, direction, order, deskew_angle);
    } else {
      ret_val = EXIT_FAILURE;
    }

    pixDestroy(&pixs);
    return ret_val;
  }

  // Set in_training_mode to true when using one of these configs:
  // ambigs.train, box.train, box.train.stderr, linebox, rebox, lstm.train.
  // In this mode no other OCR result files are written.
  bool b = false;
  bool in_training_mode = (api.GetBoolVariable("tessedit_ambigs_training", &b) && b) ||
                          (api.GetBoolVariable("tessedit_resegment_from_boxes", &b) && b) ||
                          (api.GetBoolVariable("tessedit_make_boxes_from_boxes", &b) && b) ||
                          (api.GetBoolVariable("tessedit_train_line_recognizer", &b) && b);

#if DISABLED_LEGACY_ENGINE
  auto cur_psm = api.GetPageSegMode();
  auto osd_warning = std::string("");
  if (cur_psm == tesseract::PSM_OSD_ONLY) {
    const char *disabled_osd_msg =
        "\nERROR: The page segmentation mode 0 (OSD Only) is currently "
        "disabled.\n\n";
    tprintf("{}",  disabled_osd_msg);
    return EXIT_FAILURE;
  } else if (cur_psm == tesseract::PSM_AUTO_OSD) {
    api.SetPageSegMode(tesseract::PSM_AUTO);
    osd_warning +=
        "\nWarning: The page segmentation mode 1 (Auto+OSD) is currently "
        "disabled. "
        "Using PSM 3 (Auto) instead.\n\n";
  } else if (cur_psm == tesseract::PSM_SPARSE_TEXT_OSD) {
    api.SetPageSegMode(tesseract::PSM_SPARSE_TEXT);
    osd_warning +=
        "\nWarning: The page segmentation mode 12 (Sparse text + OSD) is "
        "currently disabled. "
        "Using PSM 11 (Sparse text) instead.\n\n";
  }
#endif // DISABLED_LEGACY_ENGINE

  std::vector<std::unique_ptr<TessResultRenderer>> renderers;

  if (in_training_mode) {
    renderers.push_back(nullptr);
  } else if (outputbase != nullptr) {
    PreloadRenderers(api, renderers, pagesegmode, outputbase);
  }

  if (!renderers.empty()) {
#if DISABLED_LEGACY_ENGINE
    if (!osd_warning.empty()) {
      tprintf("{}", osd_warning);
    }
#endif
    bool succeed = api.ProcessPages(image, nullptr, 0, renderers[0].get());
    if (!succeed) {
      tprintf("ERROR: Error during processing.\n");
      ret_val = EXIT_FAILURE;
    }
  }

  return ret_val;
}<|MERGE_RESOLUTION|>--- conflicted
+++ resolved
@@ -481,12 +481,12 @@
 // NOTE: arg_i is used here to avoid ugly *i so many times in this function
 static bool ParseArgs(int argc, const char** argv, const char **lang, const char **image,
                       const char **outputbase, const char **datapath, l_int32 *dpi,
-<<<<<<< HEAD
                       bool *list_langs,
                       const char **visible_pdf_image_file,
-                      bool *print_parameters, bool* print_fonts_table, std::vector<std::string> *vars_vec,
-                      std::vector<std::string> *vars_values, l_int32 *arg_i,
-                      tesseract::PageSegMode *pagesegmode, tesseract::OcrEngineMode *enginemode) {
+                      bool *print_parameters, bool *print_fonts_table,
+                      std::vector<std::string> *vars_vec, std::vector<std::string> *vars_values,
+                      l_int32 *arg_i, tesseract::PageSegMode *pagesegmode,
+                      tesseract::OcrEngineMode *enginemode) {
   int i = 1;
   if (i < argc) {
     const char* verb = argv[i];
@@ -520,12 +520,6 @@
       return true;
     }
   }
-=======
-                      bool *list_langs, bool *print_parameters, bool *print_fonts_table,
-                      std::vector<std::string> *vars_vec, std::vector<std::string> *vars_values,
-                      l_int32 *arg_i, tesseract::PageSegMode *pagesegmode,
-                      tesseract::OcrEngineMode *enginemode) {
->>>>>>> d89ff466
   bool noocr = false;
   for (i = 1; i < argc && (*outputbase == nullptr || argv[i][0] == '-'); i++) {
     if ((strcmp(argv[i], "-h") == 0) || (strcmp(argv[i], "--help") == 0)) {
@@ -569,18 +563,11 @@
       };
       try {
         auto loglevel = loglevels.at(loglevel_string);
-<<<<<<< HEAD
 		FLAGS_tlog_level = loglevel;
-      } catch(const std::out_of_range& e) {
+      } catch (const std::out_of_range &e) {
 		(void)e;		// unused variable
         // TODO: Allow numeric argument?
         tprintf("Error, unsupported --loglevel {}\n", loglevel_string);
-=======
-        log_level = loglevel;
-      } catch (const std::out_of_range &e) {
-        // TODO: Allow numeric argument?
-        tprintf("Error, unsupported --loglevel %s\n", loglevel_string.c_str());
->>>>>>> d89ff466
         return false;
       }
     } else if (strcmp(argv[i], "--user-words") == 0 && i + 1 < argc) {
@@ -866,13 +853,9 @@
 #endif // HAVE_TIFFIO_H && _WIN32
 
   if (!ParseArgs(argc, argv, &lang, &image, &outputbase, &datapath, &dpi, &list_langs,
-<<<<<<< HEAD
                  &visible_pdf_image_file,
-                 &print_parameters, &print_fonts_table, &vars_vec, &vars_values, &arg_i, &pagesegmode, &enginemode)) {
-=======
                  &print_parameters, &print_fonts_table, &vars_vec, &vars_values, &arg_i,
                  &pagesegmode, &enginemode)) {
->>>>>>> d89ff466
     return EXIT_FAILURE;
   }
 
