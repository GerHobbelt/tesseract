--- conflicted
+++ resolved
@@ -1056,6 +1056,8 @@
       return EXIT_FAILURE;
     }
 
+    Tesseract &tess = api.tesseract();
+
     // First check if we may expect config files at the end of the list; if so,
     // collect them.
     StringParam *cfgs = args_muster.find<StringParam>("config_files");
@@ -1106,22 +1108,18 @@
       return EXIT_FAILURE;
     }
 
-<<<<<<< HEAD
-=======
-  	// TODO: set during init phase and/or when this parameter is edited.
-    Tesseract &tess = api.tesseract();
-    monitor.set_deadline_msecs(tess.activity_timeout_millisec);
->>>>>>> 4b207e8d
 
       if (!SetVariablesFromCLArgs(api, args_muster)) {
         return EXIT_FAILURE;
       }
 
-      Tesseract &tess = api.tesseract();
-
     if (!api.InitParameters(vars_vec, vars_values)) {
         return EXIT_FAILURE;
       }
+
+  	// TODO: set during init phase and/or when this parameter is edited.
+    monitor.set_deadline_msecs(tess.activity_timeout_millisec);
+
 
       // set up the debug_all preset; the preset does not overrule any previously configured parameter values!
       SetupDebugAllPreset(api);
@@ -1322,19 +1320,11 @@
       // ambigs.train, box.train, box.train.stderr, linebox, rebox, lstm.train.
       // In this mode no other OCR result files are written.
       bool b = false;
-<<<<<<< HEAD
+      ASSERT_HOST(&api.tesseract() == &tess);
       bool in_training_mode = (tess.tessedit_ambigs_training) ||
         (tess.tessedit_resegment_from_boxes) ||
         (tess.tessedit_make_boxes_from_boxes) ||
         (tess.tessedit_train_line_recognizer);
-=======
-      ASSERT_HOST(&api.tesseract() == &tess);
-      bool in_training_mode =
-          (bool(tess.tessedit_ambigs_training)) ||
-          (bool(tess.tessedit_resegment_from_boxes)) ||
-          (bool(tess.tessedit_make_boxes_from_boxes)) ||
-          (bool(tess.tessedit_train_line_recognizer));
->>>>>>> 4b207e8d
 
       if (api.GetPageSegMode() == tesseract::PSM_OSD_ONLY) {
         if (!tess.AnyTessLang()) {
@@ -1376,25 +1366,9 @@
         succeed &= !PreloadRenderers(api, renderers, api.GetPageSegMode(), outputbase);
         if (succeed && renderers.empty()) {
           // default: TXT + HOCR renderer
-<<<<<<< HEAD
+          ASSERT_HOST(&api.tesseract() == &tess);
           api.SetupDefaultPreset();
           succeed &= !PreloadRenderers(api, renderers, api.GetPageSegMode(), outputbase);
-=======
-          ASSERT_HOST(&api.tesseract() == &tess);
-          tess.tessedit_create_hocr.set_value(true);
-          tess.tessedit_create_alto.set_value(true);
-          tess.tessedit_create_page_xml.set_value(true);
-          tess.tessedit_create_tsv.set_value(true);
-          tess.tessedit_create_pdf.set_value(true);
-          tess.textonly_pdf.set_value(true);
-          tess.tessedit_write_unlv.set_value(true);
-          tess.tessedit_create_lstmbox.set_value(true);
-          tess.tessedit_create_boxfile.set_value(true);
-          tess.tessedit_create_wordstrbox.set_value(true);
-          tess.tessedit_create_txt.set_value(true);
-
-          succeed &= !PreloadRenderers(api, renderers, pagesegmode, outputbase);
->>>>>>> 4b207e8d
         }
       }
 
