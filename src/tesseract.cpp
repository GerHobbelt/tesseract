/**********************************************************************
 * File:        tesseract.cpp
 * Description: Main program for merge of tess and editor.
 * Author:      Ray Smith
 *
 * (C) Copyright 1992, Hewlett-Packard Ltd.
 ** Licensed under the Apache License, Version 2.0 (the "License");
 ** you may not use this file except in compliance with the License.
 ** You may obtain a copy of the License at
 ** http://www.apache.org/licenses/LICENSE-2.0
 ** Unless required by applicable law or agreed to in writing, software
 ** distributed under the License is distributed on an "AS IS" BASIS,
 ** WITHOUT WARRANTIES OR CONDITIONS OF ANY KIND, either express or implied.
 ** See the License for the specific language governing permissions and
 ** limitations under the License.
 *
 **********************************************************************/

// Include automatically generated configuration file if running autoconf
#ifdef HAVE_TESSERACT_CONFIG_H
#  include "config_auto.h"
#endif

#include <cerrno> // for errno
#if defined(__USE_GNU)
#  include <cfenv> // for feenableexcept
#endif
#include <climits> // for INT_MIN, INT_MAX
#include <cstdlib> // for std::getenv
#include <iostream>
#include <map>    // for std::map
#include <memory> // std::unique_ptr

#include <allheaders.h>
#include <tesseract/baseapi.h>
#include "dict.h"
#if defined(USE_OPENCL)
#  include "openclwrapper.h" // for OpenclDevice
#endif
#include <tesseract/renderer.h>
#include "simddetect.h"
#include "tprintf.h" // for tprintf
#include "tlog.h"

#ifdef _OPENMP
#  include <omp.h>
#endif

#if defined(HAVE_LIBARCHIVE)
#  include <archive.h>
#endif
#if defined(HAVE_LIBCURL)
#  include <curl/curl.h>
#endif

#if defined(WIN32) || defined(_WIN32) || defined(_WIN64)
#  include <fcntl.h>
#  include <io.h>
#  if defined(HAVE_TIFFIO_H)

#    include <tiffio.h>

using namespace tesseract;

static void Win32ErrorHandler(const char *module, const char *fmt, va_list ap) {
  char buf[2048] = "ERROR: ";

  if (module != nullptr) {
    snprintf(buf, sizeof(buf), "ERROR: %s: ", module);
  }
  size_t off = strlen(buf);
  vsnprintf(buf + off, sizeof(buf) - off, fmt, ap);
  buf[sizeof(buf) - 1] = 0;			// make sure string is NUL terminated under all circumstances.
  tprintf("%s.\n", buf);
}

static void Win32WarningHandler(const char *module, const char *fmt, va_list ap) {
  char buf[2048] = "WARNING: ";

  if (module != nullptr) {
    snprintf(buf, sizeof(buf), "WARNING: %s: ", module);
  }
  size_t off = strlen(buf);
  vsnprintf(buf + off, sizeof(buf) - off, fmt, ap);
  buf[sizeof(buf) - 1] =
      0;  // make sure string is NUL terminated under all circumstances.
  tprintf("%s.\n", buf);
}

#  endif /* HAVE_TIFFIO_H */

class AutoWin32ConsoleOutputCP {
public:
  explicit AutoWin32ConsoleOutputCP(UINT codeCP) {
    oldCP_ = GetConsoleOutputCP();
    SetConsoleOutputCP(codeCP);
  }
  ~AutoWin32ConsoleOutputCP() {
    SetConsoleOutputCP(oldCP_);
  }

private:
  UINT oldCP_;
};

static AutoWin32ConsoleOutputCP autoWin32ConsoleOutputCP(CP_UTF8);

#endif // _WIN32

static void PrintVersionInfo() {
  char *versionStrP;

  tprintf("tesseract %s\n", tesseract::TessBaseAPI::Version());

  versionStrP = getLeptonicaVersion();
  tprintf("  %s\n", versionStrP);
  lept_free(versionStrP);

  versionStrP = getImagelibVersions();
  tprintf("  %s\n", versionStrP);
  lept_free(versionStrP);

#ifdef USE_OPENCL
  cl_platform_id platform[4];
  cl_uint num_platforms;

  tprintf(" OpenCL info:\n");
  if (clGetPlatformIDs(4, platform, &num_platforms) == CL_SUCCESS) {
    tprintf("  Found %u platform(s).\n", num_platforms);
    for (unsigned n = 0; n < num_platforms; n++) {
      char info[256];
      if (clGetPlatformInfo(platform[n], CL_PLATFORM_NAME, 256, info, 0) == CL_SUCCESS) {
        tprintf("  Platform %u name: %s.\n", n + 1, info);
      }
      if (clGetPlatformInfo(platform[n], CL_PLATFORM_VERSION, 256, info, 0) == CL_SUCCESS) {
        tprintf("  Version: %s.\n", info);
      }
      cl_device_id devices[2];
      cl_uint num_devices;
      if (clGetDeviceIDs(platform[n], CL_DEVICE_TYPE_ALL, 2, devices, &num_devices) == CL_SUCCESS) {
        tprintf("  Found %u device(s).\n", num_devices);
        for (unsigned i = 0; i < num_devices; ++i) {
          if (clGetDeviceInfo(devices[i], CL_DEVICE_NAME, 256, info, 0) == CL_SUCCESS) {
            tprintf("    Device %u name: %s.\n", i + 1, info);
          }
        }
      }
    }
  }
#endif
#if defined(HAVE_NEON) || defined(__aarch64__)
  if (tesseract::SIMDDetect::IsNEONAvailable())
    tprintf(" Found NEON\n");
#else
  if (tesseract::SIMDDetect::IsAVX512BWAvailable()) {
    tprintf(" Found AVX512BW\n");
  }
  if (tesseract::SIMDDetect::IsAVX512FAvailable()) {
    tprintf(" Found AVX512F\n");
  }
  if (tesseract::SIMDDetect::IsAVX2Available()) {
    tprintf(" Found AVX2\n");
  }
  if (tesseract::SIMDDetect::IsAVXAvailable()) {
    tprintf(" Found AVX\n");
  }
  if (tesseract::SIMDDetect::IsFMAAvailable()) {
    tprintf(" Found FMA\n");
  }
  if (tesseract::SIMDDetect::IsSSEAvailable()) {
    tprintf(" Found SSE4.1\n");
  }
#endif
#ifdef _OPENMP
  tprintf(" Found OpenMP %d\n", _OPENMP);
#endif
#if defined(HAVE_LIBARCHIVE)
#  if ARCHIVE_VERSION_NUMBER >= 3002000
  tprintf(" Found %s\n", archive_version_details());
#  else
  tprintf(" Found %s\n", archive_version_string());
#  endif // ARCHIVE_VERSION_NUMBER
#endif   // HAVE_LIBARCHIVE
#if defined(HAVE_LIBCURL)
  tprintf(" Found %s\n", curl_version());
#endif
}

static void PrintHelpForPSM() {
  const char *msg =
      "Page segmentation modes:\n"
      "  0    Orientation and script detection (OSD) only.\n"
      "  1    Automatic page segmentation with OSD.\n"
      "  2    Automatic page segmentation, but no OSD, or OCR. (not "
      "implemented)\n"
      "  3    Fully automatic page segmentation, but no OSD. (Default)\n"
      "  4    Assume a single column of text of variable sizes.\n"
      "  5    Assume a single uniform block of vertically aligned text.\n"
      "  6    Assume a single uniform block of text.\n"
      "  7    Treat the image as a single text line.\n"
      "  8    Treat the image as a single word.\n"
      "  9    Treat the image as a single word in a circle.\n"
      " 10    Treat the image as a single character.\n"
      " 11    Sparse text. Find as much text as possible in no"
      " particular order.\n"
      " 12    Sparse text with OSD.\n"
      " 13    Raw line. Treat the image as a single text line,\n"
      "       bypassing hacks that are Tesseract-specific.\n";

#ifdef DISABLED_LEGACY_ENGINE
  const char *disabled_osd_msg = "\nNOTE: The OSD modes are currently disabled.\n";
  tprintf("%s%s", msg, disabled_osd_msg);
#else
  tprintf("%s", msg);
#endif
}

#ifndef DISABLED_LEGACY_ENGINE
static void PrintHelpForOEM() {
  const char *msg =
      "OCR Engine modes:\n"
      "  0    Legacy engine only.\n"
      "  1    Neural nets LSTM engine only.\n"
      "  2    Legacy + LSTM engines.\n"
      "  3    Default, based on what is available.\n";

  tprintf("%s", msg);
}
#endif // ndef DISABLED_LEGACY_ENGINE

static const char* basename(const char* path)
{
	size_t i;
	size_t len = strlen(path);
	for (i = strcspn(path, ":/\\"); i < len; i = strcspn(path, ":/\\"))
	{
		path = path + i + 1;
		len -= i + 1;
}
	return path;
}

static void PrintHelpExtra(const char *program) {
  program = basename(program);
  tprintf(
      "Usage:\n"
      "  %s --help | --help-extra | --help-psm | "
#ifndef DISABLED_LEGACY_ENGINE
      "--help-oem | "
#endif
      "--version\n"
      "  %s --list-langs [--tessdata-dir PATH]\n"
#ifndef DISABLED_LEGACY_ENGINE
      "  %s --print-fonts-table [options...] [configfile...]\n"
#endif  // ndef DISABLED_LEGACY_ENGINE
      "  %s --print-parameters [options...] [configfile...]\n"
      "  %s imagename|imagelist|stdin outputbase|stdout [options...] "
      "[configfile...]\n"
      "\n"
      "OCR options:\n"
      "  --tessdata-dir PATH   Specify the location of tessdata path.\n"
      "  --user-words PATH     Specify the location of user words file.\n"
      "  --user-patterns PATH  Specify the location of user patterns file.\n"
      "  --dpi VALUE           Specify DPI for input image.\n"
      "  --loglevel LEVEL      Specify logging level. LEVEL can be\n"
      "                        ALL, TRACE, DEBUG, INFO, WARN, ERROR, FATAL or OFF.\n"
      "  -l LANG[+LANG]        Specify language(s) used for OCR.\n"
      "  -c VAR=VALUE          Set value for config variables.\n"
      "                        Multiple -c arguments are allowed.\n"
      "  --psm NUM             Specify page segmentation mode.\n"
#ifndef DISABLED_LEGACY_ENGINE
      "  --oem NUM             Specify OCR Engine mode.\n"
#endif
      "NOTE: These options must occur before any configfile.\n"
      "\n",
      program, program, program, program
#ifndef DISABLED_LEGACY_ENGINE
      , program
#endif  // ndef DISABLED_LEGACY_ENGINE
  );

  PrintHelpForPSM();
#ifndef DISABLED_LEGACY_ENGINE
  tprintf("\n");
  PrintHelpForOEM();
#endif

  tprintf(
      "\n"
      "Single options:\n"
      "  -h, --help            Show minimal help message.\n"
      "  --help-extra          Show extra help for advanced users.\n"
      "  --help-psm            Show page segmentation modes.\n"
#ifndef DISABLED_LEGACY_ENGINE
      "  --help-oem            Show OCR Engine modes.\n"
#endif
      "  -v, --version         Show version information.\n"
      "  --list-langs          List available languages for tesseract engine.\n"
#ifndef DISABLED_LEGACY_ENGINE
      "  --print-fonts-table   Print tesseract fonts table.\n"
#endif  // ndef DISABLED_LEGACY_ENGINE
      "  --print-parameters    Print tesseract parameters.\n");
}

static void PrintHelpMessage(const char *program) {
  program = basename(program);
  tprintf(
      "Usage:\n"
      "  %s --help | --help-extra | --version\n"
      "  %s --list-langs\n"
      "  %s imagename outputbase [options...] [configfile...]\n"
      "\n"
      "OCR options:\n"
      "  -l LANG[+LANG]        Specify language(s) used for OCR.\n"
      "NOTE: These options must occur before any configfile.\n"
      "\n"
      "Single options:\n"
      "  --help                Show this help message.\n"
      "  --help-extra          Show extra help for advanced users.\n"
      "  --version             Show version information.\n"
      "  --list-langs          List available languages for tesseract "
      "engine.\n",
      program, program, program);
}

static bool SetVariablesFromCLArgs(tesseract::TessBaseAPI &api, int argc, const char** argv) {
  bool success = true;
  char opt1[256], opt2[255];
  for (int i = 0; i < argc; i++) {
    if (strcmp(argv[i], "-c") == 0 && i + 1 < argc) {
      strncpy(opt1, argv[i + 1], 255);
      opt1[255] = '\0';
      char *p = strchr(opt1, '=');
      if (!p) {
        tprintf("ERROR: Missing '=' in configvar assignment for '%s'\n", opt1);
        success = false;
        break;
      }
      *p = 0;
      strncpy(opt2, strchr(argv[i + 1], '=') + 1, sizeof(opt2) - 1);
      opt2[254] = 0;
      ++i;

      if (!api.SetVariable(opt1, opt2)) {
        tprintf("ERROR: Could not set option: %s=%s\n", opt1, opt2);
      }
    }
  }
  return success;
}

static void PrintLangsList(tesseract::TessBaseAPI &api) {
  std::vector<std::string> languages;
  api.GetAvailableLanguagesAsVector(&languages);
  tprintf("List of available languages in \"%s\" (%zu):\n",
         api.GetDatapath(), languages.size());
  for (const auto &language : languages) {
    tprintf("%s\n", language.c_str());
  }
  api.End();
}

/**
 * We have 2 possible sources of pagesegmode: a config file and
 * the command line. For backwards compatibility reasons, the
 * default in tesseract is tesseract::PSM_SINGLE_BLOCK, but the
 * default for this program is tesseract::PSM_AUTO. We will let
 * the config file take priority, so the command-line default
 * can take priority over the tesseract default, so we use the
 * value from the command line only if the retrieved mode
 * is still tesseract::PSM_SINGLE_BLOCK, indicating no change
 * in any config file. Therefore the only way to force
 * tesseract::PSM_SINGLE_BLOCK is from the command line.
 * It would be simpler if we could set the value before Init,
 * but that doesn't work.
 */
static void FixPageSegMode(tesseract::TessBaseAPI &api, tesseract::PageSegMode pagesegmode) {
  if (api.GetPageSegMode() == tesseract::PSM_SINGLE_BLOCK) {
    api.SetPageSegMode(pagesegmode);
  }
}

static bool checkArgValues(int arg, const char *mode, int count) {
  if (arg >= count || arg < 0) {
    tprintf("ERROR: Invalid %s value, please enter a number between 0-%d\n", mode, count - 1);
    return false;
  }
  return true;
}

//#include <filesystem>
#include <sstream>      // std::ostringstream
#include "imagedata.h"  // DocumentData

static void InfoTraineddata(const char** filenames) {
  const char* filename;
  while ((filename = *filenames++) != nullptr) {
    tesseract::TessdataManager mgr;
    if (!mgr.is_loaded() && !mgr.Init(filename)) {
      tprintf("Error: Error opening data file %s\n", filename);
    } else {
      if (mgr.IsLSTMAvailable()) {
        tprintf("%s - LSTM\n", filename);
      }
      if (mgr.IsBaseAvailable()) {
        tprintf("%s - legacy\n", filename);
      }
    }
  }
}

static void UnpackFiles(const char** filenames) {
  const char* filename;
  while ((filename = *filenames++) != nullptr) {
    tprintf("Extracting %s...\n", filename);
    tesseract::DocumentData images(filename);
    if (!images.LoadDocument(filename, 0, 0, nullptr)) {
      tprintf("ERROR: Failed to read training data from %s!\n", filename);
      continue;
    }
#if 0
    tprintf("%d pages\n", images.NumPages());
    tprintf("%zu size\n", images.PagesSize());
#endif
    for (int page = 0; page < images.NumPages(); page++) {
      std::string basename = filename;
      basename = basename.erase(basename.size() - 6);
      std::ostringstream stream;
      stream << basename << '_' << page;
      const tesseract::ImageData* image = images.GetPage(page);
#if 0
      const char* imagefilename = image->imagefilename().c_str();
      tprintf("fn: %s\n", imagefilename);
#endif
      const char* transcription = image->transcription().c_str();
      std::string gt_filename = stream.str() + ".gt.txt";
      FILE* f = fopen(gt_filename.c_str(), "wb");
      if (f == nullptr) {
        tprintf("ERROR: Writing %s failed\n", gt_filename.c_str());
        continue;
      }
      fprintf(f, "%s\n", transcription);
      fclose(f);
#if 0
      tprintf("gt page %d: %s\n", page, transcription);
#endif
      Pix* pix = image->GetPix();
      std::string image_filename = stream.str() + ".png";
      if (pixWrite(image_filename.c_str(), pix, IFF_PNG) != 0) {
        tprintf("ERROR: Writing %s failed\n", image_filename.c_str());
      }
      pixDestroy(&pix);
#if 0
      const GenericVector<TBOX>& boxes = image->boxes();
      const TBOX& box = boxes[0];
      box.print();
      const GenericVector<STRING>& box_texts = image->box_texts();
      tprintf("gt: %s\n", box_texts[0].c_str());
#endif
    }
  }
}

namespace std {
namespace filesystem {
  bool exists(const char* filename);
}
}

bool std::filesystem::exists(const char* filename) {
#if defined(WIN32) || defined(_WIN32) || defined(_WIN64)
  return _access(filename, 0) == 0;
#else
  return access(filename, 0) == 0;
#endif
}

// NOTE: arg_i is used here to avoid ugly *i so many times in this function
<<<<<<< HEAD
static bool ParseArgs(int argc, const char** argv, const char **lang, const char **image,
                      const char **outputbase, const char **datapath, l_int32 *dpi,
                      bool *list_langs,
                      const char **visible_pdf_image_file,
                      bool *print_parameters, bool* print_fonts_table, std::vector<std::string> *vars_vec,
=======
static bool ParseArgs(int argc, char **argv, const char **lang, const char **image,
                      const char **outputbase, const char **datapath, const char **visible_image_file, l_int32 *dpi,
                      bool *list_langs, bool *print_parameters, bool* print_fonts_table, std::vector<std::string> *vars_vec,
>>>>>>> daae764b
                      std::vector<std::string> *vars_values, l_int32 *arg_i,
                      tesseract::PageSegMode *pagesegmode, tesseract::OcrEngineMode *enginemode) {
  int i = 1;
  if (i < argc) {
    const char* verb = argv[i];
    if (verb[0] != '-' && !std::filesystem::exists(verb)) {
      i++;
      if (strcmp(verb, "help") == 0) {
        if (i < argc) {
          if (strcmp(argv[i], "extra") == 0) {
            PrintHelpExtra(argv[0]);
#ifndef DISABLED_LEGACY_ENGINE
          } else if ((strcmp(argv[i], "oem") == 0)) {
            PrintHelpForOEM();
#endif
          } else if ((strcmp(argv[i], "psm") == 0)) {
            PrintHelpForPSM();
          } else {
            tprintf("ERROR: No help available for %s\n", argv[i]);
          }
        } else {
          PrintHelpMessage(argv[0]);
        }
      } else if (strcmp(verb, "info") == 0) {
        InfoTraineddata(argv + i);
      } else if (strcmp(verb, "unpack") == 0) {
        UnpackFiles(argv + i);
      } else if (strcmp(verb, "version") == 0) {
        PrintVersionInfo();
      } else {
        tprintf("ERROR: Unknown action: %s\n", verb);
      }
      return true;
    }
  }
  bool noocr = false;
  for (i = 1; i < argc && (*outputbase == nullptr || argv[i][0] == '-'); i++) {
    if ((strcmp(argv[i], "-h") == 0) || (strcmp(argv[i], "--help") == 0)) {
      PrintHelpMessage(argv[0]);
      noocr = true;
    } else if (strcmp(argv[i], "--help-extra") == 0) {
      PrintHelpExtra(argv[0]);
      noocr = true;
    } else if ((strcmp(argv[i], "--help-psm") == 0)) {
      PrintHelpForPSM();
      noocr = true;
#ifndef DISABLED_LEGACY_ENGINE
    } else if ((strcmp(argv[i], "--help-oem") == 0)) {
      PrintHelpForOEM();
      noocr = true;
#endif
    } else if ((strcmp(argv[i], "-v") == 0) || (strcmp(argv[i], "--version") == 0)) {
      PrintVersionInfo();
      noocr = true;
    } else if (strcmp(argv[i], "-l") == 0 && i + 1 < argc) {
      *lang = argv[i + 1];
      ++i;
    } else if (strcmp(argv[i], "--tessdata-dir") == 0 && i + 1 < argc) {
      *datapath = argv[i + 1];
      ++i;
    } else if (strcmp(argv[i], "--dpi") == 0 && i + 1 < argc) {
      *dpi = atoi(argv[i + 1]);
      ++i;
    } else if (strcmp(argv[i], "--loglevel") == 0 && i + 1 < argc) {
      // Allow the log levels which are used by log4cxx.
      const std::string loglevel_string = argv[++i];
      static const std::map<const std::string, int> loglevels {
        {"ALL", INT_MIN},
        {"TRACE", 5000},
        {"DEBUG", 10000},
        {"INFO", 20000},
        {"WARN", 30000},
        {"ERROR", 40000},
        {"FATAL", 50000},
        {"OFF", INT_MAX},
      };
      try {
        auto loglevel = loglevels.at(loglevel_string);
		FLAGS_tlog_level = loglevel;
      } catch(const std::out_of_range& e) {
		(void)e;		// unused variable
        // TODO: Allow numeric argument?
        tprintf("Error, unsupported --loglevel %s\n", loglevel_string.c_str());
        return false;
      }
    } else if (strcmp(argv[i], "--user-words") == 0 && i + 1 < argc) {
      vars_vec->push_back("user_words_file");
      vars_values->push_back(argv[i + 1]);
      ++i;
    } else if (strcmp(argv[i], "--user-patterns") == 0 && i + 1 < argc) {
      vars_vec->push_back("user_patterns_file");
      vars_values->push_back(argv[i + 1]);
      ++i;
    } else if (strcmp(argv[i], "--list-langs") == 0) {
      noocr = true;
      *list_langs = true;
    } else if (strcmp(argv[i], "--psm") == 0 && i + 1 < argc) {
      if (!checkArgValues(atoi(argv[i + 1]), "PSM", tesseract::PSM_COUNT)) {
        return false;
      }
      *pagesegmode = static_cast<tesseract::PageSegMode>(atoi(argv[i + 1]));
      ++i;
    } else if (strcmp(argv[i], "--oem") == 0 && i + 1 < argc) {
#ifndef DISABLED_LEGACY_ENGINE
      int oem = atoi(argv[i + 1]);
      if (!checkArgValues(oem, "OEM", tesseract::OEM_COUNT)) {
        return false;
      }
      *enginemode = static_cast<tesseract::OcrEngineMode>(oem);
#endif
      ++i;
    } else if (strcmp(argv[i], "--print-parameters") == 0) {
      noocr = true;
      *print_parameters = true;
#ifndef DISABLED_LEGACY_ENGINE
    } else if (strcmp(argv[i], "--print-fonts-table") == 0) {
      noocr = true;
      *print_fonts_table = true;
#endif  // ndef DISABLED_LEGACY_ENGINE
    } else if (strcmp(argv[i], "-c") == 0 && i + 1 < argc) {
      // handled properly after api init
      ++i;
    } else if (strcmp(argv[i], "--visible-pdf-image") == 0 && i + 1 < argc) {
<<<<<<< HEAD
      *visible_pdf_image_file = argv[i + 1];
=======
      *visible_image_file = argv[i + 1];
>>>>>>> daae764b
      ++i;
    } else if (*image == nullptr) {
      *image = argv[i];
      i++;
      if (i == argc) {
        fprintf(stderr, "Error, missing outputbase command line argument\n");
        return false;
      }
      // outputbase follows image, don't allow options at that position.
      *outputbase = argv[i];
    } else {
      // Unexpected argument.
      tprintf("ERROR: Unknown command line argument '%s'\n", argv[i]);
      return false;
    }
  }

  *arg_i = i;

  if (*pagesegmode == tesseract::PSM_OSD_ONLY) {
    // OSD = orientation and script detection.
    if (*lang != nullptr && strcmp(*lang, "osd")) {
      // If the user explicitly specifies a language (other than osd)
      // or a script, only orientation can be detected.
      tprintf("WARNING: detects only orientation with -l %s\n", *lang);
    } else {
      // That mode requires osd.traineddata to detect orientation and script.
      *lang = "osd";
    }
  }

  if (*outputbase == nullptr && noocr == false) {
    PrintHelpMessage(argv[0]);
    return false;
  }

  return true;
}

static void PreloadRenderers(tesseract::TessBaseAPI &api,
                             std::vector<std::unique_ptr<TessResultRenderer>> &renderers,
                             tesseract::PageSegMode pagesegmode, const char *outputbase) {
  if (pagesegmode == tesseract::PSM_OSD_ONLY) {
#ifndef DISABLED_LEGACY_ENGINE
    renderers.push_back(std::make_unique<tesseract::TessOsdRenderer>(outputbase));
#endif // ndef DISABLED_LEGACY_ENGINE
  } else {
    bool error = false;
    bool b;
    api.GetBoolVariable("tessedit_create_hocr", &b);
    if (b) {
      bool font_info;
      api.GetBoolVariable("hocr_font_info", &font_info);
      auto renderer = std::make_unique<tesseract::TessHOcrRenderer>(outputbase, font_info);
      if (renderer->happy()) {
        renderers.push_back(std::move(renderer));
      } else {
        tprintf("ERROR: Could not create hOCR output file: %s\n", strerror(errno));
        error = true;
      }
    }

    api.GetBoolVariable("tessedit_create_alto", &b);
    if (b) {
      auto renderer = std::make_unique<tesseract::TessAltoRenderer>(outputbase);
      if (renderer->happy()) {
        renderers.push_back(std::move(renderer));
      } else {
        tprintf("ERROR: Could not create ALTO output file: %s\n", strerror(errno));
        error = true;
      }
    }

    api.GetBoolVariable("tessedit_create_tsv", &b);
    if (b) {
      bool font_info;
      api.GetBoolVariable("hocr_font_info", &font_info);
      auto renderer = std::make_unique<tesseract::TessTsvRenderer>(outputbase, font_info);
      if (renderer->happy()) {
        renderers.push_back(std::move(renderer));
      } else {
        tprintf("ERROR: Could not create TSV output file: %s\n", strerror(errno));
        error = true;
      }
    }

    api.GetBoolVariable("tessedit_create_pdf", &b);
    if (b) {
#if defined(WIN32) || defined(_WIN32) || defined(_WIN64)
      if (_setmode(_fileno(stdout), _O_BINARY) == -1)
        tprintf("ERROR: Cannot set STDIN to binary: %s", strerror(errno));
#endif // WIN32
      bool textonly;
      api.GetBoolVariable("textonly_pdf", &textonly);
      auto renderer = std::make_unique<tesseract::TessPDFRenderer>(outputbase, api.GetDatapath(), textonly);
      if (renderer->happy()) {
        renderers.push_back(std::move(renderer));
      } else {
        tprintf("ERROR: Could not create PDF output file: %s\n", strerror(errno));
        error = true;
      }
    }

    api.GetBoolVariable("tessedit_write_unlv", &b);
    if (b) {
      api.SetVariable("unlv_tilde_crunching", "true");
      auto renderer = std::make_unique<tesseract::TessUnlvRenderer>(outputbase);
      if (renderer->happy()) {
        renderers.push_back(std::move(renderer));
      } else {
        tprintf("ERROR: Could not create UNLV output file: %s\n", strerror(errno));
        error = true;
      }
    }

    api.GetBoolVariable("tessedit_create_lstmbox", &b);
    if (b) {
      auto renderer = std::make_unique<tesseract::TessLSTMBoxRenderer>(outputbase);
      if (renderer->happy()) {
        renderers.push_back(std::move(renderer));
      } else {
        tprintf("ERROR: Could not create LSTM BOX output file: %s\n", strerror(errno));
        error = true;
      }
    }

    api.GetBoolVariable("tessedit_create_boxfile", &b);
    if (b) {
      auto renderer = std::make_unique<tesseract::TessBoxTextRenderer>(outputbase);
      if (renderer->happy()) {
        renderers.push_back(std::move(renderer));
      } else {
        tprintf("ERROR: Could not create BOX output file: %s\n", strerror(errno));
        error = true;
      }
    }

    api.GetBoolVariable("tessedit_create_wordstrbox", &b);
    if (b) {
      auto renderer = std::make_unique<tesseract::TessWordStrBoxRenderer>(outputbase);
      if (renderer->happy()) {
        renderers.push_back(std::move(renderer));
      } else {
        tprintf("ERROR: Could not create WordStr BOX output file: %s\n", strerror(errno));
        error = true;
      }
    }

    api.GetBoolVariable("tessedit_create_txt", &b);
    if (b || (!error && renderers.empty())) {
      // Create text output if no other output was requested
      // even if text output was not explicitly requested unless
      // there was an error.
      auto renderer = std::make_unique<tesseract::TessTextRenderer>(outputbase);
      if (renderer->happy()) {
        renderers.push_back(std::move(renderer));
      } else {
        tprintf("ERROR: Could not create TXT output file: %s\n", strerror(errno));
      }
    }
  }

  // Null-out the renderers that are
  // added to the root, and leave the root in the vector.
  for (size_t r = 1; r < renderers.size(); ++r) {
    renderers[0]->insert(renderers[r].get());
    renderers[r].release(); // at the moment insert() is owning
  }
}

/**********************************************************************
 *  main()
 *
 **********************************************************************/

#if defined(TESSERACT_STANDALONE) && !defined(BUILD_MONOLITHIC)
extern "C" int main(int argc, const char** argv)
#else
extern "C" int tesseract_main(int argc, const char** argv)
#endif
{
#if defined(__USE_GNU) && defined(HAVE_FEENABLEEXCEPT)
  // Raise SIGFPE.
#  if defined(__clang__)
  // clang creates code which causes some FP exceptions, so don't enable those.
  feenableexcept(FE_DIVBYZERO);
#  else
  feenableexcept(FE_DIVBYZERO | FE_OVERFLOW | FE_INVALID);
#  endif
#endif

  const char *lang = nullptr;
  const char *image = nullptr;
  const char *visible_image_file = nullptr;
  const char *outputbase = nullptr;
  const char *datapath = nullptr;
  const char *visible_pdf_image_file = nullptr;
  bool list_langs = false;
  bool print_parameters = false;
  bool print_fonts_table = false;
  l_int32 dpi = 0;
  int arg_i = 1;
  int ret_val = EXIT_SUCCESS;

  tesseract::PageSegMode pagesegmode = tesseract::PSM_AUTO;
#ifdef DISABLED_LEGACY_ENGINE
  auto enginemode = tesseract::OEM_LSTM_ONLY;
#else
  tesseract::OcrEngineMode enginemode = tesseract::OEM_DEFAULT;
#endif
  std::vector<std::string> vars_vec;
  std::vector<std::string> vars_values;

  if (std::getenv("LEPT_MSG_SEVERITY")) {
    // Get Leptonica message level from environment variable.
    setMsgSeverity(L_SEVERITY_EXTERNAL);
  } else {
#if defined(NDEBUG)
    // Disable debugging and informational messages from Leptonica.
    setMsgSeverity(L_SEVERITY_ERROR);
#else
	// Allow Leptonica to yak in debug builds.
    setMsgSeverity(DEFAULT_SEVERITY);
#endif
  }

#if defined(HAVE_TIFFIO_H) && (defined(WIN32) || defined(_WIN32) || defined(_WIN64))
  /* Show libtiff errors and warnings on console (not in GUI). */
  TIFFSetErrorHandler(Win32ErrorHandler);
  TIFFSetWarningHandler(Win32WarningHandler);
#endif // HAVE_TIFFIO_H && _WIN32

<<<<<<< HEAD
  if (!ParseArgs(argc, argv, &lang, &image, &outputbase, &datapath, &dpi, &list_langs,
                 &visible_pdf_image_file,
=======
  if (!ParseArgs(argc, argv, &lang, &image, &outputbase, &datapath, &visible_image_file, &dpi, &list_langs,
>>>>>>> daae764b
                 &print_parameters, &print_fonts_table, &vars_vec, &vars_values, &arg_i, &pagesegmode, &enginemode)) {
    return EXIT_FAILURE;
  }

  bool in_recognition_mode = !list_langs && !print_parameters && !print_fonts_table;

  if (lang == nullptr && in_recognition_mode) {
    // Set default language model if none was given and a model file is needed.
    lang = "eng";
  }

  if (image == nullptr && in_recognition_mode) {
    return EXIT_SUCCESS;
  }

  // Call GlobalDawgCache here to create the global DawgCache object before
  // the TessBaseAPI object. This fixes the order of destructor calls:
  // first TessBaseAPI must be destructed, DawgCache must be the last object.
  tesseract::Dict::GlobalDawgCache();

  TessBaseAPI api;

  api.SetOutputName(outputbase);

  const int init_failed = api.Init(datapath, lang, enginemode, &(argv[arg_i]), argc - arg_i,
                                   &vars_vec, &vars_values, false);

  if (!SetVariablesFromCLArgs(api, argc, argv)) {
    return EXIT_FAILURE;
  }

  // SIMD settings might be overridden by config variable.
  tesseract::SIMDDetect::Update();

  if (list_langs) {
    PrintLangsList(api);
    return EXIT_SUCCESS;
  }

  if (init_failed) {
    tprintf("ERROR: Could not initialize tesseract.\n");
    return EXIT_FAILURE;
  }

  if (print_parameters) {
    FILE *fout = stdout;
    tprintf("Tesseract parameters:\n");
    api.PrintVariables(fout);
    api.End();
    return EXIT_SUCCESS;
  }

#ifndef DISABLED_LEGACY_ENGINE
  if (print_fonts_table) {
    FILE* fout = stdout;
    fprintf(stdout, "Tesseract fonts table:\n");
    api.PrintFontsTable(fout);
    api.End();
    return EXIT_SUCCESS;
  }
#endif  // ndef DISABLED_LEGACY_ENGINE

  FixPageSegMode(api, pagesegmode);

  if (visible_image_file)
    api.SetVisibleImageFilename(visible_image_file);

  if (dpi) {
    auto dpi_string = std::to_string(dpi);
    api.SetVariable("user_defined_dpi", dpi_string.c_str());
  }

  if (visible_pdf_image_file) {
    api.SetVisiblePdfImageFilename(visible_pdf_image_file);
  }

  if (pagesegmode == tesseract::PSM_AUTO_ONLY) {
    Pix *pixs = pixRead(image);
    if (!pixs) {
      tprintf("ERROR: Leptonica can't process input file: %s\n", image);
      return 2;
    }

    api.SetImage(pixs);

    tesseract::Orientation orientation;
    tesseract::WritingDirection direction;
    tesseract::TextlineOrder order;
    float deskew_angle;

    const std::unique_ptr<const tesseract::PageIterator> it(api.AnalyseLayout());
    if (it) {
      // TODO: Implement output of page segmentation, see documentation
      // ("Automatic page segmentation, but no OSD, or OCR").
      it->Orientation(&orientation, &direction, &order, &deskew_angle);
      tprintf(
          "Orientation: %d\nWritingDirection: %d\nTextlineOrder: %d\n"
          "Deskew angle: %.4f\n",
          orientation, direction, order, deskew_angle);
    } else {
      ret_val = EXIT_FAILURE;
    }

    pixDestroy(&pixs);
    return ret_val;
  }

  // Set in_training_mode to true when using one of these configs:
  // ambigs.train, box.train, box.train.stderr, linebox, rebox, lstm.train.
  // In this mode no other OCR result files are written.
  bool b = false;
  bool in_training_mode = (api.GetBoolVariable("tessedit_ambigs_training", &b) && b) ||
                          (api.GetBoolVariable("tessedit_resegment_from_boxes", &b) && b) ||
                          (api.GetBoolVariable("tessedit_make_boxes_from_boxes", &b) && b) ||
                          (api.GetBoolVariable("tessedit_train_line_recognizer", &b) && b);

#ifdef DISABLED_LEGACY_ENGINE
  auto cur_psm = api.GetPageSegMode();
  auto osd_warning = std::string("");
  if (cur_psm == tesseract::PSM_OSD_ONLY) {
    const char *disabled_osd_msg =
        "\nERROR: The page segmentation mode 0 (OSD Only) is currently "
        "disabled.\n\n";
    tprintf("%s",  disabled_osd_msg);
    return EXIT_FAILURE;
  } else if (cur_psm == tesseract::PSM_AUTO_OSD) {
    api.SetPageSegMode(tesseract::PSM_AUTO);
    osd_warning +=
        "\nWarning: The page segmentation mode 1 (Auto+OSD) is currently "
        "disabled. "
        "Using PSM 3 (Auto) instead.\n\n";
  } else if (cur_psm == tesseract::PSM_SPARSE_TEXT_OSD) {
    api.SetPageSegMode(tesseract::PSM_SPARSE_TEXT);
    osd_warning +=
        "\nWarning: The page segmentation mode 12 (Sparse text + OSD) is "
        "currently disabled. "
        "Using PSM 11 (Sparse text) instead.\n\n";
  }
#endif // def DISABLED_LEGACY_ENGINE

  std::vector<std::unique_ptr<TessResultRenderer>> renderers;

  if (in_training_mode) {
    renderers.push_back(nullptr);
  } else if (outputbase != nullptr) {
    PreloadRenderers(api, renderers, pagesegmode, outputbase);
  }

  if (!renderers.empty()) {
#ifdef DISABLED_LEGACY_ENGINE
    if (!osd_warning.empty()) {
      tprintf("%s", osd_warning.c_str());
    }
#endif
    bool succeed = api.ProcessPages(image, nullptr, 0, renderers[0].get());
    if (!succeed) {
      tprintf("ERROR: Error during processing.\n");
      ret_val = EXIT_FAILURE;
    }
  }

  return ret_val;
}<|MERGE_RESOLUTION|>--- conflicted
+++ resolved
@@ -476,17 +476,11 @@
 }
 
 // NOTE: arg_i is used here to avoid ugly *i so many times in this function
-<<<<<<< HEAD
 static bool ParseArgs(int argc, const char** argv, const char **lang, const char **image,
                       const char **outputbase, const char **datapath, l_int32 *dpi,
                       bool *list_langs,
                       const char **visible_pdf_image_file,
                       bool *print_parameters, bool* print_fonts_table, std::vector<std::string> *vars_vec,
-=======
-static bool ParseArgs(int argc, char **argv, const char **lang, const char **image,
-                      const char **outputbase, const char **datapath, const char **visible_image_file, l_int32 *dpi,
-                      bool *list_langs, bool *print_parameters, bool* print_fonts_table, std::vector<std::string> *vars_vec,
->>>>>>> daae764b
                       std::vector<std::string> *vars_values, l_int32 *arg_i,
                       tesseract::PageSegMode *pagesegmode, tesseract::OcrEngineMode *enginemode) {
   int i = 1;
@@ -610,11 +604,7 @@
       // handled properly after api init
       ++i;
     } else if (strcmp(argv[i], "--visible-pdf-image") == 0 && i + 1 < argc) {
-<<<<<<< HEAD
       *visible_pdf_image_file = argv[i + 1];
-=======
-      *visible_image_file = argv[i + 1];
->>>>>>> daae764b
       ++i;
     } else if (*image == nullptr) {
       *image = argv[i];
@@ -847,12 +837,8 @@
   TIFFSetWarningHandler(Win32WarningHandler);
 #endif // HAVE_TIFFIO_H && _WIN32
 
-<<<<<<< HEAD
   if (!ParseArgs(argc, argv, &lang, &image, &outputbase, &datapath, &dpi, &list_langs,
                  &visible_pdf_image_file,
-=======
-  if (!ParseArgs(argc, argv, &lang, &image, &outputbase, &datapath, &visible_image_file, &dpi, &list_langs,
->>>>>>> daae764b
                  &print_parameters, &print_fonts_table, &vars_vec, &vars_values, &arg_i, &pagesegmode, &enginemode)) {
     return EXIT_FAILURE;
   }
@@ -916,9 +902,6 @@
 #endif  // ndef DISABLED_LEGACY_ENGINE
 
   FixPageSegMode(api, pagesegmode);
-
-  if (visible_image_file)
-    api.SetVisibleImageFilename(visible_image_file);
 
   if (dpi) {
     auto dpi_string = std::to_string(dpi);
