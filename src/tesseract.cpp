/**********************************************************************
 * File:        tesseract.cpp
 * Description: Main program for merge of tess and editor.
 * Author:      Ray Smith
 *
 * (C) Copyright 1992, Hewlett-Packard Ltd.
 ** Licensed under the Apache License, Version 2.0 (the "License");
 ** you may not use this file except in compliance with the License.
 ** You may obtain a copy of the License at
 ** http://www.apache.org/licenses/LICENSE-2.0
 ** Unless required by applicable law or agreed to in writing, software
 ** distributed under the License is distributed on an "AS IS" BASIS,
 ** WITHOUT WARRANTIES OR CONDITIONS OF ANY KIND, either express or implied.
 ** See the License for the specific language governing permissions and
 ** limitations under the License.
 *
 **********************************************************************/

// Include automatically generated configuration file if running autoconf
#ifdef HAVE_TESSERACT_CONFIG_H
#  include "config_auto.h"
#endif

#include <cerrno> // for errno
#if defined(__USE_GNU)
#  include <cfenv> // for feenableexcept
#endif
#include <climits> // for INT_MIN, INT_MAX
#include <cstdlib> // for std::getenv
#include <iostream>
#include <map>    // for std::map
#include <memory> // std::unique_ptr

#include <leptonica/allheaders.h>
#if LIBLEPT_MINOR_VERSION > 82
#include <leptonica/pix_internal.h>
#endif
#include <tesseract/baseapi.h>
<<<<<<< HEAD
#if defined(USE_OPENCL)
#  include "openclwrapper.h" // for OpenclDevice
#endif
=======
#include "dict.h"
>>>>>>> 0cd53996
#include <tesseract/renderer.h>
#include "simddetect.h"
#include "tesseractclass.h" // for AnyTessLang
#include "tprintf.h" // for tprintf
#include "tlog.h"

#ifdef _OPENMP
#  include <omp.h>
#endif

#if defined(HAVE_LIBARCHIVE)
#  include <archive.h>
#endif
#if defined(HAVE_LIBCURL)
#  include <curl/curl.h>
#endif

#if defined(WIN32) || defined(_WIN32) || defined(_WIN64)
#  include <fcntl.h>
#  include <io.h>
#  if defined(HAVE_TIFFIO_H)

#    include <tiffio.h>

using namespace tesseract;

static void Win32ErrorHandler(const char *module, const char *fmt, va_list ap) {
  char buf[2048] = "";

  if (module != nullptr) {
    snprintf(buf, sizeof(buf), "%s: ", module);
  }
  size_t off = strlen(buf);
  vsnprintf(buf + off, sizeof(buf) - off, fmt, ap);
  buf[sizeof(buf) - 1] = 0;			// make sure string is NUL terminated under all circumstances.
  tprintError("{}\n", buf);
}

static void Win32WarningHandler(const char *module, const char *fmt, va_list ap) {
  char buf[2048] = "";

  if (module != nullptr) {
    snprintf(buf, sizeof(buf), "%s: ", module);
  }
  size_t off = strlen(buf);
  vsnprintf(buf + off, sizeof(buf) - off, fmt, ap);
  buf[sizeof(buf) - 1] =
      0;  // make sure string is NUL terminated under all circumstances.
  tprintWarn("{}\n", buf);
}

#  endif /* HAVE_TIFFIO_H */

#endif // _WIN32

static void PrintVersionInfo() {
  tprintSetLogLevelElevation(1);  // Debug -> Info
  AutoExecOnScopeExit printElevator([]() {
    // reset the log level elevation we just issued once we leave this function's scope.
    return tprintSetLogLevelElevation(0);
  });
  const char *versionStrP;

  tprintDebug("tesseract {}\n", tesseract::TessBaseAPI::Version());

  versionStrP = getLeptonicaVersion();
  tprintDebug("  {}\n", versionStrP);
  stringDestroy(&versionStrP);

  versionStrP = getImagelibVersions();
  tprintDebug("  {}\n", versionStrP);
  stringDestroy(&versionStrP);

<<<<<<< HEAD
#ifdef USE_OPENCL
  cl_platform_id platform[4];
  cl_uint num_platforms;

  tprintDebug(" OpenCL info:\n");
  if (clGetPlatformIDs(4, platform, &num_platforms) == CL_SUCCESS) {
    tprintDebug("  Found {} platform(s).\n", num_platforms);
    for (unsigned n = 0; n < num_platforms; n++) {
      char info[256];
      if (clGetPlatformInfo(platform[n], CL_PLATFORM_NAME, 256, info, 0) == CL_SUCCESS) {
        tprintDebug("  Platform {} name: {}\n", n + 1, info);
      }
      if (clGetPlatformInfo(platform[n], CL_PLATFORM_VERSION, 256, info, 0) == CL_SUCCESS) {
        tprintDebug("  Version: {}\n", info);
      }
      cl_device_id devices[2];
      cl_uint num_devices;
      if (clGetDeviceIDs(platform[n], CL_DEVICE_TYPE_ALL, 2, devices, &num_devices) == CL_SUCCESS) {
        tprintDebug("  Found {} device(s).\n", num_devices);
        for (unsigned i = 0; i < num_devices; ++i) {
          if (clGetDeviceInfo(devices[i], CL_DEVICE_NAME, 256, info, 0) == CL_SUCCESS) {
            tprintDebug("    Device {} name: {}\n", i + 1, info);
          }
        }
      }
    }
  }
#endif
=======
>>>>>>> 0cd53996
#if defined(HAVE_NEON) || defined(__aarch64__)
  if (tesseract::SIMDDetect::IsNEONAvailable())
    tprintDebug(" Found NEON\n");
#else
  if (tesseract::SIMDDetect::IsAVX512BWAvailable()) {
    tprintDebug(" Found AVX512BW\n");
  }
  if (tesseract::SIMDDetect::IsAVX512FAvailable()) {
    tprintDebug(" Found AVX512F\n");
  }
  if (tesseract::SIMDDetect::IsAVX512VNNIAvailable()) {
    tprintDebug(" Found AVX512VNNI\n");
  }
  if (tesseract::SIMDDetect::IsAVX2Available()) {
    tprintDebug(" Found AVX2\n");
  }
  if (tesseract::SIMDDetect::IsAVXAvailable()) {
    tprintDebug(" Found AVX\n");
  }
  if (tesseract::SIMDDetect::IsFMAAvailable()) {
    tprintDebug(" Found FMA\n");
  }
  if (tesseract::SIMDDetect::IsSSEAvailable()) {
    tprintDebug(" Found SSE4.1\n");
  }
#endif
#ifdef _OPENMP
  tprintDebug(" Found OpenMP {}\n", _OPENMP);
#endif
#if defined(HAVE_LIBARCHIVE)
#  if ARCHIVE_VERSION_NUMBER >= 3002000
  tprintDebug(" Found {}\n", archive_version_details());
#  else
  tprintDebug(" Found {}\n", archive_version_string());
#  endif // ARCHIVE_VERSION_NUMBER
#endif   // HAVE_LIBARCHIVE
#if defined(HAVE_LIBCURL)
  tprintDebug(" Found {}\n", curl_version());
#endif
}

static void PrintHelpForPSM() {
  const char *msg =
      "Page segmentation modes:\n"
      "  0    Orientation and script detection (OSD) only.\n"
      "  1    Automatic page segmentation with OSD.\n"
      "  2    Automatic page segmentation, but no OSD, nor OCR.\n"
      "  3    Fully automatic page segmentation, but no OSD. (Default)\n"
      "  4    Assume a single column of text of variable sizes.\n"
      "  5    Assume a single uniform block of vertically aligned text.\n"
      "  6    Assume a single uniform block of text.\n"
      "  7    Treat the image as a single text line.\n"
      "  8    Treat the image as a single word.\n"
      "  9    Treat the image as a single word in a circle.\n"
      " 10    Treat the image as a single character.\n"
      " 11    Sparse text. Find as much text as possible in no"
      " particular order.\n"
      " 12    Sparse text with OSD.\n"
      " 13    Raw line. Treat the image as a single text line,\n"
      "       bypassing hacks that are Tesseract-specific.\n";

#if DISABLED_LEGACY_ENGINE
  const char *disabled_osd_msg = "\nNOTE: The OSD modes are currently disabled.\n";
  tprintDebug("{}{}", msg, disabled_osd_msg);
#else
  tprintDebug("{}", msg);
#endif
}

#if !DISABLED_LEGACY_ENGINE
static void PrintHelpForOEM() {
  const char *msg =
      "OCR Engine modes:\n"
      "  0    Legacy engine only.\n"
      "  1    Neural nets LSTM engine only.\n"
      "  2    Legacy + LSTM engines.\n"
      "  3    Default, based on what is available.\n";

  tprintDebug("{}", msg);
}
#endif // !DISABLED_LEGACY_ENGINE

static const char* basename(const char* path)
{
  size_t i;
  size_t len = strlen(path);
  for (i = strcspn(path, ":/\\"); i < len; i = strcspn(path, ":/\\"))
  {
    path = path + i + 1;
    len -= i + 1;
  }
  return path;
}

static void PrintHelpExtra(const char *program) {
  program = basename(program);
  tprintDebug(
      "Usage:\n"
      "  {} --help | --help-extra | --help-psm | "
#if !DISABLED_LEGACY_ENGINE
      "--help-oem | "
#endif
      "--version\n"
      "  {} --list-langs [--tessdata-dir <path>]\n"
#if !DISABLED_LEGACY_ENGINE
      "  {} --print-fonts-table [options...] [<configfile>...]\n"
#endif  // !DISABLED_LEGACY_ENGINE
      "  {} --print-parameters [options...] [<configfile>...]\n"
      "  {} info [<trainingfile>...]\n"
      "  {} unpack [<file>...]\n"
      "  {} version\n"
      "  {} <imagename>|<imagelist>|stdin <outputbase>|stdout [options...] "
      "[<configfile>...]\n"
      "\n"
      "OCR options:\n"
      "  --tessdata-dir PATH   Specify the location of tessdata path.\n"
      "  --user-words PATH     Specify the location of user words file.\n"
      "                        (Same as: -c user_words_file=PATH)\n"
      "  --user-patterns PATH  Specify the location of user patterns file.\n"
      "                        (Same as: -c user_patterns_file=PATH)\n"
      "  --dpi VALUE           Specify DPI for input image.\n"
      "  --loglevel LEVEL      Specify logging level. LEVEL can be\n"
      "                        ALL, TRACE, DEBUG, INFO, WARN, ERROR, FATAL or OFF.\n"
      "  --rectangle RECT      Specify rectangle(s) used for OCR.\n"
      "                        format: l173t257w2094h367[+l755t815w594h820[...]]\n"
      "  -l LANG[+LANG]        Specify language(s) used for OCR.\n"
      "  -c VAR=VALUE          Set value for config variables.\n"
      "                        Multiple -c arguments are allowed.\n"
      "  --psm NUM             Specify page segmentation mode.\n"
#if !DISABLED_LEGACY_ENGINE
      "  --oem NUM             Specify OCR Engine mode.\n"
#endif
      "  --visible-pdf-image PATH\n"
      "                        Specify path to source page image which will be\n"
      "                        used as image underlay in PDF output.\n"
      "                        (page rendered then as image + OCR text hidden overlay)\n"
      "\n"
      "NOTE: These options must occur before any configfile.\n"
      "",
      program, program, program, program, program, program, program
#if !DISABLED_LEGACY_ENGINE
      , program
#endif  // !DISABLED_LEGACY_ENGINE
  );

  PrintHelpForPSM();
#if !DISABLED_LEGACY_ENGINE
  tprintDebug("\n");
  PrintHelpForOEM();
#endif

  tprintDebug(
      "\n"
      "Commands:\n"
      "\n"
      "  {} info [<trainingfile>...]\n"
      "                        Prints info about the trainingfile(s), whether they are\n"
      "                        LSTM (tesseract v4/v5) or Legacy (tesseract v3)\n"
      "\n"
      "  {} unpack [<file>...]\n"
      "                        Unpack training archives into transcription text files\n"
      "                        and image scans (pictures)\n"
      "\n"
      "  {} version\n"
      "                        Alias for '--version'.\n"
      "\n"
      "Stand-alone {} options:\n"
      "  -h, --help            Show minimal help message.\n"
      "  --help-extra          Show extra help for advanced users.\n"
      "  --help-psm            Show page segmentation modes.\n"
#if !DISABLED_LEGACY_ENGINE
      "  --help-oem            Show OCR Engine modes.\n"
#endif
      "  -v, --version         Show version information.\n"
      "  --rectangle           Specify rectangle(s) used for OCR.\n"
      "  --list-langs          List available languages for tesseract engine.\n"
#if !DISABLED_LEGACY_ENGINE
      "  --print-fonts-table   Print tesseract fonts table.\n"
#endif  // !DISABLED_LEGACY_ENGINE
      "  --print-parameters    Print tesseract parameters.\n"
      "\n"
      "You may also use the 'help' command as an alias for '--help' like this:\n"
      "  {} help\n"
      "or"
      "  {} help <section>\n"
      "where section is one of:\n"
      "  extra, oem, psm\n"
      "",
      program, program, program, program, program, program);
}

static void PrintHelpMessage(const char *program) {
  program = basename(program);
  tprintDebug(
      "Usage:\n"
      "  {} --help | --help-extra | --version\n"
      "  {} help [section]\n"
      "  {} --list-langs\n"
      "  {} --print-parameters\n"
      "  {} <imagename> <outputbase> [options...] [<configfile>...]\n"
      "\n"
      "OCR options:\n"
      "  --rectangle           Specify rectangle(s) used for OCR.\n"
      "  -l LANG[+LANG]        Specify language(s) used for OCR.\n"
      "NOTE: These options must occur before any configfile.\n"
      "\n"
      "Stand-alone {} options:\n"
      "  --help                Show this help message.\n"
      "  --help-extra          Show extra help for advanced users.\n"
      "  --version             Show version information.\n"
      "  --list-langs          List available languages for tesseract engine.\n"
      "  --print-parameters    Print tesseract parameters.\n",
      program, program, program, program, program, program);
}

static bool SetVariablesFromCLArgs(tesseract::TessBaseAPI &api, int argc, const char** argv) {
  bool success = true;
  char opt1[256], opt2[255];
  for (int i = 0; i < argc; i++) {
    if (strcmp(argv[i], "-c") == 0 && i + 1 < argc) {
      strncpy(opt1, argv[i + 1], 255);
      opt1[255] = '\0';
      char *p = strchr(opt1, '=');
      if (!p) {
        tprintError("Missing '=' in configvar assignment for '{}'\n", opt1);
        success = false;
        break;
      }
      *p = 0;
      strncpy(opt2, strchr(argv[i + 1], '=') + 1, sizeof(opt2) - 1);
      opt2[254] = 0;
      ++i;

      if (!api.SetVariable(opt1, opt2)) {
        tprintError("Could not set option: {}={}\n", opt1, opt2);
      }
    }
  }
  return success;
}

static void PrintLangsList(tesseract::TessBaseAPI &api) {
  std::vector<std::string> languages;
  api.GetAvailableLanguagesAsVector(&languages);
  tprintDebug("List of available languages in \"{}\" ({}):\n",
         api.GetDatapath(), languages.size());
  for (const auto &language : languages) {
    tprintDebug("{}\n", language);
  }
}

/**
 * We have 2 possible sources of pagesegmode: a config file and
 * the command line. For backwards compatibility reasons, the
 * default in tesseract is tesseract::PSM_SINGLE_BLOCK, but the
 * default for this program is tesseract::PSM_AUTO. We will let
 * the config file take priority, so the command-line default
 * can take priority over the tesseract default, so we use the
 * value from the command line only if the retrieved mode
 * is still tesseract::PSM_SINGLE_BLOCK, indicating no change
 * in any config file. Therefore the only way to force
 * tesseract::PSM_SINGLE_BLOCK is from the command line.
 * It would be simpler if we could set the value before Init,
 * but that doesn't work.
 */
static void FixPageSegMode(tesseract::TessBaseAPI &api, tesseract::PageSegMode pagesegmode) {
  if (api.GetPageSegMode() == tesseract::PSM_SINGLE_BLOCK) {
    api.SetPageSegMode(pagesegmode);
  }
}


//#include <filesystem>
#include <sstream>      // std::ostringstream
#include "imagedata.h"  // DocumentData

static void InfoTraineddata(const char** filenames) {
  const char* filename;
  while ((filename = *filenames++) != nullptr) {
    tesseract::TessdataManager mgr;
    if (!mgr.is_loaded() && !mgr.Init(filename)) {
      tprintError("Error opening data file {}\n", filename);
    } else {
      if (mgr.IsLSTMAvailable()) {
        tprintDebug("{} - LSTM\n", filename);
      }
      if (mgr.IsBaseAvailable()) {
        tprintDebug("{} - legacy\n", filename);
      }
    }
  }
}

static void UnpackFiles(const char** filenames) {
  const char* filename;
  while ((filename = *filenames++) != nullptr) {
    tprintDebug("Extracting {}\n", filename);
    tesseract::DocumentData images(filename);
    if (!images.LoadDocument(filename, 0, 0, nullptr)) {
      tprintError("Failed to read training data from {}!\n", filename);
      continue;
    }
#if 0
    tprintDebug("{} pages\n", images.NumPages());
    tprintDebug("{} size\n", images.PagesSize());
#endif
    for (int page = 0; page < images.NumPages(); page++) {
      std::string basename = filename;
      basename = basename.erase(basename.size() - 6);
      std::ostringstream stream;
      stream << basename << '_' << page;
      const tesseract::ImageData* image = images.GetPage(page);
#if 0
      const char* imagefilename = image->imagefilename().c_str();
      tprintDebug("fn: {}\n", imagefilename);
#endif
      const char* transcription = image->transcription().c_str();
      std::string gt_filename = stream.str() + ".gt.txt";
      FILE* f = fopen(gt_filename.c_str(), "wb");
      if (f == nullptr) {
        tprintError("Writing {} failed\n", gt_filename);
        continue;
      }
      fprintf(f, "%s\n", transcription);
      fclose(f);
#if 0
      tprintDebug("gt page {}: {}\n", page, transcription);
#endif
      Pix* pix = image->GetPix();
      std::string image_filename = stream.str() + ".png";
      if (pixWrite(image_filename.c_str(), pix, IFF_PNG) != 0) {
        tprintError("Writing {} failed\n", image_filename);
      }
      pixDestroy(&pix);
#if 0
      const GenericVector<TBOX>& boxes = image->boxes();
      const TBOX& box = boxes[0];
      box.print();
      const GenericVector<STRING>& box_texts = image->box_texts();
      tprintDebug("gt: {}\n", box_texts[0]);
#endif
    }
  }
}

namespace std {
namespace filesystem {
  bool exists(const char* filename);
}
}

bool std::filesystem::exists(const char* filename) {
#if defined(WIN32) || defined(_WIN32) || defined(_WIN64)
  return _access(filename, 0) == 0;
#else
  return access(filename, 0) == 0;
#endif
}

static bool ParseArgs(int argc, const char** argv,
                      bool* do_recognize, bool* list_langs,
                      bool* print_parameters, bool* print_fonts_table,
                      std::vector<std::string>* vars_vec, std::vector<std::string>* vars_values,
                      std::vector<std::string>* config_files
) {
  *do_recognize = false;
  *list_langs = false;
  *print_parameters = false;
  *print_fonts_table = false;

  int i = 1;
  if (i < argc) {
    const char* verb = argv[i];
    if (verb[0] != '-' && !std::filesystem::exists(verb)) {
      i++;
      if (strcmp(verb, "help") == 0) {
        if (i < argc) {
          if (strcmp(argv[i], "extra") == 0) {
            PrintHelpExtra(argv[0]);
#if !DISABLED_LEGACY_ENGINE
          } else if ((strcmp(argv[i], "oem") == 0)) {
            PrintHelpForOEM();
#endif
          } else if ((strcmp(argv[i], "psm") == 0)) {
            PrintHelpForPSM();
          } else {
            tprintError("No help available for '{}'.\nDid you mean 'extra', 'oem' or 'psm'?", argv[i]);
            return false;
          }
        } else {
          PrintHelpMessage(argv[0]);
        }
      } else if (strcmp(verb, "info") == 0) {
        InfoTraineddata(argv + i);
      } else if (strcmp(verb, "unpack") == 0) {
        UnpackFiles(argv + i);
      } else if (strcmp(verb, "version") == 0) {
        PrintVersionInfo();
      } else {
        tprintError("Unknown action: '{}'\n", verb);
        return false;
      }
      return true;
    }
  }
  bool noocr = false;
  bool dash_dash = false;
  int state = 0;
  for (i = 1; i < argc; i++) {
    if ((strcmp(argv[i], "-h") == 0) || (strcmp(argv[i], "--help") == 0)) {
      PrintHelpMessage(argv[0]);
      noocr = true;
    } else if (strcmp(argv[i], "--help-extra") == 0) {
        PrintHelpExtra(argv[0]);
      noocr = true;
    } else if ((strcmp(argv[i], "--help-psm") == 0)) {
      PrintHelpForPSM();
      noocr = true;
#if !DISABLED_LEGACY_ENGINE
    } else if ((strcmp(argv[i], "--help-oem") == 0)) {
      PrintHelpForOEM();
      noocr = true;
#endif
    } else if ((strcmp(argv[i], "-v") == 0) || (strcmp(argv[i], "--version") == 0)) {
      PrintVersionInfo();
      noocr = true;
    } else if (strcmp(argv[i], "-l") == 0 && i + 1 < argc) {
      vars_vec->push_back("languages");
      vars_values->push_back(argv[i + 1]);
      ++i;
    } else if (strcmp(argv[i], "--tessdata-dir") == 0 && i + 1 < argc) {
      vars_vec->push_back("tessdata_path");
      vars_values->push_back(argv[i + 1]);
      ++i;
    } else if (strcmp(argv[i], "--dpi") == 0 && i + 1 < argc) {
      vars_vec->push_back("source_image_dpi");
      vars_values->push_back(argv[i + 1]);
      ++i;
    } else if (strcmp(argv[i], "--loglevel") == 0 && i + 1 < argc) {
      vars_vec->push_back("loglevel");
      vars_values->push_back(argv[i + 1]);
      ++i;
    } else if (strcmp(argv[i], "--user-words") == 0 && i + 1 < argc) {
      vars_vec->push_back("user_words_file");
      vars_values->push_back(argv[i + 1]);
      ++i;
    } else if (strcmp(argv[i], "--user-patterns") == 0 && i + 1 < argc) {
      vars_vec->push_back("user_patterns_file");
      vars_values->push_back(argv[i + 1]);
      ++i;
    } else if (strcmp(argv[i], "--list-langs") == 0) {
      noocr = true;
      *list_langs = true;
    } else if (strcmp(argv[i], "--rectangle") == 0 && i + 1 < argc) {
      vars_vec->push_back("reactangle_to_process");
      vars_values->push_back(argv[i + 1]);
      ++i;
    } else if (strcmp(argv[i], "--psm") == 0 && i + 1 < argc) {
      vars_vec->push_back("page_segmenting_mode");
      vars_values->push_back(argv[i + 1]);
      ++i;
    } else if (strcmp(argv[i], "--oem") == 0 && i + 1 < argc) {
      vars_vec->push_back("engine_mode");
      vars_values->push_back(argv[i + 1]);
      ++i;
    } else if (strcmp(argv[i], "--print-parameters") == 0) {
      noocr = true;
      *print_parameters = true;
#if !DISABLED_LEGACY_ENGINE
    } else if (strcmp(argv[i], "--print-fonts-table") == 0) {
      noocr = true;
      *print_fonts_table = true;
#endif  // !DISABLED_LEGACY_ENGINE
    } else if (strcmp(argv[i], "-c") == 0 && i + 1 < argc) {
      // handled properly after api init
      const char *var_stmt = argv[i + 1];
      ++i;
      const char *p = strchr(var_stmt, '=');
      if (!p) {
        tprintError("Missing '=' in '-c' configvar assignment statement: '{}'\n", var_stmt);
        return false;
      }
      std::string name(var_stmt, p - var_stmt);
      vars_vec->push_back(name);
      vars_values->push_back(p + 1);
    } else if (strcmp(argv[i], "--visible-pdf-image") == 0 && i + 1 < argc) {
      vars_vec->push_back("visible_pdf_image");
      vars_values->push_back(argv[i + 1]);
      ++i;
    } else if (strcmp(argv[i], "--") == 0) {
      dash_dash = true;
    } else if (state == 0 && (dash_dash || argv[i][0] != '-')) {
      // first + second non-opt argument: the SOURCE IMAGE,
      vars_vec->push_back("source_image");
      vars_values->push_back(argv[i]);
      ++i;
      if (i == argc) {
        tprintError("Error, missing outputbase command line argument\n");
        return false;
      }
      // outputbase follows image, don't allow options at that position.
      vars_vec->push_back("output_base_path");
      vars_values->push_back(argv[i]);
      ++state;
    } else if (state == 1 && (dash_dash || argv[i][0] != '-')) {
      // third and further non-opt arguments: the (optional) CONFIG FILES
      config_files->push_back(argv[i]);
    } else {
      // Unexpected argument.
      tprintError("Unknown command line argument '{}'\n", argv[i]);
      return false;
    }
  }

  if (state < 1 && noocr == false) {
    PrintHelpMessage(argv[0]);
    return false;
  }

  *do_recognize = !noocr;
  return true;
}

static bool PreloadRenderers(tesseract::TessBaseAPI &api,
                             std::vector<std::unique_ptr<TessResultRenderer>> &renderers,
                             tesseract::PageSegMode pagesegmode, const char *outputbase) {
  bool error = false;
  if (pagesegmode == tesseract::PSM_OSD_ONLY) {
#if !DISABLED_LEGACY_ENGINE
    auto renderer = std::make_unique<tesseract::TessOsdRenderer>(outputbase);
    if (renderer->happy()) {
      renderers.push_back(std::move(renderer));
    } else {
      tprintError("Could not create OSD output file: {}\n",
              strerror(errno));
      error = true;
    }
#endif // !DISABLED_LEGACY_ENGINE
  } else {
    bool b;

    api.GetBoolVariable("tessedit_create_hocr", &b);
    if (b) {
      bool font_info;
      api.GetBoolVariable("hocr_font_info", &font_info);
      auto renderer = std::make_unique<tesseract::TessHOcrRenderer>(outputbase, font_info);
      if (renderer->happy()) {
        renderers.push_back(std::move(renderer));
      } else {
        tprintError("Could not create hOCR output file: {}\n", strerror(errno));
        error = true;
      }
    }

    api.GetBoolVariable("tessedit_create_alto", &b);
    if (b) {
      auto renderer = std::make_unique<tesseract::TessAltoRenderer>(outputbase);
      if (renderer->happy()) {
        renderers.push_back(std::move(renderer));
      } else {
        tprintError("Could not create ALTO output file: {}\n", strerror(errno));
        error = true;
      }
    }

    api.GetBoolVariable("tessedit_create_page", &b);
    if (b) {
      auto renderer = std::make_unique<tesseract::TessPAGERenderer>(outputbase);
      if (renderer->happy()) {
        renderers.push_back(std::move(renderer));
      } else {
        tprintError("Could not create ALTO output file: {}\n", strerror(errno));
        error = true;
      }
    }

    api.GetBoolVariable("tessedit_create_tsv", &b);
    if (b) {
      bool lang_info;
      api.GetBoolVariable("tsv_lang_info", &lang_info);
      auto renderer = std::make_unique<tesseract::TessTsvRenderer>(outputbase, lang_info);
      if (renderer->happy()) {
        renderers.push_back(std::move(renderer));
      } else {
        tprintError("Could not create TSV output file: {}\n", strerror(errno));
        error = true;
      }
    }

    api.GetBoolVariable("tessedit_create_pdf", &b);
    if (b) {
#if defined(WIN32) || defined(_WIN32) || defined(_WIN64)
      if (_setmode(_fileno(stdout), _O_BINARY) == -1)
        tprintError("Cannot set STDIN to binary: {}", strerror(errno));
#endif // WIN32
      bool textonly;
      api.GetBoolVariable("textonly_pdf", &textonly);
      auto renderer = std::make_unique<tesseract::TessPDFRenderer>(outputbase, api.GetDatapath(), textonly);
      if (renderer->happy()) {
        renderers.push_back(std::move(renderer));
      } else {
        tprintError("Could not create PDF output file: {}\n", strerror(errno));
        error = true;
      }
    }

    api.GetBoolVariable("tessedit_write_unlv", &b);
    if (b) {
      api.SetVariable("unlv_tilde_crunching", "true");
      auto renderer = std::make_unique<tesseract::TessUnlvRenderer>(outputbase);
      if (renderer->happy()) {
        renderers.push_back(std::move(renderer));
      } else {
        tprintError("Could not create UNLV output file: {}\n", strerror(errno));
        error = true;
      }
    }

    api.GetBoolVariable("tessedit_create_lstmbox", &b);
    if (b) {
      auto renderer = std::make_unique<tesseract::TessLSTMBoxRenderer>(outputbase);
      if (renderer->happy()) {
        renderers.push_back(std::move(renderer));
      } else {
        tprintError("Could not create LSTM BOX output file: {}\n", strerror(errno));
        error = true;
      }
    }

    api.GetBoolVariable("tessedit_create_boxfile", &b);
    if (b) {
      auto renderer = std::make_unique<tesseract::TessBoxTextRenderer>(outputbase);
      if (renderer->happy()) {
        renderers.push_back(std::move(renderer));
      } else {
        tprintError("Could not create BOX output file: {}\n", strerror(errno));
        error = true;
      }
    }

    api.GetBoolVariable("tessedit_create_wordstrbox", &b);
    if (b) {
      auto renderer = std::make_unique<tesseract::TessWordStrBoxRenderer>(outputbase);
      if (renderer->happy()) {
        renderers.push_back(std::move(renderer));
      } else {
        tprintError("Could not create WordStr BOX output file: {}\n", strerror(errno));
        error = true;
      }
    }

    api.GetBoolVariable("tessedit_create_txt", &b);
    if (b) {
      // Create text output if no other output was requested
      // even if text output was not explicitly requested unless
      // there was an error.
      auto renderer = std::make_unique<tesseract::TessTextRenderer>(outputbase);
      if (renderer->happy()) {
        renderers.push_back(std::move(renderer));
      } else {
        tprintError("Could not create TXT output file: {}\n", strerror(errno));
        error = true;
      }
    }
  }

  if (!error) {
    // Null-out the renderers that are
    // added to the root, and leave the root in the vector.
    if (renderers.size() > 1) {
      for (size_t r = 1; r < renderers.size(); ++r) {
        renderers[0]->insert(renderers[r].get());
        renderers[r].release(); // at the moment insert() is owning
      }
      size_t l = 1;
#if !defined(NO_ASSERTIONS)
      for (size_t l = renderers.size(); l > 0; --l) {
        if (renderers[l - 1].get() != nullptr)
          break;
      }
#endif
      ASSERT0(l == 1);
      renderers.resize(l);
    }
  }

  return error;
}

namespace tesseract {

static inline auto format_as(Orientation o) {
  return fmt::underlying(o);
}

static inline auto format_as(TextlineOrder o) {
  return fmt::underlying(o);
}

static inline auto format_as(WritingDirection d) {
  return fmt::underlying(d);
}

}

static void SetupDebugAllPreset(TessBaseAPI &api)
{
  if (debug_all) {
    api.SetVariable("verbose_process", "Y");
#if !GRAPHICS_DISABLED
    api.SetVariable("scrollview_support", "Y");
#endif

    api.SetVariable("textord_tabfind_show_images", "Y");
    //api.SetVariable("textord_tabfind_show_vlines", "Y");

#if !GRAPHICS_DISABLED
    api.SetVariable("textord_tabfind_show_initial_partitions", "Y");
    api.SetVariable("textord_tabfind_show_reject_blobs", "Y");
    api.SetVariable("textord_tabfind_show_partitions", "2");
    api.SetVariable("textord_tabfind_show_columns", "Y");
    api.SetVariable("textord_tabfind_show_blocks", "Y");
#endif

    api.SetVariable("textord_noise_debug", "Y");
    api.SetVariable("textord_oldbl_debug", "N"); // very noisy output
    api.SetVariable("textord_baseline_debug", "Y");
    api.SetVariable("textord_debug_block", "9");
    api.SetVariable("textord_debug_bugs", "9");
    api.SetVariable("textord_debug_tabfind", "1" /* "9" */); // very noisy output

    api.SetVariable("textord_debug_baselines", "Y");
    api.SetVariable("textord_debug_blob", "Y");
    api.SetVariable("textord_debug_blob", "Y");
    api.SetVariable("textord_debug_pitch_metric", "Y");
    api.SetVariable("textord_debug_fixed_pitch_test", "Y");
    api.SetVariable("textord_debug_pitch", "Y");
    api.SetVariable("textord_debug_printable", "Y");
    api.SetVariable("textord_debug_xheights", "Y");
    api.SetVariable("textord_debug_xheights", "Y");

    api.SetVariable("textord_show_initial_words", "Y");
    api.SetVariable("textord_blocksall_fixed", "Y");
    api.SetVariable("textord_blocksall_prop", "Y");

    api.SetVariable("tessedit_create_hocr", "Y");
    api.SetVariable("tessedit_create_alto", "Y");
    api.SetVariable("tessedit_create_page", "Y");
    api.SetVariable("tessedit_create_tsv", "Y");
    api.SetVariable("tessedit_create_pdf", "Y");
    api.SetVariable("textonly_pdf", "n");
    api.SetVariable("tessedit_write_unlv", "Y");
    api.SetVariable("tessedit_create_lstmbox", "Y");
    api.SetVariable("tessedit_create_boxfile", "Y");
    api.SetVariable("tessedit_create_wordstrbox", "Y");
    api.SetVariable("tessedit_create_txt", "Y");

    api.SetVariable("tessedit_dump_choices", "Y");
    api.SetVariable("tessedit_dump_pageseg_images", "Y");

    api.SetVariable("tessedit_write_images", "Y");

    api.SetVariable("tessedit_adaption_debug", "Y");
    api.SetVariable("tessedit_debug_block_rejection", "Y");
    api.SetVariable("tessedit_debug_doc_rejection", "Y");
    api.SetVariable("tessedit_debug_fonts", "Y");
    api.SetVariable("tessedit_debug_quality_metrics", "Y");

    api.SetVariable("tessedit_rejection_debug", "Y");
    api.SetVariable("tessedit_timing_debug", "Y");

    api.SetVariable("tessedit_bigram_debug", "Y");

    api.SetVariable("tess_debug_lstm", debug_all >= 1 ? "1" : "0"); // LSTM debug output is extremely noisy

    api.SetVariable("debug_noise_removal", "Y");

    api.SetVariable("classify_debug_level", debug_all); // LSTM debug output is extremely noisy
    api.SetVariable("classify_learning_debug_level", "9");
    api.SetVariable("classify_debug_character_fragments", "Y");
    api.SetVariable("classify_enable_adaptive_debugger", "Y");
    // api.SetVariable("classify_learn_debug_str", "????????????????");
    api.SetVariable("matcher_debug_separate_windows", "Y");
    api.SetVariable("matcher_debug_flags", "Y");
    api.SetVariable("matcher_debug_level", "3");

    api.SetVariable("multilang_debug_level", "3");

    api.SetVariable("paragraph_debug_level", "3");

    api.SetVariable("segsearch_debug_level", "3");

    api.SetVariable("stopper_debug_level", "3");

    api.SetVariable("superscript_debug", "Y");

    api.SetVariable("crunch_debug", "Y");

    api.SetVariable("dawg_debug_level", "1");   // noisy

    api.SetVariable("debug_fix_space_level", "9");
    api.SetVariable("debug_x_ht_level", "3");
    // api.SetVariable("debug_file", "xxxxxxxxxxxxxxxxx");
    // api.SetVariable("debug_output_path", "xxxxxxxxxxxxxx");
    api.SetVariable("debug_misc", "Y");

    api.SetVariable("hyphen_debug_level", "3");

    api.SetVariable("language_model_debug_level", "0"); /* 7 */

    api.SetVariable("tosp_debug_level", "3");

    api.SetVariable("wordrec_debug_level", "3");

    api.SetVariable("word_to_debug", "Y");

    api.SetVariable("scribe_save_grey_rotated_image", "Y");
    api.SetVariable("scribe_save_binary_rotated_image", "Y");
    api.SetVariable("scribe_save_original_rotated_image", "Y");

    api.SetVariable("hocr_font_info", "Y");
    api.SetVariable("hocr_char_boxes", "Y");
    api.SetVariable("hocr_images", "Y");

    api.SetVariable("thresholding_debug", "Y");

    api.SetVariable("preprocess_graynorm_mode", "0"); // 0..3

    api.SetVariable("tessedit_bigram_debug", "Y");

    api.SetVariable("wordrec_debug_blamer", "Y");

    api.SetVariable("devanagari_split_debugimage", "Y");
    api.SetVariable("devanagari_split_debuglevel", "3");

    api.SetVariable("gapmap_debug", "Y");

    api.SetVariable("poly_debug", "N"); // very noisy output

    api.SetVariable("edges_debug", "Y");

    api.SetVariable("ambigs_debug_level", "3");

    api.SetVariable("applybox_debug", "Y");

    api.SetVariable("bidi_debug", "Y");

    api.SetVariable("chop_debug", "Y");

    api.SetVariable("debug_baseline_fit", "1"); // 0..3
    api.SetVariable("debug_baseline_y_coord", "-2000");

    api.SetVariable("showcase_threshold_methods", debug_all > 2 ? "Y" : "N");

    api.SetVariable("debug_write_unlv", "Y");
    api.SetVariable("debug_line_finding", "Y");
    api.SetVariable("debug_image_normalization", "Y");
    api.SetVariable("debug_do_not_use_scrollview_app", "Y");

    api.SetVariable("interactive_display_mode", "Y");

    api.SetVariable("debug_display_page", "Y");
    api.SetVariable("debug_display_page_blocks", "Y");
    api.SetVariable("debug_display_page_baselines", "Y");

    if (api.tesseract() != nullptr) {
      api.tesseract()->ResyncVariablesInternally();
    }
  }
}

#if 0
static void pause_key(void) {
  (void)fgetc(stdin);
}
#endif

  /**********************************************************************
 *  main()
 *
 **********************************************************************/

#if defined(TESSERACT_STANDALONE) && !defined(BUILD_MONOLITHIC)
extern "C" int main(int argc, const char** argv)
#else
extern "C" int tesseract_main(int argc, const char** argv)
#endif
{
#if defined(__USE_GNU) && defined(HAVE_FEENABLEEXCEPT)
  // Raise SIGFPE.
#  if defined(__clang__)
  // clang creates code which causes some FP exceptions, so don't enable those.
  feenableexcept(FE_DIVBYZERO);
#  else
  feenableexcept(FE_DIVBYZERO | FE_OVERFLOW | FE_INVALID);
#  endif
#endif

#if 0
  atexit(pause_key);
#endif

  (void)tesseract::SetConsoleModeToUTF8();

  const char *lang = nullptr;
  const char *image = nullptr;
  const char *visible_image_file = nullptr;
  const char *outputbase = nullptr;
  const char *datapath = nullptr;
  const char *visible_pdf_image_file = nullptr;
  bool rectangle_mode = false;
  bool do_recognize = false;
  const char* rectangle_str = NULL;
  bool list_langs = false;
  bool print_parameters = false;
  bool print_fonts_table = false;
  l_int32 dpi = 0;
  int ret_val = EXIT_SUCCESS;

  tesseract::PageSegMode pagesegmode = tesseract::PSM_AUTO;
  tesseract::OcrEngineMode enginemode = tesseract::OEM_DEFAULT;
  std::vector<std::string> vars_vec;
  std::vector<std::string> vars_values;
  std::vector<std::string> config_files;

  if (std::getenv("LEPT_MSG_SEVERITY")) {
    // Get Leptonica message level from environment variable.
    setMsgSeverity(L_SEVERITY_EXTERNAL);
  } else {
#if defined(NDEBUG)
    // Disable debugging and informational messages from Leptonica.
    setMsgSeverity(L_SEVERITY_ERROR);
#else
    // Allow Leptonica to yak in debug builds.
    setMsgSeverity(DEFAULT_SEVERITY);
#endif
  }

#if defined(HAVE_TIFFIO_H) && (defined(WIN32) || defined(_WIN32) || defined(_WIN64))
  /* Show libtiff errors and warnings on console (not in GUI). */
  TIFFSetErrorHandler(Win32ErrorHandler);
  TIFFSetWarningHandler(Win32WarningHandler);
#endif // HAVE_TIFFIO_H && _WIN32

  if (!ParseArgs(argc, argv, &do_recognize, &list_langs,
                 &print_parameters, &print_fonts_table, &vars_vec, &vars_values, &config_files 	             
  )) {
    return EXIT_FAILURE;
  }

  bool nothing_further_to_do = !do_recognize && !list_langs && !print_parameters && !print_fonts_table;

  if (pagesegmode == tesseract::PSM_OSD_ONLY) {
    // OSD = orientation and script detection.
    if (lang != nullptr && strcmp(lang, "osd")) {
      // If the user explicitly specifies a language (other than osd)
      // or a script, only orientation can be detected.
      tprintWarn("Detects only orientation with -l {}\n", lang);
    } else {
      // That mode requires osd.traineddata to detect orientation and script.
      lang = "osd";
    }
  }

  if (lang == nullptr && do_recognize) {
    // Set default language model if none was given and a model file is needed.
    lang = "eng";
  }

  if (image == nullptr && do_recognize) {
    return EXIT_SUCCESS;
  }

#if 0
  // Call GlobalDawgCache here to create the global DawgCache object before
  // the TessBaseAPI object. This fixes the order of destructor calls:
  // first TessBaseAPI must be destructed, DawgCache must be the last object.
  tesseract::Dict::GlobalDawgCache();
#endif

  {
    TessBaseAPI api;
    AutoSupressMarker supress_premature_log_reporting(api.GetLogReportingHoldoffMarkerRef());

    api.SetOutputName(outputbase);

    if (!SetVariablesFromCLArgs(api, argc, argv)) {
      return EXIT_FAILURE;
    }

    const int init_failed = api.InitFull(datapath, lang, enginemode, config_files, vars_vec, vars_values, false);

    // make sure the debug_all preset is set up BEFORE any command-line arguments
    // direct tesseract to set some arbitrary parameters just below,
    // for otherwise those `-c xyz=v` commands may be overruled by the
    // debug_all preset!
    SetupDebugAllPreset(api);

    // repeat the `-c var=val` load as debug_all MAY have overwritten some of these user-specified settings in the call above. 
    if (!SetVariablesFromCLArgs(api, argc, argv)) {
      return EXIT_FAILURE;
    }

    // SIMD settings might be overridden by config variable.
    tesseract::SIMDDetect::Update();

    if (list_langs) {
      PrintLangsList(api);
      api.End();
      return EXIT_SUCCESS;
    }

    if (init_failed) {
      tprintError("Could not initialize tesseract.\n");
      return EXIT_FAILURE;
    }

    if (print_parameters) {
      tprintDebug("Tesseract parameters:\n");
      api.PrintVariables();
      api.End();
      return EXIT_SUCCESS;
    }

    if (rectangle_mode) {
      Pix* pixs = pixRead(image);
      if (!pixs) {
        tprintError("Cannot open input file: {}\n", image);
        return EXIT_FAILURE;
      }

      api.SetImage(pixs);

      std::string outfile = std::string(outputbase) + std::string(".txt");
      FILE* fout = NULL;

      if (strcmp(outputbase, "stdout") != 0) {
        fout = fopen(outfile.c_str(), "wb");
      }
      else {
        fout = stdout;
      }

      if (fout == NULL) {
        tprintError("Cannot open output file: {}\n", outfile);
        pixDestroy(&pixs);
        return EXIT_FAILURE;
      }

      // for each rectangle
      const char* delim = "+";
      char* token;
      char* specstr = strdup(rectangle_str);

      token = strtok(specstr, delim);

      while (token != NULL) {
        int left = 0;
        int top = 0;
        int width = 0;
        int height = 0;
        char* utf8 = NULL;

        // syntax = x30y60w50h100
        int params = sscanf(token, "l%dt%dw%dh%d", &left, &top, &width, &height);
        if (params == 4) {
          // clamp this rectangle
          if (left < 0) {
            left = 0;
          }

          if (top < 0) {
            top = 0;
          }

          if (width <= 0) {
            width = 1;
          }

          if (height <= 0) {
            height = 1;
          }

          if (left + width > pixs->w) {
            width = pixs->w - left;
          }

          if (top + height > pixs->h) {
            height = pixs->h - top;
          }

          api.SetRectangle(left, top, width, height);
          utf8 = api.GetUTF8Text();
          if (utf8) {
            fwrite(utf8, 1, strlen(utf8), fout);
            delete[] utf8;
            utf8 = NULL;
          }
        }
        else {
          tprintError("incorrect rectangle syntax, expecting something akin to 'l30t60w50h100' instead of '{}'.\n", rectangle_str);
          fclose(fout);
          pixDestroy(&pixs);
          return EXIT_FAILURE;
        }
        token = strtok(NULL, delim);
      }

      fclose(fout);
      pixDestroy(&pixs);
      free(specstr);
      return EXIT_SUCCESS;
    }

#if !DISABLED_LEGACY_ENGINE
    if (print_fonts_table) {
      tprintDebug("Tesseract fonts table:\n");
      api.PrintFontsTable();
      api.End();
      return EXIT_SUCCESS;
    }
#endif  // !DISABLED_LEGACY_ENGINE

    // record the currently active input image path as soon as possible:
    // this path is also used to construct the destination path for 
    // various debug output files.
    api.SetInputName(image);

    FixPageSegMode(api, pagesegmode);

    if (dpi) {
      auto dpi_string = std::to_string(dpi);
      api.SetVariable("user_defined_dpi", dpi_string.c_str());
    }

    if (visible_pdf_image_file) {
      api.SetVisibleImageFilename(visible_pdf_image_file);
    }

    if (pagesegmode == tesseract::PSM_AUTO_ONLY) {
      Pix* pixs = pixRead(image);
      if (!pixs) {
        tprintError("Leptonica can't process input file: {}\n", image);
        return 2;
      }

      api.SetImage(pixs);

      tesseract::Orientation orientation;
      tesseract::WritingDirection direction;
      tesseract::TextlineOrder order;
      float deskew_angle;

      const std::unique_ptr<const tesseract::PageIterator> it(api.AnalyseLayout());
      if (it) {
        // TODO: Implement output of page segmentation, see documentation
        // ("Automatic page segmentation, but no OSD, or OCR").
        it->Orientation(&orientation, &direction, &order, &deskew_angle);
        tprintDebug(
            "Orientation: {}\nWritingDirection: {}\nTextlineOrder: {}\n"
            "Deskew angle: {}\n",
            orientation, direction, order, deskew_angle);
      } else {
        ret_val = EXIT_FAILURE;
      }

      pixDestroy(&pixs);
    }
    else {
      // Set in_training_mode to true when using one of these configs:
      // ambigs.train, box.train, box.train.stderr, linebox, rebox, lstm.train.
      // In this mode no other OCR result files are written.
      bool b = false;
      bool in_training_mode = (api.GetBoolVariable("tessedit_ambigs_training", &b) && b) ||
        (api.GetBoolVariable("tessedit_resegment_from_boxes", &b) && b) ||
        (api.GetBoolVariable("tessedit_make_boxes_from_boxes", &b) && b) ||
        (api.GetBoolVariable("tessedit_train_line_recognizer", &b) && b);

      if (api.GetPageSegMode() == tesseract::PSM_OSD_ONLY) {
        if (!api.tesseract()->AnyTessLang()) {
          fprintf(stderr, "Error, OSD requires a model for the legacy engine\n");
          return EXIT_FAILURE;
        }
      }
#if DISABLED_LEGACY_ENGINE
      auto cur_psm = api.GetPageSegMode();
      auto osd_warning = std::string("");
      if (cur_psm == tesseract::PSM_OSD_ONLY) {
        const char* disabled_osd_msg =
          "\nERROR: The page segmentation mode 0 (OSD Only) is currently "
          "disabled.\n\n";
        tprintDebug("{}", disabled_osd_msg);
        return EXIT_FAILURE;
      } else if (cur_psm == tesseract::PSM_AUTO_OSD) {
        api.SetPageSegMode(tesseract::PSM_AUTO);
        osd_warning +=
          "\nWARNING: The page segmentation mode 1 (Auto+OSD) is currently "
          "disabled. "
          "Using PSM 3 (Auto) instead.\n\n";
      } else if (cur_psm == tesseract::PSM_SPARSE_TEXT_OSD) {
        api.SetPageSegMode(tesseract::PSM_SPARSE_TEXT);
        osd_warning +=
          "\nWARNING: The page segmentation mode 12 (Sparse text + OSD) is "
          "currently disabled. "
          "Using PSM 11 (Sparse text) instead.\n\n";
      }
#endif // DISABLED_LEGACY_ENGINE

      std::vector<std::unique_ptr<TessResultRenderer>> renderers;

      bool succeed = true;

      if (in_training_mode) {
        renderers.push_back(nullptr);
      } else if (outputbase != nullptr) {
        succeed &= !PreloadRenderers(api, renderers, pagesegmode, outputbase);
        if (succeed && renderers.empty()) {
          // default: TXT + HOCR renderer
          api.SetVariable("tessedit_create_hocr", "Y");
          api.SetVariable("tessedit_create_alto", "Y");
          api.SetVariable("tessedit_create_page", "Y");
          api.SetVariable("tessedit_create_tsv", "Y");
          api.SetVariable("tessedit_create_pdf", "Y");
          api.SetVariable("textonly_pdf", "n");
          api.SetVariable("tessedit_write_unlv", "Y");
          api.SetVariable("tessedit_create_lstmbox", "Y");
          api.SetVariable("tessedit_create_boxfile", "Y");
          api.SetVariable("tessedit_create_wordstrbox", "Y");
          api.SetVariable("tessedit_create_txt", "Y");

          succeed &= !PreloadRenderers(api, renderers, pagesegmode, outputbase);
        }
      }

      if (!renderers.empty()) {
#if DISABLED_LEGACY_ENGINE
        if (!osd_warning.empty()) {
          tprintDebug("{}", osd_warning);
        }
#endif

        succeed &= api.ProcessPages(image, nullptr, 0, renderers[0].get());

        if (!succeed) {
          tprintError("Error during page processing. File: {}\n", image);
          ret_val = EXIT_FAILURE;
        }
      }
    }

    if (ret_val == EXIT_SUCCESS && verbose_process) {
      api.ReportParamsUsageStatistics();
    }

    supress_premature_log_reporting.stepdown();
    api.Clear();
  }
  // ^^^ end of scope for the Tesseract `api` instance
  // --> cache occupancy is removed, so the next call will succeed without fail (due to internal sanity checks)

  TessBaseAPI::ClearPersistentCache();

  return ret_val;
}
<|MERGE_RESOLUTION|>--- conflicted
+++ resolved
@@ -36,13 +36,6 @@
 #include <leptonica/pix_internal.h>
 #endif
 #include <tesseract/baseapi.h>
-<<<<<<< HEAD
-#if defined(USE_OPENCL)
-#  include "openclwrapper.h" // for OpenclDevice
-#endif
-=======
-#include "dict.h"
->>>>>>> 0cd53996
 #include <tesseract/renderer.h>
 #include "simddetect.h"
 #include "tesseractclass.h" // for AnyTessLang
@@ -116,37 +109,6 @@
   tprintDebug("  {}\n", versionStrP);
   stringDestroy(&versionStrP);
 
-<<<<<<< HEAD
-#ifdef USE_OPENCL
-  cl_platform_id platform[4];
-  cl_uint num_platforms;
-
-  tprintDebug(" OpenCL info:\n");
-  if (clGetPlatformIDs(4, platform, &num_platforms) == CL_SUCCESS) {
-    tprintDebug("  Found {} platform(s).\n", num_platforms);
-    for (unsigned n = 0; n < num_platforms; n++) {
-      char info[256];
-      if (clGetPlatformInfo(platform[n], CL_PLATFORM_NAME, 256, info, 0) == CL_SUCCESS) {
-        tprintDebug("  Platform {} name: {}\n", n + 1, info);
-      }
-      if (clGetPlatformInfo(platform[n], CL_PLATFORM_VERSION, 256, info, 0) == CL_SUCCESS) {
-        tprintDebug("  Version: {}\n", info);
-      }
-      cl_device_id devices[2];
-      cl_uint num_devices;
-      if (clGetDeviceIDs(platform[n], CL_DEVICE_TYPE_ALL, 2, devices, &num_devices) == CL_SUCCESS) {
-        tprintDebug("  Found {} device(s).\n", num_devices);
-        for (unsigned i = 0; i < num_devices; ++i) {
-          if (clGetDeviceInfo(devices[i], CL_DEVICE_NAME, 256, info, 0) == CL_SUCCESS) {
-            tprintDebug("    Device {} name: {}\n", i + 1, info);
-          }
-        }
-      }
-    }
-  }
-#endif
-=======
->>>>>>> 0cd53996
 #if defined(HAVE_NEON) || defined(__aarch64__)
   if (tesseract::SIMDDetect::IsNEONAvailable())
     tprintDebug(" Found NEON\n");
