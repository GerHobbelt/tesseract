/**********************************************************************
 * File:        tesseract.cpp
 * Description: Main program for merge of tess and editor.
 * Author:      Ray Smith
 *
 * (C) Copyright 1992, Hewlett-Packard Ltd.
 ** Licensed under the Apache License, Version 2.0 (the "License");
 ** you may not use this file except in compliance with the License.
 ** You may obtain a copy of the License at
 ** http://www.apache.org/licenses/LICENSE-2.0
 ** Unless required by applicable law or agreed to in writing, software
 ** distributed under the License is distributed on an "AS IS" BASIS,
 ** WITHOUT WARRANTIES OR CONDITIONS OF ANY KIND, either express or implied.
 ** See the License for the specific language governing permissions and
 ** limitations under the License.
 *
 **********************************************************************/

// Include automatically generated configuration file if running autoconf
#include <tesseract/preparation.h> // compiler config, etc.

#include <cerrno> // for errno
#if defined(__USE_GNU)
#  include <cfenv> // for feenableexcept
#endif
#include <climits> // for INT_MIN, INT_MAX
#include <cstdlib> // for std::getenv
#include <iostream>
#include <map>    // for std::map
#include <memory> // std::unique_ptr
#include <sstream> // std::ostringstream
#include <type_traits>

#include <cpp/result.hpp>      // alternative for C++23 std::expected<>

#include <leptonica/allheaders.h>
#if LIBLEPT_MINOR_VERSION > 82
#include <leptonica/pix_internal.h>
#endif
#include <tesseract/baseapi.h>
#include <tesseract/renderer.h>
#include <parameters/parameters.h>
#include "simddetect.h"
#include "tesseractclass.h" // for AnyTessLang
#include <tesseract/tprintf.h> // for tprintf
#include "tlog.h"
#include "global_params.h"
#include "pathutils.h"
#include "imagedata.h" // DocumentData

#ifdef _OPENMP
#  include <omp.h>
#endif

#if defined(HAVE_LIBARCHIVE)
#  include <archive.h>
#endif
#if defined(HAVE_LIBCURL)
#  include <curl/curl.h>
#endif

#if defined(WIN32) || defined(_WIN32) || defined(_WIN64)
#  include <fcntl.h>
#  include <io.h>

#  if defined(HAVE_TIFFIO_H)

#    include <tiffio.h>

using namespace tesseract;
using namespace parameters;

static void Win32ErrorHandler(const char *module, const char *fmt, va_list ap) {
  char buf[2048] = "";

  if (module != nullptr) {
    snprintf(buf, sizeof(buf), "%s: ", module);
  }
  size_t off = strlen(buf);
  vsnprintf(buf + off, sizeof(buf) - off, fmt, ap);
  buf[sizeof(buf) - 1] = 0;			// make sure string is NUL terminated under all circumstances.
  tprintError("{}\n", buf);
}

static void Win32WarningHandler(const char *module, const char *fmt, va_list ap) {
  char buf[2048] = "";

  if (module != nullptr) {
    snprintf(buf, sizeof(buf), "%s: ", module);
  }
  size_t off = strlen(buf);
  vsnprintf(buf + off, sizeof(buf) - off, fmt, ap);
  buf[sizeof(buf) - 1] =
      0;  // make sure string is NUL terminated under all circumstances.
  tprintWarn("{}\n", buf);
}

#  endif /* HAVE_TIFFIO_H */

#endif // _WIN32

static void PrintVersionInfo() {
  tprintInfo("tesseract {}\n", tesseract::TessBaseAPI::Version());

  const char *versionStrP = getLeptonicaVersion();
  tprintInfo("  {}\n", versionStrP);
  stringDestroy(&versionStrP);

  versionStrP = getImagelibVersions();
  tprintInfo("  {}\n", versionStrP);
  stringDestroy(&versionStrP);

#if defined(HAVE_NEON) || defined(__aarch64__)
  if (tesseract::SIMDDetect::IsNEONAvailable())
    tprintInfo(" Found NEON\n");
#else
  if (tesseract::SIMDDetect::IsAVX512BWAvailable()) {
    tprintInfo(" Found AVX512BW\n");
  }
  if (tesseract::SIMDDetect::IsAVX512FAvailable()) {
    tprintInfo(" Found AVX512F\n");
  }
  if (tesseract::SIMDDetect::IsAVX512VNNIAvailable()) {
    tprintInfo(" Found AVX512VNNI\n");
  }
  if (tesseract::SIMDDetect::IsAVX2Available()) {
    tprintInfo(" Found AVX2\n");
  }
  if (tesseract::SIMDDetect::IsAVXAvailable()) {
    tprintInfo(" Found AVX\n");
  }
  if (tesseract::SIMDDetect::IsFMAAvailable()) {
    tprintInfo(" Found FMA\n");
  }
  if (tesseract::SIMDDetect::IsSSEAvailable()) {
    tprintInfo(" Found SSE4.1\n");
  }
#endif
#ifdef _OPENMP
  tprintDebug(" Found OpenMP {}\n", _OPENMP);
#endif
#if defined(HAVE_LIBARCHIVE)
#  if ARCHIVE_VERSION_NUMBER >= 3002000
  tprintInfo(" Found {}\n", archive_version_details());
#  else
  tprintInfo(" Found {}\n", archive_version_string());
#  endif // ARCHIVE_VERSION_NUMBER
#endif   // HAVE_LIBARCHIVE
#if defined(HAVE_LIBCURL)
  tprintInfo(" Found {}\n", curl_version());
#endif
  tprintInfo("\n");
}

static void PrintHelpForPSM() {
  const char *msg =
      "Page segmentation modes:\n"
      "  0    Orientation and script detection (OSD) only.\n"
      "  1    Automatic page segmentation with OSD.\n"
      "  2    Automatic page segmentation, but no OSD, nor OCR.\n"
      "  3    Fully automatic page segmentation, but no OSD. (Default)\n"
      "  4    Assume a single column of text of variable sizes.\n"
      "  5    Assume a single uniform block of vertically aligned text.\n"
      "  6    Assume a single uniform block of text.\n"
      "  7    Treat the image as a single text line.\n"
      "  8    Treat the image as a single word.\n"
      "  9    Treat the image as a single word in a circle.\n"
      " 10    Treat the image as a single character.\n"
      " 11    Sparse text. Find as much text as possible in no particular order.\n"
      " 12    Sparse text with OSD.\n"
      " 13    Raw line. Treat the image as a single text line,\n"
      "       bypassing hacks that are Tesseract-specific.\n"
      "\n";

#if DISABLED_LEGACY_ENGINE
  const char *disabled_osd_msg = "\nNOTE: The OSD modes are currently disabled.\n";
  tprintInfo("{}{}", msg, disabled_osd_msg);
#else
  tprintInfo("{}", msg);
#endif
}

#if !DISABLED_LEGACY_ENGINE
static void PrintHelpForOEM() {
  const char *msg =
      "OCR Engine modes:\n"
      "  0    Legacy engine only.\n"
      "  1    Neural nets LSTM engine only.\n"
      "  2    Legacy + LSTM engines.\n"
      "  3    Default, based on what is available.\n"
      "\n";

  tprintInfo("{}", msg);
}
#endif // !DISABLED_LEGACY_ENGINE

static const char* basename(const char* path)
{
  size_t i;
  size_t len = strlen(path);
  for (i = strcspn(path, ":/\\"); i < len; i = strcspn(path, ":/\\"))
  {
    path = path + i + 1;
    len -= i + 1;
  }
  return path;
}

static void PrintHelpExtra(const char *program) {
  program = basename(program);
  tprintInfo(
      "Usage:\n"
      "  {} --help | --help-extra | --help-psm | "
#if !DISABLED_LEGACY_ENGINE
      "--help-oem | "
#endif
      "--version\n"
      "  {} --list-langs [--tessdata-dir <path>]\n"
#if !DISABLED_LEGACY_ENGINE
      "  {} --print-fonts-table [options...] [<configfile>...]\n"
#endif  // !DISABLED_LEGACY_ENGINE
      "  {} --print-parameters [options...] [<configfile>...]\n"
      "  {} info [<trainingfile>...]\n"
      "  {} unpack [<file>...]\n"
      "  {} version\n"
      "  {} <imagename>|<imagelist>|stdin <outputbase>|stdout [options...] "
      "[<configfile>...]\n"
      "\n"
      "OCR options:\n"
      "  --tessdata-dir PATH   Specify the location of tessdata path.\n"
      "  --user-words PATH     Specify the location of user words file.\n"
      "                        (Same as: -c user_words_file=PATH)\n"
      "  --user-patterns PATH  Specify the location of user patterns file.\n"
      "                        (Same as: -c user_patterns_file=PATH)\n"
      "  --dpi VALUE           Specify DPI for input image.\n"
      "  --loglevel LEVEL      Specify logging level. LEVEL can be\n"
      "                        ALL, TRACE, DEBUG, INFO, WARN, ERROR, FATAL or OFF.\n"
      "  --rectangle RECT      Specify rectangle(s) used for OCR.\n"
      "                        format: l173t257w2094h367[+l755t815w594h820[...]]\n"
      "  -l LANG[+LANG]        Specify language(s) used for OCR.\n"
      "  -c VAR=VALUE          Set value for config variables.\n"
      "                        Multiple -c arguments are allowed.\n"
      "  --psm NUM             Specify page segmentation mode.\n"
#if !DISABLED_LEGACY_ENGINE
      "  --oem NUM             Specify OCR Engine mode.\n"
#endif
      "  --visible-pdf-image PATH\n"
      "                        Specify path to source page image which will be\n"
      "                        used as image underlay in PDF output.\n"
      "                        (page rendered then as image + OCR text hidden overlay)\n"
      "  --config PATH         Specify the location of config file(s).\n"
      "                        You can specify multiple config files by issuing this\n"
      "                        option multiple times, once for each config file.\n"
      "                        When this option is used, it is assumed no further\n"
      "                        config files will be listed at the end of the command line.\n"
      "  --outputbase PATH     Specify the output base path (with possible filename\n"
      "                        at the end); this is equivalent to specifying the base path\n"
      "                        as an independent argument, but this option is useful\n"
      "                        when specifying multiple image input files: then those do not\n"
      "                        have to be followed by the base path at the end of the list.\n"
      "\n"
      "NOTE: These options must occur before any configfile.\n"
      "\n",
      program, program, program, program, program, program, program
#if !DISABLED_LEGACY_ENGINE
      , program
#endif  // !DISABLED_LEGACY_ENGINE
  );

  PrintHelpForPSM();
#if !DISABLED_LEGACY_ENGINE
  PrintHelpForOEM();
#endif

  tprintInfo(
      "Commands:\n"
      "\n"
      "  {} info [<trainingfile>...]\n"
      "                        Prints info about the trainingfile(s), whether they are\n"
      "                        LSTM (tesseract v4/v5) or Legacy (tesseract v3)\n"
      "\n"
      "  {} unpack [<file>...]\n"
      "                        Unpack training archives into transcription text files\n"
      "                        and image scans (pictures)\n"
      "\n"
      "  {} version\n"
      "                        Alias for '--version'.\n"
      "\n"
      "Stand-alone {} options:\n"
      "  -h, --help            Show minimal help message.\n"
      "  --help-extra          Show extra help for advanced users.\n"
      "  --help-psm            Show page segmentation modes.\n"
#if !DISABLED_LEGACY_ENGINE
      "  --help-oem            Show OCR Engine modes.\n"
#endif
      "  -v, --version         Show version information.\n"
      "  --rectangle           Specify rectangle(s) used for OCR.\n"
      "  --list-langs          List available languages for tesseract engine.\n"
#if !DISABLED_LEGACY_ENGINE
      "  --print-fonts-table   Print tesseract fonts table.\n"
#endif  // !DISABLED_LEGACY_ENGINE
      "  --print-parameters    Print tesseract parameters.\n"
      "\n"
      "You may also use the 'help' command as an alias for '--help' like this:\n"
      "  {} help\n"
      "or"
      "  {} help <section>\n"
      "where section is one of:\n"
      "  extra, oem, psm\n"
      "\n",
      program, program, program, program, program, program);
}

static void PrintHelpMessage(const char *program) {
  program = basename(program);
  tprintInfo(
      "Usage:\n"
      "  {} --help | --help-extra | --version\n"
      "  {} help [section]\n"
      "  {} --list-langs\n"
      "  {} --print-parameters\n"
      "  {} <imagename> <outputbase> [options...] [<configfile>...]\n"
      "\n"
      "OCR options:\n"
      "  --rectangle           Specify rectangle(s) used for OCR.\n"
      "  -l LANG[+LANG]        Specify language(s) used for OCR.\n"
      "NOTE: These options must occur before any configfile.\n"
      "\n"
      "Stand-alone {} options:\n"
      "  --help                Show this help message.\n"
      "  --help-extra          Show extra help for advanced users.\n"
      "  --version             Show version information.\n"
      "  --list-langs          List available languages for tesseract engine.\n"
      "  --print-parameters    Print tesseract parameters.\n"
	  "\n",
      program, program, program, program, program, program);
}

static void PrintVeryShortHelpMessage(const char *program) {
  program = basename(program);
  tprintInfo(
      "\n",
      "Run\n"
      "  {} --help\n"
      "for first order on-line help.\n"
      "\n"
      "We expected a commandline format like:\n"
      "  {} [options...] <imagename> <outputbase> [options...] [<configfile>...]\n"
      "\n",
      program, program);
}

static void PrintLangsList(tesseract::TessBaseAPI &api) {
  std::vector<std::string> languages;
  api.GetAvailableLanguagesAsVector(&languages);
  tprintInfo("List of available languages in \"{}\" ({}):\n",
         api.GetDatapath(), languages.size());
  for (const auto &language : languages) {
    tprintInfo("{}\n", language);
  }
  tprintInfo("\n");
}

/**
 * We have 2 possible sources of pagesegmode: a config file and
 * the command line. For backwards compatibility reasons, the
 * default in tesseract is tesseract::PSM_SINGLE_BLOCK, but the
 * default for this program is tesseract::PSM_AUTO. We will let
 * the config file take priority, so the command-line default
 * can take priority over the tesseract default, so we use the
 * value from the command line only if the retrieved mode
 * is still tesseract::PSM_SINGLE_BLOCK, indicating no change
 * in any config file. Therefore the only way to force
 * tesseract::PSM_SINGLE_BLOCK is from the command line.
 * It would be simpler if we could set the value before Init,
 * but that doesn't work.
 */
static void FixPageSegMode(tesseract::TessBaseAPI &api, tesseract::PageSegMode pagesegmode) {
  if (api.GetPageSegMode() == tesseract::PSM_SINGLE_BLOCK) {
    api.SetPageSegMode(pagesegmode);
  }
}

static void InfoTraineddata(const std::vector<std::string> &filenames) {
  for (const std::string &filename : filenames) {
    tesseract::TessdataManager mgr;
    if (!mgr.is_loaded() && !mgr.Init(filename.c_str())) {
      tprintError("Error opening data file {}\n", filename);
    } else {
      if (mgr.IsLSTMAvailable()) {
        tprintInfo("{} - LSTM\n", filename);
      }
      if (mgr.IsBaseAvailable()) {
        tprintInfo("{} - legacy\n", filename);
      }
    }
  }
  tprintInfo("\n");
}

static void UnpackFiles(const std::vector<std::string> &filenames) {
  for (const std::string &filename : filenames) {
    tprintInfo("Extracting {}\n", filename);
    tesseract::DocumentData images(filename);
    if (!images.LoadDocument(filename.c_str(), 0, 0, nullptr)) {
      tprintError("Failed to read training data from {}!\n", filename);
      continue;
    }
    tprintInfo("Extracted:\n");
    tprintInfo("  {} pages\n", images.NumPages());
    tprintInfo("  {} size\n", images.PagesSize());

    for (int page = 0; page < images.NumPages(); page++) {
      std::string basename = filename;
      basename = basename.erase(basename.size() - 6);
      std::ostringstream stream;
      stream << basename << '_' << page;
      const tesseract::ImageData* image = images.GetPage(page);
      tprintInfo("document page #{}: image file: {}\n", page, image->imagefilename());

      const char* transcription = image->transcription().c_str();
      std::string gt_filename = stream.str() + ".gt.txt";
      FILE* f = fopen(gt_filename.c_str(), "wb");
      if (f == nullptr) {
        tprintError("Writing ground truth transcription to file '{}' for document page #{} failed\n", gt_filename, page);
        continue;
      }
      fprintf(f, "%s\n", transcription);
      fclose(f);
      tprintInfo("Ground truth transcription for document page #{}: {}\n", page, transcription);

      Pix* pix = image->GetPix();
      std::string image_filename = stream.str() + ".png";
      if (pixWrite(image_filename.c_str(), pix, IFF_PNG) != 0) {
        tprintError("Writing {} failed\n", image_filename);
      }
      pixDestroy(&pix);

      const auto& boxes = image->boxes();
      const TBOX& box = boxes[0];
      box.print();
      const auto &box_texts = image->box_texts();
      tprintInfo("gt: {}\n", box_texts[0]);
    }
  }
}

typedef enum {
  NO_CMD = 0,
  HELP_BASIC = 0x01,
  HELP_EXTRA = 0x02,
  HELP_OEM = 0x04,
  HELP_PSM = 0x08,
  INFO = 0x10,
  UNPACK = 0x20,
  VERSION = 0x40,
  DO_OCR = 0x80,
  LIST_LANGUAGES = 0x100,
  PRINT_PARAMETERS = 0x200,
  PRINT_FONTS_TABLE = 0x400,

  WE_ARE_BUGGERED = 0x8000
} CommandVerb;


// Return a CommandVerb mix + parsed arguments in vectors
static int ParseArgs(int argc, const char** argv,
                     ParamsVectorSet &vars_vec,
                     ParamsVector &surplus) {
  bool dash_dash = false;
  enum ParserState : int {
    PARSED_INPUT_IMAGE = 0x01,
	PARSED_OUTPUT_BASEDIR = 0x02,
	PARSED_CONFIG_FILESET = 0x04
  };
  
  int i;
  int cmd = NO_CMD;
  for (i = 1; i < argc; i++) {
    const char *verb = argv[i];
    ASSERT0(verb != nullptr);
    if (verb[0] != '-' || dash_dash) {
      if (cmd == NO_CMD) {
        if (strcmp(verb, "help") == 0) {
          const char *subverb = argv[i + 1];
          if (subverb && subverb[0] != '-') {
            if (strcmp(subverb, "extra") == 0) {
              cmd = HELP_EXTRA;
#if !DISABLED_LEGACY_ENGINE
            } else if ((strcmp(subverb, "oem") == 0)) {
              cmd = HELP_OEM;
#endif
            } else if ((strcmp(subverb, "psm") == 0)) {
              cmd = HELP_PSM;
            } else {
              tprintError(
                  "No help available for '{}'.\n"
                  "Did you mean 'extra', 'oem' or 'psm'?\n",
                  subverb);
              return WE_ARE_BUGGERED;
            }
            i++;
          } else {
            cmd = HELP_BASIC;
          }
          continue;
        } else if (strcmp(verb, "info") == 0) {
          cmd = INFO;
          continue;
        } else if (strcmp(verb, "unpack") == 0) {
          cmd = UNPACK;
          continue;
        } else if (strcmp(verb, "version") == 0) {
          cmd = VERSION;
          continue;
        } else if (!fs::exists(verb)) {
          tprintError("Unknown action: '{}'\n", verb);
          return WE_ARE_BUGGERED;
        }
        // fall through
      }

#define PUSH_VALUE_OR_YAK()                                                                                 \
  if (i + 1 < argc) {                                                                                       \
    i++;                                                                                                    \
    vars_values->push_back(argv[i]);                                                                   \
  }                                                                                                         \
  else {                                                                                                    \
    tprintError("Command line option '{}' is given without any value to assign.\n", argv[i]);  \
    return false;                                                                                           \
  }

      if (cmd == NO_CMD)
        cmd = DO_OCR;
      path_args->push_back(verb);
    } else if (cmd != NO_CMD && strcmp(verb, "-") == 0) {
      // stdin/stdout path spec: treat as command path parameter
      path_args->push_back(verb);
    } else if ((strcmp(verb, "-h") == 0) ||
               (strcmp(verb, "--help") == 0)) {
      cmd |= HELP_BASIC;
	  continue;
    } else if (strcmp(verb, "--help-extra") == 0) {
      cmd |= HELP_EXTRA;
	  continue;
    } else if ((strcmp(verb, "--help-psm") == 0)) {
      cmd |= HELP_PSM;
	  continue;
#if !DISABLED_LEGACY_ENGINE
    } else if ((strcmp(verb, "--help-oem") == 0)) {
      cmd |= HELP_OEM;
	  continue;
#endif
    } else if ((strcmp(verb, "-v") == 0) || (strcmp(verb, "--version") == 0)) {
      cmd |= VERSION;
	  continue;
    } else if (strcmp(argv[i], "-l") == 0) {
      vars_vec->push_back("languages");                   // [i_a] NEW
      PUSH_VALUE_OR_YAK();
      continue;
    } else if (strcmp(argv[i], "--tessdata-dir") == 0) {
      vars_vec->push_back("tessdata_path");                   // [i_a] NEW
      PUSH_VALUE_OR_YAK();
      continue;
    } else if (strcmp(argv[i], "--dpi") == 0) {
      vars_vec->push_back("source_image_dpi");                   // [i_a] NEW
      PUSH_VALUE_OR_YAK();
      continue;
    } else if (strcmp(argv[i], "--loglevel") == 0) {
      vars_vec->push_back("loglevel");                            // [i_a] NEW
      PUSH_VALUE_OR_YAK();
      continue;
    } else if (strcmp(argv[i], "--user-words") == 0) {
      vars_vec->push_back("user_words_file");
      PUSH_VALUE_OR_YAK();
	  continue;
    } else if (strcmp(argv[i], "--user-patterns") == 0) {
      vars_vec->push_back("user_patterns_file");
      PUSH_VALUE_OR_YAK();
      continue;
    } else if (strcmp(argv[i], "--list-langs") == 0) {
      cmd |= LIST_LANGUAGES;
	  continue;
    } else if (strcmp(argv[i], "--rectangle") == 0) {
      vars_vec->push_back("reactangles_to_process");                   // [i_a] NEW
      PUSH_VALUE_OR_YAK();
      continue;
    } else if (strcmp(argv[i], "--outputbase") == 0) {
      vars_vec->push_back("output_base_path");                       // [i_a] NEW
      PUSH_VALUE_OR_YAK();
      state |= PARSED_OUTPUT_BASEDIR;
	  continue;
    } else if (strcmp(argv[i], "--config") == 0) {
      PUSH_VALUE_OR_YAK();                                                  // [i_a] NEW
      state |= PARSED_CONFIG_FILESET;
	  continue;
    } else if (strcmp(argv[i], "--psm") == 0) {
      vars_vec->push_back("page_segmenting_mode");                   // [i_a] NEW :: tessedit_pageseg_mode
      PUSH_VALUE_OR_YAK();
      continue;
    } else if (strcmp(argv[i], "--oem") == 0) {
      vars_vec->push_back("engine_mode");                   // [i_a] NEW :: tessedit_ocr_engine_mode
      PUSH_VALUE_OR_YAK();
      continue;
    } else if (strcmp(verb, "--print-parameters") == 0) {
      cmd |= PRINT_PARAMETERS;
	  continue;
#if !DISABLED_LEGACY_ENGINE
    } else if (strcmp(verb, "--print-fonts-table") == 0) {
      cmd |= PRINT_FONTS_TABLE;
	  continue;
#endif  // !DISABLED_LEGACY_ENGINE
    } else if (strcmp(argv[i], "-c") == 0) {
      // handled properly after api init
      if (i + 1 >= argc) {
        tprintError("Command line option '-c' is given without a parameter=value assignment following.\n");
        return false;
      }
      const char *var_stmt = argv[i + 1];
      ++i;

      const char *p = strchr(var_stmt, '=');
      if (!p) {
        tprintError("Missing '=' in '-c' configvar assignment statement: '{}'\n", var_stmt);
        return false;
      }
      std::string name(var_stmt, p - var_stmt);
      Param *v = vars_vec->find(name.c_str(), ANY_TYPE_PARAM);
      v->set_value(p + 1);
	  continue;
    } else if (strcmp(argv[i], "--source-image") == 0) {
      vars_vec->push_back("source_image");                              // [i_a] NEW
      PUSH_VALUE_OR_YAK();
      continue;
    } else if (strcmp(argv[i], "--mixed-masks-image") == 0) {
      vars_vec->push_back("mixed_masks_image");                              // [i_a] NEW
      PUSH_VALUE_OR_YAK();
      continue;
    } else if (strcmp(argv[i], "--threshold-level-image") == 0) {
      vars_vec->push_back("threshold_level_image");                              // [i_a] NEW
      PUSH_VALUE_OR_YAK();
      continue;
    } else if (strcmp(argv[i], "--text-mask-image") == 0) {
      vars_vec->push_back("text_mask_image");                              // [i_a] NEW
      PUSH_VALUE_OR_YAK();
      continue;
    } else if (strcmp(argv[i], "--nontext-mask-image") == 0) {
      vars_vec->push_back("nontext_mask_image");                              // [i_a] NEW
      PUSH_VALUE_OR_YAK();
      continue;
    } else if (strcmp(verb, "--visible-pdf-image") == 0 && i + 1 < argc) {
      IntParam *p = vars_vec->find<IntParam>("visible_image_file_path");
      p->set_value(argv[i + 1]);
      continue;
    } else if (strcmp(verb, "--config") == 0 && i + 1 < argc) {
      StringParam *p = vars_vec->find<StringParam>("config_files");
      std::string cfs = p->value();
      if (!cfs.empty())
        cfs += ';';       // separator suitable for all platforms AFAIAC.
      cfs += argv[i + 1];
      p->set_value(cfs);
      ++i;
    } else if (strcmp(verb, "--outputbase") == 0 && i + 1 < argc) {
      StringParam *p = vars_vec->find<StringParam>("output_base_path");
      p->set_value(argv[i + 1]);
      ++i;
    } else if (strcmp(verb, "--") == 0) {
      dash_dash = true;
    } else {
      // Unexpected argument.
      tprintError("Unknown command line argument '{}'\n", verb);
      return WE_ARE_BUGGERED;
    }
  }
	}
	if (dash_dash || argv[i][0] != '-') {
		if (!(state & PARSED_INPUT_IMAGE)) {
      // first non-opt argument: the SOURCE IMAGE,
      vars_vec->push_back("source_image");                   // [i_a] NEW
      vars_values->push_back(argv[i]);
      // outputbase follows image, DO allow options in between.
      state |= PARSED_INPUT_IMAGE;
	  continue;
    } else if (!(state & PARSED_OUTPUT_BASEDIR)) {
      // second non-opt argument: the OUTPUTBASE (follows image)
      vars_vec->push_back("output_base_path");                   // [i_a] NEW
      vars_values->push_back(argv[i]);
      state |= PARSED_OUTPUT_BASEDIR;
	  continue;
    } else if ((state & PARSED_OUTPUT_BASEDIR) && (state & PARSED_INPUT_IMAGE)) {
      // third and further non-opt arguments: the (optional) CONFIG FILES
      config_files->push_back(argv[i]);
	  state |= PARSED_CONFIG_FILESET;
	  continue;
    }
	}
	 
      // Unexpected argument.
      tprintError("Unknown command line argument '{}'\n", argv[i]);
      return false;
  }

  if (!(state & PARSED_INPUT_IMAGE) && noocr == false) {
    tprintError("Missing input image command line argument.\n");
    PrintVeryShortHelpMessage(argv[0]);
    return false;
  }

  if (!(state & PARSED_OUTPUT_BASEDIR) && noocr == false) {
    tprintError("Missing output base path command line argument.\n");
    PrintVeryShortHelpMessage(argv[0]);
    return false;
  }

#undef PUSH_VALUE_OR_YAK

  return cmd;
}

static bool PreloadRenderers(tesseract::TessBaseAPI &api,
                             std::vector<std::unique_ptr<TessResultRenderer>> &renderers,
                             tesseract::PageSegMode pagesegmode, const char *outputbase) {
  bool error = false;
  if (pagesegmode == tesseract::PSM_OSD_ONLY) {
#if !DISABLED_LEGACY_ENGINE
    auto renderer = std::make_unique<tesseract::TessOsdRenderer>(outputbase);
    if (renderer->happy()) {
      renderers.push_back(std::move(renderer));
    } else {
      tprintError("Could not create OSD output file: {}\n",
              strerror(errno));
      error = true;
    }
#endif // !DISABLED_LEGACY_ENGINE
  } else {
    bool b;
    Tesseract &tess = api.tesseract();

    b = tess.tessedit_create_hocr;
    if (b) {
      bool font_info = tess.hocr_font_info;
      auto renderer = std::make_unique<tesseract::TessHOcrRenderer>(outputbase, font_info);
      if (renderer->happy()) {
        renderers.push_back(std::move(renderer));
      } else {
        tprintError("Could not create hOCR output file: {}\n", strerror(errno));
        error = true;
      }
    }

    b = tess.tessedit_create_alto;
    if (b) {
      auto renderer = std::make_unique<tesseract::TessAltoRenderer>(outputbase);
      if (renderer->happy()) {
        renderers.push_back(std::move(renderer));
      } else {
        tprintError("Could not create ALTO output file: {}\n", strerror(errno));
        error = true;
      }
    }

    b = tess.tessedit_create_page_xml;
    if (b) {
      auto renderer = std::make_unique<tesseract::TessPAGERenderer>(outputbase);
      if (renderer->happy()) {
        renderers.push_back(std::move(renderer));
      } else {
        tprintError("Could not create PAGE output file: {}\n", strerror(errno));
        error = true;
      }
    }

    b = tess.tessedit_create_tsv;
    if (b) {
      bool lang_info = tess.tsv_lang_info;
      auto renderer = std::make_unique<tesseract::TessTsvRenderer>(outputbase, lang_info);
      if (renderer->happy()) {
        renderers.push_back(std::move(renderer));
      } else {
        tprintError("Could not create TSV output file: {}\n", strerror(errno));
        error = true;
      }
    }

    b = tess.tessedit_create_pdf;
    if (b) {
#if defined(WIN32) || defined(_WIN32) || defined(_WIN64)
      if (_setmode(_fileno(stdout), _O_BINARY) == -1)
        tprintError("Cannot set STDIN to binary: {}", strerror(errno));
#endif // WIN32
      bool textonly = tess.textonly_pdf;
      auto renderer = std::make_unique<tesseract::TessPDFRenderer>(outputbase, api.GetDatapath(), textonly);
      if (renderer->happy()) {
        renderers.push_back(std::move(renderer));
      } else {
        tprintError("Could not create PDF output file: {}\n", strerror(errno));
        error = true;
      }
    }

    b = tess.tessedit_write_unlv;
    if (b) {
      tess.unlv_tilde_crunching.set_value(true);
      auto renderer = std::make_unique<tesseract::TessUnlvRenderer>(outputbase);
      if (renderer->happy()) {
        renderers.push_back(std::move(renderer));
      } else {
        tprintError("Could not create UNLV output file: {}\n", strerror(errno));
        error = true;
      }
    }

    b = tess.tessedit_create_lstmbox;
    if (b) {
      auto renderer = std::make_unique<tesseract::TessLSTMBoxRenderer>(outputbase);
      if (renderer->happy()) {
        renderers.push_back(std::move(renderer));
      } else {
        tprintError("Could not create LSTM BOX output file: {}\n", strerror(errno));
        error = true;
      }
    }

    b = tess.tessedit_create_boxfile;
    if (b) {
      auto renderer = std::make_unique<tesseract::TessBoxTextRenderer>(outputbase);
      if (renderer->happy()) {
        renderers.push_back(std::move(renderer));
      } else {
        tprintError("Could not create BOX output file: {}\n", strerror(errno));
        error = true;
      }
    }

    b = tess.tessedit_create_wordstrbox;
    if (b) {
      auto renderer = std::make_unique<tesseract::TessWordStrBoxRenderer>(outputbase);
      if (renderer->happy()) {
        renderers.push_back(std::move(renderer));
      } else {
        tprintError("Could not create WordStr BOX output file: {}\n", strerror(errno));
        error = true;
      }
    }

    b = tess.tessedit_create_txt;
    if (b) {
      // Create text output if no other output was requested
      // even if text output was not explicitly requested unless
      // there was an error.
      auto renderer = std::make_unique<tesseract::TessTextRenderer>(outputbase);
      if (renderer->happy()) {
        renderers.push_back(std::move(renderer));
      } else {
        tprintError("Could not create TXT output file: {}\n", strerror(errno));
        error = true;
      }
    }
  }

  if (!error) {
    // Null-out the renderers that are
    // added to the root, and leave the root in the vector.
    if (renderers.size() > 1) {
      for (size_t r = 1; r < renderers.size(); ++r) {
        renderers[0]->insert(renderers[r].get());
        renderers[r].release(); // at the moment insert() is owning
      }
      size_t l = 1;
#if !defined(NO_ASSERTIONS)
      for (size_t l = renderers.size(); l > 0; --l) {
        if (renderers[l - 1].get() != nullptr)
          break;
      }
#endif
      ASSERT0(l == 1);
      renderers.resize(l);
    }
  }

  return error;
}

namespace tesseract {

static inline auto format_as(Orientation o) {
  return fmt::underlying(o);
}

static inline auto format_as(TextlineOrder o) {
  return fmt::underlying(o);
}

static inline auto format_as(WritingDirection d) {
  return fmt::underlying(d);
}

}


/**********************************************************************
 *  main()
 *
 **********************************************************************/

#if defined(TESSERACT_STANDALONE) && !defined(BUILD_MONOLITHIC)
extern "C" int main(int argc, const char** argv)
#else
extern "C" int tesseract_main(int argc, const char **argv)
#endif
{
#if defined(__USE_GNU) && defined(HAVE_FEENABLEEXCEPT)
  // Raise SIGFPE.
#  if defined(__clang__)
  // clang creates code which causes some FP exceptions, so don't enable those.
  feenableexcept(FE_DIVBYZERO);
#  else
  feenableexcept(FE_DIVBYZERO | FE_OVERFLOW | FE_INVALID);
#  endif
#endif

#if 0
  atexit(pause_key);
#endif

<<<<<<< HEAD
  (void)tesseract::SetConsoleModeToUTF8();

  //const char *lang = nullptr;
  //const char *image = nullptr;
  //const char *visible_image_file = nullptr;
  //const char *outputbase = nullptr;
  //const char *datapath = nullptr;
  //const char *visible_pdf_image_file = nullptr;
  //bool rectangle_mode = false;
  //const char* rectangle_str = NULL;
=======
  const char *lang = nullptr;
  const char *image = nullptr;
  const char *visible_image_file = nullptr;
  const char *outputbase = nullptr;
  const char *datapath = nullptr;
  const char *visible_pdf_image_file = nullptr;
  bool rectangle_mode = false;
  const char *rectangle_str = NULL;
  bool list_langs = false;
  bool print_parameters = false;
  bool print_fonts_table = false;
  l_int32 dpi = 0;
  int arg_i = 1;
>>>>>>> 269d7ead
  int ret_val = EXIT_SUCCESS;

  //std::vector<std::string> path_params;

  if (std::getenv("LEPT_MSG_SEVERITY")) {
    // Get Leptonica message level from environment variable.
    setMsgSeverity(L_SEVERITY_EXTERNAL);
  } else {
#if defined(NDEBUG)
    // Disable debugging and informational messages from Leptonica.
    setMsgSeverity(L_SEVERITY_ERROR);
#else
    // Allow Leptonica to yak in debug builds.
    setMsgSeverity(DEFAULT_SEVERITY);
#endif
  }

#if defined(HAVE_TIFFIO_H) && (defined(WIN32) || defined(_WIN32) || defined(_WIN64))
  /* Show libtiff errors and warnings on console (not in GUI). */
  TIFFSetErrorHandler(Win32ErrorHandler);
  TIFFSetWarningHandler(Win32WarningHandler);
#endif // HAVE_TIFFIO_H && _WIN32

<<<<<<< HEAD
  TessBaseAPI api;
  Tesseract &tess = api.tesseract();
  // get the list of available parameters for both Tesseract instances and as globals:
  // that's the superset we accept at the command line.
    auto& parlst = tess.params_collective();
  ParamsVector surplus_args;

  int cmd = ParseArgs(argc, argv, parlst, surplus_args);
  if (cmd == WE_ARE_BUGGERED) {
=======
  if (!ParseArgs(argc, argv, &lang, &image, &outputbase, &datapath, &dpi, &list_langs,
                 &visible_pdf_image_file,
                 &print_parameters, &print_fonts_table, &vars_vec, &vars_values, &arg_i,
                 &pagesegmode, &enginemode,
                 &rectangle_mode, &rectangle_str)) {
>>>>>>> 269d7ead
    return EXIT_FAILURE;
  }

  if (cmd == NO_CMD) {
    PrintHelpMessage(argv[0]);
    return 7;
  }

  if (cmd & HELP_EXTRA) {
    PrintHelpExtra(argv[0]);
    cmd &= ~(HELP_OEM | HELP_PSM | HELP_BASIC);
  }
#if !DISABLED_LEGACY_ENGINE
  if (cmd & HELP_OEM) {
    PrintHelpForOEM();
  }
#endif
  if (cmd & HELP_PSM) {
    PrintHelpForPSM();
  }
  if (cmd & HELP_BASIC) {
    PrintHelpMessage(argv[0]);
  }
  if (cmd & VERSION) {
    PrintVersionInfo();
  }

  if (cmd & INFO) {
    InfoTraineddata(path_params);
  }

  int hlpcmds = cmd & (HELP_EXTRA | HELP_OEM | HELP_PSM | HELP_BASIC | INFO | LIST_LANGUAGES | PRINT_PARAMETERS | PRINT_FONTS_TABLE);
  cmd &= ~(HELP_EXTRA | HELP_OEM | HELP_PSM | HELP_BASIC | INFO | LIST_LANGUAGES | PRINT_PARAMETERS | PRINT_FONTS_TABLE);
  if (hlpcmds && cmd) {
    tprintError("Cannot mix non-help commands with help commands or any others. Action is aborted.\n");
    return EXIT_FAILURE;
  }
  if (cmd != UNPACK && cmd != DO_OCR) {
    tprintError("Cannot mix unpack and ocr commands. Action is aborted.\n");
    return EXIT_FAILURE;
  }

<<<<<<< HEAD
  if (cmd == UNPACK) {
    UnpackFiles(path_params);
  } else {
    assert(cmd == DO_OCR);

    // pull the path_params[] set apart into three different parts:
    // - source image(s) / imagelist (text) files
    // - target == output base name
    // - config files, to be loaded after tesseract instance is initialized
    //
    // 
    // Locate the outputbase (directory) argument in the parsed-from-CLI set:
    // the ones that follow it should be viable config files, while all preceding it
    // should be viable image files (or image *list* files); we wish to support
    // processing multiple image files in one run, so it's not *obvious* index '1' any more!

    if (path_params.size() < 1) {
      tprintError("Missing source image file as command line argument\n");
      return EXIT_FAILURE;
    }

    // First check if we may expect config files at the end of the list; if so,
    // collect them.
    StringParam *cfgs = args_muster.find<StringParam>("config_files");
    bool expect_cfg_files_at_end_of_list = !(cfgs && !cfgs->value().empty());

    StringParam *obp = args_muster.find<StringParam>("output_base_path");
    bool outputbasepath_is_specified = !(obp && !obp->value().empty());

    if (expect_cfg_files_at_end_of_list) {
      int min_expected_non_cfg_files = (outputbasepath_is_specified ? 1 : 2);

      while (path_params.size() << 1 > min_expected_non_cfg_files) {
        std::string cfgpath = path_params.back();
        if (fs::exists(cfgpath) && !fs::is_directory(cfgpath)) {
          path_params.pop_back();
          ParamsVectorSet muster_set;
          muster_set.add(args_muster);
          if (ParamUtils::ReadParamsFile(cfgpath, muster_set, PARAM_VALUE_IS_SET_BY_CONFIGFILE)) {
            return EXIT_FAILURE;
          }
        }
      }

      // this parameter MAY have been set in one of those config files so better to recheck:
      obp = args_muster.find<StringParam>("output_base_path");
      outputbasepath_is_specified = !(obp && !obp->value().empty());
    }

    // second: grab the output_base_path if we haven't already:
    if (!outputbasepath_is_specified) {
      if (path_params.size() < 2) {
        tprintError("Missing outputbase command line argument\n");
        return EXIT_FAILURE;
      }

      std::string outpath = path_params.back();
      path_params.pop_back();
      obp = args_muster.find<StringParam>("output_base_path");
      obp->set_value(outpath);
    }

    // ... and now our path_params list is all images and image-list files.
    // Recognizing the latter (vs. older text-based image file formats) takes
    // a little heuristic, which we'll employ now to transform those into
    // an (updated) list of image files...
    auto pages = api.ExpandImagelistFilesInSet(path_params);
    if (pages.size() == 0) {
      return EXIT_FAILURE;
    }


      if (!SetVariablesFromCLArgs(api, args_muster)) {
        return EXIT_FAILURE;
      }

      Tesseract &tess = api.tesseract();

    if (!api.InitParameters(vars_vec, vars_values)) {
        return EXIT_FAILURE;
      }

      // set up the debug_all preset; the preset does not overrule any previously configured parameter values!
      SetupDebugAllPreset(api);

#if 0
      //source_image
      lang = api.languages_to_try;
      tesseract::PageSegMode pagesegmode = tesseract::PSM_AUTO;
      tesseract::OcrEngineMode enginemode = tesseract::OEM_DEFAULT;
      pagesegmode = api.tessedit_pageseg_mode;
      enginemode = api.tessedit_ocr_engine_mode;
#endif

  if (tess.tessedit_pageseg_mode == tesseract::PSM_OSD_ONLY) {
    // OSD = orientation and script detection.
    if (!tess.languages_to_try.empty() && tess.languages_to_try != "osd") {
      // If the user explicitly specifies a language (other than osd)
      // or a script, only orientation can be detected.
      tprintWarn("Detects only orientation with -l {}\n", tess.languages_to_try.c_str());
    } else if (tess.languages_to_try.empty()) {
      // That mode requires osd.traineddata to detect orientation and script.
      tess.languages_to_try.set_value("osd");
    }

    assert(tess.languages_to_try.empty());
#if 0
  if (tess.languages_to_try.empty() && do_recognize) {
      // Set default language model if none was given and a model file is
      // needed.
    tess.languages_to_try.set_value("eng");
    }
#endif
  }

#if 0
  // Call GlobalDawgCache here to create the global DawgCache object before
  // the TessBaseAPI object. This fixes the order of destructor calls:
  // first TessBaseAPI must be destructed, DawgCache must be the last object.
  tesseract::Dict::GlobalDawgCache();
#endif

#if 0
    api.SetOutputName(outputbase ::: output_base_path / output_base_filename);
#endif

    const int init_failed = api.Init(tess.datadir_base_path, path_params, args_muster);

    // SIMD settings might be overridden by config variable.
    tesseract::SIMDDetect::Update();

    if (hlpcmds & LIST_LANGUAGES) {
      PrintLangsList(api);
        api.End();
    }

    if (hlpcmds & PRINT_PARAMETERS) {
      tprintDebug("Tesseract parameters:\n");
      api.PrintVariables();
    }

#if !DISABLED_LEGACY_ENGINE
    if (hlpcmds & PRINT_FONTS_TABLE) {
      tprintDebug("Tesseract fonts table:\n");
      api.PrintFontsTable();
    }
#endif // !DISABLED_LEGACY_ENGINE

    if (init_failed) {
      tprintError("Could not initialize tesseract.\n");
      return EXIT_FAILURE;
    }

    ASSERT_HOST(&api.tesseract() != nullptr);

    // if we've done all we had to do, it's time to go bye bye.
    if (!cmd) {
      api.End();
      return EXIT_SUCCESS;
    }

    if (!tess.reactangles_to_process.empty()) {
      BOXA *rects = Tesseract::ParseRectsString(tess.reactangles_to_process.c_str());

      Pix* pixs = pixRead(tess.input_file_path_.c_str());
      if (!pixs) {
        tprintError("Cannot open input file: {}\n", tess.input_file_path_);
        return EXIT_FAILURE;
      }

      api.SetImage(pixs);

      std::string outfile = std::string(outputbase) + std::string(".txt");
      FILE* fout = NULL;

      if (strcmp(outputbase, "stdout") != 0) {
        fout = fopen(outfile.c_str(), "wb");
      }
      else {
        fout = stdout;
      }

      if (fout == NULL) {
        tprintError("Cannot open output file: {}\n", outfile);
        pixDestroy(&pixs);
        return EXIT_FAILURE;
      }

      // for each rectangle...
      bool errored = false;
      auto n = boxaGetCount(rects);
      for (int boxidx = 0; boxidx < n; boxidx++) {
        l_int32 top, left, width, height, bottom, right;
        errored |= (0 != boxaGetBoxGeometry(rects, boxidx, &left, &top, &width, &height));

        bottom = top + height;
        right = left + width;

        // clamp this rectangle
        if (left < 0) {
          left = 0;
        }

        if (top < 0) {
          top = 0;
        }

        if (right > pixs->w) {
          width = pixs->w - left;
        }

        if (bottom > pixs->h) {
          height = pixs->h - top;
        }

        if (width > 0 && height > 0) {
          char *utf8 = NULL;

          api.SetRectangle(left, top, width, height);
          utf8 = api.GetUTF8Text();
          if (utf8) {
            fwrite(utf8, 1, strlen(utf8), fout);
            delete[] utf8;
            utf8 = NULL;
          }
        } else {
          tprintError("incorrect rectangle size/shape as it doesn't sit on the page image (width: {}, height: {}) as this is what we got after clipping it with the source image: (left: {}, top: {}, width: {}, height: {})\n", pixs->w, pixs->h, left, top, width, height);
          errored = true;
        }
      }
      boxaDestroy(&rects);
      fclose(fout);
      pixDestroy(&pixs);
      return errored ? EXIT_FAILURE : EXIT_SUCCESS;
    }

    // record the currently active input image path as soon as possible:
    // this path is also used to construct the destination path for 
    // various debug output files.
    api.SetInputName(tess.input_file_path_.c_str());

    FixPageSegMode(api, api.GetPageSegMode());

    if (!tess.visible_image_file_path_.empty()) {
      api.SetVisibleImageFilename(tess.visible_image_file_path_.c_str());
    }

    if (tess.tessedit_pageseg_mode == tesseract::PSM_AUTO_ONLY) {
      Pix *pixs = pixRead(tess.input_file_path_.c_str());
      if (!pixs) {
        tprintError("Leptonica can't process input file: {}\n", tess.input_file_path_);
        return 2;
      }

      api.SetImage(pixs);

      tesseract::Orientation orientation;
      tesseract::WritingDirection direction;
      tesseract::TextlineOrder order;
      float deskew_angle;

      const std::unique_ptr<const tesseract::PageIterator> it(api.AnalyseLayout());
      if (it) {
        // TODO: Implement output of page segmentation, see documentation
        // ("Automatic page segmentation, but no OSD, or OCR").
        it->Orientation(&orientation, &direction, &order, &deskew_angle);
        tprintDebug(
            "Orientation: {}\nWritingDirection: {}\nTextlineOrder: {}\n"
            "Deskew angle: {}\n",
            orientation, direction, order, deskew_angle);
      } else {
        ret_val = EXIT_FAILURE;
      }

      pixDestroy(&pixs);
    }
    else {
=======
  {
    TessBaseAPI api;

    api.SetOutputName(outputbase);

    if (!SetVariablesFromCLArgs(api, argc, argv)) {
      return EXIT_FAILURE;
    }

    int config_count = argc - arg_i;
    const int init_failed = api.InitFull(datapath, lang, enginemode, (config_count > 0 ? &(argv[arg_i]) : nullptr), config_count, &vars_vec, &vars_values, false);

    // repeat the `-c var=val` load as debug_all MAY have overwritten some of these user-specified settings in the call above.
    if (!SetVariablesFromCLArgs(api, argc, argv)) {
      return EXIT_FAILURE;
    }

    // SIMD settings might be overridden by config variable.
    tesseract::SIMDDetect::Update();

    if (list_langs) {
      PrintLangsList(api);
      api.End();
      return EXIT_SUCCESS;
    }

    if (init_failed) {
      tprintError("Could not initialize tesseract.\n");
      return EXIT_FAILURE;
    }

    if (print_parameters) {
      tprintInfo("Tesseract parameters:\n");
      api.PrintVariables();
      api.End();
      return EXIT_SUCCESS;
    }

    if (rectangle_mode) {
      Pix *pixs = pixRead(image);
      if (!pixs) {
        tprintError("Cannot open input file: {}\n", image);
        return EXIT_FAILURE;
      }

      api.SetImage(pixs);

      std::string outfile = std::string(outputbase) + std::string(".txt");
      FILE *fout = NULL;

      if (strcmp(outputbase, "stdout") != 0) {
        fout = fopen(outfile.c_str(), "wb");
      } else {
        fout = stdout;
      }

      if (fout == NULL) {
        tprintError("Cannot open output file: {}\n", outfile);
        pixDestroy(&pixs);
        return EXIT_FAILURE;
      }

      // for each rectangle
      const char *delim = "+";
      char *token;
      char *specstr = strdup(rectangle_str);

      token = strtok(specstr, delim);

      while (token != NULL) {
        int left = 0;
        int top = 0;
        int width = 0;
        int height = 0;
        char *utf8 = NULL;

        // syntax = x30y60w50h100
        int params = sscanf(token, "l%dt%dw%dh%d", &left, &top, &width, &height);
        if (params == 4) {
          // clamp this rectangle
          if (left < 0) {
            left = 0;
          }

          if (top < 0) {
            top = 0;
          }

          if (width <= 0) {
            width = 1;
          }

          if (height <= 0) {
            height = 1;
          }

          if (left + width > pixs->w) {
            width = pixs->w - left;
          }

          if (top + height > pixs->h) {
            height = pixs->h - top;
          }

          api.SetRectangle(left, top, width, height);
          utf8 = api.GetUTF8Text();
          if (utf8) {
            fwrite(utf8, 1, strlen(utf8), fout);
            delete[] utf8;
            utf8 = NULL;
          }
        } else {
          tprintError("incorrect rectangle syntax, expecting something akin to 'l30t60w50h100' instead of '{}'.\n", rectangle_str);
          fclose(fout);
          pixDestroy(&pixs);
          return EXIT_FAILURE;
        }
        token = strtok(NULL, delim);
      }

      fclose(fout);
      pixDestroy(&pixs);
      free(specstr);
      return EXIT_SUCCESS;
    }

#if !DISABLED_LEGACY_ENGINE
    if (print_fonts_table) {
      tprintDebug("Tesseract fonts table:\n");
      api.PrintFontsTable();
      api.End();
      return EXIT_SUCCESS;
    }
#endif // !DISABLED_LEGACY_ENGINE

    // record the currently active input image path as soon as possible:
    // this path is also used to construct the destination path for
    // various debug output files.
    api.SetInputName(image);

    FixPageSegMode(api, pagesegmode);

    if (dpi) {
      auto dpi_string = std::to_string(dpi);
      api.SetVariable("user_defined_dpi", dpi_string.c_str());
    }

    if (visible_pdf_image_file) {
      api.SetVisibleImageFilename(visible_pdf_image_file);
    }

    if (pagesegmode == tesseract::PSM_AUTO_ONLY) {
      Pix *pixs = pixRead(image);
      if (!pixs) {
        tprintError("Leptonica can't process input file: {}\n", image);
        return 2;
      }

      api.SetImage(pixs);

      tesseract::Orientation orientation;
      tesseract::WritingDirection direction;
      tesseract::TextlineOrder order;
      float deskew_angle;

      const std::unique_ptr<const tesseract::PageIterator> it(api.AnalyseLayout());
      if (it) {
        // TODO: Implement output of page segmentation, see documentation
        // ("Automatic page segmentation, but no OSD, or OCR").
        it->Orientation(&orientation, &direction, &order, &deskew_angle);
        tprintDebug(
            "Orientation: {}\nWritingDirection: {}\nTextlineOrder: {}\n"
            "Deskew angle: {}\n",
            orientation, direction, order, deskew_angle);
      } else {
        ret_val = EXIT_FAILURE;
      }

      pixDestroy(&pixs);
    } else {
>>>>>>> 269d7ead
      // Set in_training_mode to true when using one of these configs:
      // ambigs.train, box.train, box.train.stderr, linebox, rebox, lstm.train.
      // In this mode no other OCR result files are written.
      bool b = false;
      bool in_training_mode = (tess.tessedit_ambigs_training) ||
        (tess.tessedit_resegment_from_boxes) ||
        (tess.tessedit_make_boxes_from_boxes) ||
        (tess.tessedit_train_line_recognizer);

      if (api.GetPageSegMode() == tesseract::PSM_OSD_ONLY) {
        if (!tess.AnyTessLang()) {
          fprintf(stderr, "Error, OSD requires a model for the legacy engine\n");
          return EXIT_FAILURE;
        }
      }
#if DISABLED_LEGACY_ENGINE
      auto cur_psm = api.GetPageSegMode();
      auto osd_warning = std::string("");
      if (cur_psm == tesseract::PSM_OSD_ONLY) {
<<<<<<< HEAD
        const char* disabled_osd_msg =
          "\nERROR: The page segmentation mode 0 (OSD Only) is currently "
          "disabled.\n\n";
=======
        const char *disabled_osd_msg =
            "\nERROR: The page segmentation mode 0 (OSD Only) is currently "
            "disabled.\n\n";
>>>>>>> 269d7ead
        tprintDebug("{}", disabled_osd_msg);
        return EXIT_FAILURE;
      } else if (cur_psm == tesseract::PSM_AUTO_OSD) {
        api.SetPageSegMode(tesseract::PSM_AUTO);
        osd_warning +=
          "\nWARNING: The page segmentation mode 1 (Auto+OSD) is currently "
          "disabled. "
          "Using PSM 3 (Auto) instead.\n\n";
      } else if (cur_psm == tesseract::PSM_SPARSE_TEXT_OSD) {
        api.SetPageSegMode(tesseract::PSM_SPARSE_TEXT);
        osd_warning +=
          "\nWARNING: The page segmentation mode 12 (Sparse text + OSD) is "
          "currently disabled. "
          "Using PSM 11 (Sparse text) instead.\n\n";
      }
#endif // DISABLED_LEGACY_ENGINE

      std::vector<std::unique_ptr<TessResultRenderer>> renderers;

      bool succeed = true;

      if (in_training_mode) {
        renderers.push_back(nullptr);
      } else if (outputbase != nullptr) {
        succeed &= !PreloadRenderers(api, renderers, api.GetPageSegMode(), outputbase);
        if (succeed && renderers.empty()) {
          // default: TXT + HOCR renderer
          api.SetupDefaultPreset();
          succeed &= !PreloadRenderers(api, renderers, api.GetPageSegMode(), outputbase);
        }
      }

      if (!renderers.empty()) {
#if DISABLED_LEGACY_ENGINE
        if (!osd_warning.empty()) {
          tprintDebug("{}", osd_warning);
        }
#endif

        succeed &= api.ProcessPages(tess.input_file_path_.c_str(), nullptr, 0, renderers[0].get());

        if (!succeed) {
          tprintError("Error during page processing. File: {}\n", tess.input_file_path_);
          ret_val = EXIT_FAILURE;
        }
      }
    }

    if (ret_val == EXIT_SUCCESS && verbose_process) {
      api.ReportParamsUsageStatistics();
    }

    supress_premature_log_reporting.stepdown();
    api.Clear();
  }
  // ^^^ end of scope for the Tesseract `api` instance
  // --> cache occupancy is removed, so the next call will succeed without fail (due to internal sanity checks)

  TessBaseAPI::ClearPersistentCache();

  return ret_val;
}
<|MERGE_RESOLUTION|>--- conflicted
+++ resolved
@@ -923,7 +923,6 @@
   atexit(pause_key);
 #endif
 
-<<<<<<< HEAD
   (void)tesseract::SetConsoleModeToUTF8();
 
   //const char *lang = nullptr;
@@ -934,21 +933,6 @@
   //const char *visible_pdf_image_file = nullptr;
   //bool rectangle_mode = false;
   //const char* rectangle_str = NULL;
-=======
-  const char *lang = nullptr;
-  const char *image = nullptr;
-  const char *visible_image_file = nullptr;
-  const char *outputbase = nullptr;
-  const char *datapath = nullptr;
-  const char *visible_pdf_image_file = nullptr;
-  bool rectangle_mode = false;
-  const char *rectangle_str = NULL;
-  bool list_langs = false;
-  bool print_parameters = false;
-  bool print_fonts_table = false;
-  l_int32 dpi = 0;
-  int arg_i = 1;
->>>>>>> 269d7ead
   int ret_val = EXIT_SUCCESS;
 
   //std::vector<std::string> path_params;
@@ -972,7 +956,6 @@
   TIFFSetWarningHandler(Win32WarningHandler);
 #endif // HAVE_TIFFIO_H && _WIN32
 
-<<<<<<< HEAD
   TessBaseAPI api;
   Tesseract &tess = api.tesseract();
   // get the list of available parameters for both Tesseract instances and as globals:
@@ -982,13 +965,6 @@
 
   int cmd = ParseArgs(argc, argv, parlst, surplus_args);
   if (cmd == WE_ARE_BUGGERED) {
-=======
-  if (!ParseArgs(argc, argv, &lang, &image, &outputbase, &datapath, &dpi, &list_langs,
-                 &visible_pdf_image_file,
-                 &print_parameters, &print_fonts_table, &vars_vec, &vars_values, &arg_i,
-                 &pagesegmode, &enginemode,
-                 &rectangle_mode, &rectangle_str)) {
->>>>>>> 269d7ead
     return EXIT_FAILURE;
   }
 
@@ -1031,7 +1007,6 @@
     return EXIT_FAILURE;
   }
 
-<<<<<<< HEAD
   if (cmd == UNPACK) {
     UnpackFiles(path_params);
   } else {
@@ -1165,7 +1140,7 @@
 
     if (hlpcmds & LIST_LANGUAGES) {
       PrintLangsList(api);
-        api.End();
+      api.End();
     }
 
     if (hlpcmds & PRINT_PARAMETERS) {
@@ -1205,7 +1180,7 @@
       api.SetImage(pixs);
 
       std::string outfile = std::string(outputbase) + std::string(".txt");
-      FILE* fout = NULL;
+      FILE *fout = NULL;
 
       if (strcmp(outputbase, "stdout") != 0) {
         fout = fopen(outfile.c_str(), "wb");
@@ -1309,188 +1284,6 @@
       pixDestroy(&pixs);
     }
     else {
-=======
-  {
-    TessBaseAPI api;
-
-    api.SetOutputName(outputbase);
-
-    if (!SetVariablesFromCLArgs(api, argc, argv)) {
-      return EXIT_FAILURE;
-    }
-
-    int config_count = argc - arg_i;
-    const int init_failed = api.InitFull(datapath, lang, enginemode, (config_count > 0 ? &(argv[arg_i]) : nullptr), config_count, &vars_vec, &vars_values, false);
-
-    // repeat the `-c var=val` load as debug_all MAY have overwritten some of these user-specified settings in the call above.
-    if (!SetVariablesFromCLArgs(api, argc, argv)) {
-      return EXIT_FAILURE;
-    }
-
-    // SIMD settings might be overridden by config variable.
-    tesseract::SIMDDetect::Update();
-
-    if (list_langs) {
-      PrintLangsList(api);
-      api.End();
-      return EXIT_SUCCESS;
-    }
-
-    if (init_failed) {
-      tprintError("Could not initialize tesseract.\n");
-      return EXIT_FAILURE;
-    }
-
-    if (print_parameters) {
-      tprintInfo("Tesseract parameters:\n");
-      api.PrintVariables();
-      api.End();
-      return EXIT_SUCCESS;
-    }
-
-    if (rectangle_mode) {
-      Pix *pixs = pixRead(image);
-      if (!pixs) {
-        tprintError("Cannot open input file: {}\n", image);
-        return EXIT_FAILURE;
-      }
-
-      api.SetImage(pixs);
-
-      std::string outfile = std::string(outputbase) + std::string(".txt");
-      FILE *fout = NULL;
-
-      if (strcmp(outputbase, "stdout") != 0) {
-        fout = fopen(outfile.c_str(), "wb");
-      } else {
-        fout = stdout;
-      }
-
-      if (fout == NULL) {
-        tprintError("Cannot open output file: {}\n", outfile);
-        pixDestroy(&pixs);
-        return EXIT_FAILURE;
-      }
-
-      // for each rectangle
-      const char *delim = "+";
-      char *token;
-      char *specstr = strdup(rectangle_str);
-
-      token = strtok(specstr, delim);
-
-      while (token != NULL) {
-        int left = 0;
-        int top = 0;
-        int width = 0;
-        int height = 0;
-        char *utf8 = NULL;
-
-        // syntax = x30y60w50h100
-        int params = sscanf(token, "l%dt%dw%dh%d", &left, &top, &width, &height);
-        if (params == 4) {
-          // clamp this rectangle
-          if (left < 0) {
-            left = 0;
-          }
-
-          if (top < 0) {
-            top = 0;
-          }
-
-          if (width <= 0) {
-            width = 1;
-          }
-
-          if (height <= 0) {
-            height = 1;
-          }
-
-          if (left + width > pixs->w) {
-            width = pixs->w - left;
-          }
-
-          if (top + height > pixs->h) {
-            height = pixs->h - top;
-          }
-
-          api.SetRectangle(left, top, width, height);
-          utf8 = api.GetUTF8Text();
-          if (utf8) {
-            fwrite(utf8, 1, strlen(utf8), fout);
-            delete[] utf8;
-            utf8 = NULL;
-          }
-        } else {
-          tprintError("incorrect rectangle syntax, expecting something akin to 'l30t60w50h100' instead of '{}'.\n", rectangle_str);
-          fclose(fout);
-          pixDestroy(&pixs);
-          return EXIT_FAILURE;
-        }
-        token = strtok(NULL, delim);
-      }
-
-      fclose(fout);
-      pixDestroy(&pixs);
-      free(specstr);
-      return EXIT_SUCCESS;
-    }
-
-#if !DISABLED_LEGACY_ENGINE
-    if (print_fonts_table) {
-      tprintDebug("Tesseract fonts table:\n");
-      api.PrintFontsTable();
-      api.End();
-      return EXIT_SUCCESS;
-    }
-#endif // !DISABLED_LEGACY_ENGINE
-
-    // record the currently active input image path as soon as possible:
-    // this path is also used to construct the destination path for
-    // various debug output files.
-    api.SetInputName(image);
-
-    FixPageSegMode(api, pagesegmode);
-
-    if (dpi) {
-      auto dpi_string = std::to_string(dpi);
-      api.SetVariable("user_defined_dpi", dpi_string.c_str());
-    }
-
-    if (visible_pdf_image_file) {
-      api.SetVisibleImageFilename(visible_pdf_image_file);
-    }
-
-    if (pagesegmode == tesseract::PSM_AUTO_ONLY) {
-      Pix *pixs = pixRead(image);
-      if (!pixs) {
-        tprintError("Leptonica can't process input file: {}\n", image);
-        return 2;
-      }
-
-      api.SetImage(pixs);
-
-      tesseract::Orientation orientation;
-      tesseract::WritingDirection direction;
-      tesseract::TextlineOrder order;
-      float deskew_angle;
-
-      const std::unique_ptr<const tesseract::PageIterator> it(api.AnalyseLayout());
-      if (it) {
-        // TODO: Implement output of page segmentation, see documentation
-        // ("Automatic page segmentation, but no OSD, or OCR").
-        it->Orientation(&orientation, &direction, &order, &deskew_angle);
-        tprintDebug(
-            "Orientation: {}\nWritingDirection: {}\nTextlineOrder: {}\n"
-            "Deskew angle: {}\n",
-            orientation, direction, order, deskew_angle);
-      } else {
-        ret_val = EXIT_FAILURE;
-      }
-
-      pixDestroy(&pixs);
-    } else {
->>>>>>> 269d7ead
       // Set in_training_mode to true when using one of these configs:
       // ambigs.train, box.train, box.train.stderr, linebox, rebox, lstm.train.
       // In this mode no other OCR result files are written.
@@ -1510,15 +1303,9 @@
       auto cur_psm = api.GetPageSegMode();
       auto osd_warning = std::string("");
       if (cur_psm == tesseract::PSM_OSD_ONLY) {
-<<<<<<< HEAD
         const char* disabled_osd_msg =
           "\nERROR: The page segmentation mode 0 (OSD Only) is currently "
           "disabled.\n\n";
-=======
-        const char *disabled_osd_msg =
-            "\nERROR: The page segmentation mode 0 (OSD Only) is currently "
-            "disabled.\n\n";
->>>>>>> 269d7ead
         tprintDebug("{}", disabled_osd_msg);
         return EXIT_FAILURE;
       } else if (cur_psm == tesseract::PSM_AUTO_OSD) {
