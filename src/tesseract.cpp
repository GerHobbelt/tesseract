/**********************************************************************
 * File:        tesseract.cpp
 * Description: Main program for merge of tess and editor.
 * Author:      Ray Smith
 *
 * (C) Copyright 1992, Hewlett-Packard Ltd.
 ** Licensed under the Apache License, Version 2.0 (the "License");
 ** you may not use this file except in compliance with the License.
 ** You may obtain a copy of the License at
 ** http://www.apache.org/licenses/LICENSE-2.0
 ** Unless required by applicable law or agreed to in writing, software
 ** distributed under the License is distributed on an "AS IS" BASIS,
 ** WITHOUT WARRANTIES OR CONDITIONS OF ANY KIND, either express or implied.
 ** See the License for the specific language governing permissions and
 ** limitations under the License.
 *
 **********************************************************************/

// Include automatically generated configuration file if running autoconf
#include <tesseract/preparation.h> // compiler config, etc.

#include <cerrno> // for errno
#if defined(__USE_GNU)
#  include <cfenv> // for feenableexcept
#endif
#include <climits> // for INT_MIN, INT_MAX
#include <cstdlib> // for std::getenv
#include <iostream>
#include <map>    // for std::map
#include <memory> // std::unique_ptr
#include <sstream> // std::ostringstream
#include <type_traits>

#include <cpp/result.hpp>      // alternative for C++23 std::expected<>

#include <leptonica/allheaders.h>
#if LIBLEPT_MINOR_VERSION > 82
#include <leptonica/pix_internal.h>
#endif
#include <tesseract/baseapi.h>
#include <tesseract/renderer.h>
#include <parameters/parameters.h>
#include "simddetect.h"
#include "tesseractclass.h" // for AnyTessLang
#include <tesseract/tprintf.h> // for tprintf
#include "tlog.h"
<<<<<<< HEAD
#include "pathutils.h"
#include "imagedata.h" // DocumentData
=======
#include "global_params.h"
>>>>>>> 29aa1ad3

#ifdef _OPENMP
#  include <omp.h>
#endif

#if defined(HAVE_LIBARCHIVE)
#  include <archive.h>
#endif
#if defined(HAVE_LIBCURL)
#  include <curl/curl.h>
#endif

#if defined(WIN32) || defined(_WIN32) || defined(_WIN64)
#  include <fcntl.h>
#  include <io.h>

#  if defined(HAVE_TIFFIO_H)

#    include <tiffio.h>

using namespace tesseract;
using namespace parameters;

static void Win32ErrorHandler(const char *module, const char *fmt, va_list ap) {
  char buf[2048] = "";

  if (module != nullptr) {
    snprintf(buf, sizeof(buf), "%s: ", module);
  }
  size_t off = strlen(buf);
  vsnprintf(buf + off, sizeof(buf) - off, fmt, ap);
  buf[sizeof(buf) - 1] = 0;			// make sure string is NUL terminated under all circumstances.
  tprintError("{}\n", buf);
}

static void Win32WarningHandler(const char *module, const char *fmt, va_list ap) {
  char buf[2048] = "";

  if (module != nullptr) {
    snprintf(buf, sizeof(buf), "%s: ", module);
  }
  size_t off = strlen(buf);
  vsnprintf(buf + off, sizeof(buf) - off, fmt, ap);
  buf[sizeof(buf) - 1] =
      0;  // make sure string is NUL terminated under all circumstances.
  tprintWarn("{}\n", buf);
}

#  endif /* HAVE_TIFFIO_H */

#endif // _WIN32

static void PrintVersionInfo() {
  tprintInfo("tesseract {}\n", tesseract::TessBaseAPI::Version());

  const char *versionStrP = getLeptonicaVersion();
  tprintInfo("  {}\n", versionStrP);
  stringDestroy(&versionStrP);

  versionStrP = getImagelibVersions();
  tprintInfo("  {}\n", versionStrP);
  stringDestroy(&versionStrP);

#if defined(HAVE_NEON) || defined(__aarch64__)
  if (tesseract::SIMDDetect::IsNEONAvailable())
    tprintInfo(" Found NEON\n");
#else
  if (tesseract::SIMDDetect::IsAVX512BWAvailable()) {
    tprintInfo(" Found AVX512BW\n");
  }
  if (tesseract::SIMDDetect::IsAVX512FAvailable()) {
    tprintInfo(" Found AVX512F\n");
  }
  if (tesseract::SIMDDetect::IsAVX512VNNIAvailable()) {
    tprintInfo(" Found AVX512VNNI\n");
  }
  if (tesseract::SIMDDetect::IsAVX2Available()) {
    tprintInfo(" Found AVX2\n");
  }
  if (tesseract::SIMDDetect::IsAVXAvailable()) {
    tprintInfo(" Found AVX\n");
  }
  if (tesseract::SIMDDetect::IsFMAAvailable()) {
    tprintInfo(" Found FMA\n");
  }
  if (tesseract::SIMDDetect::IsSSEAvailable()) {
    tprintInfo(" Found SSE4.1\n");
  }
#endif
#ifdef _OPENMP
  tprintDebug(" Found OpenMP {}\n", _OPENMP);
#endif
#if defined(HAVE_LIBARCHIVE)
#  if ARCHIVE_VERSION_NUMBER >= 3002000
  tprintInfo(" Found {}\n", archive_version_details());
#  else
  tprintInfo(" Found {}\n", archive_version_string());
#  endif // ARCHIVE_VERSION_NUMBER
#endif   // HAVE_LIBARCHIVE
#if defined(HAVE_LIBCURL)
  tprintInfo(" Found {}\n", curl_version());
#endif
  tprintInfo("\n");
}

static void PrintHelpForPSM() {
  const char *msg =
      "Page segmentation modes:\n"
      "  0    Orientation and script detection (OSD) only.\n"
      "  1    Automatic page segmentation with OSD.\n"
      "  2    Automatic page segmentation, but no OSD, nor OCR.\n"
      "  3    Fully automatic page segmentation, but no OSD. (Default)\n"
      "  4    Assume a single column of text of variable sizes.\n"
      "  5    Assume a single uniform block of vertically aligned text.\n"
      "  6    Assume a single uniform block of text.\n"
      "  7    Treat the image as a single text line.\n"
      "  8    Treat the image as a single word.\n"
      "  9    Treat the image as a single word in a circle.\n"
      " 10    Treat the image as a single character.\n"
      " 11    Sparse text. Find as much text as possible in no particular order.\n"
      " 12    Sparse text with OSD.\n"
      " 13    Raw line. Treat the image as a single text line,\n"
      "       bypassing hacks that are Tesseract-specific.\n"
      "\n";

#if DISABLED_LEGACY_ENGINE
  const char *disabled_osd_msg = "\nNOTE: The OSD modes are currently disabled.\n";
  tprintInfo("{}{}", msg, disabled_osd_msg);
#else
  tprintInfo("{}", msg);
#endif
}

#if !DISABLED_LEGACY_ENGINE
static void PrintHelpForOEM() {
  const char *msg =
      "OCR Engine modes:\n"
      "  0    Legacy engine only.\n"
      "  1    Neural nets LSTM engine only.\n"
      "  2    Legacy + LSTM engines.\n"
      "  3    Default, based on what is available.\n"
      "\n";

  tprintInfo("{}", msg);
}
#endif // !DISABLED_LEGACY_ENGINE

static const char* basename(const char* path)
{
  size_t i;
  size_t len = strlen(path);
  for (i = strcspn(path, ":/\\"); i < len; i = strcspn(path, ":/\\"))
  {
    path = path + i + 1;
    len -= i + 1;
  }
  return path;
}

static void PrintHelpExtra(const char *program) {
  program = basename(program);
  tprintInfo(
      "Usage:\n"
      "  {} --help | --help-extra | --help-psm | "
#if !DISABLED_LEGACY_ENGINE
      "--help-oem | "
#endif
      "--version\n"
      "  {} --list-langs [--tessdata-dir <path>]\n"
#if !DISABLED_LEGACY_ENGINE
      "  {} --print-fonts-table [options...] [<configfile>...]\n"
#endif  // !DISABLED_LEGACY_ENGINE
      "  {} --print-parameters [options...] [<configfile>...]\n"
      "  {} info [<trainingfile>...]\n"
      "  {} unpack [<file>...]\n"
      "  {} version\n"
      "  {} <imagename>|<imagelist>|stdin <outputbase>|stdout [options...] "
      "[<configfile>...]\n"
      "\n"
      "OCR options:\n"
      "  --tessdata-dir PATH   Specify the location of tessdata path.\n"
      "  --user-words PATH     Specify the location of user words file.\n"
      "                        (Same as: -c user_words_file=PATH)\n"
      "  --user-patterns PATH  Specify the location of user patterns file.\n"
      "                        (Same as: -c user_patterns_file=PATH)\n"
      "  --dpi VALUE           Specify DPI for input image.\n"
      "  --loglevel LEVEL      Specify logging level. LEVEL can be\n"
      "                        ALL, TRACE, DEBUG, INFO, WARN, ERROR, FATAL or OFF.\n"
      "  --rectangle RECT      Specify rectangle(s) used for OCR.\n"
      "                        format: l173t257w2094h367[+l755t815w594h820[...]]\n"
      "  -l LANG[+LANG]        Specify language(s) used for OCR.\n"
      "  -c VAR=VALUE          Set value for config variables.\n"
      "                        Multiple -c arguments are allowed.\n"
      "  --psm NUM             Specify page segmentation mode.\n"
#if !DISABLED_LEGACY_ENGINE
      "  --oem NUM             Specify OCR Engine mode.\n"
#endif
      "  --visible-pdf-image PATH\n"
      "                        Specify path to source page image which will be\n"
      "                        used as image underlay in PDF output.\n"
      "                        (page rendered then as image + OCR text hidden overlay)\n"
      "  --config PATH         Specify the location of config file(s).\n"
      "                        You can specify multiple config files by issuing this\n"
      "                        option multiple times, once for each config file.\n"
      "                        When this option is used, it is assumed no further\n"
      "                        config files will be listed at the end of the command line.\n"
      "  --outputbase PATH     Specify the output base path (with possible filename\n"
      "                        at the end); this is equivalent to specifying the base path\n"
      "                        as an independent argument, but this option is useful\n"
      "                        when specifying multiple image input files: then those do not\n"
      "                        have to be followed by the base path at the end of the list.\n"
      "\n"
      "NOTE: These options must occur before any configfile.\n"
      "\n",
      program, program, program, program, program, program, program
#if !DISABLED_LEGACY_ENGINE
      , program
#endif  // !DISABLED_LEGACY_ENGINE
  );

  PrintHelpForPSM();
#if !DISABLED_LEGACY_ENGINE
  PrintHelpForOEM();
#endif

  tprintInfo(
      "Commands:\n"
      "\n"
      "  {} info [<trainingfile>...]\n"
      "                        Prints info about the trainingfile(s), whether they are\n"
      "                        LSTM (tesseract v4/v5) or Legacy (tesseract v3)\n"
      "\n"
      "  {} unpack [<file>...]\n"
      "                        Unpack training archives into transcription text files\n"
      "                        and image scans (pictures)\n"
      "\n"
      "  {} version\n"
      "                        Alias for '--version'.\n"
      "\n"
      "Stand-alone {} options:\n"
      "  -h, --help            Show minimal help message.\n"
      "  --help-extra          Show extra help for advanced users.\n"
      "  --help-psm            Show page segmentation modes.\n"
#if !DISABLED_LEGACY_ENGINE
      "  --help-oem            Show OCR Engine modes.\n"
#endif
      "  -v, --version         Show version information.\n"
      "  --rectangle           Specify rectangle(s) used for OCR.\n"
      "  --list-langs          List available languages for tesseract engine.\n"
#if !DISABLED_LEGACY_ENGINE
      "  --print-fonts-table   Print tesseract fonts table.\n"
#endif  // !DISABLED_LEGACY_ENGINE
      "  --print-parameters    Print tesseract parameters.\n"
      "\n"
      "You may also use the 'help' command as an alias for '--help' like this:\n"
      "  {} help\n"
      "or"
      "  {} help <section>\n"
      "where section is one of:\n"
      "  extra, oem, psm\n"
      "\n",
      program, program, program, program, program, program);
}

static void PrintHelpMessage(const char *program) {
  program = basename(program);
  tprintInfo(
      "Usage:\n"
      "  {} --help | --help-extra | --version\n"
      "  {} help [section]\n"
      "  {} --list-langs\n"
      "  {} --print-parameters\n"
      "  {} <imagename> <outputbase> [options...] [<configfile>...]\n"
      "\n"
      "OCR options:\n"
      "  --rectangle           Specify rectangle(s) used for OCR.\n"
      "  -l LANG[+LANG]        Specify language(s) used for OCR.\n"
      "NOTE: These options must occur before any configfile.\n"
      "\n"
      "Stand-alone {} options:\n"
      "  --help                Show this help message.\n"
      "  --help-extra          Show extra help for advanced users.\n"
      "  --version             Show version information.\n"
      "  --list-langs          List available languages for tesseract engine.\n"
      "  --print-parameters    Print tesseract parameters.\n"
	  "\n",
      program, program, program, program, program, program);
}

static void PrintVeryShortHelpMessage(const char *program) {
  program = basename(program);
  tprintInfo(
      "\n",
      "Run\n"
      "  {} --help\n"
      "for first order on-line help.\n"
      "\n"
      "We expected a commandline format like:\n"
      "  {} [options...] <imagename> <outputbase> [options...] [<configfile>...]\n"
      "\n",
      program, program);
}

static void PrintLangsList(tesseract::TessBaseAPI &api) {
  std::vector<std::string> languages;
  api.GetAvailableLanguagesAsVector(&languages);
  tprintInfo("List of available languages in \"{}\" ({}):\n",
         api.GetDatapath(), languages.size());
  for (const auto &language : languages) {
    tprintInfo("{}\n", language);
  }
<<<<<<< HEAD
  tprintInfo("\n");
=======
>>>>>>> 29aa1ad3
}

/**
 * We have 2 possible sources of pagesegmode: a config file and
 * the command line. For backwards compatibility reasons, the
 * default in tesseract is tesseract::PSM_SINGLE_BLOCK, but the
 * default for this program is tesseract::PSM_AUTO. We will let
 * the config file take priority, so the command-line default
 * can take priority over the tesseract default, so we use the
 * value from the command line only if the retrieved mode
 * is still tesseract::PSM_SINGLE_BLOCK, indicating no change
 * in any config file. Therefore the only way to force
 * tesseract::PSM_SINGLE_BLOCK is from the command line.
 * It would be simpler if we could set the value before Init,
 * but that doesn't work.
 */
static void FixPageSegMode(tesseract::TessBaseAPI &api, tesseract::PageSegMode pagesegmode) {
  if (api.GetPageSegMode() == tesseract::PSM_SINGLE_BLOCK) {
    api.SetPageSegMode(pagesegmode);
  }
}

static void InfoTraineddata(const std::vector<std::string> &filenames) {
  for (const std::string &filename : filenames) {
    tesseract::TessdataManager mgr;
    if (!mgr.is_loaded() && !mgr.Init(filename.c_str())) {
      tprintError("Error opening data file {}\n", filename);
    } else {
      if (mgr.IsLSTMAvailable()) {
        tprintInfo("{} - LSTM\n", filename);
      }
      if (mgr.IsBaseAvailable()) {
        tprintInfo("{} - legacy\n", filename);
      }
    }
  }
  tprintInfo("\n");
}

static void UnpackFiles(const std::vector<std::string> &filenames) {
  for (const std::string &filename : filenames) {
    tprintInfo("Extracting {}\n", filename);
    tesseract::DocumentData images(filename);
    if (!images.LoadDocument(filename.c_str(), 0, 0, nullptr)) {
      tprintError("Failed to read training data from {}!\n", filename);
      continue;
    }
    tprintInfo("Extracted:\n");
    tprintInfo("  {} pages\n", images.NumPages());
    tprintInfo("  {} size\n", images.PagesSize());

    for (int page = 0; page < images.NumPages(); page++) {
      std::string basename = filename;
      basename = basename.erase(basename.size() - 6);
      std::ostringstream stream;
      stream << basename << '_' << page;
      const tesseract::ImageData* image = images.GetPage(page);
      tprintInfo("document page #{}: image file: {}\n", page, image->imagefilename());

      const char* transcription = image->transcription().c_str();
      std::string gt_filename = stream.str() + ".gt.txt";
      FILE* f = fopen(gt_filename.c_str(), "wb");
      if (f == nullptr) {
        tprintError("Writing ground truth transcription to file '{}' for document page #{} failed\n", gt_filename, page);
        continue;
      }
      fprintf(f, "%s\n", transcription);
      fclose(f);
      tprintInfo("Ground truth transcription for document page #{}: {}\n", page, transcription);

      Pix* pix = image->GetPix();
      std::string image_filename = stream.str() + ".png";
      if (pixWrite(image_filename.c_str(), pix, IFF_PNG) != 0) {
        tprintError("Writing {} failed\n", image_filename);
      }
      pixDestroy(&pix);

      const auto& boxes = image->boxes();
      const TBOX& box = boxes[0];
      box.print();
      const auto &box_texts = image->box_texts();
      tprintInfo("gt: {}\n", box_texts[0]);
    }
  }
}

typedef enum {
  NO_CMD = 0,
  HELP_BASIC = 0x01,
  HELP_EXTRA = 0x02,
  HELP_OEM = 0x04,
  HELP_PSM = 0x08,
  INFO = 0x10,
  UNPACK = 0x20,
  VERSION = 0x40,
  DO_OCR = 0x80,
  LIST_LANGUAGES = 0x100,
  PRINT_PARAMETERS = 0x200,
  PRINT_FONTS_TABLE = 0x400,

  WE_ARE_BUGGERED = 0x8000
} CommandVerb;


// Return a CommandVerb mix + parsed arguments in vectors
static int ParseArgs(int argc, const char** argv,
                     ParamsVectorSet &vars_vec,
                     ParamsVector &surplus) {
  bool dash_dash = false;
  enum ParserState : int {
    PARSED_INPUT_IMAGE = 0x01,
	PARSED_OUTPUT_BASEDIR = 0x02,
	PARSED_CONFIG_FILESET = 0x04
  };
  
  int i;
  int cmd = NO_CMD;
  for (i = 1; i < argc; i++) {
    const char *verb = argv[i];
    ASSERT0(verb != nullptr);
    if (verb[0] != '-' || dash_dash) {
      if (cmd == NO_CMD) {
        if (strcmp(verb, "help") == 0) {
          const char *subverb = argv[i + 1];
          if (subverb && subverb[0] != '-') {
            if (strcmp(subverb, "extra") == 0) {
              cmd = HELP_EXTRA;
#if !DISABLED_LEGACY_ENGINE
            } else if ((strcmp(subverb, "oem") == 0)) {
              cmd = HELP_OEM;
#endif
            } else if ((strcmp(subverb, "psm") == 0)) {
              cmd = HELP_PSM;
            } else {
              tprintError(
                  "No help available for '{}'.\n"
                  "Did you mean 'extra', 'oem' or 'psm'?\n",
                  subverb);
              return WE_ARE_BUGGERED;
            }
            i++;
          } else {
            cmd = HELP_BASIC;
          }
          continue;
        } else if (strcmp(verb, "info") == 0) {
          cmd = INFO;
          continue;
        } else if (strcmp(verb, "unpack") == 0) {
          cmd = UNPACK;
          continue;
        } else if (strcmp(verb, "version") == 0) {
          cmd = VERSION;
          continue;
        } else if (!fs::exists(verb)) {
          tprintError("Unknown action: '{}'\n", verb);
          return WE_ARE_BUGGERED;
        }
        // fall through
      }

#define PUSH_VALUE_OR_YAK()                                                                                 \
  if (i + 1 < argc) {                                                                                       \
    i++;                                                                                                    \
    vars_values->push_back(argv[i]);                                                                   \
  }                                                                                                         \
  else {                                                                                                    \
    tprintError("Command line option '{}' is given without any value to assign.\n", argv[i]);  \
    return false;                                                                                           \
  }

      if (cmd == NO_CMD)
        cmd = DO_OCR;
      path_args->push_back(verb);
    } else if (cmd != NO_CMD && strcmp(verb, "-") == 0) {
      // stdin/stdout path spec: treat as command path parameter
      path_args->push_back(verb);
    } else if ((strcmp(verb, "-h") == 0) ||
               (strcmp(verb, "--help") == 0)) {
      cmd |= HELP_BASIC;
	  continue;
    } else if (strcmp(verb, "--help-extra") == 0) {
      cmd |= HELP_EXTRA;
	  continue;
    } else if ((strcmp(verb, "--help-psm") == 0)) {
      cmd |= HELP_PSM;
	  continue;
#if !DISABLED_LEGACY_ENGINE
    } else if ((strcmp(verb, "--help-oem") == 0)) {
      cmd |= HELP_OEM;
	  continue;
#endif
    } else if ((strcmp(verb, "-v") == 0) || (strcmp(verb, "--version") == 0)) {
      cmd |= VERSION;
	  continue;
    } else if (strcmp(argv[i], "-l") == 0) {
      vars_vec->push_back("languages");                   // [i_a] NEW
      PUSH_VALUE_OR_YAK();
      continue;
    } else if (strcmp(argv[i], "--tessdata-dir") == 0) {
      vars_vec->push_back("tessdata_path");                   // [i_a] NEW
      PUSH_VALUE_OR_YAK();
      continue;
    } else if (strcmp(argv[i], "--dpi") == 0) {
      vars_vec->push_back("source_image_dpi");                   // [i_a] NEW
      PUSH_VALUE_OR_YAK();
      continue;
    } else if (strcmp(argv[i], "--loglevel") == 0) {
      vars_vec->push_back("loglevel");                            // [i_a] NEW
      PUSH_VALUE_OR_YAK();
      continue;
    } else if (strcmp(argv[i], "--user-words") == 0) {
      vars_vec->push_back("user_words_file");
      PUSH_VALUE_OR_YAK();
	  continue;
    } else if (strcmp(argv[i], "--user-patterns") == 0) {
      vars_vec->push_back("user_patterns_file");
      PUSH_VALUE_OR_YAK();
      continue;
    } else if (strcmp(argv[i], "--list-langs") == 0) {
      cmd |= LIST_LANGUAGES;
	  continue;
    } else if (strcmp(argv[i], "--rectangle") == 0) {
      vars_vec->push_back("reactangles_to_process");                   // [i_a] NEW
      PUSH_VALUE_OR_YAK();
      continue;
    } else if (strcmp(argv[i], "--outputbase") == 0) {
      vars_vec->push_back("output_base_path");                       // [i_a] NEW
      PUSH_VALUE_OR_YAK();
      state |= PARSED_OUTPUT_BASEDIR;
	  continue;
    } else if (strcmp(argv[i], "--config") == 0) {
      PUSH_VALUE_OR_YAK();                                                  // [i_a] NEW
      state |= PARSED_CONFIG_FILESET;
	  continue;
    } else if (strcmp(argv[i], "--psm") == 0) {
      vars_vec->push_back("page_segmenting_mode");                   // [i_a] NEW :: tessedit_pageseg_mode
      PUSH_VALUE_OR_YAK();
      continue;
    } else if (strcmp(argv[i], "--oem") == 0) {
      vars_vec->push_back("engine_mode");                   // [i_a] NEW :: tessedit_ocr_engine_mode
      PUSH_VALUE_OR_YAK();
      continue;
    } else if (strcmp(verb, "--print-parameters") == 0) {
      cmd |= PRINT_PARAMETERS;
	  continue;
#if !DISABLED_LEGACY_ENGINE
    } else if (strcmp(verb, "--print-fonts-table") == 0) {
      cmd |= PRINT_FONTS_TABLE;
	  continue;
#endif  // !DISABLED_LEGACY_ENGINE
    } else if (strcmp(argv[i], "-c") == 0) {
      // handled properly after api init
      if (i + 1 >= argc) {
        tprintError("Command line option '-c' is given without a parameter=value assignment following.\n");
        return false;
      }
      const char *var_stmt = argv[i + 1];
      ++i;

      const char *p = strchr(var_stmt, '=');
      if (!p) {
        tprintError("Missing '=' in '-c' configvar assignment statement: '{}'\n", var_stmt);
        return false;
      }
      std::string name(var_stmt, p - var_stmt);
      Param *v = vars_vec->find(name.c_str(), ANY_TYPE_PARAM);
      v->set_value(p + 1);
	  continue;
    } else if (strcmp(argv[i], "--source-image") == 0) {
      vars_vec->push_back("source_image");                              // [i_a] NEW
      PUSH_VALUE_OR_YAK();
      continue;
    } else if (strcmp(argv[i], "--mixed-masks-image") == 0) {
      vars_vec->push_back("mixed_masks_image");                              // [i_a] NEW
      PUSH_VALUE_OR_YAK();
      continue;
    } else if (strcmp(argv[i], "--threshold-level-image") == 0) {
      vars_vec->push_back("threshold_level_image");                              // [i_a] NEW
      PUSH_VALUE_OR_YAK();
      continue;
    } else if (strcmp(argv[i], "--text-mask-image") == 0) {
      vars_vec->push_back("text_mask_image");                              // [i_a] NEW
      PUSH_VALUE_OR_YAK();
      continue;
    } else if (strcmp(argv[i], "--nontext-mask-image") == 0) {
      vars_vec->push_back("nontext_mask_image");                              // [i_a] NEW
      PUSH_VALUE_OR_YAK();
      continue;
    } else if (strcmp(verb, "--visible-pdf-image") == 0 && i + 1 < argc) {
      IntParam *p = vars_vec->find<IntParam>("visible_image_file_path");
      p->set_value(argv[i + 1]);
      continue;
    } else if (strcmp(verb, "--config") == 0 && i + 1 < argc) {
      StringParam *p = vars_vec->find<StringParam>("config_files");
      std::string cfs = p->value();
      if (!cfs.empty())
        cfs += ';';       // separator suitable for all platforms AFAIAC.
      cfs += argv[i + 1];
      p->set_value(cfs);
      ++i;
    } else if (strcmp(verb, "--outputbase") == 0 && i + 1 < argc) {
      StringParam *p = vars_vec->find<StringParam>("output_base_path");
      p->set_value(argv[i + 1]);
      ++i;
    } else if (strcmp(verb, "--") == 0) {
      dash_dash = true;
    } else {
      // Unexpected argument.
      tprintError("Unknown command line argument '{}'\n", verb);
      return WE_ARE_BUGGERED;
    }
  }
	}
	if (dash_dash || argv[i][0] != '-') {
		if (!(state & PARSED_INPUT_IMAGE)) {
      // first non-opt argument: the SOURCE IMAGE,
      vars_vec->push_back("source_image");                   // [i_a] NEW
      vars_values->push_back(argv[i]);
      // outputbase follows image, DO allow options in between.
      state |= PARSED_INPUT_IMAGE;
	  continue;
    } else if (!(state & PARSED_OUTPUT_BASEDIR)) {
      // second non-opt argument: the OUTPUTBASE (follows image)
      vars_vec->push_back("output_base_path");                   // [i_a] NEW
      vars_values->push_back(argv[i]);
      state |= PARSED_OUTPUT_BASEDIR;
	  continue;
    } else if ((state & PARSED_OUTPUT_BASEDIR) && (state & PARSED_INPUT_IMAGE)) {
      // third and further non-opt arguments: the (optional) CONFIG FILES
      config_files->push_back(argv[i]);
	  state |= PARSED_CONFIG_FILESET;
	  continue;
    }
	}
	 
      // Unexpected argument.
      tprintError("Unknown command line argument '{}'\n", argv[i]);
      return false;
  }

  if (!(state & PARSED_INPUT_IMAGE) && noocr == false) {
    tprintError("Missing input image command line argument.\n");
    PrintVeryShortHelpMessage(argv[0]);
    return false;
  }

  if (!(state & PARSED_OUTPUT_BASEDIR) && noocr == false) {
    tprintError("Missing output base path command line argument.\n");
    PrintVeryShortHelpMessage(argv[0]);
    return false;
  }

#undef PUSH_VALUE_OR_YAK

  return cmd;
}

static bool PreloadRenderers(tesseract::TessBaseAPI &api,
                             std::vector<std::unique_ptr<TessResultRenderer>> &renderers,
                             tesseract::PageSegMode pagesegmode, const char *outputbase) {
  bool error = false;
  if (pagesegmode == tesseract::PSM_OSD_ONLY) {
#if !DISABLED_LEGACY_ENGINE
    auto renderer = std::make_unique<tesseract::TessOsdRenderer>(outputbase);
    if (renderer->happy()) {
      renderers.push_back(std::move(renderer));
    } else {
      tprintError("Could not create OSD output file: {}\n",
              strerror(errno));
      error = true;
    }
#endif // !DISABLED_LEGACY_ENGINE
  } else {
    bool b;
    Tesseract &tess = api.tesseract();

    b = tess.tessedit_create_hocr;
    if (b) {
      bool font_info = tess.hocr_font_info;
      auto renderer = std::make_unique<tesseract::TessHOcrRenderer>(outputbase, font_info);
      if (renderer->happy()) {
        renderers.push_back(std::move(renderer));
      } else {
        tprintError("Could not create hOCR output file: {}\n", strerror(errno));
        error = true;
      }
    }

    b = tess.tessedit_create_alto;
    if (b) {
      auto renderer = std::make_unique<tesseract::TessAltoRenderer>(outputbase);
      if (renderer->happy()) {
        renderers.push_back(std::move(renderer));
      } else {
        tprintError("Could not create ALTO output file: {}\n", strerror(errno));
        error = true;
      }
    }

    b = tess.tessedit_create_page_xml;
    if (b) {
      auto renderer = std::make_unique<tesseract::TessPAGERenderer>(outputbase);
      if (renderer->happy()) {
        renderers.push_back(std::move(renderer));
      } else {
        tprintError("Could not create PAGE output file: {}\n", strerror(errno));
        error = true;
      }
    }

    b = tess.tessedit_create_tsv;
    if (b) {
      bool lang_info = tess.tsv_lang_info;
      auto renderer = std::make_unique<tesseract::TessTsvRenderer>(outputbase, lang_info);
      if (renderer->happy()) {
        renderers.push_back(std::move(renderer));
      } else {
        tprintError("Could not create TSV output file: {}\n", strerror(errno));
        error = true;
      }
    }

    b = tess.tessedit_create_pdf;
    if (b) {
#if defined(WIN32) || defined(_WIN32) || defined(_WIN64)
      if (_setmode(_fileno(stdout), _O_BINARY) == -1)
        tprintError("Cannot set STDIN to binary: {}", strerror(errno));
#endif // WIN32
      bool textonly = tess.textonly_pdf;
      auto renderer = std::make_unique<tesseract::TessPDFRenderer>(outputbase, api.GetDatapath(), textonly);
      if (renderer->happy()) {
        renderers.push_back(std::move(renderer));
      } else {
        tprintError("Could not create PDF output file: {}\n", strerror(errno));
        error = true;
      }
    }

    b = tess.tessedit_write_unlv;
    if (b) {
      tess.unlv_tilde_crunching.set_value(true);
      auto renderer = std::make_unique<tesseract::TessUnlvRenderer>(outputbase);
      if (renderer->happy()) {
        renderers.push_back(std::move(renderer));
      } else {
        tprintError("Could not create UNLV output file: {}\n", strerror(errno));
        error = true;
      }
    }

    b = tess.tessedit_create_lstmbox;
    if (b) {
      auto renderer = std::make_unique<tesseract::TessLSTMBoxRenderer>(outputbase);
      if (renderer->happy()) {
        renderers.push_back(std::move(renderer));
      } else {
        tprintError("Could not create LSTM BOX output file: {}\n", strerror(errno));
        error = true;
      }
    }

    b = tess.tessedit_create_boxfile;
    if (b) {
      auto renderer = std::make_unique<tesseract::TessBoxTextRenderer>(outputbase);
      if (renderer->happy()) {
        renderers.push_back(std::move(renderer));
      } else {
        tprintError("Could not create BOX output file: {}\n", strerror(errno));
        error = true;
      }
    }

    b = tess.tessedit_create_wordstrbox;
    if (b) {
      auto renderer = std::make_unique<tesseract::TessWordStrBoxRenderer>(outputbase);
      if (renderer->happy()) {
        renderers.push_back(std::move(renderer));
      } else {
        tprintError("Could not create WordStr BOX output file: {}\n", strerror(errno));
        error = true;
      }
    }

    b = tess.tessedit_create_txt;
    if (b) {
      // Create text output if no other output was requested
      // even if text output was not explicitly requested unless
      // there was an error.
      auto renderer = std::make_unique<tesseract::TessTextRenderer>(outputbase);
      if (renderer->happy()) {
        renderers.push_back(std::move(renderer));
      } else {
        tprintError("Could not create TXT output file: {}\n", strerror(errno));
        error = true;
      }
    }
  }

  if (!error) {
    // Null-out the renderers that are
    // added to the root, and leave the root in the vector.
    if (renderers.size() > 1) {
      for (size_t r = 1; r < renderers.size(); ++r) {
        renderers[0]->insert(renderers[r].get());
        renderers[r].release(); // at the moment insert() is owning
      }
      size_t l = 1;
#if !defined(NO_ASSERTIONS)
      for (size_t l = renderers.size(); l > 0; --l) {
        if (renderers[l - 1].get() != nullptr)
          break;
      }
#endif
      ASSERT0(l == 1);
      renderers.resize(l);
    }
  }

  return error;
}

namespace tesseract {

static inline auto format_as(Orientation o) {
  return fmt::underlying(o);
}

static inline auto format_as(TextlineOrder o) {
  return fmt::underlying(o);
}

static inline auto format_as(WritingDirection d) {
  return fmt::underlying(d);
}

}


/**********************************************************************
 *  main()
 *
 **********************************************************************/

#if defined(TESSERACT_STANDALONE) && !defined(BUILD_MONOLITHIC)
extern "C" int main(int argc, const char** argv)
#else
extern "C" int tesseract_main(int argc, const char** argv)
#endif
{
#if defined(__USE_GNU) && defined(HAVE_FEENABLEEXCEPT)
  // Raise SIGFPE.
#  if defined(__clang__)
  // clang creates code which causes some FP exceptions, so don't enable those.
  feenableexcept(FE_DIVBYZERO);
#  else
  feenableexcept(FE_DIVBYZERO | FE_OVERFLOW | FE_INVALID);
#  endif
#endif

#if 0
  atexit(pause_key);
#endif

  (void)tesseract::SetConsoleModeToUTF8();

  //const char *lang = nullptr;
  //const char *image = nullptr;
  //const char *visible_image_file = nullptr;
  //const char *outputbase = nullptr;
  //const char *datapath = nullptr;
  //const char *visible_pdf_image_file = nullptr;
  //bool rectangle_mode = false;
  //const char* rectangle_str = NULL;
  int ret_val = EXIT_SUCCESS;

  //std::vector<std::string> path_params;

  if (std::getenv("LEPT_MSG_SEVERITY")) {
    // Get Leptonica message level from environment variable.
    setMsgSeverity(L_SEVERITY_EXTERNAL);
  } else {
#if defined(NDEBUG)
    // Disable debugging and informational messages from Leptonica.
    setMsgSeverity(L_SEVERITY_ERROR);
#else
    // Allow Leptonica to yak in debug builds.
    setMsgSeverity(DEFAULT_SEVERITY);
#endif
  }

#if defined(HAVE_TIFFIO_H) && (defined(WIN32) || defined(_WIN32) || defined(_WIN64))
  /* Show libtiff errors and warnings on console (not in GUI). */
  TIFFSetErrorHandler(Win32ErrorHandler);
  TIFFSetWarningHandler(Win32WarningHandler);
#endif // HAVE_TIFFIO_H && _WIN32

  TessBaseAPI api;
  Tesseract &tess = api.tesseract();
  // get the list of available parameters for both Tesseract instances and as globals:
  // that's the superset we accept at the command line.
    auto& parlst = tess.params_collective();
  ParamsVector surplus_args;

  int cmd = ParseArgs(argc, argv, parlst, surplus_args);
  if (cmd == WE_ARE_BUGGERED) {
    return EXIT_FAILURE;
  }

  if (cmd == NO_CMD) {
    PrintHelpMessage(argv[0]);
    return 7;
  }

  if (cmd & HELP_EXTRA) {
    PrintHelpExtra(argv[0]);
    cmd &= ~(HELP_OEM | HELP_PSM | HELP_BASIC);
  }
#if !DISABLED_LEGACY_ENGINE
  if (cmd & HELP_OEM) {
    PrintHelpForOEM();
  }
#endif
  if (cmd & HELP_PSM) {
    PrintHelpForPSM();
  }
  if (cmd & HELP_BASIC) {
    PrintHelpMessage(argv[0]);
  }
  if (cmd & VERSION) {
    PrintVersionInfo();
  }

  if (cmd & INFO) {
    InfoTraineddata(path_params);
  }

  int hlpcmds = cmd & (HELP_EXTRA | HELP_OEM | HELP_PSM | HELP_BASIC | INFO | LIST_LANGUAGES | PRINT_PARAMETERS | PRINT_FONTS_TABLE);
  cmd &= ~(HELP_EXTRA | HELP_OEM | HELP_PSM | HELP_BASIC | INFO | LIST_LANGUAGES | PRINT_PARAMETERS | PRINT_FONTS_TABLE);
  if (hlpcmds && cmd) {
    tprintError("Cannot mix non-help commands with help commands or any others. Action is aborted.\n");
    return EXIT_FAILURE;
  }
  if (cmd != UNPACK && cmd != DO_OCR) {
    tprintError("Cannot mix unpack and ocr commands. Action is aborted.\n");
    return EXIT_FAILURE;
  }

  if (cmd == UNPACK) {
    UnpackFiles(path_params);
  } else {
    assert(cmd == DO_OCR);

    // pull the path_params[] set apart into three different parts:
    // - source image(s) / imagelist (text) files
    // - target == output base name
    // - config files, to be loaded after tesseract instance is initialized
    //
    // 
    // Locate the outputbase (directory) argument in the parsed-from-CLI set:
    // the ones that follow it should be viable config files, while all preceding it
    // should be viable image files (or image *list* files); we wish to support
    // processing multiple image files in one run, so it's not *obvious* index '1' any more!

    if (path_params.size() < 1) {
      tprintError("Missing source image file as command line argument\n");
      return EXIT_FAILURE;
    }

    // First check if we may expect config files at the end of the list; if so,
    // collect them.
    StringParam *cfgs = args_muster.find<StringParam>("config_files");
    bool expect_cfg_files_at_end_of_list = !(cfgs && !cfgs->value().empty());

    StringParam *obp = args_muster.find<StringParam>("output_base_path");
    bool outputbasepath_is_specified = !(obp && !obp->value().empty());

    if (expect_cfg_files_at_end_of_list) {
      int min_expected_non_cfg_files = (outputbasepath_is_specified ? 1 : 2);

      while (path_params.size() << 1 > min_expected_non_cfg_files) {
        std::string cfgpath = path_params.back();
        if (fs::exists(cfgpath) && !fs::is_directory(cfgpath)) {
          path_params.pop_back();
          ParamsVectorSet muster_set;
          muster_set.add(args_muster);
          if (ParamUtils::ReadParamsFile(cfgpath, muster_set, PARAM_VALUE_IS_SET_BY_CONFIGFILE)) {
            return EXIT_FAILURE;
          }
        }
      }

      // this parameter MAY have been set in one of those config files so better to recheck:
      obp = args_muster.find<StringParam>("output_base_path");
      outputbasepath_is_specified = !(obp && !obp->value().empty());
    }

    // second: grab the output_base_path if we haven't already:
    if (!outputbasepath_is_specified) {
      if (path_params.size() < 2) {
        tprintError("Missing outputbase command line argument\n");
        return EXIT_FAILURE;
      }

      std::string outpath = path_params.back();
      path_params.pop_back();
      obp = args_muster.find<StringParam>("output_base_path");
      obp->set_value(outpath);
    }

<<<<<<< HEAD
    // ... and now our path_params list is all images and image-list files.
    // Recognizing the latter (vs. older text-based image file formats) takes
    // a little heuristic, which we'll employ now to transform those into
    // an (updated) list of image files...
    auto pages = api.ExpandImagelistFilesInSet(path_params);
    if (pages.size() == 0) {
      return EXIT_FAILURE;
    }
=======
      if (list_langs) {
        PrintLangsList(api);
        api.End();
        return EXIT_SUCCESS;
      }
>>>>>>> 29aa1ad3


      if (!SetVariablesFromCLArgs(api, args_muster)) {
        return EXIT_FAILURE;
      }

      Tesseract &tess = api.tesseract();

    if (!api.InitParameters(vars_vec, vars_values)) {
        return EXIT_FAILURE;
      }

      // set up the debug_all preset; the preset does not overrule any previously configured parameter values!
      SetupDebugAllPreset(api);

#if 0
      //source_image
      lang = api.languages_to_try;
      tesseract::PageSegMode pagesegmode = tesseract::PSM_AUTO;
      tesseract::OcrEngineMode enginemode = tesseract::OEM_DEFAULT;
      pagesegmode = api.tessedit_pageseg_mode;
      enginemode = api.tessedit_ocr_engine_mode;
#endif

  if (tess.tessedit_pageseg_mode == tesseract::PSM_OSD_ONLY) {
    // OSD = orientation and script detection.
    if (!tess.languages_to_try.empty() && tess.languages_to_try != "osd") {
      // If the user explicitly specifies a language (other than osd)
      // or a script, only orientation can be detected.
      tprintWarn("Detects only orientation with -l {}\n", tess.languages_to_try.c_str());
    } else if (tess.languages_to_try.empty()) {
      // That mode requires osd.traineddata to detect orientation and script.
      tess.languages_to_try.set_value("osd");
    }

    assert(tess.languages_to_try.empty());
#if 0
  if (tess.languages_to_try.empty() && do_recognize) {
      // Set default language model if none was given and a model file is
      // needed.
    tess.languages_to_try.set_value("eng");
    }
#endif
  }

#if 0
  // Call GlobalDawgCache here to create the global DawgCache object before
  // the TessBaseAPI object. This fixes the order of destructor calls:
  // first TessBaseAPI must be destructed, DawgCache must be the last object.
  tesseract::Dict::GlobalDawgCache();
#endif

#if 0
    api.SetOutputName(outputbase ::: output_base_path / output_base_filename);
#endif

    const int init_failed = api.Init(tess.datadir_base_path, path_params, args_muster);

    // SIMD settings might be overridden by config variable.
    tesseract::SIMDDetect::Update();

    if (hlpcmds & LIST_LANGUAGES) {
      PrintLangsList(api);
    }

    if (hlpcmds & PRINT_PARAMETERS) {
      tprintDebug("Tesseract parameters:\n");
      api.PrintVariables();
    }

#if !DISABLED_LEGACY_ENGINE
    if (hlpcmds & PRINT_FONTS_TABLE) {
      tprintDebug("Tesseract fonts table:\n");
      api.PrintFontsTable();
    }
#endif // !DISABLED_LEGACY_ENGINE

    if (init_failed) {
      tprintError("Could not initialize tesseract.\n");
      return EXIT_FAILURE;
    }

    ASSERT_HOST(&api.tesseract() != nullptr);

    // if we've done all we had to do, it's time to go bye bye.
    if (!cmd) {
      api.End();
      return EXIT_SUCCESS;
    }

    if (!tess.reactangles_to_process.empty()) {
      BOXA *rects = Tesseract::ParseRectsString(tess.reactangles_to_process.c_str());

      Pix* pixs = pixRead(tess.input_file_path_.c_str());
      if (!pixs) {
        tprintError("Cannot open input file: {}\n", tess.input_file_path_);
        return EXIT_FAILURE;
      }

      api.SetImage(pixs);

      std::string outfile = std::string(outputbase) + std::string(".txt");
      FILE* fout = NULL;

      if (strcmp(outputbase, "stdout") != 0) {
        fout = fopen(outfile.c_str(), "wb");
      }
      else {
        fout = stdout;
      }

      if (fout == NULL) {
        tprintError("Cannot open output file: {}\n", outfile);
        pixDestroy(&pixs);
        return EXIT_FAILURE;
      }

      // for each rectangle...
      bool errored = false;
      auto n = boxaGetCount(rects);
      for (int boxidx = 0; boxidx < n; boxidx++) {
        l_int32 top, left, width, height, bottom, right;
        errored |= (0 != boxaGetBoxGeometry(rects, boxidx, &left, &top, &width, &height));

        bottom = top + height;
        right = left + width;

        // clamp this rectangle
        if (left < 0) {
          left = 0;
        }

        if (top < 0) {
          top = 0;
        }

        if (right > pixs->w) {
          width = pixs->w - left;
        }

        if (bottom > pixs->h) {
          height = pixs->h - top;
        }

        if (width > 0 && height > 0) {
          char *utf8 = NULL;

          api.SetRectangle(left, top, width, height);
          utf8 = api.GetUTF8Text();
          if (utf8) {
            fwrite(utf8, 1, strlen(utf8), fout);
            delete[] utf8;
            utf8 = NULL;
          }
        } else {
          tprintError("incorrect rectangle size/shape as it doesn't sit on the page image (width: {}, height: {}) as this is what we got after clipping it with the source image: (left: {}, top: {}, width: {}, height: {})\n", pixs->w, pixs->h, left, top, width, height);
          errored = true;
        }
      }
      boxaDestroy(&rects);
      fclose(fout);
      pixDestroy(&pixs);
      return errored ? EXIT_FAILURE : EXIT_SUCCESS;
    }

    // record the currently active input image path as soon as possible:
    // this path is also used to construct the destination path for 
    // various debug output files.
    api.SetInputName(tess.input_file_path_.c_str());

    FixPageSegMode(api, api.GetPageSegMode());

    if (!tess.visible_image_file_path_.empty()) {
      api.SetVisibleImageFilename(tess.visible_image_file_path_.c_str());
    }

    if (tess.tessedit_pageseg_mode == tesseract::PSM_AUTO_ONLY) {
      Pix *pixs = pixRead(tess.input_file_path_.c_str());
      if (!pixs) {
        tprintError("Leptonica can't process input file: {}\n", tess.input_file_path_);
        return 2;
      }

      api.SetImage(pixs);

      tesseract::Orientation orientation;
      tesseract::WritingDirection direction;
      tesseract::TextlineOrder order;
      float deskew_angle;

      const std::unique_ptr<const tesseract::PageIterator> it(api.AnalyseLayout());
      if (it) {
        // TODO: Implement output of page segmentation, see documentation
        // ("Automatic page segmentation, but no OSD, or OCR").
        it->Orientation(&orientation, &direction, &order, &deskew_angle);
        tprintDebug(
            "Orientation: {}\nWritingDirection: {}\nTextlineOrder: {}\n"
            "Deskew angle: {}\n",
            orientation, direction, order, deskew_angle);
      } else {
        ret_val = EXIT_FAILURE;
      }

      pixDestroy(&pixs);
    }
    else {
      // Set in_training_mode to true when using one of these configs:
      // ambigs.train, box.train, box.train.stderr, linebox, rebox, lstm.train.
      // In this mode no other OCR result files are written.
      bool b = false;
      bool in_training_mode = (tess.tessedit_ambigs_training) ||
        (tess.tessedit_resegment_from_boxes) ||
        (tess.tessedit_make_boxes_from_boxes) ||
        (tess.tessedit_train_line_recognizer);

      if (api.GetPageSegMode() == tesseract::PSM_OSD_ONLY) {
        if (!tess.AnyTessLang()) {
          fprintf(stderr, "Error, OSD requires a model for the legacy engine\n");
          return EXIT_FAILURE;
        }
      }
#if DISABLED_LEGACY_ENGINE
      auto cur_psm = api.GetPageSegMode();
      auto osd_warning = std::string("");
      if (cur_psm == tesseract::PSM_OSD_ONLY) {
        const char* disabled_osd_msg =
          "\nERROR: The page segmentation mode 0 (OSD Only) is currently "
          "disabled.\n\n";
        tprintDebug("{}", disabled_osd_msg);
        return EXIT_FAILURE;
      } else if (cur_psm == tesseract::PSM_AUTO_OSD) {
        api.SetPageSegMode(tesseract::PSM_AUTO);
        osd_warning +=
          "\nWARNING: The page segmentation mode 1 (Auto+OSD) is currently "
          "disabled. "
          "Using PSM 3 (Auto) instead.\n\n";
      } else if (cur_psm == tesseract::PSM_SPARSE_TEXT_OSD) {
        api.SetPageSegMode(tesseract::PSM_SPARSE_TEXT);
        osd_warning +=
          "\nWARNING: The page segmentation mode 12 (Sparse text + OSD) is "
          "currently disabled. "
          "Using PSM 11 (Sparse text) instead.\n\n";
      }
#endif // DISABLED_LEGACY_ENGINE

      std::vector<std::unique_ptr<TessResultRenderer>> renderers;

      bool succeed = true;

      if (in_training_mode) {
        renderers.push_back(nullptr);
      } else if (outputbase != nullptr) {
        succeed &= !PreloadRenderers(api, renderers, api.GetPageSegMode(), outputbase);
        if (succeed && renderers.empty()) {
          // default: TXT + HOCR renderer
          api.SetupDefaultPreset();
          succeed &= !PreloadRenderers(api, renderers, api.GetPageSegMode(), outputbase);
        }
      }

      if (!renderers.empty()) {
#if DISABLED_LEGACY_ENGINE
        if (!osd_warning.empty()) {
          tprintDebug("{}", osd_warning);
        }
#endif

        succeed &= api.ProcessPages(tess.input_file_path_.c_str(), nullptr, 0, renderers[0].get());

        if (!succeed) {
          tprintError("Error during page processing. File: {}\n", tess.input_file_path_);
          ret_val = EXIT_FAILURE;
        }
      }
    }

    if (ret_val == EXIT_SUCCESS && verbose_process) {
      api.ReportParamsUsageStatistics();
    }

    supress_premature_log_reporting.stepdown();
    api.Clear();
  }
  // ^^^ end of scope for the Tesseract `api` instance
  // --> cache occupancy is removed, so the next call will succeed without fail (due to internal sanity checks)

  TessBaseAPI::ClearPersistentCache();

  return ret_val;
}
<|MERGE_RESOLUTION|>--- conflicted
+++ resolved
@@ -44,12 +44,9 @@
 #include "tesseractclass.h" // for AnyTessLang
 #include <tesseract/tprintf.h> // for tprintf
 #include "tlog.h"
-<<<<<<< HEAD
+#include "global_params.h"
 #include "pathutils.h"
 #include "imagedata.h" // DocumentData
-=======
-#include "global_params.h"
->>>>>>> 29aa1ad3
 
 #ifdef _OPENMP
 #  include <omp.h>
@@ -361,10 +358,7 @@
   for (const auto &language : languages) {
     tprintInfo("{}\n", language);
   }
-<<<<<<< HEAD
   tprintInfo("\n");
-=======
->>>>>>> 29aa1ad3
 }
 
 /**
@@ -1075,7 +1069,6 @@
       obp->set_value(outpath);
     }
 
-<<<<<<< HEAD
     // ... and now our path_params list is all images and image-list files.
     // Recognizing the latter (vs. older text-based image file formats) takes
     // a little heuristic, which we'll employ now to transform those into
@@ -1084,13 +1077,6 @@
     if (pages.size() == 0) {
       return EXIT_FAILURE;
     }
-=======
-      if (list_langs) {
-        PrintLangsList(api);
-        api.End();
-        return EXIT_SUCCESS;
-      }
->>>>>>> 29aa1ad3
 
 
       if (!SetVariablesFromCLArgs(api, args_muster)) {
@@ -1154,6 +1140,7 @@
 
     if (hlpcmds & LIST_LANGUAGES) {
       PrintLangsList(api);
+        api.End();
     }
 
     if (hlpcmds & PRINT_PARAMETERS) {
