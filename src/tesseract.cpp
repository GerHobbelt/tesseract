/**********************************************************************
 * File:        tesseract.cpp
 * Description: Main program for merge of tess and editor.
 * Author:      Ray Smith
 *
 * (C) Copyright 1992, Hewlett-Packard Ltd.
 ** Licensed under the Apache License, Version 2.0 (the "License");
 ** you may not use this file except in compliance with the License.
 ** You may obtain a copy of the License at
 ** http://www.apache.org/licenses/LICENSE-2.0
 ** Unless required by applicable law or agreed to in writing, software
 ** distributed under the License is distributed on an "AS IS" BASIS,
 ** WITHOUT WARRANTIES OR CONDITIONS OF ANY KIND, either express or implied.
 ** See the License for the specific language governing permissions and
 ** limitations under the License.
 *
 **********************************************************************/

// Include automatically generated configuration file if running autoconf
#ifdef HAVE_TESSERACT_CONFIG_H
#  include "config_auto.h"
#endif

#include <cerrno> // for errno
#if defined(__USE_GNU)
#  include <cfenv> // for feenableexcept
#endif
#include <climits> // for INT_MIN, INT_MAX
#include <cstdlib> // for std::getenv
#include <iostream>
#include <map>    // for std::map
#include <memory> // std::unique_ptr
#include <sstream> // std::ostringstream

#include <leptonica/allheaders.h>
#if LIBLEPT_MINOR_VERSION > 82
#include <leptonica/pix_internal.h>
#endif
#include <tesseract/baseapi.h>
#include <tesseract/renderer.h>
#include "simddetect.h"
#include "tesseractclass.h" // for AnyTessLang
#include "tprintf.h" // for tprintf
#include "tlog.h"
<<<<<<< HEAD
=======
#include "pathutils.h"
#include "imagedata.h" // DocumentData
>>>>>>> d63aa73e

#ifdef _OPENMP
#  include <omp.h>
#endif

#if defined(HAVE_LIBARCHIVE)
#  include <archive.h>
#endif
#if defined(HAVE_LIBCURL)
#  include <curl/curl.h>
#endif

#if defined(WIN32) || defined(_WIN32) || defined(_WIN64)
#  include <fcntl.h>
#  include <io.h>
#  if defined(HAVE_TIFFIO_H)

#    include <tiffio.h>

using namespace tesseract;

static void Win32ErrorHandler(const char *module, const char *fmt, va_list ap) {
  char buf[2048] = "";

  if (module != nullptr) {
    snprintf(buf, sizeof(buf), "%s: ", module);
  }
  size_t off = strlen(buf);
  vsnprintf(buf + off, sizeof(buf) - off, fmt, ap);
  buf[sizeof(buf) - 1] = 0;			// make sure string is NUL terminated under all circumstances.
  tprintError("{}\n", buf);
}

static void Win32WarningHandler(const char *module, const char *fmt, va_list ap) {
  char buf[2048] = "";

  if (module != nullptr) {
    snprintf(buf, sizeof(buf), "%s: ", module);
  }
  size_t off = strlen(buf);
  vsnprintf(buf + off, sizeof(buf) - off, fmt, ap);
  buf[sizeof(buf) - 1] =
      0;  // make sure string is NUL terminated under all circumstances.
  tprintWarn("{}\n", buf);
}

#  endif /* HAVE_TIFFIO_H */

#endif // _WIN32

static void PrintVersionInfo() {
  const char *versionStrP;

  tprintInfo("tesseract {}\n", tesseract::TessBaseAPI::Version());

  versionStrP = getLeptonicaVersion();
  tprintInfo("  {}\n", versionStrP);
  stringDestroy(&versionStrP);

  versionStrP = getImagelibVersions();
  tprintInfo("  {}\n", versionStrP);
  stringDestroy(&versionStrP);

#if defined(HAVE_NEON) || defined(__aarch64__)
  if (tesseract::SIMDDetect::IsNEONAvailable())
    tprintInfo(" Found NEON\n");
#else
  if (tesseract::SIMDDetect::IsAVX512BWAvailable()) {
    tprintInfo(" Found AVX512BW\n");
  }
  if (tesseract::SIMDDetect::IsAVX512FAvailable()) {
    tprintInfo(" Found AVX512F\n");
  }
  if (tesseract::SIMDDetect::IsAVX512VNNIAvailable()) {
    tprintInfo(" Found AVX512VNNI\n");
  }
  if (tesseract::SIMDDetect::IsAVX2Available()) {
    tprintInfo(" Found AVX2\n");
  }
  if (tesseract::SIMDDetect::IsAVXAvailable()) {
    tprintInfo(" Found AVX\n");
  }
  if (tesseract::SIMDDetect::IsFMAAvailable()) {
    tprintInfo(" Found FMA\n");
  }
  if (tesseract::SIMDDetect::IsSSEAvailable()) {
    tprintInfo(" Found SSE4.1\n");
  }
#endif
#ifdef _OPENMP
  tprintDebug(" Found OpenMP {}\n", _OPENMP);
#endif
#if defined(HAVE_LIBARCHIVE)
#  if ARCHIVE_VERSION_NUMBER >= 3002000
  tprintInfo(" Found {}\n", archive_version_details());
#  else
  tprintInfo(" Found {}\n", archive_version_string());
#  endif // ARCHIVE_VERSION_NUMBER
#endif   // HAVE_LIBARCHIVE
#if defined(HAVE_LIBCURL)
  tprintInfo(" Found {}\n", curl_version());
#endif
  tprintInfo("\n");
}

static void PrintHelpForPSM() {
  const char *msg =
      "Page segmentation modes:\n"
      "  0    Orientation and script detection (OSD) only.\n"
      "  1    Automatic page segmentation with OSD.\n"
      "  2    Automatic page segmentation, but no OSD, nor OCR.\n"
      "  3    Fully automatic page segmentation, but no OSD. (Default)\n"
      "  4    Assume a single column of text of variable sizes.\n"
      "  5    Assume a single uniform block of vertically aligned text.\n"
      "  6    Assume a single uniform block of text.\n"
      "  7    Treat the image as a single text line.\n"
      "  8    Treat the image as a single word.\n"
      "  9    Treat the image as a single word in a circle.\n"
      " 10    Treat the image as a single character.\n"
      " 11    Sparse text. Find as much text as possible in no particular order.\n"
      " 12    Sparse text with OSD.\n"
      " 13    Raw line. Treat the image as a single text line,\n"
      "       bypassing hacks that are Tesseract-specific.\n"
      "\n";

#if DISABLED_LEGACY_ENGINE
  const char *disabled_osd_msg = "\nNOTE: The OSD modes are currently disabled.\n";
  tprintInfo("{}{}", msg, disabled_osd_msg);
#else
  tprintInfo("{}", msg);
#endif
}

#if !DISABLED_LEGACY_ENGINE
static void PrintHelpForOEM() {
  const char *msg =
      "OCR Engine modes:\n"
      "  0    Legacy engine only.\n"
      "  1    Neural nets LSTM engine only.\n"
      "  2    Legacy + LSTM engines.\n"
      "  3    Default, based on what is available.\n"
      "\n";

  tprintInfo("{}", msg);
}
#endif // !DISABLED_LEGACY_ENGINE

static const char* basename(const char* path)
{
  size_t i;
  size_t len = strlen(path);
  for (i = strcspn(path, ":/\\"); i < len; i = strcspn(path, ":/\\"))
  {
    path = path + i + 1;
    len -= i + 1;
  }
  return path;
}

static void PrintHelpExtra(const char *program) {
  program = basename(program);
  tprintInfo(
      "Usage:\n"
      "  {} --help | --help-extra | --help-psm | "
#if !DISABLED_LEGACY_ENGINE
      "--help-oem | "
#endif
      "--version\n"
      "  {} --list-langs [--tessdata-dir <path>]\n"
#if !DISABLED_LEGACY_ENGINE
      "  {} --print-fonts-table [options...] [<configfile>...]\n"
#endif  // !DISABLED_LEGACY_ENGINE
      "  {} --print-parameters [options...] [<configfile>...]\n"
      "  {} info [<trainingfile>...]\n"
      "  {} unpack [<file>...]\n"
      "  {} version\n"
      "  {} <imagename>|<imagelist>|stdin <outputbase>|stdout [options...] "
      "[<configfile>...]\n"
      "\n"
      "OCR options:\n"
      "  --tessdata-dir PATH   Specify the location of tessdata path.\n"
      "  --user-words PATH     Specify the location of user words file.\n"
      "                        (Same as: -c user_words_file=PATH)\n"
      "  --user-patterns PATH  Specify the location of user patterns file.\n"
      "                        (Same as: -c user_patterns_file=PATH)\n"
      "  --dpi VALUE           Specify DPI for input image.\n"
      "  --loglevel LEVEL      Specify logging level. LEVEL can be\n"
      "                        ALL, TRACE, DEBUG, INFO, WARN, ERROR, FATAL or OFF.\n"
      "  --rectangle RECT      Specify rectangle(s) used for OCR.\n"
      "                        format: l173t257w2094h367[+l755t815w594h820[...]]\n"
      "  -l LANG[+LANG]        Specify language(s) used for OCR.\n"
      "  -c VAR=VALUE          Set value for config variables.\n"
      "                        Multiple -c arguments are allowed.\n"
      "  --psm NUM             Specify page segmentation mode.\n"
#if !DISABLED_LEGACY_ENGINE
      "  --oem NUM             Specify OCR Engine mode.\n"
#endif
      "  --visible-pdf-image PATH\n"
      "                        Specify path to source page image which will be\n"
      "                        used as image underlay in PDF output.\n"
      "                        (page rendered then as image + OCR text hidden overlay)\n"
<<<<<<< HEAD
=======
      "  --config PATH         Specify the location of config file(s).\n"
      "                        You can specify multiple config files by issuing this\n"
      "                        option multiple times, once for each config file.\n"
      "                        When this option is used, it is assumed no further\n"
      "                        config files will be listed at the end of the command line.\n"
      "  --outputbase PATH     Specify the output base path (with possible filename\n"
      "                        at the end); this is equivalent to specifying the base path\n"
      "                        as an independent argument, but this option is useful\n"
      "                        when specifying multiple image input files: then those do not\n"
      "                        have to be followed by the base path at the end of the list.\n"
>>>>>>> d63aa73e
      "\n"
      "NOTE: These options must occur before any configfile.\n"
      "\n",
      program, program, program, program, program, program, program
#if !DISABLED_LEGACY_ENGINE
      , program
#endif  // !DISABLED_LEGACY_ENGINE
  );

  PrintHelpForPSM();
#if !DISABLED_LEGACY_ENGINE
  PrintHelpForOEM();
#endif

  tprintInfo(
      "Commands:\n"
      "\n"
      "  {} info [<trainingfile>...]\n"
      "                        Prints info about the trainingfile(s), whether they are\n"
      "                        LSTM (tesseract v4/v5) or Legacy (tesseract v3)\n"
<<<<<<< HEAD
      "\n"
      "  {} unpack [<file>...]\n"
      "                        Unpack training archives into transcription text files\n"
      "                        and image scans (pictures)\n"
      "\n"
=======
      "\n"
      "  {} unpack [<file>...]\n"
      "                        Unpack training archives into transcription text files\n"
      "                        and image scans (pictures)\n"
      "\n"
>>>>>>> d63aa73e
      "  {} version\n"
      "                        Alias for '--version'.\n"
      "\n"
      "Stand-alone {} options:\n"
      "  -h, --help            Show minimal help message.\n"
      "  --help-extra          Show extra help for advanced users.\n"
      "  --help-psm            Show page segmentation modes.\n"
#if !DISABLED_LEGACY_ENGINE
      "  --help-oem            Show OCR Engine modes.\n"
#endif
      "  -v, --version         Show version information.\n"
      "  --rectangle           Specify rectangle(s) used for OCR.\n"
      "  --list-langs          List available languages for tesseract engine.\n"
#if !DISABLED_LEGACY_ENGINE
      "  --print-fonts-table   Print tesseract fonts table.\n"
#endif  // !DISABLED_LEGACY_ENGINE
      "  --print-parameters    Print tesseract parameters.\n"
      "\n"
      "You may also use the 'help' command as an alias for '--help' like this:\n"
      "  {} help\n"
      "or"
      "  {} help <section>\n"
      "where section is one of:\n"
      "  extra, oem, psm\n"
      "\n",
      program, program, program, program, program, program);
}

static void PrintHelpMessage(const char *program) {
  program = basename(program);
  tprintInfo(
      "Usage:\n"
      "  {} --help | --help-extra | --version\n"
      "  {} help [section]\n"
      "  {} --list-langs\n"
      "  {} --print-parameters\n"
      "  {} <imagename> <outputbase> [options...] [<configfile>...]\n"
      "\n"
      "OCR options:\n"
      "  --rectangle           Specify rectangle(s) used for OCR.\n"
      "  -l LANG[+LANG]        Specify language(s) used for OCR.\n"
      "NOTE: These options must occur before any configfile.\n"
      "\n"
      "Stand-alone {} options:\n"
      "  --help                Show this help message.\n"
      "  --help-extra          Show extra help for advanced users.\n"
      "  --version             Show version information.\n"
      "  --list-langs          List available languages for tesseract engine.\n"
      "  --print-parameters    Print tesseract parameters.\n"
	  "\n",
      program, program, program, program, program, program);
}

<<<<<<< HEAD
static bool SetVariablesFromCLArgs(tesseract::TessBaseAPI &api, int argc, const char** argv) {
  bool success = true;
  char opt1[256], opt2[255];
  for (int i = 0; i < argc; i++) {
    if (strcmp(argv[i], "-c") == 0 && i + 1 < argc) {
      strncpy(opt1, argv[i + 1], 255);
      opt1[255] = '\0';
      char *p = strchr(opt1, '=');
      if (!p) {
        tprintError("Missing '=' in configvar assignment for '{}'\n", opt1);
        success = false;
        break;
      }
      *p = 0;
      strncpy(opt2, strchr(argv[i + 1], '=') + 1, sizeof(opt2) - 1);
      opt2[254] = 0;
      ++i;

      if (!api.SetVariable(opt1, opt2)) {
        tprintError("Could not set option: {}={}\n", opt1, opt2);
      }
=======
static bool SetVariablesFromCLArgs(tesseract::TessBaseAPI &api,
                                   const std::vector<std::string> &vars,
                                   const std::vector<std::string> &values)
{
  bool success = true;
  int len = vars.size();
  for (int i = 0; i < len; i++) {
    const std::string &var = vars[i];
    const std::string &value = values[i];

    if (!api.SetVariable(var.c_str(), value.c_str())) {
      tprintError("Could not set option: {}={}\n", var, value);
      success = false;
>>>>>>> d63aa73e
    }
  }
  return success;
}

static void PrintLangsList(tesseract::TessBaseAPI &api) {
  std::vector<std::string> languages;
  api.GetAvailableLanguagesAsVector(&languages);
  tprintInfo("List of available languages in \"{}\" ({}):\n",
         api.GetDatapath(), languages.size());
  for (const auto &language : languages) {
    tprintInfo("{}\n", language);
  }
  tprintInfo("\n");
}

/**
 * We have 2 possible sources of pagesegmode: a config file and
 * the command line. For backwards compatibility reasons, the
 * default in tesseract is tesseract::PSM_SINGLE_BLOCK, but the
 * default for this program is tesseract::PSM_AUTO. We will let
 * the config file take priority, so the command-line default
 * can take priority over the tesseract default, so we use the
 * value from the command line only if the retrieved mode
 * is still tesseract::PSM_SINGLE_BLOCK, indicating no change
 * in any config file. Therefore the only way to force
 * tesseract::PSM_SINGLE_BLOCK is from the command line.
 * It would be simpler if we could set the value before Init,
 * but that doesn't work.
 */
static void FixPageSegMode(tesseract::TessBaseAPI &api, tesseract::PageSegMode pagesegmode) {
  if (api.GetPageSegMode() == tesseract::PSM_SINGLE_BLOCK) {
    api.SetPageSegMode(pagesegmode);
  }
}

<<<<<<< HEAD

//#include <filesystem>
#include <sstream>      // std::ostringstream
#include "imagedata.h"  // DocumentData

static void InfoTraineddata(const char** filenames) {
  const char* filename;
  while ((filename = *filenames++) != nullptr) {
    tesseract::TessdataManager mgr;
    if (!mgr.is_loaded() && !mgr.Init(filename)) {
=======
static void InfoTraineddata(const std::vector<std::string> &filenames) {
  for (const std::string &filename : filenames) {
    tesseract::TessdataManager mgr;
    if (!mgr.is_loaded() && !mgr.Init(filename.c_str())) {
>>>>>>> d63aa73e
      tprintError("Error opening data file {}\n", filename);
    } else {
      if (mgr.IsLSTMAvailable()) {
        tprintInfo("{} - LSTM\n", filename);
      }
      if (mgr.IsBaseAvailable()) {
        tprintInfo("{} - legacy\n", filename);
      }
    }
  }
  tprintInfo("\n");
<<<<<<< HEAD
}

static void UnpackFiles(const char** filenames) {
  const char* filename;
  while ((filename = *filenames++) != nullptr) {
    tprintInfo("Extracting {}\n", filename);
    tesseract::DocumentData images(filename);
    if (!images.LoadDocument(filename, 0, 0, nullptr)) {
      tprintError("Failed to read training data from {}!\n", filename);
      continue;
    }
#if 0
    tprintInfo("  {} pages\n", images.NumPages());
    tprintInfo("  {} size\n", images.PagesSize());
#endif
    for (int page = 0; page < images.NumPages(); page++) {
      std::string basename = filename;
      basename = basename.erase(basename.size() - 6);
      std::ostringstream stream;
      stream << basename << '_' << page;
      const tesseract::ImageData* image = images.GetPage(page);
#if 0
      const char* imagefilename = image->imagefilename().c_str();
      tprintInfo("fn: {}\n", imagefilename);
#endif
      const char* transcription = image->transcription().c_str();
      std::string gt_filename = stream.str() + ".gt.txt";
      FILE* f = fopen(gt_filename.c_str(), "wb");
      if (f == nullptr) {
        tprintError("Writing ground truth transcription to file '{}' for document page #{} failed\n", gt_filename, page);
        continue;
      }
      fprintf(f, "%s\n", transcription);
      fclose(f);
#if 0
      tprintInfo("Ground truth transcription for document page #{}: {}\n", page, transcription);
#endif
      Pix* pix = image->GetPix();
      std::string image_filename = stream.str() + ".png";
      if (pixWrite(image_filename.c_str(), pix, IFF_PNG) != 0) {
        tprintError("Writing {} failed\n", image_filename);
      }
      pixDestroy(&pix);
#if 0
      const GenericVector<TBOX>& boxes = image->boxes();
      const TBOX& box = boxes[0];
      box.print();
      const GenericVector<STRING>& box_texts = image->box_texts();
      tprintInfo("gt: {}\n", box_texts[0]);
#endif
    }
  }
}

namespace std {
namespace filesystem {
  bool exists(const char* filename);
}
}

bool std::filesystem::exists(const char* filename) {
#if defined(WIN32) || defined(_WIN32) || defined(_WIN64)
  return _access(filename, 0) == 0;
#else
  return access(filename, 0) == 0;
#endif
}

static bool ParseArgs(int argc, const char** argv,
                      bool* do_recognize, bool* list_langs,
                      bool* print_parameters, bool* print_fonts_table,
                      std::vector<std::string>* vars_vec, std::vector<std::string>* vars_values,
                      std::vector<std::string>* config_files
) {
  *do_recognize = false;
  *list_langs = false;
  *print_parameters = false;
  *print_fonts_table = false;

  int i = 1;
  if (i < argc) {
    const char* verb = argv[i];
    if (verb[0] != '-' && !std::filesystem::exists(verb)) {
      i++;
      if (strcmp(verb, "help") == 0) {
        if (i < argc) {
          if (strcmp(argv[i], "extra") == 0) {
            PrintHelpExtra(argv[0]);
#if !DISABLED_LEGACY_ENGINE
          } else if ((strcmp(argv[i], "oem") == 0)) {
            PrintHelpForOEM();
#endif
          } else if ((strcmp(argv[i], "psm") == 0)) {
            PrintHelpForPSM();
          } else {
            tprintError("No help available for '{}'.\nDid you mean 'extra', 'oem' or 'psm'?", argv[i]);
            return false;
          }
        } else {
          PrintHelpMessage(argv[0]);
        }
      } else if (strcmp(verb, "info") == 0) {
        InfoTraineddata(argv + i);
      } else if (strcmp(verb, "unpack") == 0) {
        UnpackFiles(argv + i);
      } else if (strcmp(verb, "version") == 0) {
        PrintVersionInfo();
      } else {
        tprintError("Unknown action: '{}'\n", verb);
        return false;
      }
      return true;
    }
  }
  bool noocr = false;
  bool dash_dash = false;
  int state = 0;
  for (i = 1; i < argc; i++) {
    if ((strcmp(argv[i], "-h") == 0) || (strcmp(argv[i], "--help") == 0)) {
      PrintHelpMessage(argv[0]);
      noocr = true;
    } else if (strcmp(argv[i], "--help-extra") == 0) {
        PrintHelpExtra(argv[0]);
      noocr = true;
    } else if ((strcmp(argv[i], "--help-psm") == 0)) {
      PrintHelpForPSM();
      noocr = true;
#if !DISABLED_LEGACY_ENGINE
    } else if ((strcmp(argv[i], "--help-oem") == 0)) {
      PrintHelpForOEM();
      noocr = true;
#endif
    } else if ((strcmp(argv[i], "-v") == 0) || (strcmp(argv[i], "--version") == 0)) {
      PrintVersionInfo();
      noocr = true;
    } else if (strcmp(argv[i], "-l") == 0 && i + 1 < argc) {
      vars_vec->push_back("languages");
      vars_values->push_back(argv[i + 1]);
      ++i;
    } else if (strcmp(argv[i], "--tessdata-dir") == 0 && i + 1 < argc) {
      vars_vec->push_back("tessdata_path");
      vars_values->push_back(argv[i + 1]);
      ++i;
    } else if (strcmp(argv[i], "--dpi") == 0 && i + 1 < argc) {
      vars_vec->push_back("source_image_dpi");
      vars_values->push_back(argv[i + 1]);
      ++i;
    } else if (strcmp(argv[i], "--loglevel") == 0 && i + 1 < argc) {
      vars_vec->push_back("loglevel");
      vars_values->push_back(argv[i + 1]);
      ++i;
    } else if (strcmp(argv[i], "--user-words") == 0 && i + 1 < argc) {
      vars_vec->push_back("user_words_file");
      vars_values->push_back(argv[i + 1]);
=======
}

static void UnpackFiles(const std::vector<std::string> &filenames) {
  for (const std::string &filename : filenames) {
    tprintInfo("Extracting {}\n", filename);
    tesseract::DocumentData images(filename);
    if (!images.LoadDocument(filename.c_str(), 0, 0, nullptr)) {
      tprintError("Failed to read training data from {}!\n", filename);
      continue;
    }
    tprintInfo("Extracted:\n");
    tprintInfo("  {} pages\n", images.NumPages());
    tprintInfo("  {} size\n", images.PagesSize());

    for (int page = 0; page < images.NumPages(); page++) {
      std::string basename = filename;
      basename = basename.erase(basename.size() - 6);
      std::ostringstream stream;
      stream << basename << '_' << page;
      const tesseract::ImageData* image = images.GetPage(page);
      tprintInfo("document page #{}: image file: {}\n", page, image->imagefilename());

      const char* transcription = image->transcription().c_str();
      std::string gt_filename = stream.str() + ".gt.txt";
      FILE* f = fopen(gt_filename.c_str(), "wb");
      if (f == nullptr) {
        tprintError("Writing ground truth transcription to file '{}' for document page #{} failed\n", gt_filename, page);
        continue;
      }
      fprintf(f, "%s\n", transcription);
      fclose(f);
      tprintInfo("Ground truth transcription for document page #{}: {}\n", page, transcription);

      Pix* pix = image->GetPix();
      std::string image_filename = stream.str() + ".png";
      if (pixWrite(image_filename.c_str(), pix, IFF_PNG) != 0) {
        tprintError("Writing {} failed\n", image_filename);
      }
      pixDestroy(&pix);

      const auto& boxes = image->boxes();
      const TBOX& box = boxes[0];
      box.print();
      const auto &box_texts = image->box_texts();
      tprintInfo("gt: {}\n", box_texts[0]);
    }
  }
}

typedef enum {
  NO_CMD = 0,
  HELP_BASIC = 0x01,
  HELP_EXTRA = 0x02,
  HELP_OEM = 0x04,
  HELP_PSM = 0x08,
  INFO = 0x10,
  UNPACK = 0x20,
  VERSION = 0x40,
  DO_OCR = 0x80,
  LIST_LANGUAGES = 0x100,
  PRINT_PARAMETERS = 0x200,
  PRINT_FONTS_TABLE = 0x400,

  WE_ARE_BUGGERED = 0x8000
} CommandVerb;

// Return a CommandVerb mix + parsed arguments in vectors
static int ParseArgs(int argc, const char** argv,
                     ParamsVector *vars_vec,
                      std::vector<std::string>* path_args) {
  bool dash_dash = false;
  int i;
  int cmd = NO_CMD;
  for (i = 1; i < argc; i++) {
    const char *verb = argv[i];
    ASSERT0(verb != nullptr);
    if (verb[0] != '-' || dash_dash) {
      if (cmd == NO_CMD) {
        if (strcmp(verb, "help") == 0) {
          const char *subverb = argv[i + 1];
          if (subverb && subverb[0] != '-') {
            if (strcmp(subverb, "extra") == 0) {
              cmd = HELP_EXTRA;
#if !DISABLED_LEGACY_ENGINE
            } else if ((strcmp(subverb, "oem") == 0)) {
              cmd = HELP_OEM;
#endif
            } else if ((strcmp(subverb, "psm") == 0)) {
              cmd = HELP_PSM;
            } else {
              tprintError(
                  "No help available for '{}'.\n"
                  "Did you mean 'extra', 'oem' or 'psm'?\n",
                  subverb);
              return WE_ARE_BUGGERED;
            }
            i++;
          } else {
            cmd = HELP_BASIC;
          }
          continue;
        } else if (strcmp(verb, "info") == 0) {
          cmd = INFO;
          continue;
        } else if (strcmp(verb, "unpack") == 0) {
          cmd = UNPACK;
          continue;
        } else if (strcmp(verb, "version") == 0) {
          cmd = VERSION;
          continue;
        } else if (!fs::exists(verb)) {
          tprintError("Unknown action: '{}'\n", verb);
          return WE_ARE_BUGGERED;
        }
        // fall through
      }

      if (cmd == NO_CMD)
        cmd = DO_OCR;
      path_args->push_back(verb);
    } else if (cmd != NO_CMD && strcmp(verb, "-") == 0) {
      // stdin/stdout path spec: treat as command path parameter
      path_args->push_back(verb);
    } else if ((strcmp(verb, "-h") == 0) ||
               (strcmp(verb, "--help") == 0)) {
      cmd |= HELP_BASIC;
    } else if (strcmp(verb, "--help-extra") == 0) {
      cmd |= HELP_EXTRA;
    } else if ((strcmp(verb, "--help-psm") == 0)) {
      cmd |= HELP_PSM;
#if !DISABLED_LEGACY_ENGINE
    } else if ((strcmp(verb, "--help-oem") == 0)) {
      cmd |= HELP_OEM;
#endif
    } else if ((strcmp(verb, "-v") == 0) || (strcmp(verb, "--version") == 0)) {
      cmd |= VERSION;
    } else if (strcmp(verb, "-l") == 0 && i + 1 < argc) {
      StringParam *p = vars_vec->find<StringParam>("languages_to_try");
      p->set_value(argv[i + 1]);
      ++i;
    } else if (strcmp(verb, "--tessdata-dir") == 0 && i + 1 < argc) {
      StringParam *p = vars_vec->find<StringParam>("tessdata_path");
      p->set_value(argv[i + 1]);
      ++i;
    } else if (strcmp(verb, "--dpi") == 0 && i + 1 < argc) {
      IntParam *p = vars_vec->find<IntParam>("user_defined_dpi");
      p->set_value(argv[i + 1]);
      ++i;
    } else if (strcmp(verb, "--loglevel") == 0 && i + 1 < argc) {
      IntParam *p = vars_vec->find<IntParam>("loglevel");
      p->set_value(argv[i + 1]);
>>>>>>> d63aa73e
      ++i;
    } else if (strcmp(verb, "--user-words") == 0 && i + 1 < argc) {
      StringParam *p = vars_vec->find<StringParam>("user_words_file");
      p->set_value(argv[i + 1]);
      ++i;
<<<<<<< HEAD
    } else if (strcmp(argv[i], "--list-langs") == 0) {
      noocr = true;
      *list_langs = true;
    } else if (strcmp(argv[i], "--rectangle") == 0 && i + 1 < argc) {
      vars_vec->push_back("reactangle_to_process");
      vars_values->push_back(argv[i + 1]);
      ++i;
    } else if (strcmp(argv[i], "--psm") == 0 && i + 1 < argc) {
      vars_vec->push_back("page_segmenting_mode");
      vars_values->push_back(argv[i + 1]);
      ++i;
    } else if (strcmp(argv[i], "--oem") == 0 && i + 1 < argc) {
      vars_vec->push_back("engine_mode");
      vars_values->push_back(argv[i + 1]);
      ++i;
    } else if (strcmp(argv[i], "--print-parameters") == 0) {
      noocr = true;
      *print_parameters = true;
#if !DISABLED_LEGACY_ENGINE
    } else if (strcmp(argv[i], "--print-fonts-table") == 0) {
      noocr = true;
      *print_fonts_table = true;
#endif  // !DISABLED_LEGACY_ENGINE
    } else if (strcmp(argv[i], "-c") == 0 && i + 1 < argc) {
      // handled properly after api init
      const char *var_stmt = argv[i + 1];
      ++i;
      const char *p = strchr(var_stmt, '=');
      if (!p) {
        tprintError("Missing '=' in '-c' configvar assignment statement: '{}'\n", var_stmt);
        return false;
      }
      std::string name(var_stmt, p - var_stmt);
      vars_vec->push_back(name);
      vars_values->push_back(p + 1);
    } else if (strcmp(argv[i], "--visible-pdf-image") == 0 && i + 1 < argc) {
      vars_vec->push_back("visible_pdf_image");
      vars_values->push_back(argv[i + 1]);
      ++i;
    } else if (strcmp(argv[i], "--") == 0) {
      dash_dash = true;
    } else if (state == 0 && (dash_dash || argv[i][0] != '-')) {
      // first + second non-opt argument: the SOURCE IMAGE,
      vars_vec->push_back("source_image");
      vars_values->push_back(argv[i]);
      ++i;
      if (i == argc) {
        tprintError("Missing outputbase command line argument.\n");
        return false;
      }
      // outputbase follows image, don't allow options at that position.
      vars_vec->push_back("output_base_path");
      vars_values->push_back(argv[i]);
      ++state;
    } else if (state == 1 && (dash_dash || argv[i][0] != '-')) {
      // third and further non-opt arguments: the (optional) CONFIG FILES
      config_files->push_back(argv[i]);
    } else {
      // Unexpected argument.
      tprintError("Unknown command line argument '{}'\n", argv[i]);
      return false;
    }
  }

  if (state < 1 && noocr == false) {
    PrintHelpMessage(argv[0]);
    return false;
  }

  *do_recognize = !noocr;
  return true;
=======
    } else if (strcmp(verb, "--user-patterns") == 0 && i + 1 < argc) {
      StringParam *p = vars_vec->find<StringParam>("user_patterns_file");
      p->set_value(argv[i + 1]);
      ++i;
    } else if (strcmp(verb, "--list-langs") == 0) {
      cmd |= LIST_LANGUAGES;
    } else if (strcmp(verb, "--rectangle") == 0 && i + 1 < argc) {
      StringParam *p = vars_vec->find<StringParam>("reactangles_to_process");
      p->set_value(argv[i + 1]);
      ++i;
    } else if (strcmp(verb, "--psm") == 0 && i + 1 < argc) {
      IntParam *p = vars_vec->find<IntParam>("tessedit_pageseg_mode");
      p->set_value(argv[i + 1]);
      ++i;
    } else if (strcmp(verb, "--oem") == 0 && i + 1 < argc) {
      IntParam *p = vars_vec->find<IntParam>("tessedit_ocr_engine_mode");
      p->set_value(argv[i + 1]);
      ++i;
    } else if (strcmp(verb, "--print-parameters") == 0) {
      cmd |= PRINT_PARAMETERS;
#if !DISABLED_LEGACY_ENGINE
    } else if (strcmp(verb, "--print-fonts-table") == 0) {
      cmd |= PRINT_FONTS_TABLE;
#endif  // !DISABLED_LEGACY_ENGINE
    } else if (strcmp(verb, "-c") == 0 && i + 1 < argc) {
      // handled properly after api init
      const char *var_stmt = argv[i + 1];
      ++i;
      const char *p = strchr(var_stmt, '=');
      if (!p) {
        tprintError("Missing '=' in '-c' configvar assignment statement: '{}'\n", var_stmt);
        return false;
      }
      std::string name(var_stmt, p - var_stmt);
      Param *v = vars_vec->find(name.c_str(), ANY_TYPE_PARAM);
      v->set_value(p + 1);
    } else if (strcmp(verb, "--visible-pdf-image") == 0 && i + 1 < argc) {
      IntParam *p = vars_vec->find<IntParam>("visible_pdf_image");
      p->set_value(argv[i + 1]);
      ++i;
    } else if (strcmp(verb, "--config") == 0 && i + 1 < argc) {
      StringParam *p = vars_vec->find<StringParam>("config_files");
      std::string cfs = p->value();
      if (!cfs.empty())
        cfs += ';';       // separator suitable for all platforms AFAIAC.
      cfs += argv[i + 1];
      p->set_value(cfs);
      ++i;
    } else if (strcmp(verb, "--outputbase") == 0 && i + 1 < argc) {
      StringParam *p = vars_vec->find<StringParam>("output_base_path");
      p->set_value(argv[i + 1]);
      ++i;
    } else if (strcmp(verb, "--") == 0) {
      dash_dash = true;
    } else {
      // Unexpected argument.
      tprintError("Unknown command line argument '{}'\n", verb);
      return WE_ARE_BUGGERED;
    }
  }

  return cmd;
>>>>>>> d63aa73e
}

static bool PreloadRenderers(tesseract::TessBaseAPI &api,
                             std::vector<std::unique_ptr<TessResultRenderer>> &renderers,
                             tesseract::PageSegMode pagesegmode, const char *outputbase) {
  bool error = false;
  if (pagesegmode == tesseract::PSM_OSD_ONLY) {
#if !DISABLED_LEGACY_ENGINE
    auto renderer = std::make_unique<tesseract::TessOsdRenderer>(outputbase);
    if (renderer->happy()) {
      renderers.push_back(std::move(renderer));
    } else {
      tprintError("Could not create OSD output file: {}\n",
              strerror(errno));
      error = true;
    }
#endif // !DISABLED_LEGACY_ENGINE
  } else {
    bool b;
<<<<<<< HEAD

    api.GetBoolVariable("tessedit_create_hocr", &b);
=======
    Tesseract &tess = api.tesseract();

    b = tess.tessedit_create_hocr;
>>>>>>> d63aa73e
    if (b) {
      bool font_info = tess.hocr_font_info;
      auto renderer = std::make_unique<tesseract::TessHOcrRenderer>(outputbase, font_info);
      if (renderer->happy()) {
        renderers.push_back(std::move(renderer));
      } else {
        tprintError("Could not create hOCR output file: {}\n", strerror(errno));
        error = true;
      }
    }

    b = tess.tessedit_create_alto;
    if (b) {
      auto renderer = std::make_unique<tesseract::TessAltoRenderer>(outputbase);
      if (renderer->happy()) {
        renderers.push_back(std::move(renderer));
      } else {
        tprintError("Could not create ALTO output file: {}\n", strerror(errno));
        error = true;
      }
    }

    b = tess.tessedit_create_page_xml;
    if (b) {
      auto renderer = std::make_unique<tesseract::TessPAGERenderer>(outputbase);
      if (renderer->happy()) {
        renderers.push_back(std::move(renderer));
      } else {
        tprintError("Could not create PAGE output file: %s\n", strerror(errno));
        error = true;
      }
    }

    b = tess.tessedit_create_tsv;
    if (b) {
<<<<<<< HEAD
      bool lang_info;
      api.GetBoolVariable("tsv_lang_info", &lang_info);
=======
      bool lang_info = tess.tsv_lang_info;
>>>>>>> d63aa73e
      auto renderer = std::make_unique<tesseract::TessTsvRenderer>(outputbase, lang_info);
      if (renderer->happy()) {
        renderers.push_back(std::move(renderer));
      } else {
        tprintError("Could not create TSV output file: {}\n", strerror(errno));
        error = true;
      }
    }

    b = tess.tessedit_create_pdf;
    if (b) {
#if defined(WIN32) || defined(_WIN32) || defined(_WIN64)
      if (_setmode(_fileno(stdout), _O_BINARY) == -1)
        tprintError("Cannot set STDIN to binary: {}", strerror(errno));
#endif // WIN32
      bool textonly = tess.textonly_pdf;
      auto renderer = std::make_unique<tesseract::TessPDFRenderer>(outputbase, api.GetDatapath(), textonly);
      if (renderer->happy()) {
        renderers.push_back(std::move(renderer));
      } else {
        tprintError("Could not create PDF output file: {}\n", strerror(errno));
        error = true;
      }
    }

    b = tess.tessedit_write_unlv;
    if (b) {
      b = tess.unlv_tilde_crunching.set_value(true);
      auto renderer = std::make_unique<tesseract::TessUnlvRenderer>(outputbase);
      if (renderer->happy()) {
        renderers.push_back(std::move(renderer));
      } else {
        tprintError("Could not create UNLV output file: {}\n", strerror(errno));
        error = true;
      }
    }

    b = tess.tessedit_create_lstmbox;
    if (b) {
      auto renderer = std::make_unique<tesseract::TessLSTMBoxRenderer>(outputbase);
      if (renderer->happy()) {
        renderers.push_back(std::move(renderer));
      } else {
        tprintError("Could not create LSTM BOX output file: {}\n", strerror(errno));
        error = true;
      }
    }

    b = tess.tessedit_create_boxfile;
    if (b) {
      auto renderer = std::make_unique<tesseract::TessBoxTextRenderer>(outputbase);
      if (renderer->happy()) {
        renderers.push_back(std::move(renderer));
      } else {
        tprintError("Could not create BOX output file: {}\n", strerror(errno));
        error = true;
      }
    }

    b = tess.tessedit_create_wordstrbox;
    if (b) {
      auto renderer = std::make_unique<tesseract::TessWordStrBoxRenderer>(outputbase);
      if (renderer->happy()) {
        renderers.push_back(std::move(renderer));
      } else {
        tprintError("Could not create WordStr BOX output file: {}\n", strerror(errno));
        error = true;
      }
    }

<<<<<<< HEAD
    api.GetBoolVariable("tessedit_create_txt", &b);
=======
    b = tess.tessedit_create_txt;
>>>>>>> d63aa73e
    if (b) {
      // Create text output if no other output was requested
      // even if text output was not explicitly requested unless
      // there was an error.
      auto renderer = std::make_unique<tesseract::TessTextRenderer>(outputbase);
      if (renderer->happy()) {
        renderers.push_back(std::move(renderer));
      } else {
        tprintError("Could not create TXT output file: {}\n", strerror(errno));
        error = true;
      }
    }
  }

  if (!error) {
    // Null-out the renderers that are
    // added to the root, and leave the root in the vector.
    if (renderers.size() > 1) {
      for (size_t r = 1; r < renderers.size(); ++r) {
        renderers[0]->insert(renderers[r].get());
        renderers[r].release(); // at the moment insert() is owning
      }
      size_t l = 1;
#if !defined(NO_ASSERTIONS)
      for (size_t l = renderers.size(); l > 0; --l) {
        if (renderers[l - 1].get() != nullptr)
          break;
      }
#endif
      ASSERT0(l == 1);
      renderers.resize(l);
    }
  }

  return error;
}

namespace tesseract {

static inline auto format_as(Orientation o) {
  return fmt::underlying(o);
}

static inline auto format_as(TextlineOrder o) {
  return fmt::underlying(o);
}

static inline auto format_as(WritingDirection d) {
  return fmt::underlying(d);
}

}

static void SetupDebugAllPreset(TessBaseAPI &api)
{
  if (debug_all) {
    api.SetupDebugAllPreset();
  }
}

#if 0
static void pause_key(void) {
  (void)fgetc(stdin);
}
#endif

  /**********************************************************************
 *  main()
 *
 **********************************************************************/

#if defined(TESSERACT_STANDALONE) && !defined(BUILD_MONOLITHIC)
extern "C" int main(int argc, const char** argv)
#else
extern "C" int tesseract_main(int argc, const char** argv)
#endif
{
#if defined(__USE_GNU) && defined(HAVE_FEENABLEEXCEPT)
  // Raise SIGFPE.
#  if defined(__clang__)
  // clang creates code which causes some FP exceptions, so don't enable those.
  feenableexcept(FE_DIVBYZERO);
#  else
  feenableexcept(FE_DIVBYZERO | FE_OVERFLOW | FE_INVALID);
#  endif
#endif

#if 0
  atexit(pause_key);
#endif

  (void)tesseract::SetConsoleModeToUTF8();

<<<<<<< HEAD
  const char *lang = nullptr;
  const char *image = nullptr;
  const char *visible_image_file = nullptr;
  const char *outputbase = nullptr;
  const char *datapath = nullptr;
  const char *visible_pdf_image_file = nullptr;
  bool rectangle_mode = false;
  bool do_recognize = false;
  const char* rectangle_str = NULL;
  bool list_langs = false;
  bool print_parameters = false;
  bool print_fonts_table = false;
  l_int32 dpi = 0;
  int ret_val = EXIT_SUCCESS;

  tesseract::PageSegMode pagesegmode = tesseract::PSM_AUTO;
  tesseract::OcrEngineMode enginemode = tesseract::OEM_DEFAULT;
  std::vector<std::string> vars_vec;
  std::vector<std::string> vars_values;
  std::vector<std::string> config_files;
=======
  //const char *datapath = nullptr;
  //const char *visible_pdf_image_file = nullptr;
  int ret_val = EXIT_SUCCESS;

  //std::vector<std::string> vars_vec;
  //std::vector<std::string> vars_values;
  std::vector<std::string> path_params;
>>>>>>> d63aa73e

  if (std::getenv("LEPT_MSG_SEVERITY")) {
    // Get Leptonica message level from environment variable.
    setMsgSeverity(L_SEVERITY_EXTERNAL);
  } else {
#if defined(NDEBUG)
    // Disable debugging and informational messages from Leptonica.
    setMsgSeverity(L_SEVERITY_ERROR);
#else
    // Allow Leptonica to yak in debug builds.
    setMsgSeverity(DEFAULT_SEVERITY);
#endif
  }

#if defined(HAVE_TIFFIO_H) && (defined(WIN32) || defined(_WIN32) || defined(_WIN64))
  /* Show libtiff errors and warnings on console (not in GUI). */
  TIFFSetErrorHandler(Win32ErrorHandler);
  TIFFSetWarningHandler(Win32WarningHandler);
#endif // HAVE_TIFFIO_H && _WIN32

<<<<<<< HEAD
  if (!ParseArgs(argc, argv, &do_recognize, &list_langs,
                 &print_parameters, &print_fonts_table, &vars_vec, &vars_values, &config_files 	             
  )) {
    return EXIT_FAILURE;
  }

  bool nothing_further_to_do = !do_recognize && !list_langs && !print_parameters && !print_fonts_table;

  if (pagesegmode == tesseract::PSM_OSD_ONLY) {
    // OSD = orientation and script detection.
    if (lang != nullptr && strcmp(lang, "osd")) {
      // If the user explicitly specifies a language (other than osd)
      // or a script, only orientation can be detected.
      tprintWarn("Detects only orientation with -l {}\n", lang);
    } else {
      // That mode requires osd.traineddata to detect orientation and script.
      lang = "osd";
    }
  }

  if (lang == nullptr && do_recognize) {
    // Set default language model if none was given and a model file is needed.
    lang = "eng";
=======
  TessBaseAPI api;
  Tesseract &tess = api.tesseract();
  // get the list of available parameters for both Tesseract instances and as globals:
  // that's the superset we accept at the command line.
    auto& parlst = tess.params_collective();
    ParamsVector args_muster = parlst.flattened_copy();

  int cmd = ParseArgs(argc, argv, &args_muster, &path_params);
  if (cmd == WE_ARE_BUGGERED) {
    return EXIT_FAILURE;
  }

  if (cmd == NO_CMD) {
    PrintHelpMessage(argv[0]);
    return 7;
  }

  if (cmd & HELP_EXTRA) {
    PrintHelpExtra(argv[0]);
    cmd &= ~(HELP_OEM | HELP_PSM | HELP_BASIC);
  }
#if !DISABLED_LEGACY_ENGINE
  if (cmd & HELP_OEM) {
    PrintHelpForOEM();
  }
#endif
  if (cmd & HELP_PSM) {
    PrintHelpForPSM();
  }
  if (cmd & HELP_BASIC) {
    PrintHelpMessage(argv[0]);
  }
  if (cmd & VERSION) {
    PrintVersionInfo();
  }

  if (cmd & INFO) {
    InfoTraineddata(path_params);
  }

  int hlpcmds = cmd & (HELP_EXTRA | HELP_OEM | HELP_PSM | HELP_BASIC | INFO | LIST_LANGUAGES | PRINT_PARAMETERS | PRINT_FONTS_TABLE);
  cmd &= ~(HELP_EXTRA | HELP_OEM | HELP_PSM | HELP_BASIC | INFO | LIST_LANGUAGES | PRINT_PARAMETERS | PRINT_FONTS_TABLE);
  if (hlpcmds && cmd) {
    tprintError("Cannot mix non-help commands with help commands or any others. Action is aborted.\n");
    return EXIT_FAILURE;
>>>>>>> d63aa73e
  }
  if (cmd != UNPACK && cmd != DO_OCR) {
    tprintError("Cannot mix unpack and ocr commands. Action is aborted.\n");
    return EXIT_FAILURE;
  }

  if (cmd == UNPACK) {
    UnpackFiles(path_params);
  } else {
    assert(cmd == DO_OCR);

    // pull the path_params[] set apart into three different parts:
    // - source image(s) / imagelist (text) files
    // - target == output base name
    // - config files, to be loaded after tesseract instance is initialized
    //
    // 
    // Locate the outputbase (directory) argument in the parsed-from-CLI set:
    // the ones that follow it should be viable config files, while all preceding it
    // should be viable image files (or image *list* files); we wish to support
    // processing multiple image files in one run, so it's not *obvious* index '1' any more!

    if (path_params.size() < 1) {
      tprintError("Missing source image file as command line argument\n");
      return EXIT_FAILURE;
    }

    // First check if we may expect config files at the end of the list; if so,
    // collect them.
    StringParam *cfgs = args_muster.find<StringParam>("config_files");
    bool expect_cfg_files_at_end_of_list = !(cfgs && !cfgs->value().empty());

    StringParam *obp = args_muster.find<StringParam>("output_base_path");
    bool outputbasepath_is_specified = !(obp && !obp->value().empty());

    if (expect_cfg_files_at_end_of_list) {
      int min_expected_non_cfg_files = (outputbasepath_is_specified ? 1 : 2);

      while (path_params.size() << 1 > min_expected_non_cfg_files) {
        std::string cfgpath = path_params.back();
        if (fs::exists(cfgpath) && !fs::is_directory(cfgpath)) {
          path_params.pop_back();
          ParamsVectorSet muster_set({args_muster});
          if (ParamUtils::ReadParamsFile(cfgpath, muster_set, PARAM_VALUE_IS_SET_BY_CONFIGFILE)) {
            return EXIT_FAILURE;
          }
        }
      }

      // this parameter MAY have been set in one of those config files so better to recheck:
      obp = args_muster.find<StringParam>("output_base_path");
      outputbasepath_is_specified = !(obp && !obp->value().empty());
    }

    // second: grab the output_base_path if we haven't already:
    if (!outputbasepath_is_specified) {
      if (path_params.size() < 2) {
        tprintError("Error, missing outputbase command line argument\n");
        return EXIT_FAILURE;
      }

      std::string outpath = path_params.back();
      path_params.pop_back();
      obp = args_muster.find<StringParam>("output_base_path");
      obp->set_value(outpath);
    }

    // ... and now our path_params list is all images and image-list files.
    // Recognizing the latter (vs. older text-based image file formats) takes
    // a little heuristic, which we'll employ now to transform those into
    // an (updated) list of image files...
    if (api.ExpandImagelistFilesInSet(&path_params, args_muster) < 0) {
      return EXIT_FAILURE;
    }





      if (!SetVariablesFromCLArgs(api, args_muster)) {
        return EXIT_FAILURE;
      }

      // make sure the debug_all preset is set up BEFORE any command-line arguments
      // direct tesseract to set some arbitrary parameters just below,
      // for otherwise those `-c xyz=v` commands may be overruled by the
      // debug_all preset!
      if (debug_all) {
        api.SetupDebugAllPreset();

#if 0
        // repeat the `-c var=val` load as debug_all MAY have overwritten some of
        // these user-specified settings in the call above.
        if (!SetVariablesFromCLArgs(api, vars_vec, vars_values)) {
          return EXIT_FAILURE;
        }
#endif
      }

<<<<<<< HEAD
  if (image == nullptr && do_recognize) {
    return EXIT_SUCCESS;
=======
      Tesseract &tess = api.tesseract();

#if 0
      //source_image
      lang = api.languages_to_try;
      tesseract::PageSegMode pagesegmode = tesseract::PSM_AUTO;
      tesseract::OcrEngineMode enginemode = tesseract::OEM_DEFAULT;
      pagesegmode = api.tessedit_pageseg_mode;
      enginemode = api.tessedit_ocr_engine_mode;
#endif

  if (tess.tessedit_pageseg_mode == tesseract::PSM_OSD_ONLY) {
    // OSD = orientation and script detection.
    if (!tess.languages_to_try.empty() && strcmp(tess.languages_to_try.c_str(), "osd") != 0) {
      // If the user explicitly specifies a language (other than osd)
      // or a script, only orientation can be detected.
      tprintWarn("Detects only orientation with -l {}\n", tess.languages_to_try);
    } else {
      // That mode requires osd.traineddata to detect orientation and script.
      tess.languages_to_try = "osd";
    }

    assert(tess.languages_to_try.empty());
#if 0
    if (tess.languages_to_try.empty()) {
      // Set default language model if none was given and a model file is
      // needed.
      tess.languages_to_try = "eng";
    }
#endif
>>>>>>> d63aa73e
  }

#if 0
  // Call GlobalDawgCache here to create the global DawgCache object before
  // the TessBaseAPI object. This fixes the order of destructor calls:
  // first TessBaseAPI must be destructed, DawgCache must be the last object.
  tesseract::Dict::GlobalDawgCache();
#endif

<<<<<<< HEAD
  {
    TessBaseAPI api;

    api.SetOutputName(outputbase);

    if (!SetVariablesFromCLArgs(api, argc, argv)) {
      return EXIT_FAILURE;
    }

    const int init_failed = api.InitFull(datapath, lang, enginemode, config_files, vars_vec, vars_values, false);

    // make sure the debug_all preset is set up BEFORE any command-line arguments
    // direct tesseract to set some arbitrary parameters just below,
    // for otherwise those `-c xyz=v` commands may be overruled by the
    // debug_all preset!
    SetupDebugAllPreset(api);

    // repeat the `-c var=val` load as debug_all MAY have overwritten some of these user-specified settings in the call above. 
    if (!SetVariablesFromCLArgs(api, argc, argv)) {
      return EXIT_FAILURE;
    }

    // SIMD settings might be overridden by config variable.
    tesseract::SIMDDetect::Update();

    if (list_langs) {
      PrintLangsList(api);
      api.End();
      return EXIT_SUCCESS;
    }

    if (init_failed) {
      tprintError("Could not initialize tesseract.\n");
      return EXIT_FAILURE;
    }

    if (print_parameters) {
      tprintDebug("Tesseract parameters:\n");
      api.PrintVariables();
      api.End();
      return EXIT_SUCCESS;
    }

    if (rectangle_mode) {
=======
#if 0
    api.SetOutputName(outputbase ::: output_base_path);
#endif

    const int init_failed = api.InitFull(datapath, path_params, args_muster);

    // SIMD settings might be overridden by config variable.
    tesseract::SIMDDetect::Update();

    if (hlpcmds & LIST_LANGUAGES) {
      PrintLangsList(api);
    }

    if (hlpcmds & PRINT_PARAMETERS) {
      tprintDebug("Tesseract parameters:\n");
      api.PrintVariables();
    }

#if !DISABLED_LEGACY_ENGINE
    if (hlpcmds & PRINT_FONTS_TABLE) {
      tprintDebug("Tesseract fonts table:\n");
      api.PrintFontsTable();
    }
#endif // !DISABLED_LEGACY_ENGINE

    if (init_failed) {
      tprintError("Could not initialize tesseract.\n");
      return EXIT_FAILURE;
    }

    ASSERT_HOST(&api.tesseract() != nullptr);

    // if we've done all we had to do, it's time to go bye bye.
    if (!cmd) {
      api.End();
      return EXIT_SUCCESS;
    }

    if (!tess.reactangles_to_process.empty()) {
      BOXA *rects = Tesseract::ParseRectsString(tess.reactangles_to_process.c_str());

>>>>>>> d63aa73e
      Pix* pixs = pixRead(image);
      if (!pixs) {
        tprintError("Cannot open input file: {}\n", image);
        return EXIT_FAILURE;
      }

      api.SetImage(pixs);

      std::string outfile = std::string(outputbase) + std::string(".txt");
      FILE* fout = NULL;

      if (strcmp(outputbase, "stdout") != 0) {
        fout = fopen(outfile.c_str(), "wb");
      }
      else {
        fout = stdout;
      }

      if (fout == NULL) {
        tprintError("Cannot open output file: {}\n", outfile);
        pixDestroy(&pixs);
        return EXIT_FAILURE;
      }

<<<<<<< HEAD
      // for each rectangle
      const char* delim = "+";
      char* token;
      char* specstr = strdup(rectangle_str);

      token = strtok(specstr, delim);

      while (token != NULL) {
        int left = 0;
        int top = 0;
        int width = 0;
        int height = 0;
        char* utf8 = NULL;

        // syntax = x30y60w50h100
        int params = sscanf(token, "l%dt%dw%dh%d", &left, &top, &width, &height);
        if (params == 4) {
          // clamp this rectangle
          if (left < 0) {
            left = 0;
          }

          if (top < 0) {
            top = 0;
          }

          if (width <= 0) {
            width = 1;
          }

          if (height <= 0) {
            height = 1;
          }

          if (left + width > pixs->w) {
            width = pixs->w - left;
          }

          if (top + height > pixs->h) {
            height = pixs->h - top;
          }
=======
      // for each rectangle...
      bool errored = false;
      auto n = boxaGetCount(rects);
      for (int boxidx = 0; boxidx < n; boxidx++) {
        l_int32 top, left, width, height, bottom, right;
        errored |= (0 != boxaGetBoxGeometry(rects, boxidx, &left, &top, &width, &height));

        bottom = top + height;
        right = left + width;

        // clamp this rectangle
        if (left < 0) {
          left = 0;
        }

        if (top < 0) {
          top = 0;
        }

        if (right > pixs->w) {
          width = pixs->w - left;
        }

        if (bottom > pixs->h) {
          height = pixs->h - top;
        }

        if (width > 0 && height > 0) {
          char *utf8 = NULL;
>>>>>>> d63aa73e

          api.SetRectangle(left, top, width, height);
          utf8 = api.GetUTF8Text();
          if (utf8) {
            fwrite(utf8, 1, strlen(utf8), fout);
            delete[] utf8;
            utf8 = NULL;
          }
<<<<<<< HEAD
        }
        else {
          tprintError("incorrect rectangle syntax, expecting something akin to 'l30t60w50h100' instead of '{}'.\n", rectangle_str);
          fclose(fout);
          pixDestroy(&pixs);
          return EXIT_FAILURE;
        }
        token = strtok(NULL, delim);
      }

      fclose(fout);
      pixDestroy(&pixs);
      free(specstr);
      return EXIT_SUCCESS;
    }

#if !DISABLED_LEGACY_ENGINE
    if (print_fonts_table) {
      tprintDebug("Tesseract fonts table:\n");
      api.PrintFontsTable();
      api.End();
      return EXIT_SUCCESS;
=======
        } else {
          tprintError("incorrect rectangle size/shape as it doesn't sit on the page image (width: {}, height: {}) as this is what we got after clipping it with the source image: (left: {}, top: {}, width: {}, height: {})\n", pixs->w, pixs->h, left, top, width, height);
          errored = true;
        }
      }
      boxaDestroy(&rects);
      fclose(fout);
      pixDestroy(&pixs);
      return errored ? EXIT_FAILURE : EXIT_SUCCESS;
>>>>>>> d63aa73e
    }
#endif  // !DISABLED_LEGACY_ENGINE

    // record the currently active input image path as soon as possible:
    // this path is also used to construct the destination path for 
    // various debug output files.
    api.SetInputName(image);

    FixPageSegMode(api, pagesegmode);

<<<<<<< HEAD
    if (dpi) {
      auto dpi_string = std::to_string(dpi);
      api.SetVariable("user_defined_dpi", dpi_string.c_str());
    }

    if (visible_pdf_image_file) {
      api.SetVisibleImageFilename(visible_pdf_image_file);
    }

=======
    if (visible_pdf_image_file) {
      api.SetVisibleImageFilename(visible_pdf_image_file);
    }

>>>>>>> d63aa73e
    if (pagesegmode == tesseract::PSM_AUTO_ONLY) {
      Pix* pixs = pixRead(image);
      if (!pixs) {
        tprintError("Leptonica can't process input file: {}\n", image);
        return 2;
      }

      api.SetImage(pixs);

      tesseract::Orientation orientation;
      tesseract::WritingDirection direction;
      tesseract::TextlineOrder order;
      float deskew_angle;

      const std::unique_ptr<const tesseract::PageIterator> it(api.AnalyseLayout());
      if (it) {
        // TODO: Implement output of page segmentation, see documentation
        // ("Automatic page segmentation, but no OSD, or OCR").
        it->Orientation(&orientation, &direction, &order, &deskew_angle);
        tprintDebug(
            "Orientation: {}\nWritingDirection: {}\nTextlineOrder: {}\n"
            "Deskew angle: {}\n",
            orientation, direction, order, deskew_angle);
      } else {
        ret_val = EXIT_FAILURE;
      }

      pixDestroy(&pixs);
    }
    else {
      // Set in_training_mode to true when using one of these configs:
      // ambigs.train, box.train, box.train.stderr, linebox, rebox, lstm.train.
      // In this mode no other OCR result files are written.
      bool b = false;
      bool in_training_mode = (api.GetBoolVariable("tessedit_ambigs_training", &b) && b) ||
        (api.GetBoolVariable("tessedit_resegment_from_boxes", &b) && b) ||
        (api.GetBoolVariable("tessedit_make_boxes_from_boxes", &b) && b) ||
        (api.GetBoolVariable("tessedit_train_line_recognizer", &b) && b);

      if (api.GetPageSegMode() == tesseract::PSM_OSD_ONLY) {
<<<<<<< HEAD
        if (!api.tesseract()->AnyTessLang()) {
=======
        if (!api.tesseract().AnyTessLang()) {
>>>>>>> d63aa73e
          fprintf(stderr, "Error, OSD requires a model for the legacy engine\n");
          return EXIT_FAILURE;
        }
      }
#if DISABLED_LEGACY_ENGINE
      auto cur_psm = api.GetPageSegMode();
      auto osd_warning = std::string("");
      if (cur_psm == tesseract::PSM_OSD_ONLY) {
        const char* disabled_osd_msg =
          "\nERROR: The page segmentation mode 0 (OSD Only) is currently "
          "disabled.\n\n";
        tprintDebug("{}", disabled_osd_msg);
        return EXIT_FAILURE;
      } else if (cur_psm == tesseract::PSM_AUTO_OSD) {
        api.SetPageSegMode(tesseract::PSM_AUTO);
        osd_warning +=
          "\nWARNING: The page segmentation mode 1 (Auto+OSD) is currently "
          "disabled. "
          "Using PSM 3 (Auto) instead.\n\n";
      } else if (cur_psm == tesseract::PSM_SPARSE_TEXT_OSD) {
        api.SetPageSegMode(tesseract::PSM_SPARSE_TEXT);
        osd_warning +=
          "\nWARNING: The page segmentation mode 12 (Sparse text + OSD) is "
          "currently disabled. "
          "Using PSM 11 (Sparse text) instead.\n\n";
      }
#endif // DISABLED_LEGACY_ENGINE

      std::vector<std::unique_ptr<TessResultRenderer>> renderers;

      bool succeed = true;

      if (in_training_mode) {
        renderers.push_back(nullptr);
      } else if (outputbase != nullptr) {
        succeed &= !PreloadRenderers(api, renderers, pagesegmode, outputbase);
        if (succeed && renderers.empty()) {
          // default: TXT + HOCR renderer
          api.SetupDefaultPreset();
          succeed &= !PreloadRenderers(api, renderers, pagesegmode, outputbase);
        }
      }

      if (!renderers.empty()) {
#if DISABLED_LEGACY_ENGINE
        if (!osd_warning.empty()) {
          tprintDebug("{}", osd_warning);
        }
#endif

        succeed &= api.ProcessPages(image, nullptr, 0, renderers[0].get());

        if (!succeed) {
          tprintError("Error during page processing. File: {}\n", image);
          ret_val = EXIT_FAILURE;
        }
      }
    }

    if (ret_val == EXIT_SUCCESS && verbose_process) {
      api.ReportParamsUsageStatistics();
    }

    // TODO? write/flush log output
    api.Clear();
  }
  // ^^^ end of scope for the Tesseract `api` instance
  // --> cache occupancy is removed, so the next call will succeed without fail (due to internal sanity checks)

  TessBaseAPI::ClearPersistentCache();

  return ret_val;
}
<|MERGE_RESOLUTION|>--- conflicted
+++ resolved
@@ -42,11 +42,8 @@
 #include "tesseractclass.h" // for AnyTessLang
 #include "tprintf.h" // for tprintf
 #include "tlog.h"
-<<<<<<< HEAD
-=======
 #include "pathutils.h"
 #include "imagedata.h" // DocumentData
->>>>>>> d63aa73e
 
 #ifdef _OPENMP
 #  include <omp.h>
@@ -248,8 +245,6 @@
       "                        Specify path to source page image which will be\n"
       "                        used as image underlay in PDF output.\n"
       "                        (page rendered then as image + OCR text hidden overlay)\n"
-<<<<<<< HEAD
-=======
       "  --config PATH         Specify the location of config file(s).\n"
       "                        You can specify multiple config files by issuing this\n"
       "                        option multiple times, once for each config file.\n"
@@ -260,7 +255,6 @@
       "                        as an independent argument, but this option is useful\n"
       "                        when specifying multiple image input files: then those do not\n"
       "                        have to be followed by the base path at the end of the list.\n"
->>>>>>> d63aa73e
       "\n"
       "NOTE: These options must occur before any configfile.\n"
       "\n",
@@ -281,19 +275,11 @@
       "  {} info [<trainingfile>...]\n"
       "                        Prints info about the trainingfile(s), whether they are\n"
       "                        LSTM (tesseract v4/v5) or Legacy (tesseract v3)\n"
-<<<<<<< HEAD
       "\n"
       "  {} unpack [<file>...]\n"
       "                        Unpack training archives into transcription text files\n"
       "                        and image scans (pictures)\n"
       "\n"
-=======
-      "\n"
-      "  {} unpack [<file>...]\n"
-      "                        Unpack training archives into transcription text files\n"
-      "                        and image scans (pictures)\n"
-      "\n"
->>>>>>> d63aa73e
       "  {} version\n"
       "                        Alias for '--version'.\n"
       "\n"
@@ -347,29 +333,6 @@
       program, program, program, program, program, program);
 }
 
-<<<<<<< HEAD
-static bool SetVariablesFromCLArgs(tesseract::TessBaseAPI &api, int argc, const char** argv) {
-  bool success = true;
-  char opt1[256], opt2[255];
-  for (int i = 0; i < argc; i++) {
-    if (strcmp(argv[i], "-c") == 0 && i + 1 < argc) {
-      strncpy(opt1, argv[i + 1], 255);
-      opt1[255] = '\0';
-      char *p = strchr(opt1, '=');
-      if (!p) {
-        tprintError("Missing '=' in configvar assignment for '{}'\n", opt1);
-        success = false;
-        break;
-      }
-      *p = 0;
-      strncpy(opt2, strchr(argv[i + 1], '=') + 1, sizeof(opt2) - 1);
-      opt2[254] = 0;
-      ++i;
-
-      if (!api.SetVariable(opt1, opt2)) {
-        tprintError("Could not set option: {}={}\n", opt1, opt2);
-      }
-=======
 static bool SetVariablesFromCLArgs(tesseract::TessBaseAPI &api,
                                    const std::vector<std::string> &vars,
                                    const std::vector<std::string> &values)
@@ -383,7 +346,6 @@
     if (!api.SetVariable(var.c_str(), value.c_str())) {
       tprintError("Could not set option: {}={}\n", var, value);
       success = false;
->>>>>>> d63aa73e
     }
   }
   return success;
@@ -420,23 +382,10 @@
   }
 }
 
-<<<<<<< HEAD
-
-//#include <filesystem>
-#include <sstream>      // std::ostringstream
-#include "imagedata.h"  // DocumentData
-
-static void InfoTraineddata(const char** filenames) {
-  const char* filename;
-  while ((filename = *filenames++) != nullptr) {
-    tesseract::TessdataManager mgr;
-    if (!mgr.is_loaded() && !mgr.Init(filename)) {
-=======
 static void InfoTraineddata(const std::vector<std::string> &filenames) {
   for (const std::string &filename : filenames) {
     tesseract::TessdataManager mgr;
     if (!mgr.is_loaded() && !mgr.Init(filename.c_str())) {
->>>>>>> d63aa73e
       tprintError("Error opening data file {}\n", filename);
     } else {
       if (mgr.IsLSTMAvailable()) {
@@ -448,162 +397,6 @@
     }
   }
   tprintInfo("\n");
-<<<<<<< HEAD
-}
-
-static void UnpackFiles(const char** filenames) {
-  const char* filename;
-  while ((filename = *filenames++) != nullptr) {
-    tprintInfo("Extracting {}\n", filename);
-    tesseract::DocumentData images(filename);
-    if (!images.LoadDocument(filename, 0, 0, nullptr)) {
-      tprintError("Failed to read training data from {}!\n", filename);
-      continue;
-    }
-#if 0
-    tprintInfo("  {} pages\n", images.NumPages());
-    tprintInfo("  {} size\n", images.PagesSize());
-#endif
-    for (int page = 0; page < images.NumPages(); page++) {
-      std::string basename = filename;
-      basename = basename.erase(basename.size() - 6);
-      std::ostringstream stream;
-      stream << basename << '_' << page;
-      const tesseract::ImageData* image = images.GetPage(page);
-#if 0
-      const char* imagefilename = image->imagefilename().c_str();
-      tprintInfo("fn: {}\n", imagefilename);
-#endif
-      const char* transcription = image->transcription().c_str();
-      std::string gt_filename = stream.str() + ".gt.txt";
-      FILE* f = fopen(gt_filename.c_str(), "wb");
-      if (f == nullptr) {
-        tprintError("Writing ground truth transcription to file '{}' for document page #{} failed\n", gt_filename, page);
-        continue;
-      }
-      fprintf(f, "%s\n", transcription);
-      fclose(f);
-#if 0
-      tprintInfo("Ground truth transcription for document page #{}: {}\n", page, transcription);
-#endif
-      Pix* pix = image->GetPix();
-      std::string image_filename = stream.str() + ".png";
-      if (pixWrite(image_filename.c_str(), pix, IFF_PNG) != 0) {
-        tprintError("Writing {} failed\n", image_filename);
-      }
-      pixDestroy(&pix);
-#if 0
-      const GenericVector<TBOX>& boxes = image->boxes();
-      const TBOX& box = boxes[0];
-      box.print();
-      const GenericVector<STRING>& box_texts = image->box_texts();
-      tprintInfo("gt: {}\n", box_texts[0]);
-#endif
-    }
-  }
-}
-
-namespace std {
-namespace filesystem {
-  bool exists(const char* filename);
-}
-}
-
-bool std::filesystem::exists(const char* filename) {
-#if defined(WIN32) || defined(_WIN32) || defined(_WIN64)
-  return _access(filename, 0) == 0;
-#else
-  return access(filename, 0) == 0;
-#endif
-}
-
-static bool ParseArgs(int argc, const char** argv,
-                      bool* do_recognize, bool* list_langs,
-                      bool* print_parameters, bool* print_fonts_table,
-                      std::vector<std::string>* vars_vec, std::vector<std::string>* vars_values,
-                      std::vector<std::string>* config_files
-) {
-  *do_recognize = false;
-  *list_langs = false;
-  *print_parameters = false;
-  *print_fonts_table = false;
-
-  int i = 1;
-  if (i < argc) {
-    const char* verb = argv[i];
-    if (verb[0] != '-' && !std::filesystem::exists(verb)) {
-      i++;
-      if (strcmp(verb, "help") == 0) {
-        if (i < argc) {
-          if (strcmp(argv[i], "extra") == 0) {
-            PrintHelpExtra(argv[0]);
-#if !DISABLED_LEGACY_ENGINE
-          } else if ((strcmp(argv[i], "oem") == 0)) {
-            PrintHelpForOEM();
-#endif
-          } else if ((strcmp(argv[i], "psm") == 0)) {
-            PrintHelpForPSM();
-          } else {
-            tprintError("No help available for '{}'.\nDid you mean 'extra', 'oem' or 'psm'?", argv[i]);
-            return false;
-          }
-        } else {
-          PrintHelpMessage(argv[0]);
-        }
-      } else if (strcmp(verb, "info") == 0) {
-        InfoTraineddata(argv + i);
-      } else if (strcmp(verb, "unpack") == 0) {
-        UnpackFiles(argv + i);
-      } else if (strcmp(verb, "version") == 0) {
-        PrintVersionInfo();
-      } else {
-        tprintError("Unknown action: '{}'\n", verb);
-        return false;
-      }
-      return true;
-    }
-  }
-  bool noocr = false;
-  bool dash_dash = false;
-  int state = 0;
-  for (i = 1; i < argc; i++) {
-    if ((strcmp(argv[i], "-h") == 0) || (strcmp(argv[i], "--help") == 0)) {
-      PrintHelpMessage(argv[0]);
-      noocr = true;
-    } else if (strcmp(argv[i], "--help-extra") == 0) {
-        PrintHelpExtra(argv[0]);
-      noocr = true;
-    } else if ((strcmp(argv[i], "--help-psm") == 0)) {
-      PrintHelpForPSM();
-      noocr = true;
-#if !DISABLED_LEGACY_ENGINE
-    } else if ((strcmp(argv[i], "--help-oem") == 0)) {
-      PrintHelpForOEM();
-      noocr = true;
-#endif
-    } else if ((strcmp(argv[i], "-v") == 0) || (strcmp(argv[i], "--version") == 0)) {
-      PrintVersionInfo();
-      noocr = true;
-    } else if (strcmp(argv[i], "-l") == 0 && i + 1 < argc) {
-      vars_vec->push_back("languages");
-      vars_values->push_back(argv[i + 1]);
-      ++i;
-    } else if (strcmp(argv[i], "--tessdata-dir") == 0 && i + 1 < argc) {
-      vars_vec->push_back("tessdata_path");
-      vars_values->push_back(argv[i + 1]);
-      ++i;
-    } else if (strcmp(argv[i], "--dpi") == 0 && i + 1 < argc) {
-      vars_vec->push_back("source_image_dpi");
-      vars_values->push_back(argv[i + 1]);
-      ++i;
-    } else if (strcmp(argv[i], "--loglevel") == 0 && i + 1 < argc) {
-      vars_vec->push_back("loglevel");
-      vars_values->push_back(argv[i + 1]);
-      ++i;
-    } else if (strcmp(argv[i], "--user-words") == 0 && i + 1 < argc) {
-      vars_vec->push_back("user_words_file");
-      vars_values->push_back(argv[i + 1]);
-=======
 }
 
 static void UnpackFiles(const std::vector<std::string> &filenames) {
@@ -755,85 +548,11 @@
     } else if (strcmp(verb, "--loglevel") == 0 && i + 1 < argc) {
       IntParam *p = vars_vec->find<IntParam>("loglevel");
       p->set_value(argv[i + 1]);
->>>>>>> d63aa73e
       ++i;
     } else if (strcmp(verb, "--user-words") == 0 && i + 1 < argc) {
       StringParam *p = vars_vec->find<StringParam>("user_words_file");
       p->set_value(argv[i + 1]);
       ++i;
-<<<<<<< HEAD
-    } else if (strcmp(argv[i], "--list-langs") == 0) {
-      noocr = true;
-      *list_langs = true;
-    } else if (strcmp(argv[i], "--rectangle") == 0 && i + 1 < argc) {
-      vars_vec->push_back("reactangle_to_process");
-      vars_values->push_back(argv[i + 1]);
-      ++i;
-    } else if (strcmp(argv[i], "--psm") == 0 && i + 1 < argc) {
-      vars_vec->push_back("page_segmenting_mode");
-      vars_values->push_back(argv[i + 1]);
-      ++i;
-    } else if (strcmp(argv[i], "--oem") == 0 && i + 1 < argc) {
-      vars_vec->push_back("engine_mode");
-      vars_values->push_back(argv[i + 1]);
-      ++i;
-    } else if (strcmp(argv[i], "--print-parameters") == 0) {
-      noocr = true;
-      *print_parameters = true;
-#if !DISABLED_LEGACY_ENGINE
-    } else if (strcmp(argv[i], "--print-fonts-table") == 0) {
-      noocr = true;
-      *print_fonts_table = true;
-#endif  // !DISABLED_LEGACY_ENGINE
-    } else if (strcmp(argv[i], "-c") == 0 && i + 1 < argc) {
-      // handled properly after api init
-      const char *var_stmt = argv[i + 1];
-      ++i;
-      const char *p = strchr(var_stmt, '=');
-      if (!p) {
-        tprintError("Missing '=' in '-c' configvar assignment statement: '{}'\n", var_stmt);
-        return false;
-      }
-      std::string name(var_stmt, p - var_stmt);
-      vars_vec->push_back(name);
-      vars_values->push_back(p + 1);
-    } else if (strcmp(argv[i], "--visible-pdf-image") == 0 && i + 1 < argc) {
-      vars_vec->push_back("visible_pdf_image");
-      vars_values->push_back(argv[i + 1]);
-      ++i;
-    } else if (strcmp(argv[i], "--") == 0) {
-      dash_dash = true;
-    } else if (state == 0 && (dash_dash || argv[i][0] != '-')) {
-      // first + second non-opt argument: the SOURCE IMAGE,
-      vars_vec->push_back("source_image");
-      vars_values->push_back(argv[i]);
-      ++i;
-      if (i == argc) {
-        tprintError("Missing outputbase command line argument.\n");
-        return false;
-      }
-      // outputbase follows image, don't allow options at that position.
-      vars_vec->push_back("output_base_path");
-      vars_values->push_back(argv[i]);
-      ++state;
-    } else if (state == 1 && (dash_dash || argv[i][0] != '-')) {
-      // third and further non-opt arguments: the (optional) CONFIG FILES
-      config_files->push_back(argv[i]);
-    } else {
-      // Unexpected argument.
-      tprintError("Unknown command line argument '{}'\n", argv[i]);
-      return false;
-    }
-  }
-
-  if (state < 1 && noocr == false) {
-    PrintHelpMessage(argv[0]);
-    return false;
-  }
-
-  *do_recognize = !noocr;
-  return true;
-=======
     } else if (strcmp(verb, "--user-patterns") == 0 && i + 1 < argc) {
       StringParam *p = vars_vec->find<StringParam>("user_patterns_file");
       p->set_value(argv[i + 1]);
@@ -896,7 +615,6 @@
   }
 
   return cmd;
->>>>>>> d63aa73e
 }
 
 static bool PreloadRenderers(tesseract::TessBaseAPI &api,
@@ -916,14 +634,9 @@
 #endif // !DISABLED_LEGACY_ENGINE
   } else {
     bool b;
-<<<<<<< HEAD
-
-    api.GetBoolVariable("tessedit_create_hocr", &b);
-=======
     Tesseract &tess = api.tesseract();
 
     b = tess.tessedit_create_hocr;
->>>>>>> d63aa73e
     if (b) {
       bool font_info = tess.hocr_font_info;
       auto renderer = std::make_unique<tesseract::TessHOcrRenderer>(outputbase, font_info);
@@ -959,12 +672,7 @@
 
     b = tess.tessedit_create_tsv;
     if (b) {
-<<<<<<< HEAD
-      bool lang_info;
-      api.GetBoolVariable("tsv_lang_info", &lang_info);
-=======
       bool lang_info = tess.tsv_lang_info;
->>>>>>> d63aa73e
       auto renderer = std::make_unique<tesseract::TessTsvRenderer>(outputbase, lang_info);
       if (renderer->happy()) {
         renderers.push_back(std::move(renderer));
@@ -1035,11 +743,7 @@
       }
     }
 
-<<<<<<< HEAD
-    api.GetBoolVariable("tessedit_create_txt", &b);
-=======
     b = tess.tessedit_create_txt;
->>>>>>> d63aa73e
     if (b) {
       // Create text output if no other output was requested
       // even if text output was not explicitly requested unless
@@ -1133,28 +837,6 @@
 
   (void)tesseract::SetConsoleModeToUTF8();
 
-<<<<<<< HEAD
-  const char *lang = nullptr;
-  const char *image = nullptr;
-  const char *visible_image_file = nullptr;
-  const char *outputbase = nullptr;
-  const char *datapath = nullptr;
-  const char *visible_pdf_image_file = nullptr;
-  bool rectangle_mode = false;
-  bool do_recognize = false;
-  const char* rectangle_str = NULL;
-  bool list_langs = false;
-  bool print_parameters = false;
-  bool print_fonts_table = false;
-  l_int32 dpi = 0;
-  int ret_val = EXIT_SUCCESS;
-
-  tesseract::PageSegMode pagesegmode = tesseract::PSM_AUTO;
-  tesseract::OcrEngineMode enginemode = tesseract::OEM_DEFAULT;
-  std::vector<std::string> vars_vec;
-  std::vector<std::string> vars_values;
-  std::vector<std::string> config_files;
-=======
   //const char *datapath = nullptr;
   //const char *visible_pdf_image_file = nullptr;
   int ret_val = EXIT_SUCCESS;
@@ -1162,7 +844,6 @@
   //std::vector<std::string> vars_vec;
   //std::vector<std::string> vars_values;
   std::vector<std::string> path_params;
->>>>>>> d63aa73e
 
   if (std::getenv("LEPT_MSG_SEVERITY")) {
     // Get Leptonica message level from environment variable.
@@ -1183,31 +864,6 @@
   TIFFSetWarningHandler(Win32WarningHandler);
 #endif // HAVE_TIFFIO_H && _WIN32
 
-<<<<<<< HEAD
-  if (!ParseArgs(argc, argv, &do_recognize, &list_langs,
-                 &print_parameters, &print_fonts_table, &vars_vec, &vars_values, &config_files 	             
-  )) {
-    return EXIT_FAILURE;
-  }
-
-  bool nothing_further_to_do = !do_recognize && !list_langs && !print_parameters && !print_fonts_table;
-
-  if (pagesegmode == tesseract::PSM_OSD_ONLY) {
-    // OSD = orientation and script detection.
-    if (lang != nullptr && strcmp(lang, "osd")) {
-      // If the user explicitly specifies a language (other than osd)
-      // or a script, only orientation can be detected.
-      tprintWarn("Detects only orientation with -l {}\n", lang);
-    } else {
-      // That mode requires osd.traineddata to detect orientation and script.
-      lang = "osd";
-    }
-  }
-
-  if (lang == nullptr && do_recognize) {
-    // Set default language model if none was given and a model file is needed.
-    lang = "eng";
-=======
   TessBaseAPI api;
   Tesseract &tess = api.tesseract();
   // get the list of available parameters for both Tesseract instances and as globals:
@@ -1253,7 +909,6 @@
   if (hlpcmds && cmd) {
     tprintError("Cannot mix non-help commands with help commands or any others. Action is aborted.\n");
     return EXIT_FAILURE;
->>>>>>> d63aa73e
   }
   if (cmd != UNPACK && cmd != DO_OCR) {
     tprintError("Cannot mix unpack and ocr commands. Action is aborted.\n");
@@ -1353,10 +1008,6 @@
 #endif
       }
 
-<<<<<<< HEAD
-  if (image == nullptr && do_recognize) {
-    return EXIT_SUCCESS;
-=======
       Tesseract &tess = api.tesseract();
 
 #if 0
@@ -1387,7 +1038,6 @@
       tess.languages_to_try = "eng";
     }
 #endif
->>>>>>> d63aa73e
   }
 
 #if 0
@@ -1397,52 +1047,6 @@
   tesseract::Dict::GlobalDawgCache();
 #endif
 
-<<<<<<< HEAD
-  {
-    TessBaseAPI api;
-
-    api.SetOutputName(outputbase);
-
-    if (!SetVariablesFromCLArgs(api, argc, argv)) {
-      return EXIT_FAILURE;
-    }
-
-    const int init_failed = api.InitFull(datapath, lang, enginemode, config_files, vars_vec, vars_values, false);
-
-    // make sure the debug_all preset is set up BEFORE any command-line arguments
-    // direct tesseract to set some arbitrary parameters just below,
-    // for otherwise those `-c xyz=v` commands may be overruled by the
-    // debug_all preset!
-    SetupDebugAllPreset(api);
-
-    // repeat the `-c var=val` load as debug_all MAY have overwritten some of these user-specified settings in the call above. 
-    if (!SetVariablesFromCLArgs(api, argc, argv)) {
-      return EXIT_FAILURE;
-    }
-
-    // SIMD settings might be overridden by config variable.
-    tesseract::SIMDDetect::Update();
-
-    if (list_langs) {
-      PrintLangsList(api);
-      api.End();
-      return EXIT_SUCCESS;
-    }
-
-    if (init_failed) {
-      tprintError("Could not initialize tesseract.\n");
-      return EXIT_FAILURE;
-    }
-
-    if (print_parameters) {
-      tprintDebug("Tesseract parameters:\n");
-      api.PrintVariables();
-      api.End();
-      return EXIT_SUCCESS;
-    }
-
-    if (rectangle_mode) {
-=======
 #if 0
     api.SetOutputName(outputbase ::: output_base_path);
 #endif
@@ -1484,7 +1088,6 @@
     if (!tess.reactangles_to_process.empty()) {
       BOXA *rects = Tesseract::ParseRectsString(tess.reactangles_to_process.c_str());
 
->>>>>>> d63aa73e
       Pix* pixs = pixRead(image);
       if (!pixs) {
         tprintError("Cannot open input file: {}\n", image);
@@ -1509,49 +1112,6 @@
         return EXIT_FAILURE;
       }
 
-<<<<<<< HEAD
-      // for each rectangle
-      const char* delim = "+";
-      char* token;
-      char* specstr = strdup(rectangle_str);
-
-      token = strtok(specstr, delim);
-
-      while (token != NULL) {
-        int left = 0;
-        int top = 0;
-        int width = 0;
-        int height = 0;
-        char* utf8 = NULL;
-
-        // syntax = x30y60w50h100
-        int params = sscanf(token, "l%dt%dw%dh%d", &left, &top, &width, &height);
-        if (params == 4) {
-          // clamp this rectangle
-          if (left < 0) {
-            left = 0;
-          }
-
-          if (top < 0) {
-            top = 0;
-          }
-
-          if (width <= 0) {
-            width = 1;
-          }
-
-          if (height <= 0) {
-            height = 1;
-          }
-
-          if (left + width > pixs->w) {
-            width = pixs->w - left;
-          }
-
-          if (top + height > pixs->h) {
-            height = pixs->h - top;
-          }
-=======
       // for each rectangle...
       bool errored = false;
       auto n = boxaGetCount(rects);
@@ -1581,7 +1141,6 @@
 
         if (width > 0 && height > 0) {
           char *utf8 = NULL;
->>>>>>> d63aa73e
 
           api.SetRectangle(left, top, width, height);
           utf8 = api.GetUTF8Text();
@@ -1590,30 +1149,6 @@
             delete[] utf8;
             utf8 = NULL;
           }
-<<<<<<< HEAD
-        }
-        else {
-          tprintError("incorrect rectangle syntax, expecting something akin to 'l30t60w50h100' instead of '{}'.\n", rectangle_str);
-          fclose(fout);
-          pixDestroy(&pixs);
-          return EXIT_FAILURE;
-        }
-        token = strtok(NULL, delim);
-      }
-
-      fclose(fout);
-      pixDestroy(&pixs);
-      free(specstr);
-      return EXIT_SUCCESS;
-    }
-
-#if !DISABLED_LEGACY_ENGINE
-    if (print_fonts_table) {
-      tprintDebug("Tesseract fonts table:\n");
-      api.PrintFontsTable();
-      api.End();
-      return EXIT_SUCCESS;
-=======
         } else {
           tprintError("incorrect rectangle size/shape as it doesn't sit on the page image (width: {}, height: {}) as this is what we got after clipping it with the source image: (left: {}, top: {}, width: {}, height: {})\n", pixs->w, pixs->h, left, top, width, height);
           errored = true;
@@ -1623,9 +1158,7 @@
       fclose(fout);
       pixDestroy(&pixs);
       return errored ? EXIT_FAILURE : EXIT_SUCCESS;
->>>>>>> d63aa73e
-    }
-#endif  // !DISABLED_LEGACY_ENGINE
+    }
 
     // record the currently active input image path as soon as possible:
     // this path is also used to construct the destination path for 
@@ -1634,22 +1167,10 @@
 
     FixPageSegMode(api, pagesegmode);
 
-<<<<<<< HEAD
-    if (dpi) {
-      auto dpi_string = std::to_string(dpi);
-      api.SetVariable("user_defined_dpi", dpi_string.c_str());
-    }
-
     if (visible_pdf_image_file) {
       api.SetVisibleImageFilename(visible_pdf_image_file);
     }
 
-=======
-    if (visible_pdf_image_file) {
-      api.SetVisibleImageFilename(visible_pdf_image_file);
-    }
-
->>>>>>> d63aa73e
     if (pagesegmode == tesseract::PSM_AUTO_ONLY) {
       Pix* pixs = pixRead(image);
       if (!pixs) {
@@ -1690,11 +1211,7 @@
         (api.GetBoolVariable("tessedit_train_line_recognizer", &b) && b);
 
       if (api.GetPageSegMode() == tesseract::PSM_OSD_ONLY) {
-<<<<<<< HEAD
-        if (!api.tesseract()->AnyTessLang()) {
-=======
         if (!api.tesseract().AnyTessLang()) {
->>>>>>> d63aa73e
           fprintf(stderr, "Error, OSD requires a model for the legacy engine\n");
           return EXIT_FAILURE;
         }
