--- conflicted
+++ resolved
@@ -899,16 +899,8 @@
  *
  **********************************************************************/
 
-<<<<<<< HEAD
-#if defined(TESSERACT_STANDALONE) && !defined(BUILD_MONOLITHIC)
-extern "C" int main(int argc, const char** argv)
-#else
-extern "C" int tesseract_main(int argc, const char **argv)
-#endif
+static int main1(int argc, const char **argv) {
 {
-=======
-int main1(int argc, char **argv) {
->>>>>>> d1fbbb88
 #if defined(__USE_GNU) && defined(HAVE_FEENABLEEXCEPT)
   // Raise SIGFPE.
 #  if defined(__clang__)
@@ -1192,7 +1184,12 @@
   return ret_val;
 }
 
-int main(int argc, char **argv) {
+#if defined(TESSERACT_STANDALONE) && !defined(BUILD_MONOLITHIC)
+extern "C" int main(int argc, const char** argv)
+#else
+extern "C" int tesseract_main(int argc, const char **argv)
+#endif
+{
   try {
     return main1(argc, argv);
   } catch (std::exception &e) {
