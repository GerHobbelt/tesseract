/**********************************************************************
 * File:        tesseract.cpp
 * Description: Main program for merge of tess and editor.
 * Author:      Ray Smith
 *
 * (C) Copyright 1992, Hewlett-Packard Ltd.
 ** Licensed under the Apache License, Version 2.0 (the "License");
 ** you may not use this file except in compliance with the License.
 ** You may obtain a copy of the License at
 ** http://www.apache.org/licenses/LICENSE-2.0
 ** Unless required by applicable law or agreed to in writing, software
 ** distributed under the License is distributed on an "AS IS" BASIS,
 ** WITHOUT WARRANTIES OR CONDITIONS OF ANY KIND, either express or implied.
 ** See the License for the specific language governing permissions and
 ** limitations under the License.
 *
 **********************************************************************/

// Include automatically generated configuration file if running autoconf
#include <tesseract/preparation.h> // compiler config, etc.

#include <cerrno> // for errno
#if defined(__USE_GNU)
#  include <cfenv> // for feenableexcept
#endif
#include <climits> // for INT_MIN, INT_MAX
#include <cstdlib> // for std::getenv
#include <iostream>
#include <map>    // for std::map
#include <memory> // std::unique_ptr
#include <sstream> // std::ostringstream
#include <type_traits>

#include <cpp/result.hpp>      // alternative for C++23 std::expected<>

#include <leptonica/allheaders.h>
#if LIBLEPT_MINOR_VERSION > 82
#include <leptonica/pix_internal.h>
#endif
#include <tesseract/baseapi.h>
#include <tesseract/renderer.h>
#include <parameters/parameters.h>
#include "simddetect.h"
#include "tesseractclass.h" // for AnyTessLang
#include <tesseract/tprintf.h> // for tprintf
#include <tesseract/ocrclass.h> // for monitor

#include "tlog.h"
#include "global_params.h"
#include "pathutils.h"
#include "imagedata.h" // DocumentData
#include "helpers.h"

#ifdef _OPENMP
#  include <omp.h>
#endif

#if defined(HAVE_LIBARCHIVE)
#  include <archive.h>
#endif
#if defined(HAVE_LIBCURL)
#  include <curl/curl.h>
#endif

#if defined(WIN32) || defined(_WIN32) || defined(_WIN64)
#  include <fcntl.h>
#  include <io.h>

#  if defined(HAVE_TIFFIO_H)

#    include <tiffio.h>

using namespace tesseract;
using namespace parameters;

static void Win32ErrorHandler(const char *module, const char *fmt, va_list ap) {
  char buf[2048] = "";

  if (module != nullptr) {
    snprintf(buf, sizeof(buf), "%s: ", module);
  }
  size_t off = strlen(buf);
  vsnprintf(buf + off, sizeof(buf) - off, fmt, ap);
  buf[sizeof(buf) - 1] = 0;			// make sure string is NUL terminated under all circumstances.
  tprintError("{}\n", buf);
}

static void Win32WarningHandler(const char *module, const char *fmt, va_list ap) {
  char buf[2048] = "";

  if (module != nullptr) {
    snprintf(buf, sizeof(buf), "%s: ", module);
  }
  size_t off = strlen(buf);
  vsnprintf(buf + off, sizeof(buf) - off, fmt, ap);
  buf[sizeof(buf) - 1] =
      0;  // make sure string is NUL terminated under all circumstances.
  tprintWarn("{}\n", buf);
}

#  endif /* HAVE_TIFFIO_H */

#endif // _WIN32

static void PrintVersionInfo() {
  tprintInfo("tesseract {}\n", tesseract::TessBaseAPI::Version());

  const char *versionStrP = getLeptonicaVersion();
  tprintInfo("  {}\n", versionStrP);
  stringDestroy(&versionStrP);

  versionStrP = getImagelibVersions();
  tprintInfo("  {}\n", versionStrP);
  stringDestroy(&versionStrP);

#if defined(HAVE_NEON) || defined(__aarch64__)
  if (tesseract::SIMDDetect::IsNEONAvailable())
    tprintInfo(" Found NEON\n");
#else
  if (tesseract::SIMDDetect::IsAVX512BWAvailable()) {
    tprintInfo(" Found AVX512BW\n");
  }
  if (tesseract::SIMDDetect::IsAVX512FAvailable()) {
    tprintInfo(" Found AVX512F\n");
  }
  if (tesseract::SIMDDetect::IsAVX512VNNIAvailable()) {
    tprintInfo(" Found AVX512VNNI\n");
  }
  if (tesseract::SIMDDetect::IsAVX2Available()) {
    tprintInfo(" Found AVX2\n");
  }
  if (tesseract::SIMDDetect::IsAVXAvailable()) {
    tprintInfo(" Found AVX\n");
  }
  if (tesseract::SIMDDetect::IsFMAAvailable()) {
    tprintInfo(" Found FMA\n");
  }
  if (tesseract::SIMDDetect::IsSSEAvailable()) {
    tprintInfo(" Found SSE4.1\n");
  }
#endif
#ifdef _OPENMP
  tprintDebug(" Found OpenMP {}\n", _OPENMP);
#endif
#if defined(HAVE_LIBARCHIVE)
#  if ARCHIVE_VERSION_NUMBER >= 3002000
  tprintInfo(" Found {}\n", archive_version_details());
#  else
  tprintInfo(" Found {}\n", archive_version_string());
#  endif // ARCHIVE_VERSION_NUMBER
#endif   // HAVE_LIBARCHIVE
#if defined(HAVE_LIBCURL)
  tprintInfo(" Found {}\n", curl_version());
#endif
  tprintInfo("\n");
}

static void PrintHelpForPSM() {
  const char *msg =
      "Page segmentation modes:\n"
      "  0    Orientation and script detection (OSD) only.\n"
      "  1    Automatic page segmentation with OSD.\n"
      "  2    Automatic page segmentation, but no OSD, nor OCR.\n"
      "  3    Fully automatic page segmentation, but no OSD. (Default)\n"
      "  4    Assume a single column of text of variable sizes.\n"
      "  5    Assume a single uniform block of vertically aligned text.\n"
      "  6    Assume a single uniform block of text.\n"
      "  7    Treat the image as a single text line.\n"
      "  8    Treat the image as a single word.\n"
      "  9    Treat the image as a single word in a circle.\n"
      " 10    Treat the image as a single character.\n"
      " 11    Sparse text. Find as much text as possible in no particular order.\n"
      " 12    Sparse text with OSD.\n"
      " 13    Raw line. Treat the image as a single text line,\n"
      "       bypassing hacks that are Tesseract-specific.\n"
      "\n";

#if DISABLED_LEGACY_ENGINE
  const char *disabled_osd_msg = "\nNOTE: The OSD modes are currently disabled.\n";
  tprintInfo("{}{}", msg, disabled_osd_msg);
#else
  tprintInfo("{}", msg);
#endif
}

#if !DISABLED_LEGACY_ENGINE
static void PrintHelpForOEM() {
  const char *msg =
      "OCR Engine modes:\n"
      "  0    Legacy engine only.\n"
      "  1    Neural nets LSTM engine only.\n"
      "  2    Legacy + LSTM engines.\n"
      "  3    Default, based on what is available.\n"
      "\n";

  tprintInfo("{}", msg);
}
#endif // !DISABLED_LEGACY_ENGINE

static void PrintHelpExtra(const char *program) {
  program = basename(program);
  tprintInfo(
      "Usage:\n"
      "  {} --help | --help-extra | --help-psm | "
#if !DISABLED_LEGACY_ENGINE
      "--help-oem | "
#endif
      "--version\n"
      "  {} --list-langs [--tessdata-dir <path>]\n"
#if !DISABLED_LEGACY_ENGINE
      "  {} --print-fonts-table [options...] [<configfile>...]\n"
#endif  // !DISABLED_LEGACY_ENGINE
      "  {} --print-parameters [options...] [<configfile>...]\n"
      "  {} info [<trainingfile>...]\n"
      "  {} unpack [<file>...]\n"
      "  {} version\n"
      "  {} <imagename>|<imagelist>|stdin <outputbase>|stdout [options...] "
      "[<configfile>...]\n"
      "\n"
      "OCR options:\n"
      "  --tessdata-dir PATH   Specify the location of tessdata path.\n"
      "  --user-words PATH     Specify the location of user words file.\n"
      "                        (Same as: -c user_words_file=PATH)\n"
      "  --user-patterns PATH  Specify the location of user patterns file.\n"
      "                        (Same as: -c user_patterns_file=PATH)\n"
      "  --dpi VALUE           Specify DPI for input image.\n"
      "  --loglevel LEVEL      Specify logging level. LEVEL can be\n"
      "                        ALL, TRACE, DEBUG, INFO, WARN, ERROR, FATAL or OFF.\n"
      "  --rectangle RECT      Specify rectangle(s) used for OCR.\n"
      "                        format: l173t257w2094h367[+l755t815w594h820[...]]\n"
      "  -l LANG[+LANG]        Specify language(s) used for OCR.\n"
      "  -c VAR=VALUE          Set value for config variables.\n"
      "                        Multiple -c arguments are allowed.\n"
      "  --psm NUM             Specify page segmentation mode.\n"
#if !DISABLED_LEGACY_ENGINE
      "  --oem NUM             Specify OCR Engine mode.\n"
#endif
      "  --visible-pdf-image PATH\n"
      "                        Specify path to source page image which will be\n"
      "                        used as image underlay in PDF output.\n"
      "                        (page rendered then as image + OCR text hidden overlay)\n"
      "  --config PATH         Specify the location of config file(s).\n"
      "                        You can specify multiple config files by issuing this\n"
      "                        option multiple times, once for each config file.\n"
      "                        When this option is used, it is assumed no further\n"
      "                        config files will be listed at the end of the command line.\n"
      "  --outputbase PATH     Specify the output base path (with possible filename\n"
      "                        at the end); this is equivalent to specifying the base path\n"
      "                        as an independent argument, but this option is useful\n"
      "                        when specifying multiple image input files: then those do not\n"
      "                        have to be followed by the base path at the end of the list.\n"
      "\n"
      "NOTE: These options must occur before any configfile.\n"
      "\n",
      program, program, program, program, program, program, program
#if !DISABLED_LEGACY_ENGINE
      , program
#endif  // !DISABLED_LEGACY_ENGINE
  );

  PrintHelpForPSM();
#if !DISABLED_LEGACY_ENGINE
  PrintHelpForOEM();
#endif

  tprintInfo(
      "Commands:\n"
      "\n"
      "  {} info [<trainingfile>...]\n"
      "                        Prints info about the trainingfile(s), whether they are\n"
      "                        LSTM (tesseract v4/v5) or Legacy (tesseract v3)\n"
      "\n"
      "  {} unpack [<file>...]\n"
      "                        Unpack training archives into transcription text files\n"
      "                        and image scans (pictures)\n"
      "\n"
      "  {} version\n"
      "                        Alias for '--version'.\n"
      "\n"
      "Stand-alone {} options:\n"
      "  -h, --help            Show minimal help message.\n"
      "  --help-extra          Show extra help for advanced users.\n"
      "  --help-psm            Show page segmentation modes.\n"
#if !DISABLED_LEGACY_ENGINE
      "  --help-oem            Show OCR Engine modes.\n"
#endif
      "  -v, --version         Show version information.\n"
      "  --rectangle           Specify rectangle(s) used for OCR.\n"
      "  --list-langs          List available languages for tesseract engine.\n"
#if !DISABLED_LEGACY_ENGINE
      "  --print-fonts-table   Print tesseract fonts table.\n"
#endif  // !DISABLED_LEGACY_ENGINE
      "  --print-parameters    Print tesseract parameters.\n"
      "\n"
      "You may also use the 'help' command as an alias for '--help' like this:\n"
      "  {} help\n"
      "or"
      "  {} help <section>\n"
      "where section is one of:\n"
      "  extra, oem, psm\n"
      "\n",
      program, program, program, program, program, program);
}

static void PrintHelpMessage(const char *program) {
  program = basename(program);
  tprintInfo(
      "Usage:\n"
      "  {} --help | --help-extra | --version\n"
      "  {} help [section]\n"
      "  {} --list-langs\n"
      "  {} --print-parameters\n"
      "  {} <imagename> <outputbase> [options...] [<configfile>...]\n"
      "\n"
      "OCR options:\n"
      "  --rectangle           Specify rectangle(s) used for OCR.\n"
      "  -l LANG[+LANG]        Specify language(s) used for OCR.\n"
      "NOTE: These options must occur before any configfile.\n"
      "\n"
      "Stand-alone {} options:\n"
      "  --help                Show this help message.\n"
      "  --help-extra          Show extra help for advanced users.\n"
      "  --version             Show version information.\n"
      "  --list-langs          List available languages for tesseract engine.\n"
      "  --print-parameters    Print tesseract parameters.\n"
	  "\n",
      program, program, program, program, program, program);
}

static void PrintVeryShortHelpMessage(const char *program) {
  program = basename(program);
  tprintInfo(
      "\n",
      "Run\n"
      "  {} --help\n"
      "for first order on-line help.\n"
      "\n"
      "We expected a commandline format like:\n"
      "  {} [options...] <imagename> <outputbase> [options...] [<configfile>...]\n"
      "\n",
      program, program);
}

static void PrintLangsList(tesseract::TessBaseAPI &api) {
  std::vector<std::string> languages;
  api.GetAvailableLanguagesAsVector(&languages);
  tprintInfo("List of available languages in \"{}\" ({}):\n",
         api.GetDatapath(), languages.size());
  for (const auto &language : languages) {
    tprintInfo("{}\n", language);
  }
  tprintInfo("\n");
}

// Demo advanced usage of the new monitor implementation, which
// explains why we discarded quite a few fields from the original
// ETEXT_DESC implementation: it's much easier and type-safe to
// your own as you need them.
class CLI_Monitor : public ETEXT_DESC {
public:
  CLI_Monitor()
      : ETEXT_DESC(), app_start_time(std::chrono::steady_clock::now()), next_progress_log_opportunity(std::chrono::steady_clock::time_point::min())
  {}

protected:
  std::chrono::steady_clock::time_point app_start_time;
  std::chrono::steady_clock::time_point next_progress_log_opportunity;

public:
  void report_progress(int left, int right, int top, int bottom) {
    // do not clutter the screen & logfiles with frequent progress updates: only log another one when it's more than 2 seconds later than the last one.
    std::chrono::steady_clock::time_point now = std::chrono::steady_clock::now();
    if (now >= next_progress_log_opportunity || progress >= 100.0) {
      // estimate how long we'll take longer, based on the time we spent since the start of this application (the moment when this monitor was instantiated, rather, but alas).
      std::chrono::duration elapsed = now - app_start_time;
      std::chrono::duration total_duration = 100.0 / (progress > 0 ? progress : 5 /* arbitrary value */) * elapsed;
      std::chrono::duration remaining = total_duration - elapsed;

      tprintInfo("\nSession::progress: {}% @ {} secs; expected {} more secs until finished.\n", to_prec(progress, 3), to_prec(seconds(elapsed), 3), to_prec(seconds(remaining), 3));

      next_progress_log_opportunity = now + std::chrono::seconds(2);

      // See also the notes at PROGRESS_FUNC.
      // We control the update rate limit using both the built-in 0.1% "significant update" check
      // plus our own custom elapsed time check against `next_progress_log_opportunity` above.
      previous_progress = progress;
    }
  }
};

static void cli_monitor_progress_f(ETEXT_DESC* self, int left, int right, int top, int bottom) {
  CLI_Monitor *me = static_cast<CLI_Monitor *>(self);
  me->report_progress(left, right, top, bottom);
}

/**
 * We have 2 possible sources of pagesegmode: a config file and
 * the command line. For backwards compatibility reasons, the
 * default in tesseract is tesseract::PSM_SINGLE_BLOCK, but the
 * default for this program is tesseract::PSM_AUTO. We will let
 * the config file take priority, so the command-line default
 * can take priority over the tesseract default, so we use the
 * value from the command line only if the retrieved mode
 * is still tesseract::PSM_SINGLE_BLOCK, indicating no change
 * in any config file. Therefore the only way to force
 * tesseract::PSM_SINGLE_BLOCK is from the command line.
 * It would be simpler if we could set the value before Init,
 * but that doesn't work.
 */
static void FixPageSegMode(tesseract::TessBaseAPI &api, tesseract::PageSegMode pagesegmode) {
  if (api.GetPageSegMode() == tesseract::PSM_SINGLE_BLOCK) {
    api.SetPageSegMode(pagesegmode);
  }
}

static void InfoTraineddata(const std::vector<std::string> &filenames) {
  for (const std::string &filename : filenames) {
    tesseract::TessdataManager mgr;
    if (!mgr.is_loaded() && !mgr.Init(filename.c_str())) {
      tprintError("Error opening data file {}\n", filename);
    } else {
      if (mgr.IsLSTMAvailable()) {
        tprintInfo("{} - LSTM\n", filename);
      }
      if (mgr.IsBaseAvailable()) {
        tprintInfo("{} - legacy\n", filename);
      }
    }
  }
  tprintInfo("\n");
}

static void UnpackFiles(const std::vector<std::string> &filenames) {
  for (const std::string &filename : filenames) {
    tprintInfo("Extracting {}\n", filename);
    tesseract::DocumentData images(filename);
    if (!images.LoadDocument(filename.c_str(), 0, 0, nullptr)) {
      tprintError("Failed to read training data from {}!\n", filename);
      continue;
    }
    tprintInfo("Extracted:\n");
    tprintInfo("  {} pages\n", images.NumPages());
    tprintInfo("  {} size\n", images.PagesSize());

    for (int page = 0; page < images.NumPages(); page++) {
      std::string basename = filename;
      basename = basename.erase(basename.size() - 6);
      std::ostringstream stream;
      stream << basename << '_' << page;
      const tesseract::ImageData* image = images.GetPage(page);
      tprintInfo("document page #{}: image file: {}\n", page, image->imagefilename());

      const char* transcription = image->transcription().c_str();
      std::string gt_filename = stream.str() + ".gt.txt";
      FILE* f = fopen(gt_filename.c_str(), "wb");
      if (f == nullptr) {
        tprintError("Writing ground truth transcription to file '{}' for document page #{} failed\n", gt_filename, page);
        continue;
      }
      fprintf(f, "%s\n", transcription);
      fclose(f);
      tprintInfo("Ground truth transcription for document page #{}: {}\n", page, transcription);

      Pix* pix = image->GetPix();
      std::string image_filename = stream.str() + ".png";
      if (pixWrite(image_filename.c_str(), pix, IFF_PNG) != 0) {
        tprintError("Writing {} failed\n", image_filename);
      }
      pixDestroy(&pix);

      const auto& boxes = image->boxes();
      const TBOX& box = boxes[0];
      box.print();
      const auto &box_texts = image->box_texts();
      tprintInfo("gt: {}\n", box_texts[0]);
    }
  }
}

typedef enum {
  NO_CMD = 0,
  HELP_BASIC = 0x01,
  HELP_EXTRA = 0x02,
  HELP_OEM = 0x04,
  HELP_PSM = 0x08,
  INFO = 0x10,
  UNPACK = 0x20,
  VERSION = 0x40,
  DO_OCR = 0x80,
  LIST_LANGUAGES = 0x100,
  PRINT_PARAMETERS = 0x200,
  PRINT_FONTS_TABLE = 0x400,

  WE_ARE_BUGGERED = 0x8000
} CommandVerb;


// Return a CommandVerb mix + parsed arguments in vectors
static int ParseArgs(int argc, const char** argv,
                     ParamsVectorSet &vars_vec,
                     ParamsVector &surplus) {
  bool dash_dash = false;
  enum ParserState : int {
    PARSED_INPUT_IMAGE = 0x01,
	PARSED_OUTPUT_BASEDIR = 0x02,
	PARSED_CONFIG_FILESET = 0x04
  };
  
  int i;
  int cmd = NO_CMD;
  for (i = 1; i < argc; i++) {
    const char *verb = argv[i];
    ASSERT0(verb != nullptr);
    if (verb[0] != '-' || dash_dash) {
      if (cmd == NO_CMD) {
        if (strcmp(verb, "help") == 0) {
          const char *subverb = argv[i + 1];
          if (subverb && subverb[0] != '-') {
            if (strcmp(subverb, "extra") == 0) {
              cmd = HELP_EXTRA;
#if !DISABLED_LEGACY_ENGINE
            } else if ((strcmp(subverb, "oem") == 0)) {
              cmd = HELP_OEM;
#endif
            } else if ((strcmp(subverb, "psm") == 0)) {
              cmd = HELP_PSM;
            } else {
              tprintError(
                  "No help available for '{}'.\n"
                  "Did you mean 'extra', 'oem' or 'psm'?\n",
                  subverb);
              return WE_ARE_BUGGERED;
            }
            i++;
          } else {
            cmd = HELP_BASIC;
          }
          continue;
        } else if (strcmp(verb, "info") == 0) {
          cmd = INFO;
          continue;
        } else if (strcmp(verb, "unpack") == 0) {
          cmd = UNPACK;
          continue;
        } else if (strcmp(verb, "version") == 0) {
          cmd = VERSION;
          continue;
        } else if (!fs::exists(verb)) {
          tprintError("Unknown action: '{}'\n", verb);
          return WE_ARE_BUGGERED;
        }
        // fall through
      }

#define PUSH_VALUE_OR_YAK()                                                                                 \
  if (i + 1 < argc) {                                                                                       \
    i++;                                                                                                    \
    vars_values->push_back(argv[i]);                                                                   \
  }                                                                                                         \
  else {                                                                                                    \
    tprintError("Command line option '{}' is given without any value to assign.\n", argv[i]);  \
    return false;                                                                                           \
  }

      if (cmd == NO_CMD)
        cmd = DO_OCR;
      path_args->push_back(verb);
    } else if (cmd != NO_CMD && strcmp(verb, "-") == 0) {
      // stdin/stdout path spec: treat as command path parameter
      path_args->push_back(verb);
    } else if ((strcmp(verb, "-h") == 0) ||
               (strcmp(verb, "--help") == 0)) {
      cmd |= HELP_BASIC;
	  continue;
    } else if (strcmp(verb, "--help-extra") == 0) {
      cmd |= HELP_EXTRA;
	  continue;
    } else if ((strcmp(verb, "--help-psm") == 0)) {
      cmd |= HELP_PSM;
	  continue;
#if !DISABLED_LEGACY_ENGINE
    } else if ((strcmp(verb, "--help-oem") == 0)) {
      cmd |= HELP_OEM;
	  continue;
#endif
    } else if ((strcmp(verb, "-v") == 0) || (strcmp(verb, "--version") == 0)) {
      cmd |= VERSION;
	  continue;
    } else if (strcmp(argv[i], "-l") == 0) {
      vars_vec->push_back("languages");                   // [i_a] NEW
      PUSH_VALUE_OR_YAK();
      continue;
    } else if (strcmp(argv[i], "--tessdata-dir") == 0) {
      vars_vec->push_back("tessdata_path");                   // [i_a] NEW
      PUSH_VALUE_OR_YAK();
      continue;
    } else if (strcmp(argv[i], "--dpi") == 0) {
      vars_vec->push_back("source_image_dpi");                   // [i_a] NEW
      PUSH_VALUE_OR_YAK();
      continue;
    } else if (strcmp(argv[i], "--loglevel") == 0) {
      vars_vec->push_back("loglevel");                            // [i_a] NEW
      PUSH_VALUE_OR_YAK();
      continue;
    } else if (strcmp(argv[i], "--user-words") == 0) {
      vars_vec->push_back("user_words_file");
      PUSH_VALUE_OR_YAK();
	  continue;
    } else if (strcmp(argv[i], "--user-patterns") == 0) {
      vars_vec->push_back("user_patterns_file");
      PUSH_VALUE_OR_YAK();
      continue;
    } else if (strcmp(argv[i], "--list-langs") == 0) {
      cmd |= LIST_LANGUAGES;
	  continue;
    } else if (strcmp(argv[i], "--rectangle") == 0) {
      vars_vec->push_back("reactangles_to_process");                   // [i_a] NEW
      PUSH_VALUE_OR_YAK();
      continue;
    } else if (strcmp(argv[i], "--outputbase") == 0) {
      vars_vec->push_back("output_base_path");                       // [i_a] NEW
      PUSH_VALUE_OR_YAK();
      state |= PARSED_OUTPUT_BASEDIR;
	  continue;
    } else if (strcmp(argv[i], "--config") == 0) {
      PUSH_VALUE_OR_YAK();                                                  // [i_a] NEW
      state |= PARSED_CONFIG_FILESET;
	  continue;
    } else if (strcmp(argv[i], "--psm") == 0) {
      vars_vec->push_back("page_segmenting_mode");                   // [i_a] NEW :: tessedit_pageseg_mode
      PUSH_VALUE_OR_YAK();
      continue;
    } else if (strcmp(argv[i], "--oem") == 0) {
      vars_vec->push_back("engine_mode");                   // [i_a] NEW :: tessedit_ocr_engine_mode
      PUSH_VALUE_OR_YAK();
      continue;
    } else if (strcmp(verb, "--print-parameters") == 0) {
      cmd |= PRINT_PARAMETERS;
	  continue;
#if !DISABLED_LEGACY_ENGINE
    } else if (strcmp(verb, "--print-fonts-table") == 0) {
      cmd |= PRINT_FONTS_TABLE;
	  continue;
#endif  // !DISABLED_LEGACY_ENGINE
    } else if (strcmp(argv[i], "-c") == 0) {
      // handled properly after api init
      if (i + 1 >= argc) {
        tprintError("Command line option '-c' is given without a parameter=value assignment following.\n");
        return false;
      }
      const char *var_stmt = argv[i + 1];
      ++i;

      const char *p = strchr(var_stmt, '=');
      if (!p) {
        tprintError("Missing '=' in '-c' configvar assignment statement: '{}'\n", var_stmt);
        return false;
      }
      std::string name(var_stmt, p - var_stmt);
      Param *v = vars_vec->find(name.c_str(), ANY_TYPE_PARAM);
      v->set_value(p + 1);
	  continue;
    } else if (strcmp(argv[i], "--source-image") == 0) {
      vars_vec->push_back("source_image");                              // [i_a] NEW
      PUSH_VALUE_OR_YAK();
      continue;
    } else if (strcmp(argv[i], "--mixed-masks-image") == 0) {
      vars_vec->push_back("mixed_masks_image");                              // [i_a] NEW
      PUSH_VALUE_OR_YAK();
      continue;
    } else if (strcmp(argv[i], "--threshold-level-image") == 0) {
      vars_vec->push_back("threshold_level_image");                              // [i_a] NEW
      PUSH_VALUE_OR_YAK();
      continue;
    } else if (strcmp(argv[i], "--text-mask-image") == 0) {
      vars_vec->push_back("text_mask_image");                              // [i_a] NEW
      PUSH_VALUE_OR_YAK();
      continue;
    } else if (strcmp(argv[i], "--nontext-mask-image") == 0) {
      vars_vec->push_back("nontext_mask_image");                              // [i_a] NEW
      PUSH_VALUE_OR_YAK();
      continue;
    } else if (strcmp(verb, "--visible-pdf-image") == 0 && i + 1 < argc) {
      IntParam *p = vars_vec->find<IntParam>("visible_image_file_path");
      p->set_value(argv[i + 1]);
      continue;
    } else if (strcmp(verb, "--config") == 0 && i + 1 < argc) {
      StringParam *p = vars_vec->find<StringParam>("config_files");
      std::string cfs = p->value();
      if (!cfs.empty())
        cfs += ';';       // separator suitable for all platforms AFAIAC.
      cfs += argv[i + 1];
      p->set_value(cfs);
      ++i;
    } else if (strcmp(verb, "--outputbase") == 0 && i + 1 < argc) {
      StringParam *p = vars_vec->find<StringParam>("output_base_path");
      p->set_value(argv[i + 1]);
      ++i;
    } else if (strcmp(verb, "--") == 0) {
      dash_dash = true;
    } else {
      // Unexpected argument.
      tprintError("Unknown command line argument '{}'\n", verb);
      return WE_ARE_BUGGERED;
    }
  }
	}
	if (dash_dash || argv[i][0] != '-') {
		if (!(state & PARSED_INPUT_IMAGE)) {
      // first non-opt argument: the SOURCE IMAGE,
      vars_vec->push_back("source_image");                   // [i_a] NEW
      vars_values->push_back(argv[i]);
      // outputbase follows image, DO allow options in between.
      state |= PARSED_INPUT_IMAGE;
	  continue;
    } else if (!(state & PARSED_OUTPUT_BASEDIR)) {
      // second non-opt argument: the OUTPUTBASE (follows image)
      vars_vec->push_back("output_base_path");                   // [i_a] NEW
      vars_values->push_back(argv[i]);
      state |= PARSED_OUTPUT_BASEDIR;
	  continue;
    } else if ((state & PARSED_OUTPUT_BASEDIR) && (state & PARSED_INPUT_IMAGE)) {
      // third and further non-opt arguments: the (optional) CONFIG FILES
      config_files->push_back(argv[i]);
	  state |= PARSED_CONFIG_FILESET;
	  continue;
    }
	}
	 
      // Unexpected argument.
      tprintError("Unknown command line argument '{}'\n", argv[i]);
      return false;
  }

  if (!(state & PARSED_INPUT_IMAGE) && noocr == false) {
    tprintError("Missing input image command line argument.\n");
    PrintVeryShortHelpMessage(argv[0]);
    return false;
  }

  if (!(state & PARSED_OUTPUT_BASEDIR) && noocr == false) {
    tprintError("Missing output base path command line argument.\n");
    PrintVeryShortHelpMessage(argv[0]);
    return false;
  }

#undef PUSH_VALUE_OR_YAK

  return cmd;
}

static bool PreloadRenderers(tesseract::TessBaseAPI &api,
                             std::vector<std::unique_ptr<TessResultRenderer>> &renderers,
                             tesseract::PageSegMode pagesegmode, const char *outputbase) {
  bool error = false;
  if (pagesegmode == tesseract::PSM_OSD_ONLY) {
#if !DISABLED_LEGACY_ENGINE
    auto renderer = std::make_unique<tesseract::TessOsdRenderer>(outputbase);
    if (renderer->happy()) {
      renderers.push_back(std::move(renderer));
    } else {
      tprintError("Could not create OSD output file: {}\n",
              strerror(errno));
      error = true;
    }
#endif // !DISABLED_LEGACY_ENGINE
  } else {
    bool b;
    Tesseract &tess = api.tesseract();

    b = tess.tessedit_create_hocr;
    if (b) {
      bool font_info = tess.hocr_font_info;
      auto renderer = std::make_unique<tesseract::TessHOcrRenderer>(outputbase, font_info);
      if (renderer->happy()) {
        renderers.push_back(std::move(renderer));
      } else {
        tprintError("Could not create hOCR output file: {}\n", strerror(errno));
        error = true;
      }
    }

    b = tess.tessedit_create_alto;
    if (b) {
      auto renderer = std::make_unique<tesseract::TessAltoRenderer>(outputbase);
      if (renderer->happy()) {
        renderers.push_back(std::move(renderer));
      } else {
        tprintError("Could not create ALTO output file: {}\n", strerror(errno));
        error = true;
      }
    }

    b = tess.tessedit_create_page_xml;
    if (b) {
      auto renderer = std::make_unique<tesseract::TessPAGERenderer>(outputbase);
      if (renderer->happy()) {
        renderers.push_back(std::move(renderer));
      } else {
        tprintError("Could not create PAGE output file: {}\n", strerror(errno));
        error = true;
      }
    }

    b = tess.tessedit_create_tsv;
    if (b) {
      bool lang_info = tess.tsv_lang_info;
      auto renderer = std::make_unique<tesseract::TessTsvRenderer>(outputbase, lang_info);
      if (renderer->happy()) {
        renderers.push_back(std::move(renderer));
      } else {
        tprintError("Could not create TSV output file: {}\n", strerror(errno));
        error = true;
      }
    }

    b = tess.tessedit_create_pdf;
    if (b) {
#if defined(WIN32) || defined(_WIN32) || defined(_WIN64)
      if (_setmode(_fileno(stdout), _O_BINARY) == -1)
        tprintError("Cannot set STDIN to binary: {}", strerror(errno));
#endif // WIN32
      bool textonly = tess.textonly_pdf;
      auto renderer = std::make_unique<tesseract::TessPDFRenderer>(outputbase, api.GetDatapath(), textonly);
      if (renderer->happy()) {
        renderers.push_back(std::move(renderer));
      } else {
        tprintError("Could not create PDF output file: {}\n", strerror(errno));
        error = true;
      }
    }

    b = tess.tessedit_write_unlv;
    if (b) {
      tess.unlv_tilde_crunching.set_value(true);
      auto renderer = std::make_unique<tesseract::TessUnlvRenderer>(outputbase);
      if (renderer->happy()) {
        renderers.push_back(std::move(renderer));
      } else {
        tprintError("Could not create UNLV output file: {}\n", strerror(errno));
        error = true;
      }
    }

    b = tess.tessedit_create_lstmbox;
    if (b) {
      auto renderer = std::make_unique<tesseract::TessLSTMBoxRenderer>(outputbase);
      if (renderer->happy()) {
        renderers.push_back(std::move(renderer));
      } else {
        tprintError("Could not create LSTM BOX output file: {}\n", strerror(errno));
        error = true;
      }
    }

    b = tess.tessedit_create_boxfile;
    if (b) {
      auto renderer = std::make_unique<tesseract::TessBoxTextRenderer>(outputbase);
      if (renderer->happy()) {
        renderers.push_back(std::move(renderer));
      } else {
        tprintError("Could not create BOX output file: {}\n", strerror(errno));
        error = true;
      }
    }

    b = tess.tessedit_create_wordstrbox;
    if (b) {
      auto renderer = std::make_unique<tesseract::TessWordStrBoxRenderer>(outputbase);
      if (renderer->happy()) {
        renderers.push_back(std::move(renderer));
      } else {
        tprintError("Could not create WordStr BOX output file: {}\n", strerror(errno));
        error = true;
      }
    }

    b = tess.tessedit_create_txt;
    if (b) {
      // Create text output if no other output was requested
      // even if text output was not explicitly requested unless
      // there was an error.
      auto renderer = std::make_unique<tesseract::TessTextRenderer>(outputbase);
      if (renderer->happy()) {
        renderers.push_back(std::move(renderer));
      } else {
        tprintError("Could not create TXT output file: {}\n", strerror(errno));
        error = true;
      }
    }
  }

  if (!error) {
    // Null-out the renderers that are
    // added to the root, and leave the root in the vector.
    if (renderers.size() > 1) {
      for (size_t r = 1; r < renderers.size(); ++r) {
        renderers[0]->insert(renderers[r].get());
        renderers[r].release(); // at the moment insert() is owning
      }
      size_t l = 1;
#if !defined(NO_ASSERTIONS)
      for (size_t l = renderers.size(); l > 0; --l) {
        if (renderers[l - 1].get() != nullptr)
          break;
      }
#endif
      ASSERT0(l == 1);
      renderers.resize(l);
    }
  }

  return error;
}


/**********************************************************************
 *  main()
 *
 **********************************************************************/

#if defined(TESSERACT_STANDALONE) && !defined(BUILD_MONOLITHIC)
extern "C" int main(int argc, const char** argv)
#else
extern "C" int tesseract_main(int argc, const char **argv)
#endif
{
#if defined(__USE_GNU) && defined(HAVE_FEENABLEEXCEPT)
  // Raise SIGFPE.
#  if defined(__clang__)
  // clang creates code which causes some FP exceptions, so don't enable those.
  feenableexcept(FE_DIVBYZERO);
#  else
  feenableexcept(FE_DIVBYZERO | FE_OVERFLOW | FE_INVALID);
#  endif
#endif

#if 0
  atexit(pause_key);
#endif

  (void)tesseract::SetConsoleModeToUTF8();

  //const char *lang = nullptr;
  //const char *image = nullptr;
  //const char *visible_image_file = nullptr;
  //const char *outputbase = nullptr;
  //const char *datapath = nullptr;
  //const char *visible_pdf_image_file = nullptr;
  //bool rectangle_mode = false;
  //const char* rectangle_str = NULL;
  int ret_val = EXIT_SUCCESS;

  //std::vector<std::string> path_params;

  if (std::getenv("LEPT_MSG_SEVERITY")) {
    // Get Leptonica message level from environment variable.
    setMsgSeverity(L_SEVERITY_EXTERNAL);
  } else {
#if defined(NDEBUG)
    // Disable debugging and informational messages from Leptonica.
    setMsgSeverity(L_SEVERITY_ERROR);
#else
    // Allow Leptonica to yak in debug builds.
    setMsgSeverity(DEFAULT_SEVERITY);
#endif
  }

#if defined(HAVE_TIFFIO_H) && (defined(WIN32) || defined(_WIN32) || defined(_WIN64))
  /* Show libtiff errors and warnings on console (not in GUI). */
  TIFFSetErrorHandler(Win32ErrorHandler);
  TIFFSetWarningHandler(Win32WarningHandler);
#endif // HAVE_TIFFIO_H && _WIN32

<<<<<<< HEAD
  TessBaseAPI api;
  Tesseract &tess = api.tesseract();
  // get the list of available parameters for both Tesseract instances and as globals:
  // that's the superset we accept at the command line.
    auto& parlst = tess.params_collective();
  ParamsVector surplus_args;

  int cmd = ParseArgs(argc, argv, parlst, surplus_args);
  if (cmd == WE_ARE_BUGGERED) {
=======
  // collect commandline for display in the diagnostics output
  std::vector<std::string> argv4diag;
  for (int ac = 0; ac < argc; ac++) {
    argv4diag.push_back(argv[ac]);
  }

  if (!ParseArgs(argc, argv, &lang, &image, &outputbase, &datapath, &dpi, &list_langs,
                 &visible_pdf_image_file,
                 &print_parameters, &print_fonts_table, &vars_vec, &vars_values, &arg_i,
                 &pagesegmode, &enginemode)) {
>>>>>>> b12b35b9
    return EXIT_FAILURE;
  }

  if (cmd == NO_CMD) {
    PrintHelpMessage(argv[0]);
    return 7;
  }

  if (cmd & HELP_EXTRA) {
    PrintHelpExtra(argv[0]);
    cmd &= ~(HELP_OEM | HELP_PSM | HELP_BASIC);
  }
#if !DISABLED_LEGACY_ENGINE
  if (cmd & HELP_OEM) {
    PrintHelpForOEM();
  }
#endif
  if (cmd & HELP_PSM) {
    PrintHelpForPSM();
  }
  if (cmd & HELP_BASIC) {
    PrintHelpMessage(argv[0]);
  }
  if (cmd & VERSION) {
    PrintVersionInfo();
  }

  if (cmd & INFO) {
    InfoTraineddata(path_params);
  }

<<<<<<< HEAD
  int hlpcmds = cmd & (HELP_EXTRA | HELP_OEM | HELP_PSM | HELP_BASIC | INFO | LIST_LANGUAGES | PRINT_PARAMETERS | PRINT_FONTS_TABLE);
  cmd &= ~(HELP_EXTRA | HELP_OEM | HELP_PSM | HELP_BASIC | INFO | LIST_LANGUAGES | PRINT_PARAMETERS | PRINT_FONTS_TABLE);
  if (hlpcmds && cmd) {
    tprintError("Cannot mix non-help commands with help commands or any others. Action is aborted.\n");
    return EXIT_FAILURE;
  }
  if (cmd != UNPACK && cmd != DO_OCR) {
    tprintError("Cannot mix unpack and ocr commands. Action is aborted.\n");
    return EXIT_FAILURE;
  }
=======
    api.DebugAddCommandline(argv4diag);

    api.SetOutputName(outputbase);
>>>>>>> b12b35b9

  if (cmd == UNPACK) {
    UnpackFiles(path_params);
  } else {
    assert(cmd == DO_OCR);

    // pull the path_params[] set apart into three different parts:
    // - source image(s) / imagelist (text) files
    // - target == output base name
    // - config files, to be loaded after tesseract instance is initialized
    //
    // 
    // Locate the outputbase (directory) argument in the parsed-from-CLI set:
    // the ones that follow it should be viable config files, while all preceding it
    // should be viable image files (or image *list* files); we wish to support
    // processing multiple image files in one run, so it's not *obvious* index '1' any more!

    if (path_params.size() < 1) {
      tprintError("Missing source image file as command line argument\n");
      return EXIT_FAILURE;
    }

    // First check if we may expect config files at the end of the list; if so,
    // collect them.
    StringParam *cfgs = args_muster.find<StringParam>("config_files");
    bool expect_cfg_files_at_end_of_list = !(cfgs && !cfgs->value().empty());

    StringParam *obp = args_muster.find<StringParam>("output_base_path");
    bool outputbasepath_is_specified = !(obp && !obp->value().empty());

    if (expect_cfg_files_at_end_of_list) {
      int min_expected_non_cfg_files = (outputbasepath_is_specified ? 1 : 2);

      while (path_params.size() << 1 > min_expected_non_cfg_files) {
        std::string cfgpath = path_params.back();
        if (fs::exists(cfgpath) && !fs::is_directory(cfgpath)) {
          path_params.pop_back();
          ParamsVectorSet muster_set;
          muster_set.add(args_muster);
          if (ParamUtils::ReadParamsFile(cfgpath, muster_set, PARAM_VALUE_IS_SET_BY_CONFIGFILE)) {
            return EXIT_FAILURE;
          }
        }
      }

      // this parameter MAY have been set in one of those config files so better to recheck:
      obp = args_muster.find<StringParam>("output_base_path");
      outputbasepath_is_specified = !(obp && !obp->value().empty());
    }

    // second: grab the output_base_path if we haven't already:
    if (!outputbasepath_is_specified) {
      if (path_params.size() < 2) {
        tprintError("Missing outputbase command line argument\n");
        return EXIT_FAILURE;
      }

      std::string outpath = path_params.back();
      path_params.pop_back();
      obp = args_muster.find<StringParam>("output_base_path");
      obp->set_value(outpath);
    }

    // ... and now our path_params list is all images and image-list files.
    // Recognizing the latter (vs. older text-based image file formats) takes
    // a little heuristic, which we'll employ now to transform those into
    // an (updated) list of image files...
    auto pages = api.ExpandImagelistFilesInSet(path_params);
    if (pages.size() == 0) {
      return EXIT_FAILURE;
    }


      if (!SetVariablesFromCLArgs(api, args_muster)) {
        return EXIT_FAILURE;
      }

      Tesseract &tess = api.tesseract();

    if (!api.InitParameters(vars_vec, vars_values)) {
        return EXIT_FAILURE;
      }

      // set up the debug_all preset; the preset does not overrule any previously configured parameter values!
      SetupDebugAllPreset(api);

#if 0
      //source_image
      lang = api.languages_to_try;
      tesseract::PageSegMode pagesegmode = tesseract::PSM_AUTO;
      tesseract::OcrEngineMode enginemode = tesseract::OEM_DEFAULT;
      pagesegmode = api.tessedit_pageseg_mode;
      enginemode = api.tessedit_ocr_engine_mode;
#endif

  if (tess.tessedit_pageseg_mode == tesseract::PSM_OSD_ONLY) {
    // OSD = orientation and script detection.
    if (!tess.languages_to_try.empty() && tess.languages_to_try != "osd") {
      // If the user explicitly specifies a language (other than osd)
      // or a script, only orientation can be detected.
      tprintWarn("Detects only orientation with -l {}\n", tess.languages_to_try.c_str());
    } else if (tess.languages_to_try.empty()) {
      // That mode requires osd.traineddata to detect orientation and script.
      tess.languages_to_try.set_value("osd");
    }

    assert(tess.languages_to_try.empty());
#if 0
  if (tess.languages_to_try.empty() && do_recognize) {
      // Set default language model if none was given and a model file is
      // needed.
    tess.languages_to_try.set_value("eng");
    }
#endif
  }

#if 0
  // Call GlobalDawgCache here to create the global DawgCache object before
  // the TessBaseAPI object. This fixes the order of destructor calls:
  // first TessBaseAPI must be destructed, DawgCache must be the last object.
  tesseract::Dict::GlobalDawgCache();
#endif

#if 0
    api.SetOutputName(outputbase ::: output_base_path / output_base_filename);
#endif

    const int init_failed = api.Init(tess.datadir_base_path, path_params, args_muster);

    // SIMD settings might be overridden by config variable.
    tesseract::SIMDDetect::Update();

    if (hlpcmds & LIST_LANGUAGES) {
      PrintLangsList(api);
      api.End();
    }

    if (hlpcmds & PRINT_PARAMETERS) {
      tprintDebug("Tesseract parameters:\n");
      api.PrintVariables();
    }

#if !DISABLED_LEGACY_ENGINE
    if (hlpcmds & PRINT_FONTS_TABLE) {
      tprintDebug("Tesseract fonts table:\n");
      api.PrintFontsTable();
    }
#endif // !DISABLED_LEGACY_ENGINE

    if (init_failed) {
      tprintError("Could not initialize tesseract.\n");
      return EXIT_FAILURE;
    }

    ASSERT_HOST(&api.tesseract() != nullptr);

    // if we've done all we had to do, it's time to go bye bye.
    if (!cmd) {
      api.End();
      return EXIT_SUCCESS;
    }

    if (!tess.reactangles_to_process.empty()) {
      BOXA *rects = Tesseract::ParseRectsString(tess.reactangles_to_process.c_str());

      Pix* pixs = pixRead(tess.input_file_path_.c_str());
      if (!pixs) {
        tprintError("Cannot open input file: {}\n", tess.input_file_path_);
        return EXIT_FAILURE;
      }

      api.SetImage(pixs);

      std::string outfile = std::string(outputbase) + std::string(".txt");
      FILE *fout = NULL;

      if (strcmp(outputbase, "stdout") != 0) {
        fout = fopen(outfile.c_str(), "wb");
      }
      else {
        fout = stdout;
      }

      if (fout == NULL) {
        tprintError("Cannot open output file: {}\n", outfile);
        pixDestroy(&pixs);
        return EXIT_FAILURE;
      }

      // for each rectangle...
      bool errored = false;
      auto n = boxaGetCount(rects);
      for (int boxidx = 0; boxidx < n; boxidx++) {
        l_int32 top, left, width, height, bottom, right;
        errored |= (0 != boxaGetBoxGeometry(rects, boxidx, &left, &top, &width, &height));

        bottom = top + height;
        right = left + width;

        // clamp this rectangle
        if (left < 0) {
          left = 0;
        }

        if (top < 0) {
          top = 0;
        }

        if (right > pixs->w) {
          width = pixs->w - left;
        }

        if (bottom > pixs->h) {
          height = pixs->h - top;
        }

        if (width > 0 && height > 0) {
          char *utf8 = NULL;

          api.SetRectangle(left, top, width, height);
          utf8 = api.GetUTF8Text();
          if (utf8) {
            fwrite(utf8, 1, strlen(utf8), fout);
            delete[] utf8;
            utf8 = NULL;
          }
        } else {
          tprintError("incorrect rectangle size/shape as it doesn't sit on the page image (width: {}, height: {}) as this is what we got after clipping it with the source image: (left: {}, top: {}, width: {}, height: {})\n", pixs->w, pixs->h, left, top, width, height);
          errored = true;
        }
      }
      boxaDestroy(&rects);
      fclose(fout);
      pixDestroy(&pixs);
      return errored ? EXIT_FAILURE : EXIT_SUCCESS;
    }

    // record the currently active input image path as soon as possible:
    // this path is also used to construct the destination path for 
    // various debug output files.
    api.SetInputName(tess.input_file_path_.c_str());

    FixPageSegMode(api, api.GetPageSegMode());

    if (!tess.visible_image_file_path_.empty()) {
      api.SetVisibleImageFilename(tess.visible_image_file_path_.c_str());
    }

    if (tess.tessedit_pageseg_mode == tesseract::PSM_AUTO_ONLY) {
      Pix *pixs = pixRead(tess.input_file_path_.c_str());
      if (!pixs) {
        tprintError("Leptonica can't process input file: {}\n", tess.input_file_path_);
        return 2;
      }

      api.SetImage(pixs);

      tesseract::Orientation orientation;
      tesseract::WritingDirection direction;
      tesseract::TextlineOrder order;
      float deskew_angle;

      const std::unique_ptr<const tesseract::PageIterator> it(api.AnalyseLayout());
      if (it) {
        // TODO: Implement output of page segmentation, see documentation
        // ("Automatic page segmentation, but no OSD, or OCR").
        it->Orientation(&orientation, &direction, &order, &deskew_angle);
        tprintDebug(
            "Orientation: {}\nWritingDirection: {}\nTextlineOrder: {}\n"
            "Deskew angle: {}\n",
            orientation, direction, order, deskew_angle);
      } else {
        ret_val = EXIT_FAILURE;
      }

      pixDestroy(&pixs);
    }
    else {
      // Set in_training_mode to true when using one of these configs:
      // ambigs.train, box.train, box.train.stderr, linebox, rebox, lstm.train.
      // In this mode no other OCR result files are written.
      bool b = false;
      bool in_training_mode = (tess.tessedit_ambigs_training) ||
        (tess.tessedit_resegment_from_boxes) ||
        (tess.tessedit_make_boxes_from_boxes) ||
        (tess.tessedit_train_line_recognizer);

      if (api.GetPageSegMode() == tesseract::PSM_OSD_ONLY) {
        if (!tess.AnyTessLang()) {
          fprintf(stderr, "Error, OSD requires a model for the legacy engine\n");
          return EXIT_FAILURE;
        }
      }
#if DISABLED_LEGACY_ENGINE
      auto cur_psm = api.GetPageSegMode();
      auto osd_warning = std::string("");
      if (cur_psm == tesseract::PSM_OSD_ONLY) {
        const char* disabled_osd_msg =
          "\nERROR: The page segmentation mode 0 (OSD Only) is currently "
          "disabled.\n\n";
        tprintDebug("{}", disabled_osd_msg);
        return EXIT_FAILURE;
      } else if (cur_psm == tesseract::PSM_AUTO_OSD) {
        api.SetPageSegMode(tesseract::PSM_AUTO);
        osd_warning +=
          "\nWARNING: The page segmentation mode 1 (Auto+OSD) is currently "
          "disabled. "
          "Using PSM 3 (Auto) instead.\n\n";
      } else if (cur_psm == tesseract::PSM_SPARSE_TEXT_OSD) {
        api.SetPageSegMode(tesseract::PSM_SPARSE_TEXT);
        osd_warning +=
          "\nWARNING: The page segmentation mode 12 (Sparse text + OSD) is "
          "currently disabled. "
          "Using PSM 11 (Sparse text) instead.\n\n";
      }
#endif // DISABLED_LEGACY_ENGINE

      std::vector<std::unique_ptr<TessResultRenderer>> renderers;

      bool succeed = true;

      if (in_training_mode) {
        renderers.push_back(nullptr);
      } else if (outputbase != nullptr) {
        succeed &= !PreloadRenderers(api, renderers, api.GetPageSegMode(), outputbase);
        if (succeed && renderers.empty()) {
          // default: TXT + HOCR renderer
          api.SetupDefaultPreset();
          succeed &= !PreloadRenderers(api, renderers, api.GetPageSegMode(), outputbase);
        }
      }

      if (!renderers.empty()) {
#if DISABLED_LEGACY_ENGINE
        if (!osd_warning.empty()) {
          tprintDebug("{}", osd_warning);
        }
#endif

        succeed &= api.ProcessPages(tess.input_file_path_.c_str(), nullptr, 0, renderers[0].get());

        // TODO: retry on failure with alternative config set.

        if (!succeed) {
          tprintError("Error during page processing. File: {}\n", tess.input_file_path_);
          ret_val = EXIT_FAILURE;
        }
      }
    }

    if (ret_val == EXIT_SUCCESS && api.Monitor().progress < 90) {
      api.Monitor().set_progress(90.0).exec_progress_func();
    }

    if (ret_val == EXIT_SUCCESS && verbose_process) {
      api.ReportParamsUsageStatistics();
    }

    supress_premature_log_reporting.stepdown();

    api.Monitor().set_progress(100.0).exec_progress_func();

    api.Clear();
  }
  // ^^^ end of scope for the Tesseract `api` instance
  // --> cache occupancy is removed, so the next call will succeed without fail (due to internal sanity checks)

  TessBaseAPI::ClearPersistentCache();

  return ret_val;
}
<|MERGE_RESOLUTION|>--- conflicted
+++ resolved
@@ -972,7 +972,6 @@
   TIFFSetWarningHandler(Win32WarningHandler);
 #endif // HAVE_TIFFIO_H && _WIN32
 
-<<<<<<< HEAD
   TessBaseAPI api;
   Tesseract &tess = api.tesseract();
   // get the list of available parameters for both Tesseract instances and as globals:
@@ -980,20 +979,20 @@
     auto& parlst = tess.params_collective();
   ParamsVector surplus_args;
 
-  int cmd = ParseArgs(argc, argv, parlst, surplus_args);
-  if (cmd == WE_ARE_BUGGERED) {
-=======
   // collect commandline for display in the diagnostics output
   std::vector<std::string> argv4diag;
   for (int ac = 0; ac < argc; ac++) {
     argv4diag.push_back(argv[ac]);
   }
 
-  if (!ParseArgs(argc, argv, &lang, &image, &outputbase, &datapath, &dpi, &list_langs,
-                 &visible_pdf_image_file,
-                 &print_parameters, &print_fonts_table, &vars_vec, &vars_values, &arg_i,
-                 &pagesegmode, &enginemode)) {
->>>>>>> b12b35b9
+    CLI_Monitor monitor;
+    monitor.progress_callback = cli_monitor_progress_f;
+    api.RegisterMonitor(&monitor);
+
+    api.DebugAddCommandline(argv4diag);
+
+  int cmd = ParseArgs(argc, argv, parlst, surplus_args);
+  if (cmd == WE_ARE_BUGGERED) {
     return EXIT_FAILURE;
   }
 
@@ -1025,7 +1024,6 @@
     InfoTraineddata(path_params);
   }
 
-<<<<<<< HEAD
   int hlpcmds = cmd & (HELP_EXTRA | HELP_OEM | HELP_PSM | HELP_BASIC | INFO | LIST_LANGUAGES | PRINT_PARAMETERS | PRINT_FONTS_TABLE);
   cmd &= ~(HELP_EXTRA | HELP_OEM | HELP_PSM | HELP_BASIC | INFO | LIST_LANGUAGES | PRINT_PARAMETERS | PRINT_FONTS_TABLE);
   if (hlpcmds && cmd) {
@@ -1036,11 +1034,6 @@
     tprintError("Cannot mix unpack and ocr commands. Action is aborted.\n");
     return EXIT_FAILURE;
   }
-=======
-    api.DebugAddCommandline(argv4diag);
-
-    api.SetOutputName(outputbase);
->>>>>>> b12b35b9
 
   if (cmd == UNPACK) {
     UnpackFiles(path_params);
