///////////////////////////////////////////////////////////////////////
// File:        dawg2wordlist.cpp
// Description: Program to create a word list from a DAWG and unicharset.
// Author:      David Eger
//
// (C) Copyright 2011, Google Inc.
// Licensed under the Apache License, Version 2.0 (the "License");
// you may not use this file except in compliance with the License.
// You may obtain a copy of the License at
// http://www.apache.org/licenses/LICENSE-2.0
// Unless required by applicable law or agreed to in writing, software
// distributed under the License is distributed on an "AS IS" BASIS,
// WITHOUT WARRANTIES OR CONDITIONS OF ANY KIND, either express or implied.
// See the License for the specific language governing permissions and
// limitations under the License.
//
///////////////////////////////////////////////////////////////////////

#include "common/commontraining.h" // CheckSharedLibraryVersion
#include "dawg.h"
#include "trie.h"
#include "unicharset.h"

#include "serialis.h"

using namespace tesseract;

static std::unique_ptr<tesseract::Dawg> LoadSquishedDawg(const UNICHARSET &unicharset, const char *filename) {
  const int kDictDebugLevel = 1;
  tesseract::TFile dawg_file;
  if (!dawg_file.Open(filename, nullptr)) {
    tprintf("ERROR: Could not open %s for reading.\n", filename);
    return nullptr;
  }
  tprintf("Loading word list from %s\n", filename);
  auto retval = std::make_unique<tesseract::SquishedDawg>(tesseract::DAWG_TYPE_WORD, "eng",
                                                          SYSTEM_DAWG_PERM, kDictDebugLevel);
  if (!retval->Load(&dawg_file)) {
    tprintf("ERROR: Could not read %s\n", filename);
    return nullptr;
  }
  tprintf("Word list loaded.\n");
  return retval;
}

class WordOutputter {
public:
  WordOutputter(FILE *file) : file_(file) {}
  void output_word(const char *word) {
    fprintf(file_, "%s\n", word);
  }

private:
  FILE *file_;
};

// returns 0 if successful.
static int WriteDawgAsWordlist(const UNICHARSET &unicharset, const tesseract::Dawg *dawg,
                               const char *outfile_name) {
  FILE *out = fopen(outfile_name, "wb");
  if (out == nullptr) {
<<<<<<< HEAD
    tprintf("ERROR: Could not open %s for writing.\n", outfile_name);
    return 1;
=======
    tprintf("Could not open %s for writing.\n", outfile_name);
    return EXIT_FAILURE;
>>>>>>> 74e226b2
  }
  WordOutputter outputter(out);
  using namespace std::placeholders; // for _1
  dawg->iterate_words(unicharset, std::bind(&WordOutputter::output_word, &outputter, _1));
  return fclose(out);
}

#if defined(TESSERACT_STANDALONE) && !defined(BUILD_MONOLITHIC)
extern "C" int main(int argc, const char** argv)
#else
extern "C" int tesseract_dawg2wordlist_main(int argc, const char** argv)
#endif
{
  tesseract::CheckSharedLibraryVersion();

  if (argc > 1 && (!strcmp(argv[1], "-v") || !strcmp(argv[1], "--version"))) {
    tprintf("%s\n", tesseract::TessBaseAPI::Version());
    return 0;
  } else if (argc != 4) {
    tprintf("Print all the words in a given dawg.\n");
    tprintf(
        "Usage: %s -v | --version | %s <unicharset> <dawgfile> "
        "<wordlistfile>\n",
        argv[0], argv[0]);
    return EXIT_FAILURE;
  }
  const char *unicharset_file = argv[1];
  const char *dawg_file = argv[2];
  const char *wordlist_file = argv[3];
  UNICHARSET unicharset;
  if (!unicharset.load_from_file(unicharset_file)) {
<<<<<<< HEAD
    tprintf("ERROR: Error loading unicharset from %s.\n", unicharset_file);
    return 1;
  }
  auto dict = LoadSquishedDawg(unicharset, dawg_file);
  if (dict == nullptr) {
    tprintf("ERROR: Error loading dictionary from %s.\n", dawg_file);
    return 1;
=======
    tprintf("Error loading unicharset from %s.\n", unicharset_file);
    return EXIT_FAILURE;
  }
  auto dict = LoadSquishedDawg(unicharset, dawg_file);
  if (dict == nullptr) {
    tprintf("Error loading dictionary from %s.\n", dawg_file);
    return EXIT_FAILURE;
>>>>>>> 74e226b2
  }
  int retval = WriteDawgAsWordlist(unicharset, dict.get(), wordlist_file);
  return retval;
}<|MERGE_RESOLUTION|>--- conflicted
+++ resolved
@@ -59,13 +59,8 @@
                                const char *outfile_name) {
   FILE *out = fopen(outfile_name, "wb");
   if (out == nullptr) {
-<<<<<<< HEAD
     tprintf("ERROR: Could not open %s for writing.\n", outfile_name);
-    return 1;
-=======
-    tprintf("Could not open %s for writing.\n", outfile_name);
     return EXIT_FAILURE;
->>>>>>> 74e226b2
   }
   WordOutputter outputter(out);
   using namespace std::placeholders; // for _1
@@ -97,23 +92,13 @@
   const char *wordlist_file = argv[3];
   UNICHARSET unicharset;
   if (!unicharset.load_from_file(unicharset_file)) {
-<<<<<<< HEAD
     tprintf("ERROR: Error loading unicharset from %s.\n", unicharset_file);
-    return 1;
+    return EXIT_FAILURE;
   }
   auto dict = LoadSquishedDawg(unicharset, dawg_file);
   if (dict == nullptr) {
     tprintf("ERROR: Error loading dictionary from %s.\n", dawg_file);
-    return 1;
-=======
-    tprintf("Error loading unicharset from %s.\n", unicharset_file);
     return EXIT_FAILURE;
-  }
-  auto dict = LoadSquishedDawg(unicharset, dawg_file);
-  if (dict == nullptr) {
-    tprintf("Error loading dictionary from %s.\n", dawg_file);
-    return EXIT_FAILURE;
->>>>>>> 74e226b2
   }
   int retval = WriteDawgAsWordlist(unicharset, dict.get(), wordlist_file);
   return retval;
