--- conflicted
+++ resolved
@@ -80,20 +80,9 @@
 
     // Initialize Tesseract.
     tesseract::TessBaseAPI api;
-<<<<<<< HEAD
-    std::vector<std::string> vars_vec;
-    std::vector<std::string> vars_values;
-    std::vector<std::string> configs;		// = nil
-    vars_vec.emplace_back("output_ambig_words_file");
-    vars_values.emplace_back(output_file_str);
-    api.InitFull(tessdata_dir, lang.c_str(), tesseract::OEM_TESSERACT_ONLY, configs, vars_vec,
-             vars_values, false);
-    tesseract::Dict& dict = api.tesseract()->getDict();
-=======
     tesseract::Dict &dict = api.tesseract().getDict();
     dict.output_ambig_words_file = output_file_str;
     api.InitFull(tessdata_dir, lang.c_str(), tesseract::OEM_TESSERACT_ONLY);
->>>>>>> d63aa73e
     FILE* input_file = fopen(input_file_str, "rb");
     if (input_file == nullptr) {
       tesseract::tprintError("Failed to open input wordlist file {}\n", input_file_str);
