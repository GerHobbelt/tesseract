///////////////////////////////////////////////////////////////////////
// File:        unicharset_extractor.cpp
// Description: Unicode character/ligature set extractor.
// Author:      Thomas Kielbus
//
// (C) Copyright 2006, Google Inc.
// Licensed under the Apache License, Version 2.0 (the "License");
// you may not use this file except in compliance with the License.
// You may obtain a copy of the License at
// http://www.apache.org/licenses/LICENSE-2.0
// Unless required by applicable law or agreed to in writing, software
// distributed under the License is distributed on an "AS IS" BASIS,
// WITHOUT WARRANTIES OR CONDITIONS OF ANY KIND, either express or implied.
// See the License for the specific language governing permissions and
// limitations under the License.
//
///////////////////////////////////////////////////////////////////////

// Given a list of box files or text files on the command line, this program
// normalizes the text according to command-line options and generates
// a unicharset.

#include <cstdlib>
#include "boxread.h"
<<<<<<< HEAD
#include "common/commandlineflags.h"
#include "common/commontraining.h"     // CheckSharedLibraryVersion
#include "unicharset/lang_model_helpers.h"
#include "unicharset/normstrngs.h"
#include "strngs.h"
#include "unicharset.h"
#include "unicharset/unicharset_training_utils.h"
#include <cstdlib>
=======
#include "commandlineflags.h"
#include "commontraining.h" // CheckSharedLibraryVersion
#include "lang_model_helpers.h"
#include "normstrngs.h"
#include "unicharset.h"
#include "unicharset_training_utils.h"
>>>>>>> 87b0a4de

#if defined(HAS_LIBICU)

using namespace tesseract;

static STRING_PARAM_FLAG(output_unicharset, "unicharset", "Output file path");
static INT_PARAM_FLAG(norm_mode, 1,
                      "Normalization mode: 1=Combine graphemes, "
                      "2=Split graphemes, 3=Pure unicode");

namespace tesseract {

// Helper normalizes and segments the given strings according to norm_mode, and
// adds the segmented parts to unicharset.
static void AddStringsToUnicharset(const std::vector<std::string> &strings, int norm_mode,
                                   UNICHARSET *unicharset) {
  for (int i = 0; i < strings.size(); ++i) {
    std::vector<std::string> normalized;
    if (NormalizeCleanAndSegmentUTF8(UnicodeNormMode::kNFC, OCRNorm::kNone,
                                     static_cast<GraphemeNormMode>(norm_mode),
                                     /*report_errors*/ true, strings[i].c_str(), &normalized)) {
      for (const std::string &normed : normalized) {
        // normed is a UTF-8 encoded string
        if (normed.empty() || IsUTF8Whitespace(normed.c_str()))
          continue;
        unicharset->unichar_insert(normed.c_str());
      }
    } else {
      tprintf("Normalization failed for string '%s'\n", strings[i].c_str());
    }
  }
}

<<<<<<< HEAD
static int Main(int argc, const char** argv) {
=======
static int Main(int argc, char **argv) {
>>>>>>> 87b0a4de
  UNICHARSET unicharset;
  // Load input files
  for (int arg = 1; arg < argc; ++arg) {
    std::string file_data = tesseract::ReadFile(argv[arg]);
    if (file_data.length() == 0)
      continue;
    std::vector<std::string> texts;
    if (ReadMemBoxes(-1, /*skip_blanks*/ true, &file_data[0],
                     /*continue_on_failure*/ false, /*boxes*/ nullptr, &texts,
                     /*box_texts*/ nullptr, /*pages*/ nullptr)) {
      tprintf("Extracting unicharset from box file %s\n", argv[arg]);
    } else {
      tprintf("Extracting unicharset from plain text file %s\n", argv[arg]);
      texts.clear();
      texts = split(file_data, '\n');
    }
    AddStringsToUnicharset(texts, FLAGS_norm_mode, &unicharset);
  }
  SetupBasicProperties(/*report_errors*/ true, /*decompose*/ false, &unicharset);
  // Write unicharset file.
  if (unicharset.save_to_file(FLAGS_output_unicharset.c_str())) {
    tprintf("Wrote unicharset file %s\n", FLAGS_output_unicharset.c_str());
  } else {
    tprintf("Cannot save unicharset file %s\n", FLAGS_output_unicharset.c_str());
    return EXIT_FAILURE;
  }
  return EXIT_SUCCESS;
}

} // namespace tesseract

<<<<<<< HEAD
#ifdef TESSERACT_STANDALONE
extern "C" int main(int argc, const char** argv)
#else
extern "C" int tesseract_unicharset_extractor_main(int argc, const char** argv)
#endif
{
=======
int main(int argc, char **argv) {
>>>>>>> 87b0a4de
  tesseract::CheckSharedLibraryVersion();
  if (argc > 1) {
    tesseract::ParseCommandLineFlags(argv[0], &argc, &argv, true);
  }
  if (argc < 2) {
    tprintf(
        "Usage: %s [--output_unicharset filename] [--norm_mode mode]"
        " box_or_text_file [...]\n",
        argv[0]);
    tprintf("Where mode means:\n");
    tprintf(" 1=combine graphemes (use for Latin and other simple scripts)\n");
    tprintf(" 2=split graphemes (use for Indic/Khmer/Myanmar)\n");
    tprintf(" 3=pure unicode (use for Arabic/Hebrew/Thai/Tibetan)\n");
    tprintf("Reads box or plain text files to extract the unicharset.\n");
    return EXIT_FAILURE;
  }
  return tesseract::Main(argc, argv);
}

#endif<|MERGE_RESOLUTION|>--- conflicted
+++ resolved
@@ -22,23 +22,12 @@
 
 #include <cstdlib>
 #include "boxread.h"
-<<<<<<< HEAD
 #include "common/commandlineflags.h"
 #include "common/commontraining.h"     // CheckSharedLibraryVersion
 #include "unicharset/lang_model_helpers.h"
 #include "unicharset/normstrngs.h"
-#include "strngs.h"
 #include "unicharset.h"
 #include "unicharset/unicharset_training_utils.h"
-#include <cstdlib>
-=======
-#include "commandlineflags.h"
-#include "commontraining.h" // CheckSharedLibraryVersion
-#include "lang_model_helpers.h"
-#include "normstrngs.h"
-#include "unicharset.h"
-#include "unicharset_training_utils.h"
->>>>>>> 87b0a4de
 
 #if defined(HAS_LIBICU)
 
@@ -72,11 +61,7 @@
   }
 }
 
-<<<<<<< HEAD
-static int Main(int argc, const char** argv) {
-=======
-static int Main(int argc, char **argv) {
->>>>>>> 87b0a4de
+static int Main(int argc, const char **argv) {
   UNICHARSET unicharset;
   // Load input files
   for (int arg = 1; arg < argc; ++arg) {
@@ -108,16 +93,12 @@
 
 } // namespace tesseract
 
-<<<<<<< HEAD
 #ifdef TESSERACT_STANDALONE
-extern "C" int main(int argc, const char** argv)
+extern "C" int main(int argc, const char **argv)
 #else
-extern "C" int tesseract_unicharset_extractor_main(int argc, const char** argv)
+extern "C" int tesseract_unicharset_extractor_main(int argc, const char **argv)
 #endif
 {
-=======
-int main(int argc, char **argv) {
->>>>>>> 87b0a4de
   tesseract::CheckSharedLibraryVersion();
   if (argc > 1) {
     tesseract::ParseCommandLineFlags(argv[0], &argc, &argv, true);
