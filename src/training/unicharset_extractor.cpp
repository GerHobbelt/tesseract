///////////////////////////////////////////////////////////////////////
// File:        unicharset_extractor.cpp
// Description: Unicode character/ligature set extractor.
// Author:      Thomas Kielbus
//
// (C) Copyright 2006, Google Inc.
// Licensed under the Apache License, Version 2.0 (the "License");
// you may not use this file except in compliance with the License.
// You may obtain a copy of the License at
// http://www.apache.org/licenses/LICENSE-2.0
// Unless required by applicable law or agreed to in writing, software
// distributed under the License is distributed on an "AS IS" BASIS,
// WITHOUT WARRANTIES OR CONDITIONS OF ANY KIND, either express or implied.
// See the License for the specific language governing permissions and
// limitations under the License.
//
///////////////////////////////////////////////////////////////////////

// Given a list of box files or text files on the command line, this program
// normalizes the text according to command-line options and generates
// a unicharset.

#include <cstdlib>
#include <filesystem>
#include "boxread.h"
#include "common/commandlineflags.h"
#include "common/commontraining.h"     // CheckSharedLibraryVersion
#include "unicharset/lang_model_helpers.h"
#include "unicharset/normstrngs.h"
#include "unicharset.h"
#include "unicharset/unicharset_training_utils.h"

#include "tesseract/capi_training_tools.h"


#if defined(HAS_LIBICU)

using namespace tesseract;

static STRING_PARAM_FLAG(output_unicharset, "unicharset", "Output file path");
static INT_PARAM_FLAG(norm_mode, 1,
                      "Normalization mode: 1=Combine graphemes, "
                      "2=Split graphemes, 3=Pure unicode");

namespace tesseract {

// Helper normalizes and segments the given strings according to norm_mode, and
// adds the segmented parts to unicharset.
static void AddStringsToUnicharset(const std::vector<std::string> &strings, int norm_mode,
                                   UNICHARSET *unicharset) {
  for (const auto &string : strings) {
    std::vector<std::string> normalized;
    if (NormalizeCleanAndSegmentUTF8(UnicodeNormMode::kNFC, OCRNorm::kNone,
                                     static_cast<GraphemeNormMode>(norm_mode),
                                     /*report_errors*/ true, string.c_str(), &normalized)) {
      for (const std::string &normed : normalized) {
        // normed is a UTF-8 encoded string
        if (normed.empty() || IsUTF8Whitespace(normed.c_str())) {
          continue;
        }
        unicharset->unichar_insert(normed.c_str());
      }
    } else {
      tprintf("ERROR: Normalization failed for string '{}'\n", string);
    }
  }
}

static int Main(int argc, const char** argv) {
  UNICHARSET unicharset;
  // Load input files
  for (int arg = 1; arg < argc; ++arg) {
    std::filesystem::path filePath = argv[arg];
    std::string file_data = tesseract::ReadFile(argv[arg]);
    if (file_data.empty()) {
      continue;
    }
    std::vector<std::string> texts;
<<<<<<< HEAD
    if (ReadMemBoxes(-1, /*skip_blanks*/ true, &file_data[0],
                     /*continue_on_failure*/ false, /*boxes*/ nullptr, &texts,
                     /*box_texts*/ nullptr, /*pages*/ nullptr)) {
      tprintf("Extracting unicharset from box file {}\n", argv[arg]);
=======
    if (filePath.extension() == ".box") {
      tprintf("Extracting unicharset from box file %s\n", argv[arg]);
      bool res = ReadMemBoxes(-1, /*skip_blanks*/ true, &file_data[0],
                   /*continue_on_failure*/ false, /*boxes*/ nullptr, &texts,
                   /*box_texts*/ nullptr, /*pages*/ nullptr);
      if (!res) {
        tprintf("Can not read box data from '%s'\n", argv[arg]);
        return EXIT_FAILURE;
      }
>>>>>>> 005bfe49
    } else {
      tprintf("Extracting unicharset from plain text file {}\n", argv[arg]);
      texts.clear();
      texts = split(file_data, '\n');
    }
    AddStringsToUnicharset(texts, FLAGS_norm_mode, &unicharset);
  }
  SetupBasicProperties(/*report_errors*/ true, /*decompose*/ false, &unicharset);
  // Write unicharset file.
  if (unicharset.save_to_file(FLAGS_output_unicharset.c_str())) {
    tprintf("Wrote unicharset file {}\n", FLAGS_output_unicharset);
  } else {
    tprintf("ERROR: Cannot save unicharset file {}\n", FLAGS_output_unicharset);
    return EXIT_FAILURE;
  }
  return EXIT_SUCCESS;
}

} // namespace tesseract

#if defined(TESSERACT_STANDALONE) && !defined(BUILD_MONOLITHIC)
extern "C" int main(int argc, const char** argv)
#else
extern "C" int tesseract_unicharset_extractor_main(int argc, const char** argv)
#endif
{
  tesseract::CheckSharedLibraryVersion();
  if (argc > 1) {
    tesseract::ParseCommandLineFlags(argv[0], &argc, &argv, true);
  }
  if (argc < 2) {
    tprintf(
        "Usage: {} [--output_unicharset filename] [--norm_mode mode]"
        " box_or_text_file [...]\n",
        argv[0]);
    tprintf("Where mode means:\n");
    tprintf(" 1=combine graphemes (use for Latin and other simple scripts)\n");
    tprintf(" 2=split graphemes (use for Indic/Khmer/Myanmar)\n");
    tprintf(" 3=pure unicode (use for Arabic/Hebrew/Thai/Tibetan)\n");
    tprintf("Reads box or plain text files to extract the unicharset.\n");
    return EXIT_FAILURE;
  }
  return tesseract::Main(argc, argv);
}

#else

#if defined(TESSERACT_STANDALONE) && !defined(BUILD_MONOLITHIC)
extern "C" int main(int argc, const char** argv)
#else
extern "C" int tesseract_unicharset_extractor_main(int argc, const char** argv)
#endif
{
  fprintf(stderr, "unicharset_extractor tool not supported in this non-ICU / Unicode build.\n");
  return EXIT_FAILURE;
}

#endif<|MERGE_RESOLUTION|>--- conflicted
+++ resolved
@@ -76,22 +76,15 @@
       continue;
     }
     std::vector<std::string> texts;
-<<<<<<< HEAD
-    if (ReadMemBoxes(-1, /*skip_blanks*/ true, &file_data[0],
-                     /*continue_on_failure*/ false, /*boxes*/ nullptr, &texts,
-                     /*box_texts*/ nullptr, /*pages*/ nullptr)) {
+    if (filePath.extension() == ".box") {
       tprintf("Extracting unicharset from box file {}\n", argv[arg]);
-=======
-    if (filePath.extension() == ".box") {
-      tprintf("Extracting unicharset from box file %s\n", argv[arg]);
       bool res = ReadMemBoxes(-1, /*skip_blanks*/ true, &file_data[0],
                    /*continue_on_failure*/ false, /*boxes*/ nullptr, &texts,
                    /*box_texts*/ nullptr, /*pages*/ nullptr);
       if (!res) {
-        tprintf("Can not read box data from '%s'\n", argv[arg]);
+        tprintf("ERROR: Can not read box data from '{}'\n", argv[arg]);
         return EXIT_FAILURE;
       }
->>>>>>> 005bfe49
     } else {
       tprintf("Extracting unicharset from plain text file {}\n", argv[arg]);
       texts.clear();
