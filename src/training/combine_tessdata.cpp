///////////////////////////////////////////////////////////////////////
// File:        combine_tessdata.cpp
// Description: Creates a unified traineddata file from several
//              data files produced by the training process.
// Author:      Daria Antonova
//
// (C) Copyright 2009, Google Inc.
// Licensed under the Apache License, Version 2.0 (the "License");
// you may not use this file except in compliance with the License.
// You may obtain a copy of the License at
// http://www.apache.org/licenses/LICENSE-2.0
// Unless required by applicable law or agreed to in writing, software
// distributed under the License is distributed on an "AS IS" BASIS,
// WITHOUT WARRANTIES OR CONDITIONS OF ANY KIND, either express or implied.
// See the License for the specific language governing permissions and
// limitations under the License.
//
///////////////////////////////////////////////////////////////////////

#include "common/commontraining.h" // CheckSharedLibraryVersion
#include "lstmrecognizer.h"
#include "tessdatamanager.h"

#include <cerrno>
#include <iostream> // std::cout

using namespace tesseract;

static int list_components(TessdataManager &tm, const char *filename)
{
  // Initialize TessdataManager with the data in the given traineddata file.
  if (filename != nullptr && !tm.Init(filename)) {
    tprintf("Failed to read %s\n", filename);
    return EXIT_FAILURE;
  }
  tm.Directory();
  return EXIT_SUCCESS;
}

static int list_network(TessdataManager &tm, const char *filename)
{
  if (filename != nullptr && !tm.Init(filename)) {
    tprintf("Failed to read %s\n", filename);
    return EXIT_FAILURE;
  }
  tesseract::TFile fp;
  if (tm.GetComponent(tesseract::TESSDATA_LSTM, &fp)) {
    tesseract::LSTMRecognizer recognizer;
    if (!recognizer.DeSerialize(&tm, &fp)) {
      tprintf("Failed to deserialize LSTM in %s!\n", filename);
      return EXIT_FAILURE;
    }
    std::cout << "LSTM: network=" << recognizer.GetNetwork()
              << ", int_mode=" << recognizer.IsIntMode()
              << ", recoding=" << recognizer.IsRecoding()
              << ", iteration=" << recognizer.training_iteration()
              << ", sample_iteration=" << recognizer.sample_iteration()
              << ", null_char=" << recognizer.null_char()
              << ", learning_rate=" << recognizer.learning_rate()
              << ", momentum=" << recognizer.GetMomentum()
              << ", adam_beta=" << recognizer.GetAdamBeta() << '\n';

    std::cout << "Layer Learning Rates: ";
    auto layers = recognizer.EnumerateLayers();
    for (auto id : layers) {
      auto layer = recognizer.GetLayer(id);
      std::cout << id << "(" << layer->name() << ")"
                << "=" << recognizer.GetLayerLearningRate(id)
                << (layers[layers.size()-1] != id ? ", " : "");
    }
    std::cout << "\n";
  }
  return EXIT_SUCCESS;
}

// Main program to combine/extract/overwrite tessdata components
// in [lang].traineddata files.
//
// To combine all the individual tessdata components (unicharset, DAWGs,
// classifier templates, ambiguities, language configs) located at, say,
// /home/$USER/temp/eng.* run:
//
//   combine_tessdata /home/$USER/temp/eng.
//
// The result will be a combined tessdata file /home/$USER/temp/eng.traineddata
//
// Specify option -e if you would like to extract individual components
// from a combined traineddata file. For example, to extract language config
// file and the unicharset from tessdata/eng.traineddata run:
//
//   combine_tessdata -e tessdata/eng.traineddata
//   /home/$USER/temp/eng.config /home/$USER/temp/eng.unicharset
//
// The desired config file and unicharset will be written to
// /home/$USER/temp/eng.config /home/$USER/temp/eng.unicharset
//
// Specify option -o to overwrite individual components of the given
// [lang].traineddata file. For example, to overwrite language config
// and unichar ambiguities files in tessdata/eng.traineddata use:
//
//   combine_tessdata -o tessdata/eng.traineddata
//   /home/$USER/temp/eng.config /home/$USER/temp/eng.unicharambigs
//
// As a result, tessdata/eng.traineddata will contain the new language config
// and unichar ambigs, plus all the original DAWGs, classifier teamples, etc.
//
// Note: the file names of the files to extract to and to overwrite from should
// have the appropriate file suffixes (extensions) indicating their tessdata
// component type (.unicharset for the unicharset, .unicharambigs for unichar
// ambigs, etc). See k*FileSuffix variable in ccutil/tessdatamanager.h.
//
// Specify option -u to unpack all the components to the specified path:
//
// combine_tessdata -u tessdata/eng.traineddata /home/$USER/temp/eng.
//
// This will create  /home/$USER/temp/eng.* files with individual tessdata
// components from tessdata/eng.traineddata.
//
#if defined(TESSERACT_STANDALONE) && !defined(BUILD_MONOLITHIC)
extern "C" int main(int argc, const char** argv)
#else
extern "C" int tesseract_combine_tessdata_main(int argc, const char** argv)
#endif
{
  tesseract::CheckSharedLibraryVersion();

  int i;
  tesseract::TessdataManager tm;
  if (argc > 1 && (!strcmp(argv[1], "-v") || !strcmp(argv[1], "--version"))) {
    tprintf("%s\n", tesseract::TessBaseAPI::Version());
    return EXIT_SUCCESS;
  } else if (argc == 2) {
    tprintf("Combining tessdata files\n");
    std::string lang = argv[1];
    const char *last = &argv[1][strlen(argv[1])-1];
    if (*last != '.') {
      lang += '.';
    }
    std::string output_file = lang;
    output_file += kTrainedDataSuffix;
    if (!tm.CombineDataFiles(lang.c_str(), output_file.c_str())) {
      tprintf("ERROR: Error combining tessdata files into %s\n", output_file.c_str());
    } else {
      tprintf("Output %s created successfully.\n", output_file.c_str());
    }
  } else if (argc >= 4 && (strcmp(argv[1], "-e") == 0 || strcmp(argv[1], "-u") == 0)) {
    // Initialize TessdataManager with the data in the given traineddata file.
    if (!tm.Init(argv[2])) {
      tprintf("ERROR: Failed to read %s\n", argv[2]);
      return EXIT_FAILURE;
    }
    tprintf("Extracting tessdata components from %s\n", argv[2]);
    if (strcmp(argv[1], "-e") == 0) {
      for (i = 3; i < argc; ++i) {
        errno = 0;
        if (tm.ExtractToFile(argv[i])) {
          tprintf("Wrote %s\n", argv[i]);
        } else if (errno == 0) {
          tprintf(
              "ERROR: Not extracting %s, since this component"
              " is not present\n",
              argv[i]);
          return EXIT_FAILURE;
        } else {
          tprintf("ERROR: Could not extract %s: %s\n", argv[i], strerror(errno));
          return EXIT_FAILURE;
        }
      }
    } else { // extract all the components
      for (i = 0; i < tesseract::TESSDATA_NUM_ENTRIES; ++i) {
        std::string filename = argv[3];
        const char *last = &argv[3][strlen(argv[3])-1];
        if (*last != '.') {
          filename += '.';
        }
        filename += tesseract::kTessdataFileSuffixes[i];
        errno = 0;
        if (tm.ExtractToFile(filename.c_str())) {
          tprintf("Wrote %s\n", filename.c_str());
        } else if (errno != 0) {
          tprintf("ERROR: Could not extract %s: %s\n", filename.c_str(), strerror(errno));
          return EXIT_FAILURE;
        }
      }
    }
  } else if (argc >= 4 && strcmp(argv[1], "-o") == 0) {
    // Rename the current traineddata file to a temporary name.
    const char *new_traineddata_filename = argv[2];
    std::string traineddata_filename = new_traineddata_filename;
    traineddata_filename += ".__tmp__";
    if (rename(new_traineddata_filename, traineddata_filename.c_str()) != 0) {
      tprintf("ERROR: Failed to create a temporary file %s\n", traineddata_filename.c_str());
      return EXIT_FAILURE;
    }

    // Initialize TessdataManager with the data in the given traineddata file.
    tm.Init(traineddata_filename.c_str());

    // Write the updated traineddata file.
    tm.OverwriteComponents(new_traineddata_filename, argv + 3, argc - 3);
  } else if (argc == 3 && strcmp(argv[1], "-c") == 0) {
    if (!tm.Init(argv[2])) {
      tprintf("ERROR: Failed to read %s\n", argv[2]);
      return EXIT_FAILURE;
    }
    tesseract::TFile fp;
    if (!tm.GetComponent(tesseract::TESSDATA_LSTM, &fp)) {
      tprintf("ERROR: No LSTM Component found in %s!\n", argv[2]);
      return EXIT_FAILURE;
    }
    tesseract::LSTMRecognizer recognizer;
    if (!recognizer.DeSerialize(&tm, &fp)) {
      tprintf("ERROR: Failed to deserialize LSTM in %s!\n", argv[2]);
      return EXIT_FAILURE;
    }
    recognizer.ConvertToInt();
    std::vector<char> lstm_data;
    fp.OpenWrite(&lstm_data);
    ASSERT_HOST(recognizer.Serialize(&tm, &fp));
    tm.OverwriteEntry(tesseract::TESSDATA_LSTM, &lstm_data[0], lstm_data.size());
    if (!tm.SaveFile(argv[2], nullptr)) {
      tprintf("ERROR: Failed to write modified traineddata:%s!\n", argv[2]);
      return EXIT_FAILURE;
    }
  } else if (argc == 3 && strcmp(argv[1], "-d") == 0) {
    return list_components(tm, argv[2]);
  } else if (argc == 3 && strcmp(argv[1], "-l") == 0) {
<<<<<<< HEAD
    if (!tm.Init(argv[2])) {
      tprintf("ERROR: Failed to read %s\n", argv[2]);
      return EXIT_FAILURE;
    }
    tesseract::TFile fp;
    if (tm.GetComponent(tesseract::TESSDATA_LSTM, &fp)) {
      tesseract::LSTMRecognizer recognizer;
      if (!recognizer.DeSerialize(&tm, &fp)) {
        tprintf("ERROR: Failed to deserialize LSTM in %s!\n", argv[2]);
        return EXIT_FAILURE;
      }
      std::cout << "LSTM: network=" << recognizer.GetNetwork()
                << ", int_mode=" << recognizer.IsIntMode()
                << ", recoding=" << recognizer.IsRecoding()
                << ", iteration=" << recognizer.training_iteration()
                << ", sample_iteration=" << recognizer.sample_iteration()
                << ", null_char=" << recognizer.null_char()
                << ", learning_rate=" << recognizer.learning_rate()
                << ", momentum=" << recognizer.GetMomentum()
                << ", adam_beta=" << recognizer.GetAdamBeta() << '\n';

      std::cout << "Layer Learning Rates: ";
      auto layers = recognizer.EnumerateLayers();
      for (auto id : layers) {
        auto layer = recognizer.GetLayer(id);
        std::cout << id << "(" << layer->name() << ")"
                  << "=" << recognizer.GetLayerLearningRate(id)
                  << (layers[layers.size()-1] != id ? ", " : "");
      }
      std::cout << "\n";
=======
    return list_network(tm, argv[2]);
  } else if (argc == 3 && strcmp(argv[1], "-dl") == 0) {
    int result = list_components(tm, argv[2]);
    if (result == EXIT_SUCCESS) {
      result = list_network(tm, nullptr);
    }
    return result;
  } else if (argc == 3 && strcmp(argv[1], "-ld") == 0) {
    int result = list_network(tm, argv[2]);
    if (result == EXIT_SUCCESS) {
      result = list_components(tm, nullptr);
>>>>>>> ebce8ab2
    }
    return result;
  } else {
    tprintf(
        "Usage for combining tessdata components:\n"
        "  %s language_data_path_prefix\n"
        "  (e.g. %s tessdata/eng.)\n\n",
        argv[0], argv[0]);
    tprintf(
        "Usage for extracting tessdata components:\n"
        "  %s -e traineddata_file [output_component_file...]\n"
        "  (e.g. %s -e eng.traineddata eng.unicharset)\n\n",
        argv[0], argv[0]);
    tprintf(
        "Usage for overwriting tessdata components:\n"
        "  %s -o traineddata_file [input_component_file...]\n"
        "  (e.g. %s -o eng.traineddata eng.unicharset)\n\n",
        argv[0], argv[0]);
    tprintf(
        "Usage for unpacking all tessdata components:\n"
        "  %s -u traineddata_file output_path_prefix\n"
        "  (e.g. %s -u eng.traineddata tmp/eng.)\n\n",
        argv[0], argv[0]);
    tprintf(
        "Usage for listing the network information\n"
        "  %s -l traineddata_file\n"
        "  (e.g. %s -l eng.traineddata)\n\n",
        argv[0], argv[0]);
    tprintf(
        "Usage for listing directory of components:\n"
        "  %s -d traineddata_file\n\n",
        argv[0]);
    tprintf(
        "Usage for compacting LSTM component to int:\n"
        "  %s -c traineddata_file\n",
        argv[0]);
    return 1;
  }
  tm.Directory();
  return EXIT_SUCCESS;
}<|MERGE_RESOLUTION|>--- conflicted
+++ resolved
@@ -225,38 +225,6 @@
   } else if (argc == 3 && strcmp(argv[1], "-d") == 0) {
     return list_components(tm, argv[2]);
   } else if (argc == 3 && strcmp(argv[1], "-l") == 0) {
-<<<<<<< HEAD
-    if (!tm.Init(argv[2])) {
-      tprintf("ERROR: Failed to read %s\n", argv[2]);
-      return EXIT_FAILURE;
-    }
-    tesseract::TFile fp;
-    if (tm.GetComponent(tesseract::TESSDATA_LSTM, &fp)) {
-      tesseract::LSTMRecognizer recognizer;
-      if (!recognizer.DeSerialize(&tm, &fp)) {
-        tprintf("ERROR: Failed to deserialize LSTM in %s!\n", argv[2]);
-        return EXIT_FAILURE;
-      }
-      std::cout << "LSTM: network=" << recognizer.GetNetwork()
-                << ", int_mode=" << recognizer.IsIntMode()
-                << ", recoding=" << recognizer.IsRecoding()
-                << ", iteration=" << recognizer.training_iteration()
-                << ", sample_iteration=" << recognizer.sample_iteration()
-                << ", null_char=" << recognizer.null_char()
-                << ", learning_rate=" << recognizer.learning_rate()
-                << ", momentum=" << recognizer.GetMomentum()
-                << ", adam_beta=" << recognizer.GetAdamBeta() << '\n';
-
-      std::cout << "Layer Learning Rates: ";
-      auto layers = recognizer.EnumerateLayers();
-      for (auto id : layers) {
-        auto layer = recognizer.GetLayer(id);
-        std::cout << id << "(" << layer->name() << ")"
-                  << "=" << recognizer.GetLayerLearningRate(id)
-                  << (layers[layers.size()-1] != id ? ", " : "");
-      }
-      std::cout << "\n";
-=======
     return list_network(tm, argv[2]);
   } else if (argc == 3 && strcmp(argv[1], "-dl") == 0) {
     int result = list_components(tm, argv[2]);
@@ -268,7 +236,6 @@
     int result = list_network(tm, argv[2]);
     if (result == EXIT_SUCCESS) {
       result = list_components(tm, nullptr);
->>>>>>> ebce8ab2
     }
     return result;
   } else {
