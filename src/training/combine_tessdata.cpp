--- conflicted
+++ resolved
@@ -1,3 +1,4 @@
+
 ///////////////////////////////////////////////////////////////////////
 // File:        combine_tessdata.cpp
 // Description: Creates a unified traineddata file from several
@@ -29,11 +30,7 @@
 static int list_components(TessdataManager &tm, const char *filename) {
   // Initialize TessdataManager with the data in the given traineddata file.
   if (filename != nullptr && !tm.Init(filename)) {
-<<<<<<< HEAD
-    tprintf("Failed to read {}\n", filename);
-=======
-    tprintf("ERROR: Failed to read %s\n", filename);
->>>>>>> ccae24f4
+    tprintf("ERROR: Failed to read {}\n", filename);
     return EXIT_FAILURE;
   }
   tm.Directory();
@@ -42,11 +39,7 @@
 
 static int list_network(TessdataManager &tm, const char *filename, bool tess_debug_lstm) {
   if (filename != nullptr && !tm.Init(filename)) {
-<<<<<<< HEAD
-    tprintf("Failed to read {}\n", filename);
-=======
-    tprintf("ERROR: Failed to read %s\n", filename);
->>>>>>> ccae24f4
+    tprintf("ERROR: Failed to read {}\n", filename);
     return EXIT_FAILURE;
   }
   tesseract::TFile fp;
@@ -54,11 +47,7 @@
     tesseract::LSTMRecognizer recognizer;
 	recognizer.SetDebug(tess_debug_lstm);
     if (!recognizer.DeSerialize(&tm, &fp)) {
-<<<<<<< HEAD
-      tprintf("Failed to deserialize LSTM in {}!\n", filename);
-=======
-      tprintf("ERROR: Failed to deserialize LSTM in %s!\n", filename);
->>>>>>> ccae24f4
+      tprintf("ERROR: Failed to deserialize LSTM in {}!\n", filename);
       return EXIT_FAILURE;
     }
     std::cout << "LSTM: network=" << recognizer.GetNetwork()
@@ -152,55 +141,31 @@
     std::string output_file = lang;
     output_file += kTrainedDataSuffix;
     if (!tm.CombineDataFiles(lang.c_str(), output_file.c_str())) {
-<<<<<<< HEAD
       tprintf("ERROR: Error combining tessdata files into {}\n", output_file);
     } else {
       tprintf("Output {} created successfully.\n", output_file);
-=======
-      tprintf("ERROR: Error combining tessdata files into %s\n", output_file.c_str());
-    } else {
-      tprintf("Output %s created successfully.\n", output_file.c_str());
->>>>>>> ccae24f4
     }
   } else if (argc >= 4 &&
              (strcmp(argv[1], "-e") == 0 || strcmp(argv[1], "-u") == 0)) {
     // Initialize TessdataManager with the data in the given traineddata file.
     if (!tm.Init(argv[2])) {
-<<<<<<< HEAD
       tprintf("ERROR: Failed to read {}\n", argv[2]);
       return EXIT_FAILURE;
     }
     tprintf("Extracting tessdata components from {}\n", argv[2]);
-=======
-      tprintf("ERROR: Failed to read %s\n", argv[2]);
-      return EXIT_FAILURE;
-    }
-    tprintf("Extracting tessdata components from %s\n", argv[2]);
->>>>>>> ccae24f4
     if (strcmp(argv[1], "-e") == 0) {
       for (i = 3; i < argc; ++i) {
         errno = 0;
         if (tm.ExtractToFile(argv[i])) {
-<<<<<<< HEAD
           tprintf("Wrote {}\n", argv[i]);
         } else if (errno == 0) {
           tprintf(
               "ERROR: Not extracting {}, since this component"
-=======
-          tprintf("Wrote %s\n", argv[i]);
-        } else if (errno == 0) {
-          tprintf(
-              "ERROR: Not extracting %s, since this component"
->>>>>>> ccae24f4
               " is not present\n",
               argv[i]);
           return EXIT_FAILURE;
         } else {
-<<<<<<< HEAD
           tprintf("ERROR: Could not extract {}: {}\n", argv[i], strerror(errno));
-=======
-          tprintf("ERROR: Could not extract %s: %s\n", argv[i], strerror(errno));
->>>>>>> ccae24f4
           return EXIT_FAILURE;
         }
       }
@@ -214,15 +179,9 @@
         filename += tesseract::kTessdataFileSuffixes[i];
         errno = 0;
         if (tm.ExtractToFile(filename.c_str())) {
-<<<<<<< HEAD
           tprintf("Wrote {}\n", filename);
         } else if (errno != 0) {
           tprintf("ERROR: Could not extract {}: {}\n", filename,
-=======
-          tprintf("Wrote %s\n", filename.c_str());
-        } else if (errno != 0) {
-          tprintf("ERROR: Could not extract %s: %s\n", filename.c_str(),
->>>>>>> ccae24f4
                  strerror(errno));
           return EXIT_FAILURE;
         }
@@ -234,13 +193,8 @@
     std::string traineddata_filename = new_traineddata_filename;
     traineddata_filename += ".__tmp__";
     if (rename(new_traineddata_filename, traineddata_filename.c_str()) != 0) {
-<<<<<<< HEAD
       tprintf("ERROR: Failed to create a temporary file {}\n",
               traineddata_filename);
-=======
-      tprintf("ERROR: Failed to create a temporary file %s\n",
-              traineddata_filename.c_str());
->>>>>>> ccae24f4
       return EXIT_FAILURE;
     }
 
@@ -251,30 +205,18 @@
     tm.OverwriteComponents(new_traineddata_filename, argv + 3, argc - 3);
   } else if (argc == 3 && strcmp(argv[1], "-c") == 0) {
     if (!tm.Init(argv[2])) {
-<<<<<<< HEAD
       tprintf("ERROR: Failed to read {}\n", argv[2]);
-=======
-      tprintf("ERROR: Failed to read %s\n", argv[2]);
->>>>>>> ccae24f4
       return EXIT_FAILURE;
     }
     tesseract::TFile fp;
     if (!tm.GetComponent(tesseract::TESSDATA_LSTM, &fp)) {
-<<<<<<< HEAD
       tprintf("ERROR: No LSTM Component found in {}!\n", argv[2]);
-=======
-      tprintf("ERROR: No LSTM Component found in %s!\n", argv[2]);
->>>>>>> ccae24f4
       return EXIT_FAILURE;
     }
     tesseract::LSTMRecognizer recognizer;
 	recognizer.SetDebug(tess_debug_lstm);
     if (!recognizer.DeSerialize(&tm, &fp)) {
-<<<<<<< HEAD
       tprintf("ERROR: Failed to deserialize LSTM in {}!\n", argv[2]);
-=======
-      tprintf("ERROR: Failed to deserialize LSTM in %s!\n", argv[2]);
->>>>>>> ccae24f4
       return EXIT_FAILURE;
     }
     recognizer.ConvertToInt();
@@ -284,11 +226,7 @@
     tm.OverwriteEntry(tesseract::TESSDATA_LSTM, &lstm_data[0],
                       lstm_data.size());
     if (!tm.SaveFile(argv[2], nullptr)) {
-<<<<<<< HEAD
       tprintf("ERROR: Failed to write modified traineddata:{}!\n", argv[2]);
-=======
-      tprintf("ERROR: Failed to write modified traineddata:%s!\n", argv[2]);
->>>>>>> ccae24f4
       return EXIT_FAILURE;
     }
   } else if (argc == 3 && strcmp(argv[1], "-d") == 0) {
