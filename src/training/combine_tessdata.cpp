--- conflicted
+++ resolved
@@ -131,130 +131,7 @@
 
   int tess_debug_lstm = 0;
 
-<<<<<<< HEAD
   auto usage_f = [](const char* exename) {
-=======
-  int i;
-  tesseract::TessdataManager tm;
-  if (argc > 1 && (!strcmp(argv[1], "-v") || !strcmp(argv[1], "--version"))) {
-    tprintInfo("{}\n", tesseract::TessBaseAPI::Version());
-    return EXIT_SUCCESS;
-  } else if (argc == 2) {
-    tprintDebug("Combining tessdata files\n");
-    std::string lang = argv[1];
-    const char *last = &argv[1][strlen(argv[1])-1];
-    if (*last != '.') {
-      lang += '.';
-    }
-    std::string output_file = lang;
-    output_file += kTrainedDataSuffix;
-    if (!tm.CombineDataFiles(lang.c_str(), output_file.c_str())) {
-      tprintError("Error combining tessdata files into {}\n", output_file);
-    } else {
-      tprintDebug("Output {} created successfully.\n", output_file);
-    }
-  } else if (argc >= 4 &&
-             (strcmp(argv[1], "-e") == 0 || strcmp(argv[1], "-u") == 0)) {
-    // Initialize TessdataManager with the data in the given traineddata file.
-    if (!tm.Init(argv[2])) {
-      tprintError("Failed to read {}\n", argv[2]);
-      return EXIT_FAILURE;
-    }
-    tprintDebug("Extracting tessdata components from {}\n", argv[2]);
-    if (strcmp(argv[1], "-e") == 0) {
-      for (i = 3; i < argc; ++i) {
-        errno = 0;
-        if (tm.ExtractToFile(argv[i])) {
-          tprintDebug("Wrote {}\n", argv[i]);
-        } else if (errno == 0) {
-          tprintError("Not extracting {}, since this component"
-              " is not present\n",
-              argv[i]);
-          return EXIT_FAILURE;
-        } else {
-          tprintError("Could not extract {}: {}\n", argv[i], strerror(errno));
-          return EXIT_FAILURE;
-        }
-      }
-    } else { // extract all the components
-      for (i = 0; i < tesseract::TESSDATA_NUM_ENTRIES; ++i) {
-        std::string filename = argv[3];
-        const char *last = &argv[3][strlen(argv[3])-1];
-        if (*last != '.') {
-          filename += '.';
-        }
-        filename += tesseract::kTessdataFileSuffixes[i];
-        errno = 0;
-        if (tm.ExtractToFile(filename.c_str())) {
-          tprintDebug("Wrote {}\n", filename);
-        } else if (errno != 0) {
-          tprintError("Could not extract {}: {}\n", filename,
-                 strerror(errno));
-          return EXIT_FAILURE;
-        }
-      }
-    }
-  } else if (argc >= 4 && strcmp(argv[1], "-o") == 0) {
-    // Rename the current traineddata file to a temporary name.
-    const char *new_traineddata_filename = argv[2];
-    std::string traineddata_filename = new_traineddata_filename;
-    traineddata_filename += ".__tmp__";
-    if (rename(new_traineddata_filename, traineddata_filename.c_str()) != 0) {
-      tprintError("Failed to create a temporary file {}\n",
-              traineddata_filename);
-      return EXIT_FAILURE;
-    }
-
-    // Initialize TessdataManager with the data in the given traineddata file.
-    tm.Init(traineddata_filename.c_str());
-
-    // Write the updated traineddata file.
-    tm.OverwriteComponents(new_traineddata_filename, argv + 3, argc - 3);
-  } else if (argc == 3 && strcmp(argv[1], "-c") == 0) {
-    if (!tm.Init(argv[2])) {
-      tprintError("Failed to read {}\n", argv[2]);
-      return EXIT_FAILURE;
-    }
-    tesseract::TFile fp;
-    if (!tm.GetComponent(tesseract::TESSDATA_LSTM, &fp)) {
-      tprintError("No LSTM Component found in {}!\n", argv[2]);
-      return EXIT_FAILURE;
-    }
-    tesseract::LSTMRecognizer recognizer(nullptr);
-    recognizer.SetDebug(tess_debug_lstm);
-    if (!recognizer.DeSerialize(&tm, &fp)) {
-      tprintError("Failed to deserialize LSTM in {}!\n", argv[2]);
-      return EXIT_FAILURE;
-    }
-    recognizer.ConvertToInt();
-    std::vector<char> lstm_data;
-    fp.OpenWrite(&lstm_data);
-    ASSERT_HOST(recognizer.Serialize(&tm, &fp));
-    tm.OverwriteEntry(tesseract::TESSDATA_LSTM, &lstm_data[0],
-                      lstm_data.size());
-    if (!tm.SaveFile(argv[2], nullptr)) {
-      tprintError("Failed to write modified traineddata:{}!\n", argv[2]);
-      return EXIT_FAILURE;
-    }
-  } else if (argc == 3 && strcmp(argv[1], "-d") == 0) {
-    return list_components(tm, argv[2]);
-  } else if (argc == 3 && strcmp(argv[1], "-l") == 0) {
-    return list_network(tm, argv[2], tess_debug_lstm);
-  } else if (argc == 3 && strcmp(argv[1], "-dl") == 0) {
-    int result = list_components(tm, argv[2]);
-    if (result == EXIT_SUCCESS) {
-      result = list_network(tm, nullptr, tess_debug_lstm);
-    }
-    return result;
-  } else if (argc == 3 && strcmp(argv[1], "-ld") == 0) {
-    int result = list_network(tm, argv[2], tess_debug_lstm);
-    if (result == EXIT_SUCCESS) {
-      result = list_components(tm, nullptr);
-    }
-    return result;
-  } else {
-    const char* exename = fz_basename(argv[0]);
->>>>>>> fabff2c5
     tprintInfo(
         "Usage for combining tessdata components:\n"
         "  {} language_data_path_prefix\n"
