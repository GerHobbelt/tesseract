/**********************************************************************
 * File:        boxchar.h
 * Description: Simple class to associate a Tesseract classification unit with
 *              its bounding box so that the boxes can be rotated as the image
 *              is rotated for degradation.  Also includes routines to output
 *              the character-tagged boxes to a boxfile.
 * Author:      Ray Smith
 *
 * (C) Copyright 2013, Google Inc.
 * Licensed under the Apache License, Version 2.0 (the "License");
 * you may not use this file except in compliance with the License.
 * You may obtain a copy of the License at
 * http://www.apache.org/licenses/LICENSE-2.0
 * Unless required by applicable law or agreed to in writing, software
 * distributed under the License is distributed on an "AS IS" BASIS,
 * WITHOUT WARRANTIES OR CONDITIONS OF ANY KIND, either express or implied.
 * See the License for the specific language governing permissions and
 * limitations under the License.
 *
 **********************************************************************/

#ifndef TESSERACT_TRAINING_BOXCHAR_H_
#define TESSERACT_TRAINING_BOXCHAR_H_

#include <string>
#include <vector>

#include <allheaders.h>   // for Leptonica API
#if (LIBLEPT_MAJOR_VERSION == 1 && LIBLEPT_MINOR_VERSION >= 83) || LIBLEPT_MAJOR_VERSION > 1
#include <pix_internal.h> // for fast access to Box geometry
#endif
#include <tesseract/export.h>

<<<<<<< HEAD
#if defined(PANGO_ENABLE_ENGINE)

struct Box;

=======
>>>>>>> b8b6c158
namespace tesseract {

class BoxChar {
public:
  BoxChar(const char *utf8_str, int len);

  ~BoxChar();

  // Accessors.
  const std::string &ch() const {
    return ch_;
  }
  const Box *box() const {
    return box_;
  }
  Pta *baseline() const {
    return baseline_;
  }
  const int &page() const {
    return page_;
  }
  void set_rtl_index(int index) {
    rtl_index_ = index;
  }
  const int &rtl_index() const {
    return rtl_index_;
  }

  // Set the box_ member.
  void AddBox(int x, int y, int width, int height);

  // Add baseline points
  void AddBaselinePt(int x, int y);

  void set_page(int page) {
    page_ = page;
  }

  std::string *mutable_ch() {
    return &ch_;
  }
  Box *mutable_box() {
    return box_;
  }

  // Sort function for sorting by left edge of box. Note that this will not
  // work properly until after InsertNewlines and InsertSpaces.
  bool operator<(const BoxChar &other) const {
    if (box_ == nullptr) {
      return true;
    }
    if (other.box_ == nullptr) {
      return false;
    }
    return box_->x < other.box_->x;
  }
  // Increments *num_rtl and *num_ltr according to the directionality of
  // characters in the box.
  void GetDirection(int *num_rtl, int *num_ltr) const;
  // Reverses the order of unicodes within the box. If Pango generates a
  // ligature, these will get reversed on output, so reverse now.
  void ReverseUnicodesInBox();

  static void TranslateBoxes(int xshift, int yshift, std::vector<BoxChar *> *boxes);
  static void TranslateBoxesAndBaseline(int xshift, int yshift, int start_box, int end_box,
                            std::vector<BoxChar *> *boxes);
  // Prepares for writing the boxes to a file by inserting newlines, spaces,
  // and re-ordering so the boxes are strictly left-to-right.
  static void PrepareToWrite(std::vector<BoxChar *> *boxes);
  // Inserts newline (tab) characters into the vector at newline positions.
  static void InsertNewlines(bool rtl_rules, bool vertical_rules, std::vector<BoxChar *> *boxes);
  // Converts nullptr boxes to space characters, with appropriate bounding
  // boxes.
  static void InsertSpaces(bool rtl_rules, bool vertical_rules, std::vector<BoxChar *> *boxes);
  // Reorders text in a right-to-left script in left-to-right order.
  static void ReorderRTLText(std::vector<BoxChar *> *boxes);
  // Returns true if the vector contains mostly RTL characters.
  static bool ContainsMostlyRTL(const std::vector<BoxChar *> &boxes);
  // Returns true if the text is mostly laid out vertically.
  static bool MostlyVertical(const std::vector<BoxChar *> &boxes);

  // Returns the total length of all the strings in the boxes.
  static int TotalByteLength(const std::vector<BoxChar *> &boxes);

  // Rotate the vector of boxes between start and end by the given rotation.
  // The rotation is in radians clockwise about the given center.
  static void RotateBoxes(float rotation, int xcenter, int ycenter, int start_box, int end_box,
                          std::vector<BoxChar *> *boxes);
  // Rotate the baseline in [start_box, end_box) by the given rotation.
  // The rotation is in radians clockwise about the given center.
  static void RotateBaseline(float rotation, int xcenter, int ycenter, int start_box, int end_box, 
                          std::vector<BoxChar *> *boxes);

  // Create a tesseract box file from the vector of boxes. The image height
  // is needed to convert to tesseract coordinates.
  static void WriteTesseractBoxFile(const std::string &name, int height,
                                    const std::vector<BoxChar *> &boxes);
  // Gets the tesseract box file as a string from the vector of boxes.
  // The image height is needed to convert to tesseract coordinates.
  static std::string GetTesseractBoxStr(int height, const std::vector<BoxChar *> &boxes);

private:
  std::string ch_;
  Box *box_;
  Pta *baseline_;
  int page_;
  // If the box is an RTL character, contains the original position in the
  // array of boxes (before reversal), otherwise -1.
  int rtl_index_;
};

// Sort predicate to sort a vector of BoxChar*.
struct BoxCharPtrSort {
  bool operator()(const BoxChar *box1, const BoxChar *box2) const {
    if (box1->rtl_index() >= 0 && box2->rtl_index() >= 0) {
      return box2->rtl_index() < box1->rtl_index();
    }
    return *box1 < *box2;
  }
};

} // namespace tesseract

#endif

#endif  // TESSERACT_TRAINING_BOXCHAR_H_<|MERGE_RESOLUTION|>--- conflicted
+++ resolved
@@ -26,18 +26,14 @@
 #include <vector>
 
 #include <allheaders.h>   // for Leptonica API
+#include <tesseract/export.h>
+
+#if defined(PANGO_ENABLE_ENGINE)
+
 #if (LIBLEPT_MAJOR_VERSION == 1 && LIBLEPT_MINOR_VERSION >= 83) || LIBLEPT_MAJOR_VERSION > 1
 #include <pix_internal.h> // for fast access to Box geometry
 #endif
-#include <tesseract/export.h>
 
-<<<<<<< HEAD
-#if defined(PANGO_ENABLE_ENGINE)
-
-struct Box;
-
-=======
->>>>>>> b8b6c158
 namespace tesseract {
 
 class BoxChar {
