--- conflicted
+++ resolved
@@ -88,11 +88,7 @@
 /* static */
 static Image CairoARGB32ToPixFormat(cairo_surface_t *surface) {
   if (cairo_image_surface_get_format(surface) != CAIRO_FORMAT_ARGB32) {
-<<<<<<< HEAD
-    tprintError("Unexpected surface format {}\n", (int)cairo_image_surface_get_format(surface));
-=======
     tprintError("Unexpected surface format {}\n", int(cairo_image_surface_get_format(surface)));
->>>>>>> 85e2abc6
     return nullptr;
   }
   const int width = cairo_image_surface_get_width(surface);
