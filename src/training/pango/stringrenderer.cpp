--- conflicted
+++ resolved
@@ -625,13 +625,8 @@
       // Conclude that the word was broken to span multiple lines based on the
       // size of the merged bounding box in relation to those of the individual
       // characters seen so far.
-<<<<<<< HEAD
       if (right - left > last_box_w + 5 * box_w) {
-        tlog(1, "Found line break after '%s'", last_boxchar->ch().c_str());
-=======
-      if (right - left > last_box->w + 5 * box->w) {
         tlog(1, "Found line break after '{}'", last_boxchar->ch().c_str());
->>>>>>> f4581cd7
         // Insert a fake interword space and start a new word with the current
         // boxchar.
         result.push_back(new BoxChar(" ", 1));
