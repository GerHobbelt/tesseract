--- conflicted
+++ resolved
@@ -883,11 +883,7 @@
   utf8_text->swap(output_text);
 
   if (num_dropped > 0) {
-<<<<<<< HEAD
-    tprintf("Stripped {} unrenderable words\n", num_dropped);
-=======
-    tprintf("Stripped %d unrenderable word(s): '%s'\n", num_dropped, unrendable_words.c_str());
->>>>>>> 7cdf87c4
+    tprintf("Stripped {} unrenderable word(s): '{}'\n", num_dropped, unrendable_words.c_str());
   }
   return num_dropped;
 }
