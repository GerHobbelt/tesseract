--- conflicted
+++ resolved
@@ -235,14 +235,10 @@
       char tmp[8]; // UTF8 max codepoint size + 1 (sentinel)
       int len = it.get_utf8(tmp);
       tmp[len] = '\0';
-<<<<<<< HEAD
       tprintInfo("'{}' (U+{}) not covered by font.\n", tmp, *it);
-=======
-      tlog(2, "'%s' (U+%x) not covered by font\n", tmp, *it);
 #if PANGO_VERSION_CHECK(1, 52, 0)
       g_object_unref(coverage);
 #else
->>>>>>> bc490ea7
       pango_coverage_unref(coverage);
 #endif
       g_object_unref(font);
