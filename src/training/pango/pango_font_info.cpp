--- conflicted
+++ resolved
@@ -234,14 +234,10 @@
       char tmp[8]; // UTF8 max codepoint size + 1 (sentinel)
       int len = it.get_utf8(tmp);
       tmp[len] = '\0';
-<<<<<<< HEAD
       tlog(2, "'{}' (U+{}) not covered by font.\n", tmp, *it);
-=======
-      tlog(2, "'%s' (U+%x) not covered by font\n", tmp, *it);
 #if PANGO_VERSION_CHECK(1, 52, 0)
       g_object_unref(coverage);
 #else
->>>>>>> de984f3a
       pango_coverage_unref(coverage);
 #endif
       g_object_unref(font);
