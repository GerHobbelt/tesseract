/**********************************************************************
 * File:        pango_font_info.cpp
 * Description: Font-related objects and helper functions
 * Author:      Ranjith Unnikrishnan
 *
 * (C) Copyright 2013, Google Inc.
 * Licensed under the Apache License, Version 2.0 (the "License");
 * you may not use this file except in compliance with the License.
 * You may obtain a copy of the License at
 * http://www.apache.org/licenses/LICENSE-2.0
 * Unless required by applicable law or agreed to in writing, software
 * distributed under the License is distributed on an "AS IS" BASIS,
 * WITHOUT WARRANTIES OR CONDITIONS OF ANY KIND, either express or implied.
 * See the License for the specific language governing permissions and
 * limitations under the License.
 *
 **********************************************************************/

// Include automatically generated configuration file if running autoconf.
#ifdef HAVE_TESSERACT_CONFIG_H
#  include "config_auto.h"
#endif

#if (defined __CYGWIN__)
// workaround for stdlib.h and putenv
#  undef __STRICT_ANSI__
#endif

#include "../common/commandlineflags.h"
#include "../unicharset/fileio.h"
#include "../unicharset/normstrngs.h"
#include "pango_font_info.h"
#include "tlog.h"

#include <tesseract/unichar.h>

#if defined(PANGO_ENABLE_ENGINE)

#include "pango.h"
#include "pangocairo.h"
#include "pangofc-font.h"

#include <algorithm>
#include <cstdio>
#include <cstdlib>
#include <cstring>

#ifndef _MSC_VER
#  include <sys/param.h>
#endif

#define DISABLE_HEAP_LEAK_CHECK

using namespace tesseract;

namespace tesseract {

// Default assumed output resolution. Required only for providing font metrics
// in pixels.
const int kDefaultResolution = 300;

std::string PangoFontInfo::fonts_dir_;
std::string PangoFontInfo::cache_dir_;

static PangoGlyph get_glyph(PangoFont *font, gunichar wc) {
#if PANGO_VERSION_CHECK(1, 44, 0)
  // pango_font_get_hb_font requires Pango 1.44 or newer.
  hb_font_t *hb_font = pango_font_get_hb_font(font);
  hb_codepoint_t glyph;
  hb_font_get_nominal_glyph(hb_font, wc, &glyph);
#else
  // Use deprecated pango_fc_font_get_glyph for older Pango versions.
  PangoGlyph glyph = pango_fc_font_get_glyph(PANGO_FC_FONT(font), wc);
#endif
  return glyph;
}

PangoFontInfo::PangoFontInfo() : desc_(nullptr), resolution_(kDefaultResolution) {
  Clear();
}

PangoFontInfo::PangoFontInfo(const std::string &desc)
    : desc_(nullptr), resolution_(kDefaultResolution) {
  if (!ParseFontDescriptionName(desc)) {
    tprintf("ERROR: Could not parse {}\n", desc.c_str());
    Clear();
  }
}

void PangoFontInfo::Clear() {
  font_size_ = 0;
  family_name_.clear();
  font_type_ = UNKNOWN;
  if (desc_) {
    pango_font_description_free(desc_);
    desc_ = nullptr;
  }
}

PangoFontInfo::~PangoFontInfo() {
  pango_font_description_free(desc_);
}

std::string PangoFontInfo::DescriptionName() const {
  if (!desc_) {
    return "";
  }
  char *desc_str = pango_font_description_to_string(desc_);
  std::string desc_name(desc_str);
  g_free(desc_str);
  return desc_name;
}

// If not already initialized, initializes FontConfig by setting its
// environment variable and creating a fonts.conf file that points to the
// FLAGS_fonts_dir and the cache to FLAGS_fontconfig_tmpdir.
/* static */
void PangoFontInfo::SoftInitFontConfig() {
  if (fonts_dir_.empty()) {
    HardInitFontConfig(FLAGS_fonts_dir.c_str(), FLAGS_fontconfig_tmpdir.c_str());
  }
}

// Re-initializes font config, whether or not already initialized.
// If already initialized, any existing cache is deleted, just to be sure.
/* static */
void PangoFontInfo::HardInitFontConfig(const char *fonts_dir, const char *cache_dir) {
  if (!cache_dir_.empty()) {
    File::DeleteMatchingFiles(File::JoinPath(cache_dir_.c_str(), "*cache-?").c_str());
  }
  const int MAX_FONTCONF_FILESIZE = 1024;
  char fonts_conf_template[MAX_FONTCONF_FILESIZE];
  cache_dir_ = cache_dir;
  fonts_dir_ = fonts_dir;
  snprintf(fonts_conf_template, MAX_FONTCONF_FILESIZE,
           "<?xml version=\"1.0\"?>\n"
           "<!DOCTYPE fontconfig SYSTEM \"fonts.dtd\">\n"
           "<fontconfig>\n"
           "<dir>%s</dir>\n"
           "<cachedir>%s</cachedir>\n"
           "<config></config>\n"
           "</fontconfig>\n",
           fonts_dir, cache_dir);
  std::string fonts_conf_file = File::JoinPath(cache_dir, "fonts.conf");
  File::WriteStringToFileOrDie(fonts_conf_template, fonts_conf_file);
#if defined(WIN32) || defined(_WIN32) || defined(_WIN64)
  std::string env("FONTCONFIG_PATH=");
  env.append(cache_dir);
  _putenv(env.c_str());
  _putenv("LANG=en_US.utf8");
#else
  setenv("FONTCONFIG_PATH", cache_dir, true);
  // Fix the locale so that the reported font names are consistent.
  setenv("LANG", "en_US.utf8", true);
#endif // _WIN32

  if (FcInitReinitialize() != FcTrue) {
    tprintf("FcInitiReinitialize failed!!\n");
  }
  FontUtils::ReInit();
  // Clear Pango's font cache too.
  pango_cairo_font_map_set_default(nullptr);
}

static void ListFontFamilies(PangoFontFamily ***families, int *n_families) {
  PangoFontInfo::SoftInitFontConfig();
  PangoFontMap *font_map = pango_cairo_font_map_get_default();
  DISABLE_HEAP_LEAK_CHECK;
  pango_font_map_list_families(font_map, families, n_families);
}

bool PangoFontInfo::ParseFontDescription(const PangoFontDescription *desc) {
  Clear();
  const char *family = pango_font_description_get_family(desc);
  if (!family) {
    char *desc_str = pango_font_description_to_string(desc);
    tprintf("WARNING: Could not parse family name from description: '{}'\n", desc_str);
    g_free(desc_str);
    return false;
  }
  family_name_ = std::string(family);
  desc_ = pango_font_description_copy(desc);

  // Set font size in points
  font_size_ = pango_font_description_get_size(desc);
  if (!pango_font_description_get_size_is_absolute(desc)) {
    font_size_ /= PANGO_SCALE;
  }

  return true;
}

bool PangoFontInfo::ParseFontDescriptionName(const std::string &name) {
  PangoFontDescription *desc = pango_font_description_from_string(name.c_str());
  bool success = ParseFontDescription(desc);
  pango_font_description_free(desc);
  return success;
}

// Returns the PangoFont structure corresponding to the closest available font
// in the font map. Note that if the font is wholly missing, this could
// correspond to a completely different font family and face.
PangoFont *PangoFontInfo::ToPangoFont() const {
  SoftInitFontConfig();
  PangoFontMap *font_map = pango_cairo_font_map_get_default();
  PangoContext *context = pango_context_new();
  pango_cairo_context_set_resolution(context, resolution_);
  pango_context_set_font_map(context, font_map);
  PangoFont *font = nullptr;
  {
    DISABLE_HEAP_LEAK_CHECK;
    font = pango_font_map_load_font(font_map, context, desc_);
  }
  g_object_unref(context);
  return font;
}

bool PangoFontInfo::CoversUTF8Text(const char *utf8_text, int byte_length) const {
  PangoFont *font = ToPangoFont();
  if (font == nullptr) {
    // Font not found.
    return false;
  }
  PangoCoverage *coverage = pango_font_get_coverage(font, nullptr);
  for (UNICHAR::const_iterator it = UNICHAR::begin(utf8_text, byte_length);
       it != UNICHAR::end(utf8_text, byte_length); ++it) {
    if (IsWhitespace(*it) || pango_is_zero_width(*it)) {
      continue;
    }
    if (pango_coverage_get(coverage, *it) != PANGO_COVERAGE_EXACT) {
      char tmp[5];
      int len = it.get_utf8(tmp);
      tmp[len] = '\0';
      tlog(2, "'{}' (U+{}) not covered by font\n", tmp, *it);
      pango_coverage_unref(coverage);
      g_object_unref(font);
      return false;
    }
  }
  pango_coverage_unref(coverage);
  g_object_unref(font);
  return true;
}

// This variant of strncpy permits src and dest to overlap. It will copy the
// first byte first.
static char *my_strnmove(char *dest, const char *src, size_t n) {
  char *ret = dest;

  // Copy characters until n reaches zero or the src byte is a nul.
  do {
    *dest = *src;
    --n;
    ++dest;
    ++src;
  } while (n && src[0]);

  // If we reached a nul byte and there are more 'n' left, zero them out.
  while (n) {
    *dest = '\0';
    --n;
    ++dest;
  }
  return ret;
}

int PangoFontInfo::DropUncoveredChars(std::string *utf8_text) const {
  int num_dropped_chars = 0;
  PangoFont *font = ToPangoFont();
  if (font == nullptr) {
    // Font not found, drop all characters.
    num_dropped_chars = utf8_text->length();
    utf8_text->clear();
    return num_dropped_chars;
  }
  PangoCoverage *coverage = pango_font_get_coverage(font, nullptr);
  // Maintain two iterators that point into the string. For space efficiency, we
  // will repeatedly copy one covered UTF8 character from one to the other, and
  // at the end resize the string to the right length.
  char *out = const_cast<char *>(utf8_text->c_str());
  const UNICHAR::const_iterator it_begin = UNICHAR::begin(utf8_text->c_str(), utf8_text->length());
  const UNICHAR::const_iterator it_end = UNICHAR::end(utf8_text->c_str(), utf8_text->length());
  for (UNICHAR::const_iterator it = it_begin; it != it_end;) {
    // Skip bad utf-8.
    if (!it.is_legal()) {
      ++it; // One suitable error message will still be issued.
      continue;
    }
    int unicode = *it;
    int utf8_len = it.utf8_len();
    const char *utf8_char = it.utf8_data();
    // Move it forward before the data gets modified.
    ++it;
    if (!IsWhitespace(unicode) && !pango_is_zero_width(unicode) &&
        pango_coverage_get(coverage, unicode) != PANGO_COVERAGE_EXACT) {
      if (TLOG_IS_ON(2)) {
        UNICHAR unichar(unicode);
        char *str = unichar.utf8_str();
        tlog(2, "'{}' (U+{}) not covered by font\n", str, unicode);
        delete[] str;
      }
      ++num_dropped_chars;
      continue;
    }
    my_strnmove(out, utf8_char, utf8_len);
    out += utf8_len;
  }
  pango_coverage_unref(coverage);
  g_object_unref(font);
  utf8_text->resize(out - utf8_text->c_str());
  return num_dropped_chars;
}

bool PangoFontInfo::GetSpacingProperties(const std::string &utf8_char, int *x_bearing,
                                         int *x_advance) const {
  // Convert to equivalent PangoFont structure
  PangoFont *font = ToPangoFont();
  if (!font) {
    return false;
  }
  // Find the glyph index in the font for the supplied utf8 character.
  int total_advance = 0;
  int min_bearing = 0;
  // Handle multi-unicode strings by reporting the left-most position of the
  // x-bearing, and right-most position of the x-advance if the string were to
  // be rendered.
  const UNICHAR::const_iterator it_begin = UNICHAR::begin(utf8_char.c_str(), utf8_char.length());
  const UNICHAR::const_iterator it_end = UNICHAR::end(utf8_char.c_str(), utf8_char.length());
  for (UNICHAR::const_iterator it = it_begin; it != it_end; ++it) {
    PangoGlyph glyph_index = get_glyph(font, *it);
    if (!glyph_index) {
      // Glyph for given unicode character doesn't exist in font.
      g_object_unref(font);
      return false;
    }
    // Find the ink glyph extents for the glyph
    PangoRectangle ink_rect, logical_rect;
    pango_font_get_glyph_extents(font, glyph_index, &ink_rect, &logical_rect);
    pango_extents_to_pixels(&ink_rect, nullptr);
    pango_extents_to_pixels(&logical_rect, nullptr);

    int bearing = total_advance + PANGO_LBEARING(ink_rect);
    if (it == it_begin || bearing < min_bearing) {
      min_bearing = bearing;
    }
    total_advance += PANGO_RBEARING(logical_rect);
  }
  *x_bearing = min_bearing;
  *x_advance = total_advance;
  g_object_unref(font);
  return true;
}

bool PangoFontInfo::CanRenderString(const char *utf8_word, int len) const {
  std::vector<std::string> graphemes;
  return CanRenderString(utf8_word, len, &graphemes);
}

bool PangoFontInfo::CanRenderString(const char *utf8_word, int len,
                                    std::vector<std::string> *graphemes) const {
  if (graphemes) {
    graphemes->clear();
  }
  // We check for font coverage of the text first, as otherwise Pango could
  // (undesirably) fall back to another font that does have the required
  // coverage.
  if (!CoversUTF8Text(utf8_word, len)) {
    return false;
  }
  // U+25CC dotted circle character that often (but not always) gets rendered
  // when there is an illegal grapheme sequence.
  const char32 kDottedCircleGlyph = 9676;
  bool bad_glyph = false;
  PangoFontMap *font_map = pango_cairo_font_map_get_default();
  PangoContext *context = pango_context_new();
  pango_context_set_font_map(context, font_map);
  PangoLayout *layout;
  {
    // Pango is not releasing the cached layout.
    DISABLE_HEAP_LEAK_CHECK;
    layout = pango_layout_new(context);
  }
  if (desc_) {
    pango_layout_set_font_description(layout, desc_);
  } else {
    PangoFontDescription *desc = pango_font_description_from_string(DescriptionName().c_str());
    pango_layout_set_font_description(layout, desc);
    pango_font_description_free(desc);
  }
  pango_layout_set_text(layout, utf8_word, len);
  PangoLayoutIter *run_iter = nullptr;
  { // Fontconfig caches some information here that is not freed before exit.
    DISABLE_HEAP_LEAK_CHECK;
    run_iter = pango_layout_get_iter(layout);
  }
  do {
    PangoLayoutRun *run = pango_layout_iter_get_run_readonly(run_iter);
    if (!run) {
      tlog(2, "Found end of line nullptr run marker\n");
      continue;
    }
    PangoGlyph dotted_circle_glyph;
    PangoFont *font = run->item->analysis.font;

    dotted_circle_glyph = get_glyph(font, kDottedCircleGlyph);

    if (TLOG_IS_ON(2)) {
      PangoFontDescription *desc = pango_font_describe(font);
      char *desc_str = pango_font_description_to_string(desc);
      tlog(2, "Desc of font in run: {}\n", desc_str);
      g_free(desc_str);
      pango_font_description_free(desc);
    }

    PangoGlyphItemIter cluster_iter;
    gboolean have_cluster;
    for (have_cluster = pango_glyph_item_iter_init_start(&cluster_iter, run, utf8_word);
         have_cluster && !bad_glyph;
         have_cluster = pango_glyph_item_iter_next_cluster(&cluster_iter)) {
      const int start_byte_index = cluster_iter.start_index;
      const int end_byte_index = cluster_iter.end_index;
      int start_glyph_index = cluster_iter.start_glyph;
      int end_glyph_index = cluster_iter.end_glyph;
      std::string cluster_text =
          std::string(utf8_word + start_byte_index, end_byte_index - start_byte_index);
      if (graphemes) {
        graphemes->push_back(cluster_text);
      }
      if (IsUTF8Whitespace(cluster_text.c_str())) {
        tlog(2, "Skipping whitespace\n");
        continue;
      }
      if (TLOG_IS_ON(2)) {
        tprintf("start_byte={} end_byte={} start_glyph={} end_glyph={} ", start_byte_index,
               end_byte_index, start_glyph_index, end_glyph_index);
      }
      for (int i = start_glyph_index, step = (end_glyph_index > start_glyph_index) ? 1 : -1;
           !bad_glyph && i != end_glyph_index; i += step) {
        const bool unknown_glyph =
            (cluster_iter.glyph_item->glyphs->glyphs[i].glyph & PANGO_GLYPH_UNKNOWN_FLAG);
        const bool illegal_glyph =
            (cluster_iter.glyph_item->glyphs->glyphs[i].glyph == dotted_circle_glyph);
        bad_glyph = unknown_glyph || illegal_glyph;
        if (TLOG_IS_ON(2)) {
          tprintf("({}={})", cluster_iter.glyph_item->glyphs->glyphs[i].glyph, bad_glyph ? 1 : 0);
        }
      }
      if (TLOG_IS_ON(2)) {
        tprintf("  '{}'\n", cluster_text.c_str());
      }
      if (bad_glyph)
        tlog(1, "Found illegal glyph!\n");
    }
  } while (!bad_glyph && pango_layout_iter_next_run(run_iter));

  pango_layout_iter_free(run_iter);
  g_object_unref(context);
  g_object_unref(layout);
  if (bad_glyph && graphemes) {
    graphemes->clear();
  }
  return !bad_glyph;
}

// ------------------------ FontUtils ------------------------------------
std::vector<std::string> FontUtils::available_fonts_; // cache list

// Returns whether the specified font description is available in the fonts
// directory.
//
// The generated list of font families and faces includes "synthesized" font
// faces that are not truly loadable. Pango versions >=1.18 have a
// pango_font_face_is_synthesized method that can be used to prune the list.
// Until then, we are restricted to using a hack where we try to load the font
// from the font_map, and then check what we loaded to see if it has the
// description we expected. If it is not, then the font is deemed unavailable.
//
// TODO: This function reports also some not synthesized fonts as not available
// e.g. 'Bitstream Charter Medium Italic', 'LMRoman17', so we need this hack
// until  other solution is found.
/* static */
bool FontUtils::IsAvailableFont(const char *input_query_desc, std::string *best_match) {
  std::string query_desc(input_query_desc);
  PangoFontDescription *desc = pango_font_description_from_string(query_desc.c_str());
  PangoFont *selected_font = nullptr;
  {
    PangoFontInfo::SoftInitFontConfig();
    PangoFontMap *font_map = pango_cairo_font_map_get_default();
    PangoContext *context = pango_context_new();
    pango_context_set_font_map(context, font_map);
    {
      DISABLE_HEAP_LEAK_CHECK;
      selected_font = pango_font_map_load_font(font_map, context, desc);
    }
    g_object_unref(context);
  }
  if (selected_font == nullptr) {
    pango_font_description_free(desc);
    tlog(4, "** Font '{}' failed to load from font map!\n", input_query_desc);
    return false;
  }
  PangoFontDescription *selected_desc = pango_font_describe(selected_font);

  bool equal = pango_font_description_equal(desc, selected_desc);
  tlog(3, "query weight = {} \t selected weight ={}\n", pango_font_description_get_weight(desc),
       pango_font_description_get_weight(selected_desc));

  char *selected_desc_str = pango_font_description_to_string(selected_desc);
  tlog(2, "query_desc: '{}' Selected: '{}'\n", query_desc.c_str(), selected_desc_str);
  if (!equal && best_match != nullptr) {
    *best_match = selected_desc_str;
    // Clip the ending ' 0' if there is one. It seems that, if there is no
    // point size on the end of the fontname, then Pango always appends ' 0'.
    int len = best_match->size();
    if (len > 2 && best_match->at(len - 1) == '0' && best_match->at(len - 2) == ' ') {
      *best_match = best_match->substr(0, len - 2);
    }
  }
  g_free(selected_desc_str);
  pango_font_description_free(selected_desc);
  g_object_unref(selected_font);
  pango_font_description_free(desc);
  if (!equal)
    tlog(4, "** Font '{}' failed pango_font_description_equal!\n", input_query_desc);
  return equal;
}

static bool ShouldIgnoreFontFamilyName(const char *query) {
  static const char *kIgnoredFamilyNames[] = {"Sans", "Serif", "Monospace", nullptr};
  const char **list = kIgnoredFamilyNames;
  for (; *list != nullptr; ++list) {
    if (!strcmp(*list, query)) {
      return true;
    }
  }
  return false;
}

// Outputs description names of available fonts.
/* static */
const std::vector<std::string> &FontUtils::ListAvailableFonts() {
  if (!available_fonts_.empty()) {
    return available_fonts_;
  }

  PangoFontFamily **families = nullptr;
  int n_families = 0;
  ListFontFamilies(&families, &n_families);
  for (int i = 0; i < n_families; ++i) {
    const char *family_name = pango_font_family_get_name(families[i]);
    tlog(2, "Listing family {}\n", family_name);
    if (ShouldIgnoreFontFamilyName(family_name)) {
      continue;
    }

    int n_faces;
    PangoFontFace **faces = nullptr;
    pango_font_family_list_faces(families[i], &faces, &n_faces);
    for (int j = 0; j < n_faces; ++j) {
      PangoFontDescription *desc = pango_font_face_describe(faces[j]);
      char *desc_str = pango_font_description_to_string(desc);
      // "synthesized" font faces that are not truly loadable, so we skip it
      if (!pango_font_face_is_synthesized(faces[j]) && IsAvailableFont(desc_str)) {
        available_fonts_.emplace_back(desc_str);
      }
      pango_font_description_free(desc);
      g_free(desc_str);
    }
    g_free(faces);
  }
  g_free(families);
  std::sort(available_fonts_.begin(), available_fonts_.end());
  return available_fonts_;
}

// Utilities written to be backward compatible with StringRender

/* static */
int FontUtils::FontScore(const std::unordered_map<char32, int64_t> &ch_map,
                         const std::string &fontname, int *raw_score, std::vector<bool> *ch_flags) {
  PangoFontInfo font_info;
  if (!font_info.ParseFontDescriptionName(fontname)) {
    tprintf("ERROR: Could not parse {}\n", fontname.c_str());
  }
  PangoFont *font = font_info.ToPangoFont();
  PangoCoverage *coverage = nullptr;
  if (font != nullptr) {
    coverage = pango_font_get_coverage(font, nullptr);
  }
  if (ch_flags) {
    ch_flags->clear();
    ch_flags->reserve(ch_map.size());
  }
  *raw_score = 0;
  int ok_chars = 0;
  for (auto &&it : ch_map) {
    bool covered =
        (coverage != nullptr) && (IsWhitespace(it.first) ||
                                  (pango_coverage_get(coverage, it.first) == PANGO_COVERAGE_EXACT));
    if (covered) {
      ++(*raw_score);
      ok_chars += it.second;
    }
    if (ch_flags) {
      ch_flags->push_back(covered);
    }
  }
  pango_coverage_unref(coverage);
  g_object_unref(font);
  return ok_chars;
}

/* static */
std::string FontUtils::BestFonts(const std::unordered_map<char32, int64_t> &ch_map,
                                 std::vector<std::pair<const char *, std::vector<bool>>> *fonts) {
  const double kMinOKFraction = 0.99;
  // Weighted fraction of characters that must be renderable in a font to make
  // it OK even if the raw count is not good.
  const double kMinWeightedFraction = 0.99995;

  fonts->clear();
  std::vector<std::vector<bool>> font_flags;
  std::vector<int> font_scores;
  std::vector<int> raw_scores;
  int most_ok_chars = 0;
  int best_raw_score = 0;
  const std::vector<std::string> &font_names = FontUtils::ListAvailableFonts();
  for (const auto &font_name : font_names) {
    std::vector<bool> ch_flags;
    int raw_score = 0;
    int ok_chars = FontScore(ch_map, font_name, &raw_score, &ch_flags);
    most_ok_chars = std::max(ok_chars, most_ok_chars);
    best_raw_score = std::max(raw_score, best_raw_score);

    font_flags.push_back(ch_flags);
    font_scores.push_back(ok_chars);
    raw_scores.push_back(raw_score);
  }

  // Now select the fonts with a score above a threshold fraction
  // of both the raw and weighted best scores. To prevent bogus fonts being
  // selected for CJK, we require a high fraction (kMinOKFraction = 0.99) of
  // BOTH weighted and raw scores.
  // In low character-count scripts, the issue is more getting enough fonts,
  // when only 1 or 2 might have all those rare dingbats etc in them, so we
  // allow a font with a very high weighted (coverage) score
  // (kMinWeightedFraction = 0.99995) to be used even if its raw score is poor.
  int least_good_enough = static_cast<int>(most_ok_chars * kMinOKFraction);
  int least_raw_enough = static_cast<int>(best_raw_score * kMinOKFraction);
  int override_enough = static_cast<int>(most_ok_chars * kMinWeightedFraction);

  std::string font_list;
  for (unsigned i = 0; i < font_names.size(); ++i) {
    int score = font_scores[i];
    int raw_score = raw_scores[i];
    if ((score >= least_good_enough && raw_score >= least_raw_enough) || score >= override_enough) {
      fonts->push_back(std::make_pair(font_names[i].c_str(), font_flags[i]));
      tlog(1, "OK font {} = {}%, raw = {} = {}%%\n", font_names[i],
           100.0 * score / most_ok_chars, raw_score, 100.0 * raw_score / best_raw_score);
      font_list += font_names[i];
      font_list += "\n";
    } else if (score >= least_good_enough || raw_score >= least_raw_enough) {
      tlog(1, "Runner-up font {} = {}%, raw = {} = {}%%\n", font_names[i],
           100.0 * score / most_ok_chars, raw_score, 100.0 * raw_score / best_raw_score);
    }
  }
  return font_list;
}

/* static */
bool FontUtils::SelectFont(const char *utf8_word, const int utf8_len, std::string *font_name,
                           std::vector<std::string> *graphemes) {
  return SelectFont(utf8_word, utf8_len, ListAvailableFonts(), font_name, graphemes);
}

/* static */
bool FontUtils::SelectFont(const char *utf8_word, const int utf8_len,
                           const std::vector<std::string> &all_fonts, std::string *font_name,
                           std::vector<std::string> *graphemes) {
  if (font_name) {
    font_name->clear();
  }
  if (graphemes) {
    graphemes->clear();
  }
  for (const auto &all_font : all_fonts) {
    PangoFontInfo font;
    std::vector<std::string> found_graphemes;
    ASSERT_HOST_MSG(font.ParseFontDescriptionName(all_font), "Could not parse font desc name {}\n",
                    all_font.c_str());
    if (font.CanRenderString(utf8_word, utf8_len, &found_graphemes)) {
      if (graphemes) {
        graphemes->swap(found_graphemes);
      }
      if (font_name) {
        *font_name = all_font;
      }
      return true;
    }
  }
  return false;
}

// PangoFontInfo is reinitialized, so clear the static list of fonts.
/* static */
void FontUtils::ReInit() {
  available_fonts_.clear();
}

// Print info about used font backend
/* static */
void FontUtils::PangoFontTypeInfo() {
  PangoFontMap *font_map = pango_cairo_font_map_get_default();
  if (pango_cairo_font_map_get_font_type(reinterpret_cast<PangoCairoFontMap *>(font_map)) ==
      CAIRO_FONT_TYPE_TOY) {
    tprintf("Using CAIRO_FONT_TYPE_TOY.\n");
  } else if (pango_cairo_font_map_get_font_type(reinterpret_cast<PangoCairoFontMap *>(font_map)) ==
             CAIRO_FONT_TYPE_FT) {
    tprintf("Using CAIRO_FONT_TYPE_FT.\n");
  } else if (pango_cairo_font_map_get_font_type(reinterpret_cast<PangoCairoFontMap *>(font_map)) ==
             CAIRO_FONT_TYPE_WIN32) {
    tprintf("Using CAIRO_FONT_TYPE_WIN32.\n");
  } else if (pango_cairo_font_map_get_font_type(reinterpret_cast<PangoCairoFontMap *>(font_map)) ==
             CAIRO_FONT_TYPE_QUARTZ) {
    tprintf("Using CAIRO_FONT_TYPE_QUARTZ.\n");
  } else if (pango_cairo_font_map_get_font_type(reinterpret_cast<PangoCairoFontMap *>(font_map)) ==
             CAIRO_FONT_TYPE_USER) {
    tprintf("Using CAIRO_FONT_TYPE_USER.\n");
  } else if (!font_map) {
<<<<<<< HEAD
    tprintf("ERROR: Can not create pango cairo font map!\n");
=======
    printf("Cannot create pango cairo font map!\n");
>>>>>>> 9d71da78
  }
}

} // namespace tesseract

#endif<|MERGE_RESOLUTION|>--- conflicted
+++ resolved
@@ -727,11 +727,7 @@
              CAIRO_FONT_TYPE_USER) {
     tprintf("Using CAIRO_FONT_TYPE_USER.\n");
   } else if (!font_map) {
-<<<<<<< HEAD
-    tprintf("ERROR: Can not create pango cairo font map!\n");
-=======
-    printf("Cannot create pango cairo font map!\n");
->>>>>>> 9d71da78
+    tprintf("ERROR: Cannot create pango cairo font map!\n");
   }
 }
 
