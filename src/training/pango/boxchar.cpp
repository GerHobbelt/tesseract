/**********************************************************************
 * File:        boxchar.cpp
 * Description: Simple class to associate a Tesseract classification unit with
 *              its bounding box so that the boxes can be rotated as the image
 *              is rotated for degradation.  Also includes routines to output
 *              the character-tagged boxes to a boxfile.
 * Author:      Ray Smith
 *
 * (C) Copyright 2013, Google Inc.
 * Licensed under the Apache License, Version 2.0 (the "License");
 * you may not use this file except in compliance with the License.
 * You may obtain a copy of the License at
 * http://www.apache.org/licenses/LICENSE-2.0
 * Unless required by applicable law or agreed to in writing, software
 * distributed under the License is distributed on an "AS IS" BASIS,
 * WITHOUT WARRANTIES OR CONDITIONS OF ANY KIND, either express or implied.
 * See the License for the specific language governing permissions and
 * limitations under the License.
 *
 **********************************************************************/

#include "boxchar.h"

#include "../unicharset/fileio.h"
#include "../unicharset/normstrngs.h"
#include "tprintf.h"
#include "unicharset.h"

#if defined(PANGO_ENABLE_ENGINE) && defined(HAS_LIBICU)

#include "unicode/uchar.h" // from libicu

#include <algorithm>
#include <cstddef>
#include <vector>

// Absolute Ratio of dx:dy or dy:dx to be a newline.
const int kMinNewlineRatio = 5;

namespace tesseract {

BoxChar::BoxChar(const char *utf8_str, int len)
    : ch_(utf8_str, len), box_(nullptr), baseline_(ptaCreate(0)), page_(0), rtl_index_(-1) {}

BoxChar::~BoxChar() {
  boxDestroy(&box_);
  ptaDestroy(&baseline_);
}

void BoxChar::AddBox(int x, int y, int width, int height) {
  box_ = boxCreate(x, y, width, height);
}

void BoxChar::AddBaselinePt(int x, int y) {
  ptaAddPt(baseline_, x, y);
}

// Increments *num_rtl and *num_ltr according to the directionality of
// characters in the box.
void BoxChar::GetDirection(int *num_rtl, int *num_ltr) const {
  // Convert the unichar to UTF32 representation
  std::vector<char32> uni_vector = UNICHAR::UTF8ToUTF32(ch_.c_str());
  if (uni_vector.empty()) {
    tprintf("ERROR: Illegal utf8 in boxchar string:{} = ", ch_.c_str());
    for (char c : ch_) {
      tprintf(" {}", c);
    }
    tprintf("\n");
    return;
  }
  for (char32 ch : uni_vector) {
    UCharDirection dir = u_charDirection(ch);
    if (dir == U_RIGHT_TO_LEFT || dir == U_RIGHT_TO_LEFT_ARABIC || dir == U_RIGHT_TO_LEFT_ISOLATE) {
      ++*num_rtl;
    } else if ((dir == U_ARABIC_NUMBER) ||
               (dir != U_DIR_NON_SPACING_MARK && dir != U_BOUNDARY_NEUTRAL)) {
      ++*num_ltr;
    }
  }
}

// Reverses the order of unicodes within the box. If Pango generates a
// ligature, these will get reversed on output, so reverse now.
void BoxChar::ReverseUnicodesInBox() {
  std::vector<char32> unicodes = UNICHAR::UTF8ToUTF32(ch_.c_str());
  std::reverse(unicodes.begin(), unicodes.end());
  ch_ = UNICHAR::UTF32ToUTF8(unicodes);
}

/* static */
void BoxChar::TranslateBoxes(int xshift, int yshift, std::vector<BoxChar *> *boxes) {
  for (auto &boxe : *boxes) {
    Box *box = boxe->box_;
    if (box != nullptr) {
      int32_t box_x;
      int32_t box_y;
      boxGetGeometry(box, &box_x, &box_y, nullptr, nullptr);
      boxSetGeometry(box, box_x + xshift, box_y + yshift, -1, -1);
    }
  }
}

/* static */
void BoxChar::TranslateBoxesAndBaseline(int xshift, int yshift, int start_box, int end_box,
                            std::vector<BoxChar *> *boxes)  {
  for (int i = start_box; i < end_box; ++i) {
    BOX *box = (*boxes)[i]->box_;
    if (box != nullptr) {
      box->x += xshift;
      box->y += yshift;
      Pta *translated_baseline = ptaTranslate((*boxes)[i]->baseline_, xshift, yshift);
      ptaDestroy(&(*boxes)[i]->baseline_);
      (*boxes)[i]->baseline_ = ptaClone(translated_baseline);
      ptaDestroy(&translated_baseline);
    }
  }
}

// Prepares for writing the boxes to a file by inserting newlines, spaces,
// and re-ordering so the boxes are strictly left-to-right.
/* static */
void BoxChar::PrepareToWrite(std::vector<BoxChar *> *boxes) {
  bool rtl_rules = ContainsMostlyRTL(*boxes);
  bool vertical_rules = MostlyVertical(*boxes);
  InsertNewlines(rtl_rules, vertical_rules, boxes);
  InsertSpaces(rtl_rules, vertical_rules, boxes);
  for (size_t i = 0; i < boxes->size(); ++i) {
    if ((*boxes)[i]->box_ == nullptr) {
      tprintf("Null box at index {}\n", i);
    }
  }
  if (rtl_rules) {
    ReorderRTLText(boxes);
  }
}

// Inserts newline (tab) characters into the vector at newline positions.
/* static */
void BoxChar::InsertNewlines(bool rtl_rules, bool vertical_rules, std::vector<BoxChar *> *boxes) {
  size_t prev_i = SIZE_MAX;
  int max_shift = 0;
  for (size_t i = 0; i < boxes->size(); ++i) {
    Box *box = (*boxes)[i]->box_;
    if (box == nullptr) {
      if (prev_i == SIZE_MAX || prev_i + 1 < i || i + 1 == boxes->size()) {
        // Erase null boxes at the start of a line and after another null box.
        do {
          delete (*boxes)[i];
          boxes->erase(boxes->begin() + i);
          if (i == 0) {
            break;
          }
        } while (i-- == boxes->size() && (*boxes)[i]->box_ == nullptr);
      }
      continue;
    }
    if (prev_i != SIZE_MAX) {
      int32_t box_x;
      int32_t box_y;
      boxGetGeometry(box, &box_x, &box_y, nullptr, nullptr);
      Box *prev_box = (*boxes)[prev_i]->box_;
      int32_t prev_box_x;
      int32_t prev_box_y;
      int32_t prev_box_w;
      int32_t prev_box_h;
      boxGetGeometry(prev_box, &prev_box_x, &prev_box_y, &prev_box_w, &prev_box_h);
      int shift = box_x - prev_box_x;
      if (vertical_rules) {
        shift = box_y - prev_box_y;
      } else if (rtl_rules) {
        shift = -shift;
      }
      if (-shift > max_shift) {
        // This is a newline. Since nothing cares about the size of the box,
        // except the out-of-bounds checker, minimize the chance of creating
        // a box outside the image by making the width and height 1.
        int width = 1;
        int height = 1;
        int x = prev_box_x + prev_box_w;
        int y = prev_box_y;
        if (vertical_rules) {
          x = prev_box_x;
          y = prev_box_y + prev_box_h;
        } else if (rtl_rules) {
          x = prev_box_x - width;
          if (x < 0) {
<<<<<<< HEAD
            tprintf("prev x = %d, width=%d\n", prev_box_x, width);
=======
            tprintf("prev x = {}, width={}\n", prev_box->x, width);
>>>>>>> f4581cd7
            x = 0;
          }
        }
        if (prev_i + 1 == i) {
          // New character needed.
          auto *new_box = new BoxChar("\t", 1);
          new_box->AddBox(x, y, width, height);
          new_box->page_ = (*boxes)[i]->page_;
          boxes->insert(boxes->begin() + i, new_box);
          ++i;
        } else {
          (*boxes)[i - 1]->AddBox(x, y, width, height);
          (*boxes)[i - 1]->ch_ = "\t";
        }
        max_shift = 0;
      } else if (shift > max_shift) {
        max_shift = shift;
      }
    }
    prev_i = i;
  }
}

// Converts nullptr boxes to space characters, with appropriate bounding boxes.
/* static */
void BoxChar::InsertSpaces(bool rtl_rules, bool vertical_rules, std::vector<BoxChar *> *boxes) {
  // After InsertNewlines, any remaining null boxes are not newlines, and are
  // singletons, so add a box to each remaining null box.
  for (size_t i = 1; i + 1 < boxes->size(); ++i) {
    Box *box = (*boxes)[i]->box_;
    if (box == nullptr) {
      Box *prev = (*boxes)[i - 1]->box_;
      Box *next = (*boxes)[i + 1]->box_;
      int32_t prev_x;
      int32_t prev_y;
      int32_t prev_w;
      int32_t prev_h;
      int32_t next_x;
      int32_t next_y;
      int32_t next_w;
      int32_t next_h;
      ASSERT_HOST(prev != nullptr && next != nullptr);
      boxGetGeometry(prev, &prev_x, &prev_y, &prev_w, &prev_h);
      boxGetGeometry(next, &next_x, &next_y, &next_w, &next_h);
      int top = std::min(prev_y, next_y);
      int bottom = std::max(prev_y + prev_h, next_y + next_h);
      int left = prev_x + prev_w;
      int right = next_x;
      if (vertical_rules) {
        top = prev_y + prev_h;
        bottom = next_y;
        left = std::min(prev_x, next_x);
        right = std::max(prev_x + prev_w, next_x + next_w);
      } else if (rtl_rules) {
        // With RTL we have to account for BiDi.
        // Right becomes the min left of all prior boxes back to the first
        // space or newline.
        right = prev_x;
        left = next_x + next_w;
        for (int j = i - 2; j >= 0 && (*boxes)[j]->ch_ != " " && (*boxes)[j]->ch_ != "\t"; --j) {
          prev = (*boxes)[j]->box_;
          ASSERT_HOST(prev != nullptr);
          boxGetGeometry(prev, &prev_x, nullptr, nullptr, nullptr);
          if (prev_x < right) {
            right = prev_x;
          }
        }
        // Left becomes the max right of all next boxes forward to the first
        // space or newline.
        for (size_t j = i + 2;
             j < boxes->size() && (*boxes)[j]->box_ != nullptr && (*boxes)[j]->ch_ != "\t"; ++j) {
          next = (*boxes)[j]->box_;
          boxGetGeometry(next, &next_x, nullptr, &next_w, nullptr);
          if (next_x + next_w > left) {
            left = next_x + next_w;
          }
        }
      }
      // Italic and stylized characters can produce negative spaces, which
      // Leptonica doesn't like, so clip to a positive size.
      if (right <= left) {
        right = left + 1;
      }
      if (bottom <= top) {
        bottom = top + 1;
      }
      (*boxes)[i]->AddBox(left, top, right - left, bottom - top);
      (*boxes)[i]->ch_ = " ";
    }
  }
}

// Reorders text in a right-to-left script in left-to-right order.
/* static */
void BoxChar::ReorderRTLText(std::vector<BoxChar *> *boxes) {
  // Ideally we need the inverse of the algorithm used by ResultIterator.
  // For now, let's try a sort that reverses original positions for RTL
  // characters, otherwise by x-position. This should be much closer to
  // correct than just sorting by x-position.
  size_t num_boxes = boxes->size();
  for (size_t i = 0; i < num_boxes; ++i) {
    int num_rtl = 0, num_ltr = 0;
    (*boxes)[i]->GetDirection(&num_rtl, &num_ltr);
    if (num_rtl > num_ltr) {
      (*boxes)[i]->set_rtl_index(i);
      (*boxes)[i]->ReverseUnicodesInBox();
    }
  }
  BoxCharPtrSort sorter;
  size_t end = 0;
  for (size_t start = 0; start < boxes->size(); start = end + 1) {
    end = start + 1;
    while (end < boxes->size() && (*boxes)[end]->ch_ != "\t") {
      ++end;
    }
    std::sort(boxes->begin() + start, boxes->begin() + end, sorter);
  }
}

// Returns true if the vector contains mostly RTL characters.
/* static */
bool BoxChar::ContainsMostlyRTL(const std::vector<BoxChar *> &boxes) {
  int num_rtl = 0, num_ltr = 0;
  for (auto boxe : boxes) {
    boxe->GetDirection(&num_rtl, &num_ltr);
  }
  return num_rtl > num_ltr;
}

// Returns true if the text is mostly laid out vertically.
/* static */
bool BoxChar::MostlyVertical(const std::vector<BoxChar *> &boxes) {
  int64_t total_dx = 0, total_dy = 0;
  for (size_t i = 1; i < boxes.size(); ++i) {
    if (boxes[i - 1]->box_ != nullptr && boxes[i]->box_ != nullptr &&
        boxes[i - 1]->page_ == boxes[i]->page_) {
      int32_t x0;
      int32_t y0;
      boxGetGeometry(boxes[i]->box_, &x0, &y0, nullptr, nullptr);
      int32_t x1;
      int32_t y1;
      boxGetGeometry(boxes[i - 1]->box_, &x1, &y1, nullptr, nullptr);
      int dx = x0 - x1;
      int dy = y0 - y1;
      if (abs(dx) > abs(dy) * kMinNewlineRatio || abs(dy) > abs(dx) * kMinNewlineRatio) {
        total_dx += dx * dx;
        total_dy += dy * dy;
      }
    }
  }
  return total_dy > total_dx;
}

// Returns the total length of all the strings in the boxes.
/* static */
int BoxChar::TotalByteLength(const std::vector<BoxChar *> &boxes) {
  int total_length = 0;
  for (auto boxe : boxes) {
    total_length += boxe->ch_.size();
  }
  return total_length;
}

// Rotate the boxes in [start_box, end_box) by the given rotation.
// The rotation is in radians clockwise about the given center.
/* static */
void BoxChar::RotateBoxes(float rotation, int xcenter, int ycenter, int start_box, int end_box,
                          std::vector<BoxChar *> *boxes) {
  Boxa *orig = boxaCreate(0);
  for (int i = start_box; i < end_box; ++i) {
    Box *box = (*boxes)[i]->box_;
    if (box) {
      boxaAddBox(orig, box, L_CLONE);
    }
  }
  Boxa *rotated = boxaRotate(orig, xcenter, ycenter, rotation);
  boxaDestroy(&orig);
  for (int i = start_box, box_ind = 0; i < end_box; ++i) {
    if ((*boxes)[i]->box_) {
      boxDestroy(&((*boxes)[i]->box_));
      (*boxes)[i]->box_ = boxaGetBox(rotated, box_ind++, L_CLONE);
    }
  }
  boxaDestroy(&rotated);
}

// Rotate the baseline in [start_box, end_box) by the given rotation.
// The rotation is in radians clockwise about the given center.
/* static */
void BoxChar::RotateBaseline(float rotation, int xcenter, int ycenter, int start_box, int end_box,
                            std::vector<BoxChar *> *boxes) {
  for (int i = start_box; i < end_box; ++i) {
      if ((*boxes)[i]->baseline_->n==0) continue;
      Pta *rotated_pts = ptaRotate((*boxes)[i]->baseline_, xcenter, ycenter, rotation);
      ptaDestroy(&((*boxes)[i]->baseline_)); 
      (*boxes)[i]->baseline_ = ptaClone(rotated_pts);
      ptaDestroy(&rotated_pts);
  }
}

const int kMaxLineLength = 1024;
/* static */ 
void BoxChar::WriteTesseractBoxFile(const std::string &filename, int height,
                                    const std::vector<BoxChar *> &boxes) {
  std::string output = GetTesseractBoxStr(height, boxes);
  File::WriteStringToFileOrDie(output, filename);
}

/* static */
std::string BoxChar::GetTesseractBoxStr(int height, const std::vector<BoxChar *> &boxes) {
  std::string output;
  char buffer[kMaxLineLength];
  for (auto boxe : boxes) {
    const Box *box = boxe->box_;
    if (box == nullptr) {
      tprintf("ERROR: Call PrepareToWrite before WriteTesseractBoxFile!!\n");
      return "";
    }
<<<<<<< HEAD
    int32_t box_x;
    int32_t box_y;
    int32_t box_w;
    int32_t box_h;
    boxGetGeometry(const_cast<Box *>(box), &box_x, &box_y, &box_w, &box_h);
    int nbytes = snprintf(buffer, kMaxLineLength, "%s %d %d %d %d %d\n",
                          boxe->ch_.c_str(), box_x, height - box_y - box_h,
                          box_x + box_w, height - box_y, boxe->page_);
=======
    int nbytes = snprintf(buffer, kMaxLineLength, "{} {} {} {} {} {}\n", boxe->ch_.c_str(), box->x,
                          height - box->y - box->h, box->x + box->w, height - box->y, boxe->page_);
>>>>>>> f4581cd7
    output.append(buffer, nbytes);
  }
  return output;
}

} // namespace tesseract

#endif
<|MERGE_RESOLUTION|>--- conflicted
+++ resolved
@@ -184,11 +184,7 @@
         } else if (rtl_rules) {
           x = prev_box_x - width;
           if (x < 0) {
-<<<<<<< HEAD
-            tprintf("prev x = %d, width=%d\n", prev_box_x, width);
-=======
             tprintf("prev x = {}, width={}\n", prev_box->x, width);
->>>>>>> f4581cd7
             x = 0;
           }
         }
@@ -407,7 +403,6 @@
       tprintf("ERROR: Call PrepareToWrite before WriteTesseractBoxFile!!\n");
       return "";
     }
-<<<<<<< HEAD
     int32_t box_x;
     int32_t box_y;
     int32_t box_w;
@@ -416,10 +411,6 @@
     int nbytes = snprintf(buffer, kMaxLineLength, "%s %d %d %d %d %d\n",
                           boxe->ch_.c_str(), box_x, height - box_y - box_h,
                           box_x + box_w, height - box_y, boxe->page_);
-=======
-    int nbytes = snprintf(buffer, kMaxLineLength, "{} {} {} {} {} {}\n", boxe->ch_.c_str(), box->x,
-                          height - box->y - box->h, box->x + box->w, height - box->y, boxe->page_);
->>>>>>> f4581cd7
     output.append(buffer, nbytes);
   }
   return output;
