#include "validate_indic.h"
#include "errcode.h"
#include "tprintf.h"

namespace tesseract {

// Returns whether codes matches the pattern for an Indic Grapheme.
// The ISCII standard http://varamozhi.sourceforge.net/iscii91.pdf
// has a BNF for valid syllables (Graphemes) which is modified slightly
// for Unicode.  Notably U+200C and U+200D are used before/after the
// virama/virama to express explicit or soft viramas.
// Also the unicode v.9 Malayalam entry states that CZHC can be used in several
// Indic languages to request traditional ligatures, and CzHC is Malayalam-
// specific for requesting open conjuncts.
//
//  + vowel Grapheme:  V[D](v)*
//  + consonant Grapheme: (C[N](H|HZ|Hz|ZH)?)*C[N](H|Hz)?[M[P]][D](v)*
bool ValidateIndic::ConsumeGraphemeIfValid() {
  switch (codes_[codes_used_].first) {
    case CharClass::kConsonant:
      return ConsumeConsonantHeadIfValid() && ConsumeConsonantTailIfValid();
    case CharClass::kVowel:
    case CharClass::kVedicMark:
      return ConsumeVowelIfValid();
    case CharClass::kZeroWidthJoiner:
    case CharClass::kZeroWidthNonJoiner:
      // Apart from within an aksara, joiners are silently dropped.
      if (report_errors_) {
<<<<<<< HEAD
        tprintf("ERROR: Dropping isolated joiner: {}\n", codes_[codes_used_].second);
=======
        tprintf("ERROR: Dropping isolated joiner: 0x%x\n", codes_[codes_used_].second);
>>>>>>> ccae24f4
      }
      ++codes_used_;
      return true;
    case CharClass::kOther:
      UseMultiCode(1);
      return true;
    default:
      if (report_errors_) {
<<<<<<< HEAD
        tprintf("ERROR: Invalid start of grapheme sequence:{}={}\n",
=======
        tprintf("ERROR: Invalid start of grapheme sequence:%c=0x%x\n",
>>>>>>> ccae24f4
                static_cast<int>(codes_[codes_used_].first),
                codes_[codes_used_].second);
      }
      return false;
  }
}

Validator::CharClass ValidateIndic::UnicodeToCharClass(char32 ch) const {
  if (IsVedicAccent(ch)) {
    return CharClass::kVedicMark;
  }
  if (ch == kZeroWidthNonJoiner) {
    return CharClass::kZeroWidthNonJoiner;
  }
  if (ch == kZeroWidthJoiner) {
    return CharClass::kZeroWidthJoiner;
  }
  // Offset from the start of the relevant unicode code block aka code page.
  int base = static_cast<char32>(script_);
  int off = ch - base;
  // Anything in another code block is other.
  if (off < 0 || off >= kIndicCodePageSize) {
    return CharClass::kOther;
  }
  // Exception for Tamil. The aytham character is considered a letter.
  if (script_ == ViramaScript::kTamil && off == 0x03) {
    return CharClass::kVowel;
  }
  if (off < 0x4) {
    return CharClass::kVowelModifier;
  }
  if (script_ == ViramaScript::kSinhala) {
    // Sinhala is an exception.
    if (off <= 0x19) {
      return CharClass::kVowel;
    }
    if (off <= 0x49) {
      return CharClass::kConsonant;
    }
    if (off == 0x4a) {
      return CharClass::kVirama;
    }
    if (off <= 0x5f) {
      return CharClass::kMatra;
    }
  } else {
    if (off <= 0x14 || off == 0x50) {
      return CharClass::kVowel;
    }
    if (off <= 0x3b || (0x58 <= off && off <= 0x5f)) {
      return CharClass::kConsonant;
    }
    // Sinhala doesn't have Nukta or Avagraha.
    if (off == 0x3c) {
      return CharClass::kNukta;
    }
    if (off == 0x3d) {
      return CharClass::kVowel; // avagraha
    }
    if (off <= 0x4c || (0x51 <= off && off <= 0x54)) {
      return CharClass::kMatra;
    }
    if (0x55 <= off && off <= 0x57) {
      return CharClass::kMatraPiece;
    }
    if (off == 0x4d) {
      return CharClass::kVirama;
    }
  }
  if (off == 0x60 || off == 0x61) {
    return CharClass::kVowel;
  }
  if (off == 0x62 || off == 0x63) {
    return CharClass::kMatra;
  }
  // Danda and digits up to 6f are OK as other.
  // 70-7f are script-specific.
  // 0BF0-0BF2 are Tamil numbers 10, 100 and 1000; treat as other.
  if (script_ == ViramaScript::kTamil && (0x70 <= off && off <= 0x72)) {
    return CharClass::kOther;
  }
  // 0BF3-0BFA are other Tamil symbols.
  if (script_ == ViramaScript::kTamil && (0x73 <= off && off <= 0x7A)) {
    return CharClass::kOther;
  }
  if (script_ == ViramaScript::kBengali && (off == 0x70 || off == 0x71)) {
    return CharClass::kConsonant;
  }
  if (script_ == ViramaScript::kGurmukhi && (off == 0x72 || off == 0x73)) {
    return CharClass::kConsonant;
  }
  if (script_ == ViramaScript::kSinhala && off == 0x70) {
    return CharClass::kConsonant;
  }
  if (script_ == ViramaScript::kDevanagari && off == 0x70) {
    return CharClass::kOther;
  }
  if (0x70 <= off && off <= 0x73) {
    return CharClass::kVowelModifier;
  }
  // Non Indic, Digits, Measures, danda, etc.
  return CharClass::kOther;
}

// Helper consumes/copies a virama and any associated post-virama joiners.
// A linking virama (with either type of pre-virama joiner, post-virama ZWJ, or
// no joiner at all) must be followed by a consonant.
// A non-linking (explicit) virama is indicated by a ZWNJ after it, or a non
// consonant, space, or character from a different script. We clean up the
// representation to make it consistent by adding a ZWNJ if missing from a
// non-linking virama. Returns false with an invalid sequence.
bool ValidateIndic::ConsumeViramaIfValid(IndicPair joiner, bool post_matra) {
  const unsigned num_codes = codes_.size();
  if (joiner.first == CharClass::kOther) {
    CodeOnlyToOutput();
    if (codes_used_ < num_codes && codes_[codes_used_].second == kZeroWidthJoiner) {
      // Post-matra viramas must be explicit, so no joiners allowed here.
      if (post_matra) {
        if (report_errors_) {
          tprintf("ERROR: ZWJ after a post-matra virama!!\n");
        }
        return false;
      }
      if (codes_used_ + 1 < num_codes && codes_[codes_used_ - 2].second != kRayana &&
          (codes_[codes_used_ + 1].second == kZeroWidthNonJoiner ||
           codes_[codes_used_ + 1].second == kYayana ||
           codes_[codes_used_ + 1].second == kRayana)) {
        // This combination will be picked up later.
        ASSERT_HOST(!CodeOnlyToOutput());
      } else {
        // Half-form with optional Nukta.
        unsigned len = output_.size() + 1 - output_used_;
        if (UseMultiCode(len)) {
          return true;
        }
      }
      if (codes_used_ < num_codes && codes_[codes_used_].second == kZeroWidthNonJoiner) {
        if (output_used_ == output_.size() || output_[output_used_] != kRayana) {
          if (report_errors_) {
<<<<<<< HEAD
            tprintf("ERROR: Virama ZWJ ZWNJ in non-Sinhala: base={}!\n", static_cast<int>(script_));
=======
            tprintf("ERROR: Virama ZWJ ZWNJ in non-Sinhala: base=0x%x!\n", static_cast<int>(script_));
>>>>>>> ccae24f4
          }
          return false;
        }
        // Special Sinhala case of Stand-alone Repaya. ['RA' H Z z]
        if (UseMultiCode(4)) {
          return true;
        }
      }
    } else if (codes_used_ == num_codes || codes_[codes_used_].first != CharClass::kConsonant ||
               post_matra) {
      if (codes_used_ == num_codes || codes_[codes_used_].second != kZeroWidthNonJoiner) {
        // It is valid to have an unterminated virama at the end of a word, but
        // for consistency, we will always add ZWNJ if not present.
        output_.push_back(kZeroWidthNonJoiner);
      } else {
        CodeOnlyToOutput();
      }
      // Explicit virama [H z]
      MultiCodePart(2);
    }
  } else {
    // Pre-virama joiner [{Z|z} H] requests specific conjunct.
    if (UseMultiCode(2)) {
      if (report_errors_) {
        tprintf("ERROR: Invalid pre-virama joiner with no 2nd consonant!!\n");
      }
      return false;
    }
    if (codes_[codes_used_].second == kZeroWidthJoiner ||
        codes_[codes_used_].second == kZeroWidthNonJoiner) {
      if (report_errors_) {
<<<<<<< HEAD
        tprintf("ERROR: JHJ!!: {} {} {}\n", joiner.second, output_.back(),
=======
        tprintf("ERROR: JHJ!!: 0x%x 0x%x 0x%x\n", joiner.second, output_.back(),
>>>>>>> ccae24f4
                codes_[codes_used_].second);
      }
      return false;
    }
  }
  // It is good so far as it goes.
  return true;
}

// Helper consumes/copies a series of consonants separated by viramas while
// valid, but not any vowel or other modifiers.
bool ValidateIndic::ConsumeConsonantHeadIfValid() {
  const unsigned num_codes = codes_.size();
  // Consonant aksara
  do {
    CodeOnlyToOutput();
    // Special Sinhala case of [H Z Yayana/Rayana].
    int index = output_.size() - 3;
    if (output_used_ + 3 <= output_.size() &&
        (output_.back() == kYayana || output_.back() == kRayana) && IsVirama(output_[index]) &&
        output_[index + 1] == kZeroWidthJoiner) {
      MultiCodePart(3);
    }
    bool have_nukta = false;
    if (codes_used_ < num_codes && codes_[codes_used_].first == CharClass::kNukta) {
      have_nukta = true;
      CodeOnlyToOutput();
    }
    // Test for subscript conjunct.
    index = output_.size() - 2 - have_nukta;
    if (output_used_ + 2 + have_nukta <= output_.size() && IsSubscriptScript() &&
        IsVirama(output_[index])) {
      // Output previous virama, consonant + optional nukta.
      MultiCodePart(2 + have_nukta);
    }
    IndicPair joiner(CharClass::kOther, 0);
    if (codes_used_ < num_codes && (codes_[codes_used_].second == kZeroWidthJoiner ||
                                    (codes_[codes_used_].second == kZeroWidthNonJoiner &&
                                     script_ == ViramaScript::kMalayalam))) {
      joiner = codes_[codes_used_];
      if (++codes_used_ == num_codes) {
        if (report_errors_) {
<<<<<<< HEAD
          tprintf("ERROR: Skipping ending joiner: {} {}\n", output_.back(), joiner.second);
=======
          tprintf("ERROR: Skipping ending joiner: 0x%x 0x%x\n", output_.back(), joiner.second);
>>>>>>> ccae24f4
        }
        return true;
      }
      if (codes_[codes_used_].first == CharClass::kVirama) {
        output_.push_back(joiner.second);
      } else {
        if (report_errors_) {
<<<<<<< HEAD
          tprintf("ERROR: Skipping unnecessary joiner: {} {} {}\n", output_.back(), joiner.second,
=======
          tprintf("WARNING: Skipping unnecessary joiner: 0x%x 0x%x 0x%x\n", output_.back(), joiner.second,
>>>>>>> ccae24f4
                  codes_[codes_used_].second);
        }
        joiner = std::make_pair(CharClass::kOther, 0);
      }
    }
    if (codes_used_ < num_codes && codes_[codes_used_].first == CharClass::kVirama) {
      if (!ConsumeViramaIfValid(joiner, false)) {
        return false;
      }
    } else {
      break; // No virama, so the run of consonants is over.
    }
  } while (codes_used_ < num_codes && codes_[codes_used_].first == CharClass::kConsonant);
  if (output_used_ < output_.size()) {
    MultiCodePart(1);
  }
  return true;
}

// Helper consumes/copies a tail part of a consonant, comprising optional
// matra/piece, vowel modifier, vedic mark, terminating virama.
bool ValidateIndic::ConsumeConsonantTailIfValid() {
  if (codes_used_ == codes_.size()) {
    return true;
  }
  // No virama: Finish the grapheme.
  // Are multiple matras allowed?
  if (codes_[codes_used_].first == CharClass::kMatra) {
    if (UseMultiCode(1)) {
      return true;
    }
    if (codes_[codes_used_].first == CharClass::kMatraPiece) {
      if (UseMultiCode(1)) {
        return true;
      }
    }
  }
  while (codes_[codes_used_].first == CharClass::kVowelModifier) {
    if (UseMultiCode(1)) {
      return true;
    }
    // Only Malayalam allows only repeated 0xd02.
    if (script_ != ViramaScript::kMalayalam || output_.back() != 0xd02) {
      break;
    }
  }
  while (codes_[codes_used_].first == CharClass::kVedicMark) {
    if (UseMultiCode(1)) {
      return true;
    }
  }
  if (codes_[codes_used_].first == CharClass::kVirama) {
    if (!ConsumeViramaIfValid(IndicPair(CharClass::kOther, 0), true)) {
      return false;
    }
  }
  // What we have consumed so far is a valid consonant cluster.
  if (output_used_ < output_.size()) {
    MultiCodePart(1);
  }

  return true;
}

// Helper consumes/copies a vowel and optional modifiers.
bool ValidateIndic::ConsumeVowelIfValid() {
  if (UseMultiCode(1)) {
    return true;
  }
  while (codes_[codes_used_].first == CharClass::kVowelModifier) {
    if (UseMultiCode(1)) {
      return true;
    }
    // Only Malayalam allows repeated modifiers?
    if (script_ != ViramaScript::kMalayalam) {
      break;
    }
  }
  while (codes_[codes_used_].first == CharClass::kVedicMark) {
    if (UseMultiCode(1)) {
      return true;
    }
  }
  // What we have consumed so far is a valid vowel cluster.
  return true;
}

} // namespace tesseract<|MERGE_RESOLUTION|>--- conflicted
+++ resolved
@@ -26,11 +26,7 @@
     case CharClass::kZeroWidthNonJoiner:
       // Apart from within an aksara, joiners are silently dropped.
       if (report_errors_) {
-<<<<<<< HEAD
         tprintf("ERROR: Dropping isolated joiner: {}\n", codes_[codes_used_].second);
-=======
-        tprintf("ERROR: Dropping isolated joiner: 0x%x\n", codes_[codes_used_].second);
->>>>>>> ccae24f4
       }
       ++codes_used_;
       return true;
@@ -39,11 +35,7 @@
       return true;
     default:
       if (report_errors_) {
-<<<<<<< HEAD
         tprintf("ERROR: Invalid start of grapheme sequence:{}={}\n",
-=======
-        tprintf("ERROR: Invalid start of grapheme sequence:%c=0x%x\n",
->>>>>>> ccae24f4
                 static_cast<int>(codes_[codes_used_].first),
                 codes_[codes_used_].second);
       }
@@ -183,11 +175,7 @@
       if (codes_used_ < num_codes && codes_[codes_used_].second == kZeroWidthNonJoiner) {
         if (output_used_ == output_.size() || output_[output_used_] != kRayana) {
           if (report_errors_) {
-<<<<<<< HEAD
             tprintf("ERROR: Virama ZWJ ZWNJ in non-Sinhala: base={}!\n", static_cast<int>(script_));
-=======
-            tprintf("ERROR: Virama ZWJ ZWNJ in non-Sinhala: base=0x%x!\n", static_cast<int>(script_));
->>>>>>> ccae24f4
           }
           return false;
         }
@@ -219,11 +207,7 @@
     if (codes_[codes_used_].second == kZeroWidthJoiner ||
         codes_[codes_used_].second == kZeroWidthNonJoiner) {
       if (report_errors_) {
-<<<<<<< HEAD
         tprintf("ERROR: JHJ!!: {} {} {}\n", joiner.second, output_.back(),
-=======
-        tprintf("ERROR: JHJ!!: 0x%x 0x%x 0x%x\n", joiner.second, output_.back(),
->>>>>>> ccae24f4
                 codes_[codes_used_].second);
       }
       return false;
@@ -266,11 +250,7 @@
       joiner = codes_[codes_used_];
       if (++codes_used_ == num_codes) {
         if (report_errors_) {
-<<<<<<< HEAD
           tprintf("ERROR: Skipping ending joiner: {} {}\n", output_.back(), joiner.second);
-=======
-          tprintf("ERROR: Skipping ending joiner: 0x%x 0x%x\n", output_.back(), joiner.second);
->>>>>>> ccae24f4
         }
         return true;
       }
@@ -278,11 +258,7 @@
         output_.push_back(joiner.second);
       } else {
         if (report_errors_) {
-<<<<<<< HEAD
-          tprintf("ERROR: Skipping unnecessary joiner: {} {} {}\n", output_.back(), joiner.second,
-=======
-          tprintf("WARNING: Skipping unnecessary joiner: 0x%x 0x%x 0x%x\n", output_.back(), joiner.second,
->>>>>>> ccae24f4
+          tprintf("WARNING: Skipping unnecessary joiner: {} {} {}\n", output_.back(), joiner.second,
                   codes_[codes_used_].second);
         }
         joiner = std::make_pair(CharClass::kOther, 0);
