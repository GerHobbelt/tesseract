///////////////////////////////////////////////////////////////////////
// File:        lstmtrainer.cpp
// Description: Top-level line trainer class for LSTM-based networks.
// Author:      Ray Smith
//
// (C) Copyright 2013, Google Inc.
// Licensed under the Apache License, Version 2.0 (the "License");
// you may not use this file except in compliance with the License.
// You may obtain a copy of the License at
// http://www.apache.org/licenses/LICENSE-2.0
// Unless required by applicable law or agreed to in writing, software
// distributed under the License is distributed on an "AS IS" BASIS,
// WITHOUT WARRANTIES OR CONDITIONS OF ANY KIND, either express or implied.
// See the License for the specific language governing permissions and
// limitations under the License.
///////////////////////////////////////////////////////////////////////

#define _USE_MATH_DEFINES // needed to get definition of M_SQRT1_2

// Include automatically generated configuration file if running autoconf.
#ifdef HAVE_CONFIG_H
#  include "config_auto.h"
#endif

#include <string>
#include "lstmtrainer.h"

#include <allheaders.h>
#include "boxread.h"
#include "../common/ctc.h"
#include "imagedata.h"
#include "input.h"
#include "../common/networkbuilder.h"
#include "ratngs.h"
#include "recodebeam.h"
#ifdef INCLUDE_TENSORFLOW
#  include "tfnetwork.h"
#endif
#include "tprintf.h"

namespace tesseract {

// Min actual error rate increase to constitute divergence.
const double kMinDivergenceRate = 50.0;
// Min iterations since last best before acting on a stall.
const int kMinStallIterations = 10000;
// Fraction of current char error rate that sub_trainer_ has to be ahead
// before we declare the sub_trainer_ a success and switch to it.
const double kSubTrainerMarginFraction = 3.0 / 128;
// Factor to reduce learning rate on divergence.
const double kLearningRateDecay = M_SQRT1_2;
// LR adjustment iterations.
const int kNumAdjustmentIterations = 100;
// How often to add data to the error_graph_.
const int kErrorGraphInterval = 1000;
// Number of training images to train between calls to MaintainCheckpoints.
const int kNumPagesPerBatch = 100;
// Min percent error rate to consider start-up phase over.
const int kMinStartedErrorRate = 75;
// Error rate at which to transition to stage 1.
const double kStageTransitionThreshold = 10.0;
// Confidence beyond which the truth is more likely wrong than the recognizer.
const double kHighConfidence = 0.9375; // 15/16.
// Fraction of weight sign-changing total to constitute a definite improvement.
const double kImprovementFraction = 15.0 / 16.0;
// Fraction of last written best to make it worth writing another.
const double kBestCheckpointFraction = 31.0 / 32.0;
#ifndef GRAPHICS_DISABLED
// Scale factor for display of target activations of CTC.
const int kTargetXScale = 5;
const int kTargetYScale = 100;
#endif // !GRAPHICS_DISABLED

LSTMTrainer::LSTMTrainer() : randomly_rotate_(false), training_data_(0), sub_trainer_(nullptr) {
  EmptyConstructor();
  debug_interval_ = 0;
}

LSTMTrainer::LSTMTrainer(const char *model_base, const char *checkpoint_name, int debug_interval,
                         int64_t max_memory)
    : randomly_rotate_(false), training_data_(max_memory), sub_trainer_(nullptr) {
  EmptyConstructor();
  debug_interval_ = debug_interval;
  model_base_ = model_base;
  checkpoint_name_ = checkpoint_name;
}

LSTMTrainer::~LSTMTrainer() {
#ifndef GRAPHICS_DISABLED
  delete align_win_;
  delete target_win_;
  delete ctc_win_;
  delete recon_win_;
#endif
}

// Tries to deserialize a trainer from the given file and silently returns
// false in case of failure.
bool LSTMTrainer::TryLoadingCheckpoint(const char *filename, const char *old_traineddata) {
  std::vector<char> data;
  if (!LoadDataFromFile(filename, &data)) {
    return false;
  }
  tprintf("Loaded file %s, unpacking...\n", filename);
  if (!ReadTrainingDump(data, *this)) {
    return false;
  }
  if (((old_traineddata == nullptr || *old_traineddata == '\0') &&
       network_->NumOutputs() == recoder_.code_range()) ||
      filename == old_traineddata) {
    return true; // Normal checkpoint load complete.
  }
  tprintf("Code range changed from %d to %d!\n", network_->NumOutputs(), recoder_.code_range());
  if (old_traineddata == nullptr || *old_traineddata == '\0') {
    tprintf("ERROR: Must supply the old traineddata for code conversion!\n");
    return false;
  }
  TessdataManager old_mgr;
  ASSERT_HOST(old_mgr.Init(old_traineddata));
  TFile fp;
  if (!old_mgr.GetComponent(TESSDATA_LSTM_UNICHARSET, &fp)) {
    return false;
  }
  UNICHARSET old_chset;
  if (!old_chset.load_from_file(&fp, false)) {
    return false;
  }
  if (!old_mgr.GetComponent(TESSDATA_LSTM_RECODER, &fp)) {
    return false;
  }
  UnicharCompress old_recoder;
  if (!old_recoder.DeSerialize(&fp)) {
    return false;
  }
  std::vector<int> code_map = MapRecoder(old_chset, old_recoder);
  // Set the null_char_ to the new value.
  int old_null_char = null_char_;
  SetNullChar();
  // Map the softmax(s) in the network.
  network_->RemapOutputs(old_recoder.code_range(), code_map);
  tprintf("Previous null char=%d mapped to %d\n", old_null_char, null_char_);
  return true;
}

// Initializes the trainer with a network_spec in the network description
// net_flags control network behavior according to the NetworkFlags enum.
// There isn't really much difference between them - only where the effects
// are implemented.
// For other args see NetworkBuilder::InitNetwork.
// Note: Be sure to call InitCharSet before InitNetwork!
bool LSTMTrainer::InitNetwork(const char *network_spec, int append_index, int net_flags,
                              float weight_range, float learning_rate, float momentum,
                              float adam_beta) {
  mgr_.SetVersionString(mgr_.VersionString() + ":" + network_spec);
  adam_beta_ = adam_beta;
  learning_rate_ = learning_rate;
  momentum_ = momentum;
  SetNullChar();
  if (!NetworkBuilder::InitNetwork(recoder_.code_range(), network_spec, append_index, net_flags,
                                   weight_range, &randomizer_, &network_)) {
    return false;
  }
  network_str_ += network_spec;
  tprintf("Built network:%s from request %s\n",
          network_->spec().c_str(), network_spec);
  tprintf(
      "Training parameters:\n  Debug interval = %d,"
      " weights = %g, learning rate = %g, momentum=%g\n",
      debug_interval_, weight_range, learning_rate_, momentum_);
  tprintf("null char=%d\n", null_char_);
  return true;
}

// Initializes a trainer from a serialized TFNetworkModel proto.
// Returns the global step of TensorFlow graph or 0 if failed.
#ifdef INCLUDE_TENSORFLOW
int LSTMTrainer::InitTensorFlowNetwork(const std::string &tf_proto) {
  delete network_;
  TFNetwork *tf_net = new TFNetwork("TensorFlow");
  training_iteration_ = tf_net->InitFromProtoStr(tf_proto);
  if (training_iteration_ == 0) {
    tprintf("InitFromProtoStr failed!!\n");
    return 0;
  }
  network_ = tf_net;
  ASSERT_HOST(recoder_.code_range() == tf_net->num_classes());
  return training_iteration_;
}
#endif

// Resets all the iteration counters for fine tuning or traininng a head,
// where we want the error reporting to reset.
void LSTMTrainer::InitIterations() {
  sample_iteration_ = 0;
  training_iteration_ = 0;
  learning_iteration_ = 0;
  prev_sample_iteration_ = 0;
  best_error_rate_ = 100.0;
  best_iteration_ = 0;
  worst_error_rate_ = 0.0;
  worst_iteration_ = 0;
  stall_iteration_ = kMinStallIterations;
  best_error_history_.clear();
  best_error_iterations_.clear();
  improvement_steps_ = kMinStallIterations;
  perfect_delay_ = 0;
  last_perfect_training_iteration_ = 0;
  for (int i = 0; i < ET_COUNT; ++i) {
    best_error_rates_[i] = 100.0;
    worst_error_rates_[i] = 0.0;
    error_buffers_[i].clear();
    error_buffers_[i].resize(kRollingBufferSize_);
    error_rates_[i] = 100.0;
  }
  error_rate_of_last_saved_best_ = kMinStartedErrorRate;
}

// If the training sample is usable, grid searches for the optimal
// dict_ratio/cert_offset, and returns the results in a string of space-
// separated triplets of ratio,offset=worderr.
Trainability LSTMTrainer::GridSearchDictParams(const ImageData *trainingdata, int iteration,
                                               double min_dict_ratio, double dict_ratio_step,
                                               double max_dict_ratio, double min_cert_offset,
                                               double cert_offset_step, double max_cert_offset,
                                               std::string &results) {
  sample_iteration_ = iteration;
  NetworkIO fwd_outputs, targets;
  Trainability result = PrepareForBackward(trainingdata, &fwd_outputs, &targets);
  if (result == UNENCODABLE || result == HI_PRECISION_ERR || dict_ == nullptr) {
    return result;
  }

  // Encode/decode the truth to get the normalization.
  std::vector<int> truth_labels, ocr_labels, xcoords;
  ASSERT_HOST(EncodeString(trainingdata->transcription(), &truth_labels));
  // NO-dict error.
  RecodeBeamSearch base_search(recoder_, null_char_, SimpleTextOutput(), nullptr);
  base_search.Decode(fwd_outputs, 1.0, 0.0, RecodeBeamSearch::kMinCertainty, nullptr);
  base_search.ExtractBestPathAsLabels(&ocr_labels, &xcoords);
  std::string truth_text = DecodeLabels(truth_labels);
  std::string ocr_text = DecodeLabels(ocr_labels);
  double baseline_error = ComputeWordError(&truth_text, &ocr_text);
  results += "0,0=" + std::to_string(baseline_error);

  RecodeBeamSearch search(recoder_, null_char_, SimpleTextOutput(), dict_);
  for (double r = min_dict_ratio; r < max_dict_ratio; r += dict_ratio_step) {
    for (double c = min_cert_offset; c < max_cert_offset; c += cert_offset_step) {
      search.Decode(fwd_outputs, r, c, RecodeBeamSearch::kMinCertainty, nullptr);
      search.ExtractBestPathAsLabels(&ocr_labels, &xcoords);
      truth_text = DecodeLabels(truth_labels);
      ocr_text = DecodeLabels(ocr_labels);
      // This is destructive on both strings.
      double word_error = ComputeWordError(&truth_text, &ocr_text);
      if ((r == min_dict_ratio && c == min_cert_offset) || !std::isfinite(word_error)) {
        std::string t = DecodeLabels(truth_labels);
	std::string o = DecodeLabels(ocr_labels);
        tprintf("r=%g, c=%g, truth=%s, ocr=%s, wderr=%g, truth[0]=%d\n", r, c, t.c_str(), o.c_str(),
                word_error, truth_labels[0]);
      }
      results += " " + std::to_string(r);
      results += "," + std::to_string(c);
      results += "=" + std::to_string(word_error);
    }
  }
  return result;
}

// Provides output on the distribution of weight values.
void LSTMTrainer::DebugNetwork() {
  network_->DebugWeights();
}

// Loads a set of lstmf files that were created using the lstm.train config to
// tesseract into memory ready for training. Returns false if nothing was
// loaded.
bool LSTMTrainer::LoadAllTrainingData(const std::vector<std::string> &filenames,
                                      CachingStrategy cache_strategy, bool randomly_rotate) {
  randomly_rotate_ = randomly_rotate;
  training_data_.Clear();
  return training_data_.LoadDocuments(filenames, cache_strategy, LoadDataFromFile);
}

// Keeps track of best and locally worst char error_rate and launches tests
// using tester, when a new min or max is reached.
// Writes checkpoints at appropriate times and builds and returns a log message
// to indicate progress. Returns false if nothing interesting happened.
bool LSTMTrainer::MaintainCheckpoints(TestCallback tester, std::string &log_msg) {
  PrepareLogMsg(log_msg);
  double error_rate = CharError();
  int iteration = learning_iteration();
  if (iteration >= stall_iteration_ &&
      error_rate > best_error_rate_ * (1.0 + kSubTrainerMarginFraction) &&
      best_error_rate_ < kMinStartedErrorRate && !best_trainer_.empty()) {
    // It hasn't got any better in a long while, and is a margin worse than the
    // best, so go back to the best model and try a different learning rate.
    StartSubtrainer(log_msg);
  }
  SubTrainerResult sub_trainer_result = STR_NONE;
  if (sub_trainer_ != nullptr) {
    sub_trainer_result = UpdateSubtrainer(log_msg);
    if (sub_trainer_result == STR_REPLACED) {
      // Reset the inputs, as we have overwritten *this.
      error_rate = CharError();
      iteration = learning_iteration();
      PrepareLogMsg(log_msg);
    }
  }
  bool result = true; // Something interesting happened.
  std::vector<char> rec_model_data;
  if (error_rate < best_error_rate_) {
    SaveRecognitionDump(&rec_model_data);
    log_msg += " New best char error = " + std::to_string(error_rate);
    log_msg += UpdateErrorGraph(iteration, error_rate, rec_model_data, tester);
    // If sub_trainer_ is not nullptr, either *this beat it to a new best, or it
    // just overwrote *this. In either case, we have finished with it.
    sub_trainer_.reset();
    stall_iteration_ = learning_iteration() + kMinStallIterations;
    if (TransitionTrainingStage(kStageTransitionThreshold)) {
      log_msg += " Transitioned to stage " + std::to_string(CurrentTrainingStage());
    }
    SaveTrainingDump(NO_BEST_TRAINER, *this, &best_trainer_);
    if (error_rate < error_rate_of_last_saved_best_ * kBestCheckpointFraction) {
      std::string best_model_name = DumpFilename();
      if (!SaveDataToFile(best_trainer_, best_model_name.c_str())) {
        log_msg += " failed to write best model:";
      } else {
        log_msg += " wrote best model:";
        error_rate_of_last_saved_best_ = best_error_rate_;
      }
      log_msg += best_model_name;
    }
  } else if (error_rate > worst_error_rate_) {
    SaveRecognitionDump(&rec_model_data);
    log_msg += " New worst char error = " + std::to_string(error_rate);
    log_msg += UpdateErrorGraph(iteration, error_rate, rec_model_data, tester);
    if (worst_error_rate_ > best_error_rate_ + kMinDivergenceRate &&
        best_error_rate_ < kMinStartedErrorRate && !best_trainer_.empty()) {
      // Error rate has ballooned. Go back to the best model.
      log_msg += "\nDivergence! ";
      // Copy best_trainer_ before reading it, as it will get overwritten.
      std::vector<char> revert_data(best_trainer_);
      if (ReadTrainingDump(revert_data, *this)) {
        LogIterations("Reverted to", log_msg);
        ReduceLearningRates(this, log_msg);
      } else {
        LogIterations("Failed to Revert at", log_msg);
      }
      // If it fails again, we will wait twice as long before reverting again.
      stall_iteration_ = iteration + 2 * (iteration - learning_iteration());
      // Re-save the best trainer with the new learning rates and stall
      // iteration.
      SaveTrainingDump(NO_BEST_TRAINER, *this, &best_trainer_);
    }
  } else {
    // Something interesting happened only if the sub_trainer_ was trained.
    result = sub_trainer_result != STR_NONE;
  }
  if (checkpoint_name_.length() > 0) {
    // Write a current checkpoint.
    std::vector<char> checkpoint;
    if (!SaveTrainingDump(FULL, *this, &checkpoint) ||
        !SaveDataToFile(checkpoint, checkpoint_name_.c_str())) {
      log_msg += " failed to write checkpoint.";
    } else {
      log_msg += " wrote checkpoint.";
    }
  }
  log_msg += "\n";
  return result;
}

// Builds a string containing a progress message with current error rates.
void LSTMTrainer::PrepareLogMsg(std::string &log_msg) const {
  LogIterations("At", log_msg);
  log_msg += ", Mean rms=" + std::to_string(error_rates_[ET_RMS]);
  log_msg += "%, delta=" + std::to_string(error_rates_[ET_DELTA]);
  log_msg += "%, char train=" + std::to_string(error_rates_[ET_CHAR_ERROR]);
  log_msg += "%, word train=" + std::to_string(error_rates_[ET_WORD_RECERR]);
  log_msg += "%, skip ratio=" + std::to_string(error_rates_[ET_SKIP_RATIO]);
  log_msg += "%, ";
}

// Appends <intro_str> iteration learning_iteration()/training_iteration()/
// sample_iteration() to the log_msg.
void LSTMTrainer::LogIterations(const char *intro_str, std::string &log_msg) const {
  log_msg += intro_str;
  log_msg += " iteration " + std::to_string(learning_iteration());
  log_msg += "/" + std::to_string(training_iteration());
  log_msg += "/" + std::to_string(sample_iteration());
}

// Returns true and increments the training_stage_ if the error rate has just
// passed through the given threshold for the first time.
bool LSTMTrainer::TransitionTrainingStage(float error_threshold) {
  if (best_error_rate_ < error_threshold && training_stage_ + 1 < num_training_stages_) {
    ++training_stage_;
    return true;
  }
  return false;
}

// Writes to the given file. Returns false in case of error.
bool LSTMTrainer::Serialize(SerializeAmount serialize_amount, const TessdataManager *mgr,
                            TFile *fp) const {
  if (!LSTMRecognizer::Serialize(mgr, fp)) {
    return false;
  }
  if (!fp->Serialize(&learning_iteration_)) {
    return false;
  }
  if (!fp->Serialize(&prev_sample_iteration_)) {
    return false;
  }
  if (!fp->Serialize(&perfect_delay_)) {
    return false;
  }
  if (!fp->Serialize(&last_perfect_training_iteration_)) {
    return false;
  }
  for (const auto &error_buffer : error_buffers_) {
    if (!fp->Serialize(error_buffer)) {
      return false;
    }
  }
  if (!fp->Serialize(&error_rates_[0], countof(error_rates_))) {
    return false;
  }
  if (!fp->Serialize(&training_stage_)) {
    return false;
  }
  uint8_t amount = serialize_amount;
  if (!fp->Serialize(&amount)) {
    return false;
  }
  if (serialize_amount == LIGHT) {
    return true; // We are done.
  }
  if (!fp->Serialize(&best_error_rate_)) {
    return false;
  }
  if (!fp->Serialize(&best_error_rates_[0], countof(best_error_rates_))) {
    return false;
  }
  if (!fp->Serialize(&best_iteration_)) {
    return false;
  }
  if (!fp->Serialize(&worst_error_rate_)) {
    return false;
  }
  if (!fp->Serialize(&worst_error_rates_[0], countof(worst_error_rates_))) {
    return false;
  }
  if (!fp->Serialize(&worst_iteration_)) {
    return false;
  }
  if (!fp->Serialize(&stall_iteration_)) {
    return false;
  }
  if (!fp->Serialize(best_model_data_)) {
    return false;
  }
  if (!fp->Serialize(worst_model_data_)) {
    return false;
  }
  if (serialize_amount != NO_BEST_TRAINER && !fp->Serialize(best_trainer_)) {
    return false;
  }
  std::vector<char> sub_data;
  if (sub_trainer_ != nullptr && !SaveTrainingDump(LIGHT, *sub_trainer_, &sub_data)) {
    return false;
  }
  if (!fp->Serialize(sub_data)) {
    return false;
  }
  if (!fp->Serialize(best_error_history_)) {
    return false;
  }
  if (!fp->Serialize(best_error_iterations_)) {
    return false;
  }
  return fp->Serialize(&improvement_steps_);
}

// Reads from the given file. Returns false in case of error.
// NOTE: It is assumed that the trainer is never read cross-endian.
bool LSTMTrainer::DeSerialize(const TessdataManager *mgr, TFile *fp) {
  if (!LSTMRecognizer::DeSerialize(mgr, fp)) {
    return false;
  }
  if (!fp->DeSerialize(&learning_iteration_)) {
    // Special case. If we successfully decoded the recognizer, but fail here
    // then it means we were just given a recognizer, so issue a warning and
    // allow it.
    tprintf("WARNING: LSTMTrainer deserialized an LSTMRecognizer!\n");
    learning_iteration_ = 0;
    network_->SetEnableTraining(TS_ENABLED);
    return true;
  }
  if (!fp->DeSerialize(&prev_sample_iteration_)) {
    return false;
  }
  if (!fp->DeSerialize(&perfect_delay_)) {
    return false;
  }
  if (!fp->DeSerialize(&last_perfect_training_iteration_)) {
    return false;
  }
  for (auto &error_buffer : error_buffers_) {
    if (!fp->DeSerialize(error_buffer)) {
      return false;
    }
  }
  if (!fp->DeSerialize(&error_rates_[0], countof(error_rates_))) {
    return false;
  }
  if (!fp->DeSerialize(&training_stage_)) {
    return false;
  }
  uint8_t amount;
  if (!fp->DeSerialize(&amount)) {
    return false;
  }
  if (amount == LIGHT) {
    return true; // Don't read the rest.
  }
  if (!fp->DeSerialize(&best_error_rate_)) {
    return false;
  }
  if (!fp->DeSerialize(&best_error_rates_[0], countof(best_error_rates_))) {
    return false;
  }
  if (!fp->DeSerialize(&best_iteration_)) {
    return false;
  }
  if (!fp->DeSerialize(&worst_error_rate_)) {
    return false;
  }
  if (!fp->DeSerialize(&worst_error_rates_[0], countof(worst_error_rates_))) {
    return false;
  }
  if (!fp->DeSerialize(&worst_iteration_)) {
    return false;
  }
  if (!fp->DeSerialize(&stall_iteration_)) {
    return false;
  }
  if (!fp->DeSerialize(best_model_data_)) {
    return false;
  }
  if (!fp->DeSerialize(worst_model_data_)) {
    return false;
  }
  if (amount != NO_BEST_TRAINER && !fp->DeSerialize(best_trainer_)) {
    return false;
  }
  std::vector<char> sub_data;
  if (!fp->DeSerialize(sub_data)) {
    return false;
  }
  if (sub_data.empty()) {
    sub_trainer_ = nullptr;
  } else {
    sub_trainer_ = std::make_unique<LSTMTrainer>();
    if (!ReadTrainingDump(sub_data, *sub_trainer_)) {
      return false;
    }
  }
  if (!fp->DeSerialize(best_error_history_)) {
    return false;
  }
  if (!fp->DeSerialize(best_error_iterations_)) {
    return false;
  }
  return fp->DeSerialize(&improvement_steps_);
}

// De-serializes the saved best_trainer_ into sub_trainer_, and adjusts the
// learning rates (by scaling reduction, or layer specific, according to
// NF_LAYER_SPECIFIC_LR).
void LSTMTrainer::StartSubtrainer(std::string &log_msg) {
  sub_trainer_ = std::make_unique<LSTMTrainer>();
  if (!ReadTrainingDump(best_trainer_, *sub_trainer_)) {
    log_msg += " Failed to revert to previous best for trial!";
    sub_trainer_.reset();
  } else {
    log_msg += " Trial sub_trainer_ from iteration " + std::to_string(sub_trainer_->training_iteration());
    // Reduce learning rate so it doesn't diverge this time.
    sub_trainer_->ReduceLearningRates(this, log_msg);
    // If it fails again, we will wait twice as long before reverting again.
    int stall_offset = learning_iteration() - sub_trainer_->learning_iteration();
    stall_iteration_ = learning_iteration() + 2 * stall_offset;
    sub_trainer_->stall_iteration_ = stall_iteration_;
    // Re-save the best trainer with the new learning rates and stall iteration.
    SaveTrainingDump(NO_BEST_TRAINER, *sub_trainer_, &best_trainer_);
  }
}

// While the sub_trainer_ is behind the current training iteration and its
// training error is at least kSubTrainerMarginFraction better than the
// current training error, trains the sub_trainer_, and returns STR_UPDATED if
// it did anything. If it catches up, and has a better error rate than the
// current best, as well as a margin over the current error rate, then the
// trainer in *this is replaced with sub_trainer_, and STR_REPLACED is
// returned. STR_NONE is returned if the subtrainer wasn't good enough to
// receive any training iterations.
SubTrainerResult LSTMTrainer::UpdateSubtrainer(std::string &log_msg) {
  double training_error = CharError();
  double sub_error = sub_trainer_->CharError();
  double sub_margin = (training_error - sub_error) / sub_error;
  if (sub_margin >= kSubTrainerMarginFraction) {
    log_msg += " sub_trainer=" + std::to_string(sub_error);
    log_msg += " margin=" + std::to_string(100.0 * sub_margin);
    log_msg += "\n";
    // Catch up to current iteration.
    int end_iteration = training_iteration();
    while (sub_trainer_->training_iteration() < end_iteration &&
           sub_margin >= kSubTrainerMarginFraction) {
      int target_iteration = sub_trainer_->training_iteration() + kNumPagesPerBatch;
      while (sub_trainer_->training_iteration() < target_iteration) {
        sub_trainer_->TrainOnLine(this, false);
      }
      std::string batch_log = "Sub:";
      sub_trainer_->PrepareLogMsg(batch_log);
      batch_log += "\n";
      tprintf("UpdateSubtrainer:%s", batch_log.c_str());
      log_msg += batch_log;
      sub_error = sub_trainer_->CharError();
      sub_margin = (training_error - sub_error) / sub_error;
    }
    if (sub_error < best_error_rate_ && sub_margin >= kSubTrainerMarginFraction) {
      // The sub_trainer_ has won the race to a new best. Switch to it.
      std::vector<char> updated_trainer;
      SaveTrainingDump(LIGHT, *sub_trainer_, &updated_trainer);
      ReadTrainingDump(updated_trainer, *this);
      log_msg += " Sub trainer wins at iteration " + std::to_string(training_iteration());
      log_msg += "\n";
      return STR_REPLACED;
    }
    return STR_UPDATED;
  }
  return STR_NONE;
}

// Reduces network learning rates, either for everything, or for layers
// independently, according to NF_LAYER_SPECIFIC_LR.
void LSTMTrainer::ReduceLearningRates(LSTMTrainer *samples_trainer, std::string &log_msg) {
  if (network_->TestFlag(NF_LAYER_SPECIFIC_LR)) {
    int num_reduced =
        ReduceLayerLearningRates(kLearningRateDecay, kNumAdjustmentIterations, samples_trainer);
    log_msg += "\nReduced learning rate on layers: " + std::to_string(num_reduced);
  } else {
    ScaleLearningRate(kLearningRateDecay);
    log_msg += "\nReduced learning rate to :" + std::to_string(learning_rate_);
  }
  log_msg += "\n";
}

// Considers reducing the learning rate independently for each layer down by
// factor(<1), or leaving it the same, by double-training the given number of
// samples and minimizing the amount of changing of sign of weight updates.
// Even if it looks like all weights should remain the same, an adjustment
// will be made to guarantee a different result when reverting to an old best.
// Returns the number of layer learning rates that were reduced.
int LSTMTrainer::ReduceLayerLearningRates(TFloat factor, int num_samples,
                                          LSTMTrainer *samples_trainer) {
  enum WhichWay {
    LR_DOWN, // Learning rate will go down by factor.
    LR_SAME, // Learning rate will stay the same.
    LR_COUNT // Size of arrays.
  };
  std::vector<std::string> layers = EnumerateLayers();
  int num_layers = layers.size();
  std::vector<int> num_weights(num_layers);
  std::vector<TFloat> bad_sums[LR_COUNT];
  std::vector<TFloat> ok_sums[LR_COUNT];
  for (int i = 0; i < LR_COUNT; ++i) {
    bad_sums[i].resize(num_layers, 0.0);
    ok_sums[i].resize(num_layers, 0.0);
  }
<<<<<<< HEAD
  TFloat momentum_factor = 1.0 / (1.0 - momentum_);
=======
  auto momentum_factor = 1 / (1 - momentum_);
>>>>>>> e538cd71
  std::vector<char> orig_trainer;
  samples_trainer->SaveTrainingDump(LIGHT, *this, &orig_trainer);
  for (int i = 0; i < num_layers; ++i) {
    Network *layer = GetLayer(layers[i]);
    num_weights[i] = layer->IsTraining() ? layer->num_weights() : 0;
  }
  int iteration = sample_iteration();
  for (int s = 0; s < num_samples; ++s) {
    // Which way will we modify the learning rate?
    for (int ww = 0; ww < LR_COUNT; ++ww) {
      // Transfer momentum to learning rate and adjust by the ww factor.
      auto ww_factor = momentum_factor;
      if (ww == LR_DOWN) {
        ww_factor *= factor;
      }
      // Make a copy of *this, so we can mess about without damaging anything.
      LSTMTrainer copy_trainer;
      samples_trainer->ReadTrainingDump(orig_trainer, copy_trainer);
      // Clear the updates, doing nothing else.
      copy_trainer.network_->Update(0.0, 0.0, 0.0, 0);
      // Adjust the learning rate in each layer.
      for (int i = 0; i < num_layers; ++i) {
        if (num_weights[i] == 0) {
          continue;
        }
        copy_trainer.ScaleLayerLearningRate(layers[i], ww_factor);
      }
      copy_trainer.SetIteration(iteration);
      // Train on the sample, but keep the update in updates_ instead of
      // applying to the weights.
      const ImageData *trainingdata = copy_trainer.TrainOnLine(samples_trainer, true);
      if (trainingdata == nullptr) {
        continue;
      }
      // We'll now use this trainer again for each layer.
      std::vector<char> updated_trainer;
      samples_trainer->SaveTrainingDump(LIGHT, copy_trainer, &updated_trainer);
      for (int i = 0; i < num_layers; ++i) {
        if (num_weights[i] == 0) {
          continue;
        }
        LSTMTrainer layer_trainer;
        samples_trainer->ReadTrainingDump(updated_trainer, layer_trainer);
        Network *layer = layer_trainer.GetLayer(layers[i]);
        // Update the weights in just the layer, using Adam if enabled.
        layer->Update(0.0, momentum_, adam_beta_, layer_trainer.training_iteration_ + 1);
        // Zero the updates matrix again.
        layer->Update(0.0, 0.0, 0.0, 0);
        // Train again on the same sample, again holding back the updates.
        layer_trainer.TrainOnLine(trainingdata, true);
        // Count the sign changes in the updates in layer vs in copy_trainer.
        float before_bad = bad_sums[ww][i];
        float before_ok = ok_sums[ww][i];
        layer->CountAlternators(*copy_trainer.GetLayer(layers[i]), &ok_sums[ww][i],
                                &bad_sums[ww][i]);
        float bad_frac = bad_sums[ww][i] + ok_sums[ww][i] - before_bad - before_ok;
        if (bad_frac > 0.0f) {
          bad_frac = (bad_sums[ww][i] - before_bad) / bad_frac;
        }
      }
    }
    ++iteration;
  }
  int num_lowered = 0;
  for (int i = 0; i < num_layers; ++i) {
    if (num_weights[i] == 0) {
      continue;
    }
    Network *layer = GetLayer(layers[i]);
    float lr = GetLayerLearningRate(layers[i]);
    TFloat total_down = bad_sums[LR_DOWN][i] + ok_sums[LR_DOWN][i];
    TFloat total_same = bad_sums[LR_SAME][i] + ok_sums[LR_SAME][i];
    TFloat frac_down = bad_sums[LR_DOWN][i] / total_down;
    TFloat frac_same = bad_sums[LR_SAME][i] / total_same;
    tprintf("Layer %d=%s: lr %g->%g%%, lr %g->%g%%", i, layer->name().c_str(), lr * factor,
            100.0 * frac_down, lr, 100.0 * frac_same);
    if (frac_down < frac_same * kImprovementFraction) {
      tprintf(" REDUCED\n");
      ScaleLayerLearningRate(layers[i], factor);
      ++num_lowered;
    } else {
      tprintf(" SAME\n");
    }
  }
  if (num_lowered == 0) {
    // Just lower everything to make sure.
    for (int i = 0; i < num_layers; ++i) {
      if (num_weights[i] > 0) {
        ScaleLayerLearningRate(layers[i], factor);
        ++num_lowered;
      }
    }
  }
  return num_lowered;
}

// Converts the string to integer class labels, with appropriate null_char_s
// in between if not in SimpleTextOutput mode. Returns false on failure.
/* static */
bool LSTMTrainer::EncodeString(const std::string &str, const UNICHARSET &unicharset,
                               const UnicharCompress *recoder, bool simple_text, int null_char,
                               std::vector<int> *labels) {
  if (str.c_str() == nullptr || str.length() <= 0) {
    tprintf("ERROR: Empty truth string!\n");
    return false;
  }
  unsigned err_index;
  std::vector<int> internal_labels;
  labels->clear();
  if (!simple_text) {
    labels->push_back(null_char);
  }
  std::string cleaned = unicharset.CleanupString(str.c_str());
  if (unicharset.encode_string(cleaned.c_str(), true, &internal_labels, nullptr, &err_index)) {
    bool success = true;
    for (auto internal_label : internal_labels) {
      if (recoder != nullptr) {
        // Re-encode labels via recoder.
        RecodedCharID code;
        int len = recoder->EncodeUnichar(internal_label, &code);
        if (len > 0) {
          for (int j = 0; j < len; ++j) {
            labels->push_back(code(j));
            if (!simple_text) {
              labels->push_back(null_char);
            }
          }
        } else {
          success = false;
          err_index = 0;
          break;
        }
      } else {
        labels->push_back(internal_label);
        if (!simple_text) {
          labels->push_back(null_char);
        }
      }
    }
    if (success) {
      return true;
    }
  }
  tprintf("ERROR: Encoding of string failed!\n");
  tprintf("  Failure bytes:");
  while (err_index < cleaned.size()) {
    tprintf(" %x", cleaned[err_index++] & 0xff);
  }
  tprintf("\n");
  return false;
}

// Performs forward-backward on the given trainingdata.
// Returns a Trainability enum to indicate the suitability of the sample.
Trainability LSTMTrainer::TrainOnLine(const ImageData *trainingdata, bool batch) {
  NetworkIO fwd_outputs, targets;
  Trainability trainable = PrepareForBackward(trainingdata, &fwd_outputs, &targets);
  ++sample_iteration_;
  if (trainable == UNENCODABLE || trainable == NOT_BOXED) {
    return trainable; // Sample was unusable.
  }
  bool debug = debug_interval_ > 0 && training_iteration() % debug_interval_ == 0;
  // Run backprop on the output.
  NetworkIO bp_deltas;
  if (network_->IsTraining() &&
      (trainable != PERFECT ||
       training_iteration() > last_perfect_training_iteration_ + perfect_delay_)) {
    network_->Backward(debug, targets, &scratch_space_, &bp_deltas);
    network_->Update(learning_rate_, batch ? -1.0f : momentum_, adam_beta_,
                     training_iteration_ + 1);
  }
#ifndef GRAPHICS_DISABLED
  if (debug_interval_ == 1 && debug_win_ != nullptr) {
    delete debug_win_->AwaitEvent(SVET_CLICK);
  }
#endif // !GRAPHICS_DISABLED
  // Roll the memory of past means.
  RollErrorBuffers();
  return trainable;
}

// Prepares the ground truth, runs forward, and prepares the targets.
// Returns a Trainability enum to indicate the suitability of the sample.
Trainability LSTMTrainer::PrepareForBackward(const ImageData *trainingdata, NetworkIO *fwd_outputs,
                                             NetworkIO *targets) {
  if (trainingdata == nullptr) {
    tprintf("ERROR: Null trainingdata.\n");
    return UNENCODABLE;
  }
  // Ensure repeatability of random elements even across checkpoints.
  bool debug = debug_interval_ > 0 && training_iteration() % debug_interval_ == 0;
  std::vector<int> truth_labels;
  if (!EncodeString(trainingdata->transcription(), &truth_labels)) {
    tprintf("ERROR: Can't encode transcription: '%s' in language '%s'\n",
            trainingdata->transcription().c_str(), trainingdata->language().c_str());
    return UNENCODABLE;
  }
  bool upside_down = false;
  if (randomly_rotate_) {
    // This ensures consistent training results.
    SetRandomSeed();
    upside_down = randomizer_.SignedRand(1.0) > 0.0;
    if (upside_down) {
      // Modify the truth labels to match the rotation:
      // Apart from space and null, increment the label. This is changes the
      // script-id to the same script-id but upside-down.
      // The labels need to be reversed in order, as the first is now the last.
      for (auto truth_label : truth_labels) {
        if (truth_label != UNICHAR_SPACE && truth_label != null_char_) {
          ++truth_label;
        }
      }
      std::reverse(truth_labels.begin(), truth_labels.end());
    }
  }
  unsigned w = 0;
  while (w < truth_labels.size() &&
         (truth_labels[w] == UNICHAR_SPACE || truth_labels[w] == null_char_)) {
    ++w;
  }
  if (w == truth_labels.size()) {
    tprintf("ERROR: Blank transcription: %s\n", trainingdata->transcription().c_str());
    return UNENCODABLE;
  }
  float image_scale;
  NetworkIO inputs;
  bool invert = trainingdata->boxes().empty();
  if (!RecognizeLine(*trainingdata, invert, debug, invert, upside_down, &image_scale, &inputs,
                     fwd_outputs)) {
    tprintf("ERROR: Image %s not trainable\n", trainingdata->imagefilename().c_str());
    return UNENCODABLE;
  }
  targets->Resize(*fwd_outputs, network_->NumOutputs());
  LossType loss_type = OutputLossType();
  if (loss_type == LT_SOFTMAX) {
    if (!ComputeTextTargets(*fwd_outputs, truth_labels, targets)) {
      tprintf("ERROR: Compute simple targets failed for %s!\n", trainingdata->imagefilename().c_str());
      return UNENCODABLE;
    }
  } else if (loss_type == LT_CTC) {
    if (!ComputeCTCTargets(truth_labels, fwd_outputs, targets)) {
      tprintf("ERROR: Compute CTC targets failed for %s!\n", trainingdata->imagefilename().c_str());
      return UNENCODABLE;
    }
  } else {
    tprintf("ERROR: Logistic outputs not implemented yet!\n");
    return UNENCODABLE;
  }
  std::vector<int> ocr_labels;
  std::vector<int> xcoords;
  LabelsFromOutputs(*fwd_outputs, &ocr_labels, &xcoords);
  // CTC does not produce correct target labels to begin with.
  if (loss_type != LT_CTC) {
    LabelsFromOutputs(*targets, &truth_labels, &xcoords);
  }
  if (!DebugLSTMTraining(inputs, *trainingdata, *fwd_outputs, truth_labels, *targets)) {
    tprintf("ERROR: Input width was %d\n", inputs.Width());
    return UNENCODABLE;
  }
  std::string ocr_text = DecodeLabels(ocr_labels);
  std::string truth_text = DecodeLabels(truth_labels);
  targets->SubtractAllFromFloat(*fwd_outputs);
  if (debug_interval_ != 0) {
    if (truth_text != ocr_text) {
      tprintf("Iteration %d: BEST OCR TEXT : %s\n", training_iteration(), ocr_text.c_str());
    }
  }
  double char_error = ComputeCharError(truth_labels, ocr_labels);
  double word_error = ComputeWordError(&truth_text, &ocr_text);
  double delta_error = ComputeErrorRates(*targets, char_error, word_error);
  if (debug_interval_ != 0) {
    tprintf("File %s line %d %s:\n", trainingdata->imagefilename().c_str(),
            trainingdata->page_number(), delta_error == 0.0 ? "(Perfect)" : "");
  }
  if (delta_error == 0.0) {
    return PERFECT;
  }
  if (targets->AnySuspiciousTruth(kHighConfidence)) {
    return HI_PRECISION_ERR;
  }
  return TRAINABLE;
}

// Writes the trainer to memory, so that the current training state can be
// restored.  *this must always be the master trainer that retains the only
// copy of the training data and language model. trainer is the model that is
// actually serialized.
bool LSTMTrainer::SaveTrainingDump(SerializeAmount serialize_amount, const LSTMTrainer &trainer,
                                   std::vector<char> *data) const {
  TFile fp;
  fp.OpenWrite(data);
  return trainer.Serialize(serialize_amount, &mgr_, &fp);
}

// Restores the model to *this.
bool LSTMTrainer::ReadLocalTrainingDump(const TessdataManager *mgr, const char *data, int size) {
  if (size == 0) {
    tprintf("WARNING: Data size is 0 in LSTMTrainer::ReadLocalTrainingDump\n");
    return false;
  }
  TFile fp;
  fp.Open(data, size);
  return DeSerialize(mgr, &fp);
}

// Writes the full recognition traineddata to the given filename.
bool LSTMTrainer::SaveTraineddata(const char *filename) {
  std::vector<char> recognizer_data;
  SaveRecognitionDump(&recognizer_data);
  mgr_.OverwriteEntry(TESSDATA_LSTM, &recognizer_data[0], recognizer_data.size());
  return mgr_.SaveFile(filename, SaveDataToFile);
}

// Writes the recognizer to memory, so that it can be used for testing later.
void LSTMTrainer::SaveRecognitionDump(std::vector<char> *data) const {
  TFile fp;
  fp.OpenWrite(data);
  network_->SetEnableTraining(TS_TEMP_DISABLE);
  ASSERT_HOST(LSTMRecognizer::Serialize(&mgr_, &fp));
  network_->SetEnableTraining(TS_RE_ENABLE);
}

// Returns a suitable filename for a training dump, based on the model_base_,
// best_error_rate_, best_iteration_ and training_iteration_.
std::string LSTMTrainer::DumpFilename() const {
  std::string filename;
  filename += model_base_.c_str();
  filename += "_" + std::to_string(best_error_rate_);
  filename += "_" + std::to_string(best_iteration_);
  filename += "_" + std::to_string(training_iteration_);
  filename += ".checkpoint";
  return filename;
}

// Fills the whole error buffer of the given type with the given value.
void LSTMTrainer::FillErrorBuffer(double new_error, ErrorTypes type) {
  for (int i = 0; i < kRollingBufferSize_; ++i) {
    error_buffers_[type][i] = new_error;
  }
  error_rates_[type] = 100.0 * new_error;
}

// Helper generates a map from each current recoder_ code (ie softmax index)
// to the corresponding old_recoder code, or -1 if there isn't one.
std::vector<int> LSTMTrainer::MapRecoder(const UNICHARSET &old_chset,
                                         const UnicharCompress &old_recoder) const {
  int num_new_codes = recoder_.code_range();
  int num_new_unichars = GetUnicharset().size();
  std::vector<int> code_map(num_new_codes, -1);
  for (int c = 0; c < num_new_codes; ++c) {
    int old_code = -1;
    // Find all new unichar_ids that recode to something that includes c.
    // The <= is to include the null char, which may be beyond the unicharset.
    for (int uid = 0; uid <= num_new_unichars; ++uid) {
      RecodedCharID codes;
      int length = recoder_.EncodeUnichar(uid, &codes);
      int code_index = 0;
      while (code_index < length && codes(code_index) != c) {
        ++code_index;
      }
      if (code_index == length) {
        continue;
      }
      // The old unicharset must have the same unichar.
      int old_uid = uid < num_new_unichars
                        ? old_chset.unichar_to_id(GetUnicharset().id_to_unichar(uid))
                        : old_chset.size() - 1;
      if (old_uid == INVALID_UNICHAR_ID) {
        continue;
      }
      // The encoding of old_uid at the same code_index is the old code.
      RecodedCharID old_codes;
      if (code_index < old_recoder.EncodeUnichar(old_uid, &old_codes)) {
        old_code = old_codes(code_index);
        break;
      }
    }
    code_map[c] = old_code;
  }
  return code_map;
}

// Private version of InitCharSet above finishes the job after initializing
// the mgr_ data member.
void LSTMTrainer::InitCharSet() {
  EmptyConstructor();
  training_flags_ = TF_COMPRESS_UNICHARSET;
  // Initialize the unicharset and recoder.
  if (!LoadCharsets(&mgr_)) {
    ASSERT_HOST(
        "Must provide a traineddata containing lstm_unicharset and"
        " lstm_recoder!\n" != nullptr);
  }
  SetNullChar();
}

// Helper computes and sets the null_char_.
void LSTMTrainer::SetNullChar() {
  null_char_ = GetUnicharset().has_special_codes() ? UNICHAR_BROKEN : GetUnicharset().size();
  RecodedCharID code;
  recoder_.EncodeUnichar(null_char_, &code);
  null_char_ = code(0);
}

// Factored sub-constructor sets up reasonable default values.
void LSTMTrainer::EmptyConstructor() {
#ifndef GRAPHICS_DISABLED
  align_win_ = nullptr;
  target_win_ = nullptr;
  ctc_win_ = nullptr;
  recon_win_ = nullptr;
#endif
  checkpoint_iteration_ = 0;
  training_stage_ = 0;
  num_training_stages_ = 2;
  InitIterations();
}

// Outputs the string and periodically displays the given network inputs
// as an image in the given window, and the corresponding labels at the
// corresponding x_starts.
// Returns false if the truth string is empty.
bool LSTMTrainer::DebugLSTMTraining(const NetworkIO &inputs, const ImageData &trainingdata,
                                    const NetworkIO &fwd_outputs,
                                    const std::vector<int> &truth_labels,
                                    const NetworkIO &outputs) {
  const std::string &truth_text = DecodeLabels(truth_labels);
  if (truth_text.c_str() == nullptr || truth_text.length() <= 0) {
    tprintf("ERROR: Empty truth string at decode time!\n");
    return false;
  }
  if (debug_interval_ != 0) {
    // Get class labels, xcoords and string.
    std::vector<int> labels;
    std::vector<int> xcoords;
    LabelsFromOutputs(outputs, &labels, &xcoords);
    std::string text = DecodeLabels(labels);
    tprintf("Iteration %d: GROUND  TRUTH : %s\n", training_iteration(), truth_text.c_str());
    if (truth_text != text) {
      tprintf("Iteration %d: ALIGNED TRUTH : %s\n", training_iteration(), text.c_str());
    }
    if (debug_interval_ > 0 && training_iteration() % debug_interval_ == 0) {
      tprintf("TRAINING activation path for truth string %s\n", truth_text.c_str());
      DebugActivationPath(outputs, labels, xcoords);
#ifndef GRAPHICS_DISABLED
      DisplayForward(inputs, labels, xcoords, "LSTMTraining", &align_win_);
      if (OutputLossType() == LT_CTC) {
        DisplayTargets(fwd_outputs, "CTC Outputs", &ctc_win_);
        DisplayTargets(outputs, "CTC Targets", &target_win_);
      }
#endif
    }
  }
  return true;
}

#ifndef GRAPHICS_DISABLED

// Displays the network targets as line a line graph.
void LSTMTrainer::DisplayTargets(const NetworkIO &targets, const char *window_name,
                                 ScrollView **window) {
  int width = targets.Width();
  int num_features = targets.NumFeatures();
  Network::ClearWindow(true, window_name, width * kTargetXScale, kTargetYScale, window);
  for (int c = 0; c < num_features; ++c) {
    int color = c % (ScrollView::GREEN_YELLOW - 1) + 2;
    (*window)->Pen(static_cast<ScrollView::Color>(color));
    int start_t = -1;
    for (int t = 0; t < width; ++t) {
      double target = targets.f(t)[c];
      target *= kTargetYScale;
      if (target >= 1) {
        if (start_t < 0) {
          (*window)->SetCursor(t - 1, 0);
          start_t = t;
        }
        (*window)->DrawTo(t, target);
      } else if (start_t >= 0) {
        (*window)->DrawTo(t, 0);
        (*window)->DrawTo(start_t - 1, 0);
        start_t = -1;
      }
    }
    if (start_t >= 0) {
      (*window)->DrawTo(width, 0);
      (*window)->DrawTo(start_t - 1, 0);
    }
  }
  (*window)->Update();
}

#endif // !GRAPHICS_DISABLED

// Builds a no-compromises target where the first positions should be the
// truth labels and the rest is padded with the null_char_.
bool LSTMTrainer::ComputeTextTargets(const NetworkIO &outputs, const std::vector<int> &truth_labels,
                                     NetworkIO *targets) {
  if (truth_labels.size() > targets->Width()) {
    tprintf("ERROR: Transcription %s too long to fit into target of width %d\n",
            DecodeLabels(truth_labels).c_str(), targets->Width());
    return false;
  }
  size_t i = 0;
  for (auto truth_label : truth_labels) {
    targets->SetActivations(i, truth_label, 1.0);
    ++i;
  }
  for (i = truth_labels.size(); i < targets->Width(); ++i) {
    targets->SetActivations(i, null_char_, 1.0);
  }
  return true;
}

// Builds a target using standard CTC. truth_labels should be pre-padded with
// nulls wherever desired. They don't have to be between all labels.
// outputs is input-output, as it gets clipped to minimum probability.
bool LSTMTrainer::ComputeCTCTargets(const std::vector<int> &truth_labels, NetworkIO *outputs,
                                    NetworkIO *targets) {
  // Bottom-clip outputs to a minimum probability.
  CTC::NormalizeProbs(outputs);
  return CTC::ComputeCTCTargets(truth_labels, null_char_, outputs->float_array(), targets);
}

// Computes network errors, and stores the results in the rolling buffers,
// along with the supplied text_error.
// Returns the delta error of the current sample (not running average.)
double LSTMTrainer::ComputeErrorRates(const NetworkIO &deltas, double char_error,
                                      double word_error) {
  UpdateErrorBuffer(ComputeRMSError(deltas), ET_RMS);
  // Delta error is the fraction of timesteps with >0.5 error in the top choice
  // score. If zero, then the top choice characters are guaranteed correct,
  // even when there is residue in the RMS error.
  double delta_error = ComputeWinnerError(deltas);
  UpdateErrorBuffer(delta_error, ET_DELTA);
  UpdateErrorBuffer(word_error, ET_WORD_RECERR);
  UpdateErrorBuffer(char_error, ET_CHAR_ERROR);
  // Skip ratio measures the difference between sample_iteration_ and
  // training_iteration_, which reflects the number of unusable samples,
  // usually due to unencodable truth text, or the text not fitting in the
  // space for the output.
  double skip_count = sample_iteration_ - prev_sample_iteration_;
  UpdateErrorBuffer(skip_count, ET_SKIP_RATIO);
  return delta_error;
}

// Computes the network activation RMS error rate.
double LSTMTrainer::ComputeRMSError(const NetworkIO &deltas) {
  double total_error = 0.0;
  int width = deltas.Width();
  int num_classes = deltas.NumFeatures();
  for (int t = 0; t < width; ++t) {
    const float *class_errs = deltas.f(t);
    for (int c = 0; c < num_classes; ++c) {
      double error = class_errs[c];
      total_error += error * error;
    }
  }
  return sqrt(total_error / (width * num_classes));
}

// Computes network activation winner error rate. (Number of values that are
// in error by >= 0.5 divided by number of time-steps.) More closely related
// to final character error than RMS, but still directly calculable from
// just the deltas. Because of the binary nature of the targets, zero winner
// error is a sufficient but not necessary condition for zero char error.
double LSTMTrainer::ComputeWinnerError(const NetworkIO &deltas) {
  int num_errors = 0;
  int width = deltas.Width();
  int num_classes = deltas.NumFeatures();
  for (int t = 0; t < width; ++t) {
    const float *class_errs = deltas.f(t);
    for (int c = 0; c < num_classes; ++c) {
      float abs_delta = fabs(class_errs[c]);
      // TODO(rays) Filtering cases where the delta is very large to cut out
      // GT errors doesn't work. Find a better way or get better truth.
      if (0.5 <= abs_delta) {
        ++num_errors;
      }
    }
  }
  return static_cast<double>(num_errors) / width;
}

// Computes a very simple bag of chars char error rate.
double LSTMTrainer::ComputeCharError(const std::vector<int> &truth_str,
                                     const std::vector<int> &ocr_str) {
  std::vector<int> label_counts(NumOutputs());
  int truth_size = 0;
  for (auto ch : truth_str) {
    if (ch != null_char_) {
      ++label_counts[ch];
      ++truth_size;
    }
  }
  for (auto ch : ocr_str) {
    if (ch != null_char_) {
      --label_counts[ch];
    }
  }
  int char_errors = 0;
  for (auto label_count : label_counts) {
    char_errors += abs(label_count);
  }
  if (truth_size == 0) {
    return (char_errors == 0) ? 0.0 : 1.0;
  }
  return static_cast<double>(char_errors) / truth_size;
}

// Computes word recall error rate using a very simple bag of words algorithm.
// NOTE that this is destructive on both input strings.
double LSTMTrainer::ComputeWordError(std::string *truth_str, std::string *ocr_str) {
  using StrMap = std::unordered_map<std::string, int, std::hash<std::string>>;
  std::vector<std::string> truth_words = split(*truth_str, ' ');
  if (truth_words.empty()) {
    return 0.0;
  }
  std::vector<std::string> ocr_words = split(*ocr_str, ' ');
  StrMap word_counts;
  for (auto truth_word : truth_words) {
    std::string truth_word_string(truth_word.c_str());
    auto it = word_counts.find(truth_word_string);
    if (it == word_counts.end()) {
      word_counts.insert(std::make_pair(truth_word_string, 1));
    } else {
      ++it->second;
    }
  }
  for (auto ocr_word : ocr_words) {
    std::string ocr_word_string(ocr_word.c_str());
    auto it = word_counts.find(ocr_word_string);
    if (it == word_counts.end()) {
      word_counts.insert(std::make_pair(ocr_word_string, -1));
    } else {
      --it->second;
    }
  }
  int word_recall_errs = 0;
  for (const auto &word_count : word_counts) {
    if (word_count.second > 0) {
      word_recall_errs += word_count.second;
    }
  }
  return static_cast<double>(word_recall_errs) / truth_words.size();
}

// Updates the error buffer and corresponding mean of the given type with
// the new_error.
void LSTMTrainer::UpdateErrorBuffer(double new_error, ErrorTypes type) {
  int index = training_iteration_ % kRollingBufferSize_;
  error_buffers_[type][index] = new_error;
  // Compute the mean error.
  int mean_count = std::min<int>(training_iteration_ + 1, error_buffers_[type].size());
  double buffer_sum = 0.0;
  for (int i = 0; i < mean_count; ++i) {
    buffer_sum += error_buffers_[type][i];
  }
  double mean = buffer_sum / mean_count;
  // Trim precision to 1/1000 of 1%.
  error_rates_[type] = IntCastRounded(100000.0 * mean) / 1000.0;
}

// Rolls error buffers and reports the current means.
void LSTMTrainer::RollErrorBuffers() {
  prev_sample_iteration_ = sample_iteration_;
  if (NewSingleError(ET_DELTA) > 0.0) {
    ++learning_iteration_;
  } else {
    last_perfect_training_iteration_ = training_iteration_;
  }
  ++training_iteration_;
  if (debug_interval_ != 0) {
    tprintf("Mean rms=%g%%, delta=%g%%, train=%g%%(%g%%), skip ratio=%g%%\n", error_rates_[ET_RMS],
            error_rates_[ET_DELTA], error_rates_[ET_CHAR_ERROR], error_rates_[ET_WORD_RECERR],
            error_rates_[ET_SKIP_RATIO]);
  }
}

// Given that error_rate is either a new min or max, updates the best/worst
// error rates, and record of progress.
// Tester is an externally supplied callback function that tests on some
// data set with a given model and records the error rates in a graph.
std::string LSTMTrainer::UpdateErrorGraph(int iteration, double error_rate,
                                     const std::vector<char> &model_data, TestCallback tester) {
  if (error_rate > best_error_rate_ && iteration < best_iteration_ + kErrorGraphInterval) {
    // Too soon to record a new point.
    if (tester != nullptr && !worst_model_data_.empty()) {
      mgr_.OverwriteEntry(TESSDATA_LSTM, &worst_model_data_[0], worst_model_data_.size());
      return tester(worst_iteration_, nullptr, mgr_, CurrentTrainingStage());
    } else {
      return "";
    }
  }
  std::string result;
  // NOTE: there are 2 asymmetries here:
  // 1. We are computing the global minimum, but the local maximum in between.
  // 2. If the tester returns an empty string, indicating that it is busy,
  //    call it repeatedly on new local maxima to test the previous min, but
  //    not the other way around, as there is little point testing the maxima
  //    between very frequent minima.
  if (error_rate < best_error_rate_) {
    // This is a new (global) minimum.
    if (tester != nullptr && !worst_model_data_.empty()) {
      mgr_.OverwriteEntry(TESSDATA_LSTM, &worst_model_data_[0], worst_model_data_.size());
      result = tester(worst_iteration_, worst_error_rates_, mgr_, CurrentTrainingStage());
      worst_model_data_.clear();
      best_model_data_ = model_data;
    }
    best_error_rate_ = error_rate;
    memcpy(best_error_rates_, error_rates_, sizeof(error_rates_));
    best_iteration_ = iteration;
    best_error_history_.push_back(error_rate);
    best_error_iterations_.push_back(iteration);
    // Compute 2% decay time.
    double two_percent_more = error_rate + 2.0;
    int i;
    for (i = best_error_history_.size() - 1; i >= 0 && best_error_history_[i] < two_percent_more;
         --i) {
    }
    int old_iteration = i >= 0 ? best_error_iterations_[i] : 0;
    improvement_steps_ = iteration - old_iteration;
    tprintf("2 Percent improvement time=%d, best error was %g @ %d\n", improvement_steps_,
            i >= 0 ? best_error_history_[i] : 100.0, old_iteration);
  } else if (error_rate > best_error_rate_) {
    // This is a new (local) maximum.
    if (tester != nullptr) {
      if (!best_model_data_.empty()) {
        mgr_.OverwriteEntry(TESSDATA_LSTM, &best_model_data_[0], best_model_data_.size());
        result = tester(best_iteration_, best_error_rates_, mgr_, CurrentTrainingStage());
      } else if (!worst_model_data_.empty()) {
        // Allow for multiple data points with "worst" error rate.
        mgr_.OverwriteEntry(TESSDATA_LSTM, &worst_model_data_[0], worst_model_data_.size());
        result = tester(worst_iteration_, worst_error_rates_, mgr_, CurrentTrainingStage());
      }
      if (result.length() > 0) {
        best_model_data_.clear();
      }
      worst_model_data_ = model_data;
    }
  }
  worst_error_rate_ = error_rate;
  memcpy(worst_error_rates_, error_rates_, sizeof(error_rates_));
  worst_iteration_ = iteration;
  return result;
}

} // namespace tesseract.<|MERGE_RESOLUTION|>--- conflicted
+++ resolved
@@ -677,11 +677,7 @@
     bad_sums[i].resize(num_layers, 0.0);
     ok_sums[i].resize(num_layers, 0.0);
   }
-<<<<<<< HEAD
   TFloat momentum_factor = 1.0 / (1.0 - momentum_);
-=======
-  auto momentum_factor = 1 / (1 - momentum_);
->>>>>>> e538cd71
   std::vector<char> orig_trainer;
   samples_trainer->SaveTrainingDump(LIGHT, *this, &orig_trainer);
   for (int i = 0; i < num_layers; ++i) {
