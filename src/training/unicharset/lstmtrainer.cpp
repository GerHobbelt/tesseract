///////////////////////////////////////////////////////////////////////
// File:        lstmtrainer.cpp
// Description: Top-level line trainer class for LSTM-based networks.
// Author:      Ray Smith
//
// (C) Copyright 2013, Google Inc.
// Licensed under the Apache License, Version 2.0 (the "License");
// you may not use this file except in compliance with the License.
// You may obtain a copy of the License at
// http://www.apache.org/licenses/LICENSE-2.0
// Unless required by applicable law or agreed to in writing, software
// distributed under the License is distributed on an "AS IS" BASIS,
// WITHOUT WARRANTIES OR CONDITIONS OF ANY KIND, either express or implied.
// See the License for the specific language governing permissions and
// limitations under the License.
///////////////////////////////////////////////////////////////////////

// Include automatically generated configuration file if running autoconf.
#include <tesseract/preparation.h> // compiler config, etc.

#include <cmath>
#include <iomanip>             // for std::setprecision
#include <locale>              // for std::locale::classic
#include <string>
#include "lstmtrainer.h"

#include <leptonica/allheaders.h>
#include "boxread.h"
#include "../common/ctc.h"
#include "imagedata.h"
#include "input.h"
#include "../common/networkbuilder.h"
#include "ratngs.h"
#include "recodebeam.h"
<<<<<<< HEAD
#ifdef INCLUDE_TENSORFLOW
#  include "tfnetwork.h"
#endif
#include <tesseract/tprintf.h>
=======
#include "tprintf.h"
>>>>>>> d7c0a05f

namespace tesseract {

// Min actual error rate increase to constitute divergence.
const double kMinDivergenceRate = 50.0;
// Min iterations since last best before acting on a stall.
const int kMinStallIterations = 10000;
// Fraction of current char error rate that sub_trainer_ has to be ahead
// before we declare the sub_trainer_ a success and switch to it.
const double kSubTrainerMarginFraction = 3.0 / 128;
// Factor to reduce learning rate on divergence.
const double kLearningRateDecay = M_SQRT1_2;
// LR adjustment iterations.
const int kNumAdjustmentIterations = 100;
// How often to add data to the error_graph_.
const int kErrorGraphInterval = 1000;
// Number of training images to train between calls to MaintainCheckpoints.
const int kNumPagesPerBatch = 100;
// Min percent error rate to consider start-up phase over.
const int kMinStartedErrorRate = 75;
// Error rate at which to transition to stage 1.
const double kStageTransitionThreshold = 10.0;
// Confidence beyond which the truth is more likely wrong than the recognizer.
const double kHighConfidence = 0.9375; // 15/16.
// Fraction of weight sign-changing total to constitute a definite improvement.
const double kImprovementFraction = 15.0 / 16.0;
// Fraction of last written best to make it worth writing another.
const double kBestCheckpointFraction = 31.0 / 32.0;
#if !GRAPHICS_DISABLED
// Scale factor for display of target activations of CTC.
const int kTargetXScale = 5;
const int kTargetYScale = 100;
#endif // !GRAPHICS_DISABLED

LSTMTrainer::LSTMTrainer(Tesseract &tess)
  : LSTMRecognizer(tess)
  , randomly_rotate_(false)
  , training_data_(0)
  , sub_trainer_(nullptr) 
{
  EmptyConstructor();
  debug_interval_ = 0;
}

LSTMTrainer::LSTMTrainer(Tesseract &tess, const std::string &model_base, const std::string &checkpoint_name,
                         int debug_interval, int64_t max_memory)
  : LSTMRecognizer(tess)
  , randomly_rotate_(false)
  , training_data_(max_memory)
  , sub_trainer_(nullptr) {
  EmptyConstructor();
  debug_interval_ = debug_interval;
  model_base_ = model_base;
  checkpoint_name_ = checkpoint_name;
}

LSTMTrainer::~LSTMTrainer() {
}

// Tries to deserialize a trainer from the given file and silently returns
// false in case of failure.
bool LSTMTrainer::TryLoadingCheckpoint(const char *filename,
                                       const char *old_traineddata) {
  std::vector<char> data;
  if (!LoadDataFromFile(filename, &data)) {
    return false;
  }
  tprintDebug("Loaded file {}, unpacking...\n", filename);
  if (!ReadTrainingDump(data, *this)) {
    return false;
  }
  if (IsIntMode()) {
    tprintError("{} is an integer (fast) model, cannot continue training.\n",
            filename);
    return false;
  }
  if (((old_traineddata == nullptr || *old_traineddata == '\0') &&
       network_->NumOutputs() == recoder_.code_range()) ||
      filename == old_traineddata) {
    return true; // Normal checkpoint load complete.
  }
  tprintDebug("Code range changed from {} to {}!\n", network_->NumOutputs(),
          recoder_.code_range());
  if (old_traineddata == nullptr || *old_traineddata == '\0') {
    tprintError("Must supply the old traineddata for code conversion!\n");
    return false;
  }
  TessdataManager old_mgr;
  ASSERT_HOST(old_mgr.Init(old_traineddata));
  TFile fp;
  if (!old_mgr.GetComponent(TESSDATA_LSTM_UNICHARSET, &fp)) {
    return false;
  }
  UNICHARSET old_chset;
  if (!old_chset.load_from_file(&fp, false)) {
    return false;
  }
  if (!old_mgr.GetComponent(TESSDATA_LSTM_RECODER, &fp)) {
    return false;
  }
  UnicharCompress old_recoder;
  if (!old_recoder.DeSerialize(&fp)) {
    return false;
  }
  std::vector<int> code_map = MapRecoder(old_chset, old_recoder);
  // Set the null_char_ to the new value.
  int old_null_char = null_char_;
  SetNullChar();
  // Map the softmax(s) in the network.
  network_->RemapOutputs(old_recoder.code_range(), code_map);
  tprintDebug("Previous null char={} mapped to {}\n", old_null_char, null_char_);
  return true;
}

// Initializes the trainer with a network_spec in the network description
// net_flags control network behavior according to the NetworkFlags enum.
// There isn't really much difference between them - only where the effects
// are implemented.
// For other args see NetworkBuilder::InitNetwork.
// Note: Be sure to call InitCharSet before InitNetwork!
bool LSTMTrainer::InitNetwork(const char *network_spec, int append_index,
                              int net_flags, float weight_range,
                              float learning_rate, float momentum,
                              float adam_beta) {
  mgr_.SetVersionString(mgr_.VersionString() + ":" + network_spec);
  adam_beta_ = adam_beta;
  learning_rate_ = learning_rate;
  momentum_ = momentum;
  SetNullChar();
  if (!NetworkBuilder::InitNetwork(recoder_.code_range(), network_spec,
                                   append_index, net_flags, weight_range,
                                   &randomizer_, &network_)) {
    return false;
  }
  network_str_ += network_spec;
  tprintDebug("Built network:{} from request {}\n", network_->spec(),
          network_spec);
  tprintDebug(
      "Training parameters:\n  Debug interval = {},"
      " weights = {}, learning rate = {}, momentum={}\n",
      debug_interval_, weight_range, learning_rate_, momentum_);
  tprintDebug("null char={}\n", null_char_);
  return true;
}

<<<<<<< HEAD
// Initializes a trainer from a serialized TFNetworkModel proto.
// Returns the global step of TensorFlow graph or 0 if failed.
#ifdef INCLUDE_TENSORFLOW
int LSTMTrainer::InitTensorFlowNetwork(const std::string &tf_proto) {
  delete network_;
  TFNetwork *tf_net = new TFNetwork("TensorFlow");
  training_iteration_ = tf_net->InitFromProtoStr(tf_proto);
  if (training_iteration_ == 0) {
    tprintError("InitFromProtoStr failed!!\n");
    return 0;
  }
  network_ = tf_net;
  ASSERT_HOST(recoder_.code_range() == tf_net->num_classes());
  return training_iteration_;
}
#endif

=======
>>>>>>> d7c0a05f
// Resets all the iteration counters for fine tuning or traininng a head,
// where we want the error reporting to reset.
void LSTMTrainer::InitIterations() {
  sample_iteration_ = 0;
  training_iteration_ = 0;
  learning_iteration_ = 0;
  prev_sample_iteration_ = 0;
  best_error_rate_ = 100.0;
  best_iteration_ = 0;
  worst_error_rate_ = 0.0;
  worst_iteration_ = 0;
  stall_iteration_ = kMinStallIterations;
  best_error_history_.clear();
  best_error_iterations_.clear();
  improvement_steps_ = kMinStallIterations;
  perfect_delay_ = 0;
  last_perfect_training_iteration_ = 0;
  for (int i = 0; i < ET_COUNT; ++i) {
    best_error_rates_[i] = 100.0;
    worst_error_rates_[i] = 0.0;
    error_buffers_[i].clear();
    error_buffers_[i].resize(kRollingBufferSize_);
    error_rates_[i] = 100.0;
  }
  error_rate_of_last_saved_best_ = kMinStartedErrorRate;
}

// If the training sample is usable, grid searches for the optimal
// dict_ratio/cert_offset, and returns the results in a string of space-
// separated triplets of ratio,offset=worderr.
Trainability LSTMTrainer::GridSearchDictParams(
    const ImageData *trainingdata, int iteration, double min_dict_ratio,
    double dict_ratio_step, double max_dict_ratio, double min_cert_offset,
    double cert_offset_step, double max_cert_offset, std::string &results) {
  sample_iteration_ = iteration;
  NetworkIO fwd_outputs, targets;
  Trainability result = PrepareForBackward(trainingdata, &fwd_outputs, &targets);
  if (result == UNENCODABLE || result == HI_PRECISION_ERR || dict_ == nullptr) {
    return result;
  }

  // Encode/decode the truth to get the normalization.
  std::vector<int> truth_labels, ocr_labels, xcoords;
  ASSERT_HOST(EncodeString(trainingdata->transcription(), &truth_labels));
  // NO-dict error.
  RecodeBeamSearch base_search(recoder_, null_char_, SimpleTextOutput(),
                               nullptr);
  base_search.SetDebug(HasDebug() - 1);
  base_search.Decode(fwd_outputs, 1.0, 0.0, RecodeBeamSearch::kMinCertainty,
                     nullptr, 0);
  base_search.ExtractBestPathAsLabels(&ocr_labels, &xcoords);
  std::string truth_text = DecodeLabels(truth_labels);
  std::string ocr_text = DecodeLabels(ocr_labels);
  double baseline_error = ComputeWordError(&truth_text, &ocr_text);
  results += "0,0=" + std::to_string(baseline_error);

  RecodeBeamSearch search(recoder_, null_char_, SimpleTextOutput(), dict_);
  search.SetDebug(HasDebug() - 1);
  for (double r = min_dict_ratio; r < max_dict_ratio; r += dict_ratio_step) {
    for (double c = min_cert_offset; c < max_cert_offset;
         c += cert_offset_step) {
      search.Decode(fwd_outputs, r, c, RecodeBeamSearch::kMinCertainty,
                    nullptr, 0);
      search.ExtractBestPathAsLabels(&ocr_labels, &xcoords);
      truth_text = DecodeLabels(truth_labels);
      ocr_text = DecodeLabels(ocr_labels);
      // This is destructive on both strings.
      double word_error = ComputeWordError(&truth_text, &ocr_text);
      if ((r == min_dict_ratio && c == min_cert_offset) ||
          !std::isfinite(word_error)) {
        std::string t = DecodeLabels(truth_labels);
        std::string o = DecodeLabels(ocr_labels);
        tprintDebug("r={}, c={}, truth={}, ocr={}, wderr={}, truth[0]={}\n", r, c,
                t.c_str(), o.c_str(), word_error, truth_labels[0]);
      }
      results += " " + std::to_string(r);
      results += "," + std::to_string(c);
      results += "=" + std::to_string(word_error);
    }
  }
  return result;
}

// Provides output on the distribution of weight values.
void LSTMTrainer::DebugNetwork() {
  network_->DebugWeights();
}

// Loads a set of lstmf files that were created using the lstm.train config to
// tesseract into memory ready for training. Returns false if nothing was
// loaded.
bool LSTMTrainer::LoadAllTrainingData(const std::vector<std::string> &filenames,
                                      CachingStrategy cache_strategy,
                                      bool randomly_rotate) {
  randomly_rotate_ = randomly_rotate;
  training_data_.Clear();
  return training_data_.LoadDocuments(filenames, cache_strategy,
                                      LoadDataFromFile);
}

// Keeps track of best and locally worst char error_rate and launches tests
// using tester, when a new min or max is reached.
// Writes checkpoints at appropriate times and builds and returns a log message
// to indicate progress. Returns false if nothing interesting happened.
bool LSTMTrainer::MaintainCheckpoints(const TestCallback &tester,
                                      std::stringstream &log_msg) {
  PrepareLogMsg(log_msg);
  double error_rate = CharError();
  int iteration = learning_iteration();
  if (iteration >= stall_iteration_ &&
      error_rate > best_error_rate_ * (1.0 + kSubTrainerMarginFraction) &&
      best_error_rate_ < kMinStartedErrorRate && !best_trainer_.empty()) {
    // It hasn't got any better in a long while, and is a margin worse than the
    // best, so go back to the best model and try a different learning rate.
    StartSubtrainer(log_msg);
  }
  SubTrainerResult sub_trainer_result = STR_NONE;
  if (sub_trainer_ != nullptr) {
    sub_trainer_result = UpdateSubtrainer(log_msg);
    if (sub_trainer_result == STR_REPLACED) {
      // Reset the inputs, as we have overwritten *this.
      error_rate = CharError();
      iteration = learning_iteration();
      PrepareLogMsg(log_msg);
    }
  }
  bool result = true; // Something interesting happened.
  std::vector<char> rec_model_data;
  if (error_rate < best_error_rate_) {
    SaveRecognitionDump(&rec_model_data);
    log_msg << " New best BCER = " << error_rate;
    log_msg << UpdateErrorGraph(iteration, error_rate, rec_model_data, tester);
    // If sub_trainer_ is not nullptr, either *this beat it to a new best, or it
    // just overwrote *this. In either case, we have finished with it.
    sub_trainer_.reset();
    stall_iteration_ = learning_iteration() + kMinStallIterations;
    if (TransitionTrainingStage(kStageTransitionThreshold)) {
      log_msg << " Transitioned to stage " << CurrentTrainingStage();
    }
    SaveTrainingDump(NO_BEST_TRAINER, *this, &best_trainer_);
    if (error_rate < error_rate_of_last_saved_best_ * kBestCheckpointFraction) {
      std::string best_model_name = DumpFilename();
      if (!SaveDataToFile(best_trainer_, best_model_name.c_str())) {
        log_msg << " failed to write best model:";
      } else {
        log_msg << " wrote best model:";
        error_rate_of_last_saved_best_ = best_error_rate_;
      }
      log_msg << best_model_name;
    }
  } else if (error_rate > worst_error_rate_) {
    SaveRecognitionDump(&rec_model_data);
    log_msg << " New worst BCER = " << error_rate;
    log_msg << UpdateErrorGraph(iteration, error_rate, rec_model_data, tester);
    if (worst_error_rate_ > best_error_rate_ + kMinDivergenceRate &&
        best_error_rate_ < kMinStartedErrorRate && !best_trainer_.empty()) {
      // Error rate has ballooned. Go back to the best model.
      log_msg << "\nDivergence! ";
      // Copy best_trainer_ before reading it, as it will get overwritten.
      std::vector<char> revert_data(best_trainer_);
      if (ReadTrainingDump(revert_data, *this)) {
        LogIterations("Reverted to", log_msg);
        ReduceLearningRates(this, log_msg);
      } else {
        LogIterations("Failed to Revert at", log_msg);
      }
      // If it fails again, we will wait twice as long before reverting again.
      stall_iteration_ = iteration + 2 * (iteration - learning_iteration());
      // Re-save the best trainer with the new learning rates and stall
      // iteration.
      SaveTrainingDump(NO_BEST_TRAINER, *this, &best_trainer_);
    }
  } else {
    // Something interesting happened only if the sub_trainer_ was trained.
    result = sub_trainer_result != STR_NONE;
  }
  if (checkpoint_name_.length() > 0) {
    // Write a current checkpoint.
    std::vector<char> checkpoint;
    if (!SaveTrainingDump(FULL, *this, &checkpoint) ||
        !SaveDataToFile(checkpoint, checkpoint_name_.c_str())) {
      log_msg << " failed to write checkpoint.";
    } else {
      log_msg << " wrote checkpoint.";
    }
  }
  return result;
}

// Builds a string containing a progress message with current error rates.
void LSTMTrainer::PrepareLogMsg(std::stringstream &log_msg) const {
  LogIterations("At", log_msg);
  log_msg << std::fixed << std::setprecision(3)
          << ", mean rms=" << error_rates_[ET_RMS]
          << "%, delta=" << error_rates_[ET_DELTA]
          << "%, BCER train=" << error_rates_[ET_CHAR_ERROR]
          << "%, BWER train=" << error_rates_[ET_WORD_RECERR]
          << "%, skip ratio=" << error_rates_[ET_SKIP_RATIO] << "%,";
}

// Appends <intro_str> iteration learning_iteration()/training_iteration()/
// sample_iteration() to the log_msg.
void LSTMTrainer::LogIterations(const char *intro_str,
                                std::stringstream &log_msg) const {
  log_msg << intro_str
          << " iteration " << learning_iteration()
          << "/" << training_iteration()
          << "/" << sample_iteration();
}

// Returns true and increments the training_stage_ if the error rate has just
// passed through the given threshold for the first time.
bool LSTMTrainer::TransitionTrainingStage(float error_threshold) {
  if (best_error_rate_ < error_threshold &&
      training_stage_ + 1 < num_training_stages_) {
    ++training_stage_;
    return true;
  }
  return false;
}

// Writes to the given file. Returns false in case of error.
bool LSTMTrainer::Serialize(SerializeAmount serialize_amount,
                            const TessdataManager *mgr, TFile *fp) const {
  if (!LSTMRecognizer::Serialize(mgr, fp)) {
    return false;
  }
  if (!fp->Serialize(&learning_iteration_)) {
    return false;
  }
  if (!fp->Serialize(&prev_sample_iteration_)) {
    return false;
  }
  if (!fp->Serialize(&perfect_delay_)) {
    return false;
  }
  if (!fp->Serialize(&last_perfect_training_iteration_)) {
    return false;
  }
  for (const auto &error_buffer : error_buffers_) {
    if (!fp->Serialize(error_buffer)) {
      return false;
    }
  }
  if (!fp->Serialize(&error_rates_[0], countof(error_rates_))) {
    return false;
  }
  if (!fp->Serialize(&training_stage_)) {
    return false;
  }
  uint8_t amount = serialize_amount;
  if (!fp->Serialize(&amount)) {
    return false;
  }
  if (serialize_amount == LIGHT) {
    return true; // We are done.
  }
  if (!fp->Serialize(&best_error_rate_)) {
    return false;
  }
  if (!fp->Serialize(&best_error_rates_[0], countof(best_error_rates_))) {
    return false;
  }
  if (!fp->Serialize(&best_iteration_)) {
    return false;
  }
  if (!fp->Serialize(&worst_error_rate_)) {
    return false;
  }
  if (!fp->Serialize(&worst_error_rates_[0], countof(worst_error_rates_))) {
    return false;
  }
  if (!fp->Serialize(&worst_iteration_)) {
    return false;
  }
  if (!fp->Serialize(&stall_iteration_)) {
    return false;
  }
  if (!fp->Serialize(best_model_data_)) {
    return false;
  }
  if (!fp->Serialize(worst_model_data_)) {
    return false;
  }
  if (serialize_amount != NO_BEST_TRAINER && !fp->Serialize(best_trainer_)) {
    return false;
  }
  std::vector<char> sub_data;
  if (sub_trainer_ != nullptr &&
      !SaveTrainingDump(LIGHT, *sub_trainer_, &sub_data)) {
    return false;
  }
  if (!fp->Serialize(sub_data)) {
    return false;
  }
  if (!fp->Serialize(best_error_history_)) {
    return false;
  }
  if (!fp->Serialize(best_error_iterations_)) {
    return false;
  }
  return fp->Serialize(&improvement_steps_);
}

// Reads from the given file. Returns false in case of error.
// NOTE: It is assumed that the trainer is never read cross-endian.
bool LSTMTrainer::DeSerialize(const TessdataManager *mgr, TFile *fp) {
  if (!LSTMRecognizer::DeSerialize(mgr, fp)) {
    return false;
  }
  if (!fp->DeSerialize(&learning_iteration_)) {
    // Special case. If we successfully decoded the recognizer, but fail here
    // then it means we were just given a recognizer, so issue a warning and
    // allow it.
    tprintWarn("LSTMTrainer deserialized an LSTMRecognizer!\n");
    learning_iteration_ = 0;
    network_->SetEnableTraining(TS_ENABLED);
    return true;
  }
  if (!fp->DeSerialize(&prev_sample_iteration_)) {
    return false;
  }
  if (!fp->DeSerialize(&perfect_delay_)) {
    return false;
  }
  if (!fp->DeSerialize(&last_perfect_training_iteration_)) {
    return false;
  }
  for (auto &error_buffer : error_buffers_) {
    if (!fp->DeSerialize(error_buffer)) {
      return false;
    }
  }
  if (!fp->DeSerialize(&error_rates_[0], countof(error_rates_))) {
    return false;
  }
  if (!fp->DeSerialize(&training_stage_)) {
    return false;
  }
  uint8_t amount;
  if (!fp->DeSerialize(&amount)) {
    return false;
  }
  if (amount == LIGHT) {
    return true; // Don't read the rest.
  }
  if (!fp->DeSerialize(&best_error_rate_)) {
    return false;
  }
  if (!fp->DeSerialize(&best_error_rates_[0], countof(best_error_rates_))) {
    return false;
  }
  if (!fp->DeSerialize(&best_iteration_)) {
    return false;
  }
  if (!fp->DeSerialize(&worst_error_rate_)) {
    return false;
  }
  if (!fp->DeSerialize(&worst_error_rates_[0], countof(worst_error_rates_))) {
    return false;
  }
  if (!fp->DeSerialize(&worst_iteration_)) {
    return false;
  }
  if (!fp->DeSerialize(&stall_iteration_)) {
    return false;
  }
  if (!fp->DeSerialize(best_model_data_)) {
    return false;
  }
  if (!fp->DeSerialize(worst_model_data_)) {
    return false;
  }
  if (amount != NO_BEST_TRAINER && !fp->DeSerialize(best_trainer_)) {
    return false;
  }
  std::vector<char> sub_data;
  if (!fp->DeSerialize(sub_data)) {
    return false;
  }
  if (sub_data.empty()) {
    sub_trainer_ = nullptr;
  } else {
    sub_trainer_ = std::make_unique<LSTMTrainer>(tesseract_);
    if (!ReadTrainingDump(sub_data, *sub_trainer_)) {
      return false;
    }
  }
  if (!fp->DeSerialize(best_error_history_)) {
    return false;
  }
  if (!fp->DeSerialize(best_error_iterations_)) {
    return false;
  }
  return fp->DeSerialize(&improvement_steps_);
}

// De-serializes the saved best_trainer_ into sub_trainer_, and adjusts the
// learning rates (by scaling reduction, or layer specific, according to
// NF_LAYER_SPECIFIC_LR).
void LSTMTrainer::StartSubtrainer(std::stringstream &log_msg) {
  sub_trainer_ = std::make_unique<LSTMTrainer>(tesseract_);
  if (!ReadTrainingDump(best_trainer_, *sub_trainer_)) {
    log_msg << " Failed to revert to previous best for trial!";
    sub_trainer_.reset();
  } else {
    log_msg << " Trial sub_trainer_ from iteration "
            << sub_trainer_->training_iteration();
    // Reduce learning rate so it doesn't diverge this time.
    sub_trainer_->ReduceLearningRates(this, log_msg);
    // If it fails again, we will wait twice as long before reverting again.
    int stall_offset =
        learning_iteration() - sub_trainer_->learning_iteration();
    stall_iteration_ = learning_iteration() + 2 * stall_offset;
    sub_trainer_->stall_iteration_ = stall_iteration_;
    // Re-save the best trainer with the new learning rates and stall iteration.
    SaveTrainingDump(NO_BEST_TRAINER, *sub_trainer_, &best_trainer_);
  }
}

// While the sub_trainer_ is behind the current training iteration and its
// training error is at least kSubTrainerMarginFraction better than the
// current training error, trains the sub_trainer_, and returns STR_UPDATED if
// it did anything. If it catches up, and has a better error rate than the
// current best, as well as a margin over the current error rate, then the
// trainer in *this is replaced with sub_trainer_, and STR_REPLACED is
// returned. STR_NONE is returned if the subtrainer wasn't good enough to
// receive any training iterations.
SubTrainerResult LSTMTrainer::UpdateSubtrainer(std::stringstream &log_msg) {
  double training_error = CharError();
  double sub_error = sub_trainer_->CharError();
  double sub_margin = (training_error - sub_error) / sub_error;
  if (sub_margin >= kSubTrainerMarginFraction) {
    log_msg << " sub_trainer=" << sub_error
            << " margin=" << 100.0 * sub_margin << "\n";
    // Catch up to current iteration.
    int end_iteration = training_iteration();
    while (sub_trainer_->training_iteration() < end_iteration &&
           sub_margin >= kSubTrainerMarginFraction) {
      int target_iteration =
          sub_trainer_->training_iteration() + kNumPagesPerBatch;
      while (sub_trainer_->training_iteration() < target_iteration) {
        sub_trainer_->TrainOnLine(this, false);
      }
      std::stringstream batch_log("Sub:");
      batch_log.imbue(std::locale::classic());
      sub_trainer_->PrepareLogMsg(batch_log);
      batch_log << "\n";
      tprintDebug("UpdateSubtrainer:{}", batch_log.str());
      log_msg << batch_log.str();
      sub_error = sub_trainer_->CharError();
      sub_margin = (training_error - sub_error) / sub_error;
    }
    if (sub_error < best_error_rate_ &&
        sub_margin >= kSubTrainerMarginFraction) {
      // The sub_trainer_ has won the race to a new best. Switch to it.
      std::vector<char> updated_trainer;
      SaveTrainingDump(LIGHT, *sub_trainer_, &updated_trainer);
      ReadTrainingDump(updated_trainer, *this);
      log_msg << " Sub trainer wins at iteration "
              << training_iteration() << "\n";
      return STR_REPLACED;
    }
    return STR_UPDATED;
  }
  return STR_NONE;
}

// Reduces network learning rates, either for everything, or for layers
// independently, according to NF_LAYER_SPECIFIC_LR.
void LSTMTrainer::ReduceLearningRates(LSTMTrainer *samples_trainer,
                                      std::stringstream &log_msg) {
  if (network_->TestFlag(NF_LAYER_SPECIFIC_LR)) {
    int num_reduced = ReduceLayerLearningRates(
        kLearningRateDecay, kNumAdjustmentIterations, samples_trainer);
    log_msg << "\nReduced learning rate on layers: " << num_reduced;
  } else {
    ScaleLearningRate(kLearningRateDecay);
    log_msg << "\nReduced learning rate to :" << learning_rate_;
  }
  log_msg << "\n";
}

// Considers reducing the learning rate independently for each layer down by
// factor(<1), or leaving it the same, by double-training the given number of
// samples and minimizing the amount of changing of sign of weight updates.
// Even if it looks like all weights should remain the same, an adjustment
// will be made to guarantee a different result when reverting to an old best.
// Returns the number of layer learning rates that were reduced.
int LSTMTrainer::ReduceLayerLearningRates(TFloat factor, int num_samples,
                                          LSTMTrainer *samples_trainer) {
  enum WhichWay {
    LR_DOWN, // Learning rate will go down by factor.
    LR_SAME, // Learning rate will stay the same.
    LR_COUNT // Size of arrays.
  };
  std::vector<std::string> layers = EnumerateLayers();
  int num_layers = layers.size();
  std::vector<int> num_weights(num_layers);
  std::vector<TFloat> bad_sums[LR_COUNT];
  std::vector<TFloat> ok_sums[LR_COUNT];
  for (int i = 0; i < LR_COUNT; ++i) {
    bad_sums[i].resize(num_layers, 0.0);
    ok_sums[i].resize(num_layers, 0.0);
  }
  TFloat momentum_factor = 1.0 / (1.0 - momentum_);
  std::vector<char> orig_trainer;
  samples_trainer->SaveTrainingDump(LIGHT, *this, &orig_trainer);
  for (int i = 0; i < num_layers; ++i) {
    Network *layer = GetLayer(layers[i]);
    num_weights[i] = layer->IsTraining() ? layer->num_weights() : 0;
  }
  int iteration = sample_iteration();
  for (int s = 0; s < num_samples; ++s) {
    // Which way will we modify the learning rate?
    for (int ww = 0; ww < LR_COUNT; ++ww) {
      // Transfer momentum to learning rate and adjust by the ww factor.
      auto ww_factor = momentum_factor;
      if (ww == LR_DOWN) {
        ww_factor *= factor;
      }
      // Make a copy of *this, so we can mess about without damaging anything.
      LSTMTrainer copy_trainer(tesseract_);
	  copy_trainer.SetDebug(samples_trainer->HasDebug());
      samples_trainer->ReadTrainingDump(orig_trainer, copy_trainer);
      // Clear the updates, doing nothing else.
      copy_trainer.network_->Update(0.0, 0.0, 0.0, 0);
      // Adjust the learning rate in each layer.
      for (int i = 0; i < num_layers; ++i) {
        if (num_weights[i] == 0) {
          continue;
        }
        copy_trainer.ScaleLayerLearningRate(layers[i], ww_factor);
      }
      copy_trainer.SetIteration(iteration);
      // Train on the sample, but keep the update in updates_ instead of
      // applying to the weights.
      const ImageData *trainingdata =
          copy_trainer.TrainOnLine(samples_trainer, true);
      if (trainingdata == nullptr) {
        continue;
      }
      // We'll now use this trainer again for each layer.
      std::vector<char> updated_trainer;
      samples_trainer->SaveTrainingDump(LIGHT, copy_trainer, &updated_trainer);
      for (int i = 0; i < num_layers; ++i) {
        if (num_weights[i] == 0) {
          continue;
        }
        LSTMTrainer layer_trainer(tesseract_);
		layer_trainer.SetDebug(samples_trainer->HasDebug());
		samples_trainer->ReadTrainingDump(updated_trainer, layer_trainer);
        Network *layer = layer_trainer.GetLayer(layers[i]);
        // Update the weights in just the layer, using Adam if enabled.
        layer->Update(0.0, momentum_, adam_beta_,
                      layer_trainer.training_iteration_ + 1);
        // Zero the updates matrix again.
        layer->Update(0.0, 0.0, 0.0, 0);
        // Train again on the same sample, again holding back the updates.
        layer_trainer.TrainOnLine(trainingdata, true);
        // Count the sign changes in the updates in layer vs in copy_trainer.
        float before_bad = bad_sums[ww][i];
        float before_ok = ok_sums[ww][i];
        layer->CountAlternators(*copy_trainer.GetLayer(layers[i]),
                                &ok_sums[ww][i], &bad_sums[ww][i]);
        float bad_frac =
            bad_sums[ww][i] + ok_sums[ww][i] - before_bad - before_ok;
        if (bad_frac > 0.0f) {
          bad_frac = (bad_sums[ww][i] - before_bad) / bad_frac;
        }
      }
    }
    ++iteration;
  }
  int num_lowered = 0;
  for (int i = 0; i < num_layers; ++i) {
    if (num_weights[i] == 0) {
      continue;
    }
    Network *layer = GetLayer(layers[i]);
    float lr = GetLayerLearningRate(layers[i]);
    TFloat total_down = bad_sums[LR_DOWN][i] + ok_sums[LR_DOWN][i];
    TFloat total_same = bad_sums[LR_SAME][i] + ok_sums[LR_SAME][i];
    TFloat frac_down = bad_sums[LR_DOWN][i] / total_down;
    TFloat frac_same = bad_sums[LR_SAME][i] / total_same;
    tprintDebug("Layer {}={}: lr {}->{}%%, lr {}->{}%%", i, layer->name(),
            lr * factor, 100.0 * frac_down, lr, 100.0 * frac_same);
    if (frac_down < frac_same * kImprovementFraction) {
      tprintDebug(" REDUCED\n");
      ScaleLayerLearningRate(layers[i], factor);
      ++num_lowered;
    } else {
      tprintDebug(" SAME\n");
    }
  }
  if (num_lowered == 0) {
    // Just lower everything to make sure.
    for (int i = 0; i < num_layers; ++i) {
      if (num_weights[i] > 0) {
        ScaleLayerLearningRate(layers[i], factor);
        ++num_lowered;
      }
    }
  }
  return num_lowered;
}

// Converts the string to integer class labels, with appropriate null_char_s
// in between if not in SimpleTextOutput mode. Returns false on failure.
/* static */
bool LSTMTrainer::EncodeString(const std::string &str,
                               const UNICHARSET &unicharset,
                               const UnicharCompress *recoder, bool simple_text,
                               int null_char, std::vector<int> *labels) {
  if (str.c_str() == nullptr || str.length() <= 0) {
    tprintError("Empty truth string!\n");
    return false;
  }
  unsigned err_index;
  std::vector<int> internal_labels;
  labels->clear();
  if (!simple_text) {
    labels->push_back(null_char);
  }
  std::string cleaned = unicharset.CleanupString(str.c_str());
  if (unicharset.encode_string(cleaned.c_str(), true, &internal_labels, nullptr,
                               &err_index)) {
    bool success = true;
    for (auto internal_label : internal_labels) {
      if (recoder != nullptr) {
        // Re-encode labels via recoder.
        RecodedCharID code;
        int len = recoder->EncodeUnichar(internal_label, &code);
        if (len > 0) {
          for (int j = 0; j < len; ++j) {
            labels->push_back(code(j));
            if (!simple_text) {
              labels->push_back(null_char);
            }
          }
        } else {
          success = false;
          err_index = 0;
          break;
        }
      } else {
        labels->push_back(internal_label);
        if (!simple_text) {
          labels->push_back(null_char);
        }
      }
    }
    if (success) {
      return true;
    }
  }
  tprintError("Encoding of string failed!\n");
  tprintError("  Failure bytes:");
  while (err_index < cleaned.size()) {
    tprintError(" {}", static_cast<unsigned int>(cleaned[err_index++] & 0xff));
  }
  tprintError("\n");
  tprintError("  Source string fed to encoder: {}\n", unicharset.debug_utf8_str(str.c_str()));
  return false;
}

// Performs forward-backward on the given trainingdata.
// Returns a Trainability enum to indicate the suitability of the sample.
Trainability LSTMTrainer::TrainOnLine(const ImageData *trainingdata,
                                      bool batch) {
  NetworkIO fwd_outputs, targets;
  Trainability trainable =
      PrepareForBackward(trainingdata, &fwd_outputs, &targets);
  ++sample_iteration_;
  if (trainable == UNENCODABLE || trainable == NOT_BOXED) {
    return trainable; // Sample was unusable.
  }
  bool debug =
      debug_interval_ > 0 && training_iteration() % debug_interval_ == 0;
  // Run backprop on the output.
  NetworkIO bp_deltas;
  if (network_->IsTraining() &&
      (trainable != PERFECT ||
       training_iteration() >
           last_perfect_training_iteration_ + perfect_delay_)) {
    network_->Backward(debug, targets, &scratch_space_, &bp_deltas);
    network_->Update(learning_rate_, batch ? -1.0f : momentum_, adam_beta_,
                     training_iteration_ + 1);
  }
#if !GRAPHICS_DISABLED
  if (debug_interval_ == 1 && debug_win_ && debug_win_->HasInteractiveFeature()) {
    debug_win_->AwaitEvent(SVET_CLICK);
  }
#endif // !GRAPHICS_DISABLED
  // Roll the memory of past means.
  RollErrorBuffers();
  return trainable;
}

// Prepares the ground truth, runs forward, and prepares the targets.
// Returns a Trainability enum to indicate the suitability of the sample.
Trainability LSTMTrainer::PrepareForBackward(const ImageData *trainingdata,
                                             NetworkIO *fwd_outputs,
                                             NetworkIO *targets) {
  if (trainingdata == nullptr) {
    tprintError("Null trainingdata.\n");
    return UNENCODABLE;
  }
  // Ensure repeatability of random elements even across checkpoints.
  bool debug =
      debug_interval_ > 0 && training_iteration() % debug_interval_ == 0;
  std::vector<int> truth_labels;
  if (!EncodeString(trainingdata->transcription(), &truth_labels)) {
    tprintError("Can't encode transcription: '{}' in language '{}'\n",
            trainingdata->transcription(),
            trainingdata->language());
    return UNENCODABLE;
  }
  bool upside_down = false;
  if (randomly_rotate_) {
    // This ensures consistent training results.
    SetRandomSeed();
    upside_down = randomizer_.SignedRand(1.0) > 0.0;
    if (upside_down) {
      // Modify the truth labels to match the rotation:
      // Apart from space and null, increment the label. This changes the
      // script-id to the same script-id but upside-down.
      // The labels need to be reversed in order, as the first is now the last.
	  //
      // TODO: possibly wrong code, check.
      for (auto truth_label : truth_labels) {
        if (truth_label != UNICHAR_SPACE && truth_label != null_char_) {
          ++truth_label;
        }
      }
      std::reverse(truth_labels.begin(), truth_labels.end());
    }
  }
  unsigned w = 0;
  while (w < truth_labels.size() &&
         (truth_labels[w] == UNICHAR_SPACE || truth_labels[w] == null_char_)) {
    ++w;
  }
  if (w == truth_labels.size()) {
    tprintError("Blank transcription: {}\n", trainingdata->transcription());
    return UNENCODABLE;
  }
  float image_scale;
  NetworkIO inputs;
  bool invert = trainingdata->boxes().empty();
  TBOX line_box(0, 0, 100, 100);
  if (!RecognizeLine(*trainingdata, invert ? 0.5f : 0.0f, invert, upside_down, line_box, 
                     &image_scale, &inputs, fwd_outputs)) {
    tprintError("Image {} not trainable\n", trainingdata->imagefilename());
    return UNENCODABLE;
  }
  targets->Resize(*fwd_outputs, network_->NumOutputs());
  LossType loss_type = OutputLossType();
  if (loss_type == LT_SOFTMAX) {
    if (!ComputeTextTargets(*fwd_outputs, truth_labels, targets)) {
      tprintError("Compute simple targets failed for {}!\n",
              trainingdata->imagefilename());
      return UNENCODABLE;
    }
  } else if (loss_type == LT_CTC) {
    if (!ComputeCTCTargets(truth_labels, fwd_outputs, targets)) {
      tprintError("Compute CTC targets failed for {}!\n",
              trainingdata->imagefilename());
      return UNENCODABLE;
    }
  } else {
    tprintError("Logistic outputs not implemented yet!\n");
    return UNENCODABLE;
  }
  std::vector<int> ocr_labels;
  std::vector<int> xcoords;
  LabelsFromOutputs(*fwd_outputs, &ocr_labels, &xcoords);
  // CTC does not produce correct target labels to begin with.
  if (loss_type != LT_CTC) {
    LabelsFromOutputs(*targets, &truth_labels, &xcoords);
  }
  if (!DebugLSTMTraining(inputs, *trainingdata, *fwd_outputs, truth_labels,
                         *targets)) {
    tprintError("Input width was {}\n", inputs.Width());
    return UNENCODABLE;
  }
  std::string ocr_text = DecodeLabels(ocr_labels);
  std::string truth_text = DecodeLabels(truth_labels);
  targets->SubtractAllFromFloat(*fwd_outputs);
  if (debug_interval_ != 0) {
    if (truth_text != ocr_text) {
      tprintDebug("Iteration {}: BEST OCR TEXT : {}\n", training_iteration(),
              ocr_text.c_str());
    }
  }
  double char_error = ComputeCharError(truth_labels, ocr_labels);
  double word_error = ComputeWordError(&truth_text, &ocr_text);
  double delta_error = ComputeErrorRates(*targets, char_error, word_error);
  if (debug_interval_ != 0) {
    tprintDebug("File {} line {} {}:\n", trainingdata->imagefilename(),
            trainingdata->page_number(), delta_error == 0.0 ? "(Perfect)" : "");
  }
  if (delta_error == 0.0) {
    return PERFECT;
  }
  if (targets->AnySuspiciousTruth(kHighConfidence)) {
    return HI_PRECISION_ERR;
  }
  return TRAINABLE;
}

// Writes the trainer to memory, so that the current training state can be
// restored.  *this must always be the master trainer that retains the only
// copy of the training data and language model. trainer is the model that is
// actually serialized.
bool LSTMTrainer::SaveTrainingDump(SerializeAmount serialize_amount,
                                   const LSTMTrainer &trainer,
                                   std::vector<char> *data) const {
  TFile fp;
  fp.OpenWrite(data);
  return trainer.Serialize(serialize_amount, &mgr_, &fp);
}

// Restores the model to *this.
bool LSTMTrainer::ReadLocalTrainingDump(const TessdataManager *mgr,
                                        const char *data, int size) {
  if (size == 0) {
    tprintWarn("Data size is 0 in LSTMTrainer::ReadLocalTrainingDump\n");
    return false;
  }
  TFile fp;
  fp.Open(data, size);
  return DeSerialize(mgr, &fp);
}

// Writes the full recognition traineddata to the given filename.
bool LSTMTrainer::SaveTraineddata(const char *filename) {
  std::vector<char> recognizer_data;
  SaveRecognitionDump(&recognizer_data);
  mgr_.OverwriteEntry(TESSDATA_LSTM, &recognizer_data[0],
                      recognizer_data.size());
  return mgr_.SaveFile(filename, SaveDataToFile);
}

// Writes the recognizer to memory, so that it can be used for testing later.
void LSTMTrainer::SaveRecognitionDump(std::vector<char> *data) const {
  TFile fp;
  fp.OpenWrite(data);
  network_->SetEnableTraining(TS_TEMP_DISABLE);
  ASSERT_HOST(LSTMRecognizer::Serialize(&mgr_, &fp));
  network_->SetEnableTraining(TS_RE_ENABLE);
}

// Returns a suitable filename for a training dump, based on the model_base_,
// best_error_rate_, best_iteration_ and training_iteration_.
std::string LSTMTrainer::DumpFilename() const {
  std::stringstream filename;
  filename.imbue(std::locale::classic());
  filename << model_base_ << std::fixed << std::setprecision(3)
           << "_" << best_error_rate_
           << "_" << best_iteration_
           << "_" << training_iteration_
           << ".checkpoint";
  return filename.str();
}

// Fills the whole error buffer of the given type with the given value.
void LSTMTrainer::FillErrorBuffer(double new_error, ErrorTypes type) {
  for (int i = 0; i < kRollingBufferSize_; ++i) {
    error_buffers_[type][i] = new_error;
  }
  error_rates_[type] = 100.0 * new_error;
}

// Helper generates a map from each current recoder_ code (ie softmax index)
// to the corresponding old_recoder code, or -1 if there isn't one.
std::vector<int> LSTMTrainer::MapRecoder(
    const UNICHARSET &old_chset, const UnicharCompress &old_recoder) const {
  int num_new_codes = recoder_.code_range();
  int num_new_unichars = GetUnicharset().size();
  std::vector<int> code_map(num_new_codes, -1);
  for (int c = 0; c < num_new_codes; ++c) {
    int old_code = -1;
    // Find all new unichar_ids that recode to something that includes c.
    // The <= is to include the null char, which may be beyond the unicharset.
    for (int uid = 0; uid <= num_new_unichars; ++uid) {
      RecodedCharID codes;
      int length = recoder_.EncodeUnichar(uid, &codes);
      int code_index = 0;
      while (code_index < length && codes(code_index) != c) {
        ++code_index;
      }
      if (code_index == length) {
        continue;
      }
      // The old unicharset must have the same unichar.
      int old_uid =
          uid < num_new_unichars
              ? old_chset.unichar_to_id(GetUnicharset().id_to_unichar(uid))
              : old_chset.size() - 1;
      if (old_uid == INVALID_UNICHAR_ID) {
        continue;
      }
      // The encoding of old_uid at the same code_index is the old code.
      RecodedCharID old_codes;
      if (code_index < old_recoder.EncodeUnichar(old_uid, &old_codes)) {
        old_code = old_codes(code_index);
        break;
      }
    }
    code_map[c] = old_code;
  }
  return code_map;
}

// Private version of InitCharSet above finishes the job after initializing
// the mgr_ data member.
void LSTMTrainer::InitCharSet() {
  EmptyConstructor();
  training_flags_ = TF_COMPRESS_UNICHARSET;
  // Initialize the unicharset and recoder.
  if (!LoadCharsets(&mgr_)) {
    ASSERT_HOST_MSG(false, "Must provide a traineddata containing lstm_unicharset and lstm_recoder!");
  }
  SetNullChar();
}

// Helper computes and sets the null_char_.
void LSTMTrainer::SetNullChar() {
  null_char_ = GetUnicharset().has_special_codes() ? UNICHAR_BROKEN
                                                   : GetUnicharset().size();
  RecodedCharID code;
  recoder_.EncodeUnichar(null_char_, &code);
  null_char_ = code(0);
}

// Factored sub-constructor sets up reasonable default values.
void LSTMTrainer::EmptyConstructor() {
#if !GRAPHICS_DISABLED
  align_win_ = nullptr;
  target_win_ = nullptr;
  ctc_win_ = nullptr;
  recon_win_ = nullptr;
#endif
  checkpoint_iteration_ = 0;
  training_stage_ = 0;
  num_training_stages_ = 2;
  InitIterations();
}

// Outputs the string and periodically displays the given network inputs
// as an image in the given window, and the corresponding labels at the
// corresponding x_starts.
// Returns false if the truth string is empty.
bool LSTMTrainer::DebugLSTMTraining(const NetworkIO &inputs,
                                    const ImageData &trainingdata,
                                    const NetworkIO &fwd_outputs,
                                    const std::vector<int> &truth_labels,
                                    const NetworkIO &outputs) {
  const std::string &truth_text = DecodeLabels(truth_labels);
  if (truth_text.c_str() == nullptr || truth_text.length() <= 0) {
    tprintError("Empty truth string at decode time!\n");
    return false;
  }
  if (debug_interval_ != 0) {
    // Get class labels, xcoords and string.
    std::vector<int> labels;
    std::vector<int> xcoords;
    LabelsFromOutputs(outputs, &labels, &xcoords);
    std::string text = DecodeLabels(labels);
    tprintDebug("Iteration {}: GROUND  TRUTH : {}\n", training_iteration(),
            truth_text);
    if (truth_text != text) {
      tprintDebug("Iteration {}: ALIGNED TRUTH : {}\n", training_iteration(),
              text);
    }
    if (debug_interval_ > 0 && training_iteration() % debug_interval_ == 0) {
      tprintDebug("TRAINING activation path for truth string {}\n",
              truth_text);
      DebugActivationPath(outputs, labels, xcoords);
#if !GRAPHICS_DISABLED
      TBOX line_box(0, 0, 100, 100);
      DisplayForward(inputs, labels, xcoords, line_box, "LSTMTraining", align_win_);
      if (OutputLossType() == LT_CTC) {
        DisplayTargets(fwd_outputs, "CTC Outputs", ctc_win_);
        DisplayTargets(outputs, "CTC Targets", target_win_);
      }
#endif
    }
  }
  return true;
}

#if !GRAPHICS_DISABLED

// Displays the network targets as line a line graph.
void LSTMTrainer::DisplayTargets(const NetworkIO &targets,
                                 const char *window_name, ScrollViewReference &window) {
  int width = targets.Width();
  int num_features = targets.NumFeatures();
  Network::ClearWindow(true, window_name, width * kTargetXScale, kTargetYScale, window);
  for (int c = 0; c < num_features; ++c) {
    int color = c % (Diagnostics::GREEN_YELLOW - 1) + 2;
    window->Pen(static_cast<Diagnostics::Color>(color));
    int start_t = -1;
    for (int t = 0; t < width; ++t) {
      double target = targets.f(t)[c];
      target *= kTargetYScale;
      if (target >= 1) {
        if (start_t < 0) {
          window->SetCursor(t - 1, 0);
          start_t = t;
        }
        window->DrawTo(t, target);
      } else if (start_t >= 0) {
        window->DrawTo(t, 0);
        window->DrawTo(start_t - 1, 0);
        start_t = -1;
      }
    }
    if (start_t >= 0) {
      window->DrawTo(width, 0);
      window->DrawTo(start_t - 1, 0);
    }
  }
  window->UpdateWindow();
}

#endif // !GRAPHICS_DISABLED

// Builds a no-compromises target where the first positions should be the
// truth labels and the rest is padded with the null_char_.
bool LSTMTrainer::ComputeTextTargets(const NetworkIO &outputs,
                                     const std::vector<int> &truth_labels,
                                     NetworkIO *targets) {
  if (truth_labels.size() > targets->Width()) {
    tprintError("Transcription {} too long to fit into target of width {}\n",
            DecodeLabels(truth_labels), targets->Width());
    return false;
  }
  int i = 0;
  for (auto truth_label : truth_labels) {
    targets->SetActivations(i, truth_label, 1.0);
    ++i;
  }
  for (i = truth_labels.size(); i < targets->Width(); ++i) {
    targets->SetActivations(i, null_char_, 1.0);
  }
  return true;
}

// Builds a target using standard CTC. truth_labels should be pre-padded with
// nulls wherever desired. They don't have to be between all labels.
// outputs is input-output, as it gets clipped to minimum probability.
bool LSTMTrainer::ComputeCTCTargets(const std::vector<int> &truth_labels,
                                    NetworkIO *outputs, NetworkIO *targets) {
  // Bottom-clip outputs to a minimum probability.
  CTC::NormalizeProbs(outputs);
  return CTC::ComputeCTCTargets(truth_labels, null_char_,
                                outputs->float_array(), targets);
}

// Computes network errors, and stores the results in the rolling buffers,
// along with the supplied text_error.
// Returns the delta error of the current sample (not running average.)
double LSTMTrainer::ComputeErrorRates(const NetworkIO &deltas,
                                      double char_error, double word_error) {
  UpdateErrorBuffer(ComputeRMSError(deltas), ET_RMS);
  // Delta error is the fraction of timesteps with >0.5 error in the top choice
  // score. If zero, then the top choice characters are guaranteed correct,
  // even when there is residue in the RMS error.
  double delta_error = ComputeWinnerError(deltas);
  UpdateErrorBuffer(delta_error, ET_DELTA);
  UpdateErrorBuffer(word_error, ET_WORD_RECERR);
  UpdateErrorBuffer(char_error, ET_CHAR_ERROR);
  // Skip ratio measures the difference between sample_iteration_ and
  // training_iteration_, which reflects the number of unusable samples,
  // usually due to unencodable truth text, or the text not fitting in the
  // space for the output.
  double skip_count = sample_iteration_ - prev_sample_iteration_;
  UpdateErrorBuffer(skip_count, ET_SKIP_RATIO);
  return delta_error;
}

// Computes the network activation RMS error rate.
double LSTMTrainer::ComputeRMSError(const NetworkIO &deltas) {
  double total_error = 0.0;
  int width = deltas.Width();
  int num_classes = deltas.NumFeatures();
  for (int t = 0; t < width; ++t) {
    const float *class_errs = deltas.f(t);
    for (int c = 0; c < num_classes; ++c) {
      double error = class_errs[c];
      total_error += error * error;
    }
  }
  return sqrt(total_error / (width * num_classes));
}

// Computes network activation winner error rate. (Number of values that are
// in error by >= 0.5 divided by number of time-steps.) More closely related
// to final character error than RMS, but still directly calculable from
// just the deltas. Because of the binary nature of the targets, zero winner
// error is a sufficient but not necessary condition for zero char error.
double LSTMTrainer::ComputeWinnerError(const NetworkIO &deltas) {
  int num_errors = 0;
  int width = deltas.Width();
  int num_classes = deltas.NumFeatures();
  for (int t = 0; t < width; ++t) {
    const float *class_errs = deltas.f(t);
    for (int c = 0; c < num_classes; ++c) {
      float abs_delta = std::fabs(class_errs[c]);
      // TODO(rays) Filtering cases where the delta is very large to cut out
      // GT errors doesn't work. Find a better way or get better truth.
      if (0.5 <= abs_delta) {
        ++num_errors;
      }
    }
  }
  return static_cast<double>(num_errors) / width;
}

// Computes a very simple bag of chars char error rate.
double LSTMTrainer::ComputeCharError(const std::vector<int> &truth_str,
                                     const std::vector<int> &ocr_str) {
  std::vector<int> label_counts(NumOutputs());
  unsigned truth_size = 0;
  for (auto ch : truth_str) {
    if (ch != null_char_) {
      ++label_counts[ch];
      ++truth_size;
    }
  }
  for (auto ch : ocr_str) {
    if (ch != null_char_) {
      --label_counts[ch];
    }
  }
  unsigned char_errors = 0;
  for (auto label_count : label_counts) {
    char_errors += abs(label_count);
  }
  // Limit BCER to interval [0,1] and avoid division by zero.
  if (truth_size <= char_errors) {
    return (char_errors == 0) ? 0.0 : 1.0;
  }
  return static_cast<double>(char_errors) / truth_size;
}

// Computes word recall error rate using a very simple bag of words algorithm.
// NOTE that this is destructive on both input strings.
double LSTMTrainer::ComputeWordError(std::string *truth_str,
                                     std::string *ocr_str) {
  using StrMap = std::unordered_map<std::string, int, std::hash<std::string>>;
  std::vector<std::string> truth_words = split(*truth_str, ' ');
  if (truth_words.empty()) {
    return 0.0;
  }
  std::vector<std::string> ocr_words = split(*ocr_str, ' ');
  StrMap word_counts;
  for (const auto &truth_word : truth_words) {
    std::string truth_word_string(truth_word.c_str());
    auto it = word_counts.find(truth_word_string);
    if (it == word_counts.end()) {
      word_counts.insert(std::make_pair(truth_word_string, 1));
    } else {
      ++it->second;
    }
  }
  for (const auto &ocr_word : ocr_words) {
    std::string ocr_word_string(ocr_word.c_str());
    auto it = word_counts.find(ocr_word_string);
    if (it == word_counts.end()) {
      word_counts.insert(std::make_pair(ocr_word_string, -1));
    } else {
      --it->second;
    }
  }
  int word_recall_errs = 0;
  for (const auto &word_count : word_counts) {
    if (word_count.second > 0) {
      word_recall_errs += word_count.second;
    }
  }
  return static_cast<double>(word_recall_errs) / truth_words.size();
}

// Updates the error buffer and corresponding mean of the given type with
// the new_error.
void LSTMTrainer::UpdateErrorBuffer(double new_error, ErrorTypes type) {
  int index = training_iteration_ % kRollingBufferSize_;
  error_buffers_[type][index] = new_error;
  // Compute the mean error.
  int mean_count =
      std::min<int>(training_iteration_ + 1, error_buffers_[type].size());
  double buffer_sum = 0.0;
  for (int i = 0; i < mean_count; ++i) {
    buffer_sum += error_buffers_[type][i];
  }
  double mean = buffer_sum / mean_count;
  // Trim precision to 1/1000 of 1%.
  error_rates_[type] = IntCastRounded(100000.0 * mean) / 1000.0;
}

// Rolls error buffers and reports the current means.
void LSTMTrainer::RollErrorBuffers() {
  prev_sample_iteration_ = sample_iteration_;
  if (NewSingleError(ET_DELTA) > 0.0) {
    ++learning_iteration_;
  } else {
    last_perfect_training_iteration_ = training_iteration_;
  }
  ++training_iteration_;
  if (debug_interval_ != 0) {
    tprintDebug("Mean rms={}%, delta={}%, train={}%({}%), skip ratio={}%\n",
            error_rates_[ET_RMS], error_rates_[ET_DELTA],
            error_rates_[ET_CHAR_ERROR], error_rates_[ET_WORD_RECERR],
            error_rates_[ET_SKIP_RATIO]);
  }
}

// Given that error_rate is either a new min or max, updates the best/worst
// error rates, and record of progress.
// Tester is an externally supplied callback function that tests on some
// data set with a given model and records the error rates in a graph.
std::string LSTMTrainer::UpdateErrorGraph(int iteration, double error_rate,
                                          const std::vector<char> &model_data,
                                          const TestCallback &tester) {
  if (error_rate > best_error_rate_ &&
      iteration < best_iteration_ + kErrorGraphInterval) {
    // Too soon to record a new point.
    if (tester != nullptr && !worst_model_data_.empty()) {
      mgr_.OverwriteEntry(TESSDATA_LSTM, &worst_model_data_[0],
                          worst_model_data_.size());
      return tester(worst_iteration_, nullptr, mgr_, CurrentTrainingStage());
    } else {
      return "";
    }
  }
  std::string result;
  // NOTE: there are 2 asymmetries here:
  // 1. We are computing the global minimum, but the local maximum in between.
  // 2. If the tester returns an empty string, indicating that it is busy,
  //    call it repeatedly on new local maxima to test the previous min, but
  //    not the other way around, as there is little point testing the maxima
  //    between very frequent minima.
  if (error_rate < best_error_rate_) {
    // This is a new (global) minimum.
    if (tester != nullptr && !worst_model_data_.empty()) {
      mgr_.OverwriteEntry(TESSDATA_LSTM, &worst_model_data_[0],
                          worst_model_data_.size());
      result = tester(worst_iteration_, worst_error_rates_, mgr_,
                      CurrentTrainingStage());
      worst_model_data_.clear();
      best_model_data_ = model_data;
    }
    best_error_rate_ = error_rate;
    memcpy(best_error_rates_, error_rates_, sizeof(error_rates_));
    best_iteration_ = iteration;
    best_error_history_.push_back(error_rate);
    best_error_iterations_.push_back(iteration);
    // Compute 2% decay time.
    double two_percent_more = error_rate + 2.0;
    int i;
    for (i = best_error_history_.size() - 1;
         i >= 0 && best_error_history_[i] < two_percent_more; --i) {
    }
    int old_iteration = i >= 0 ? best_error_iterations_[i] : 0;
    improvement_steps_ = iteration - old_iteration;
    tprintDebug("2 Percent improvement time={}, best error was {} @ {}\n",
            improvement_steps_, i >= 0 ? best_error_history_[i] : 100.0,
            old_iteration);
  } else if (error_rate > best_error_rate_) {
    // This is a new (local) maximum.
    if (tester != nullptr) {
      if (!best_model_data_.empty()) {
        mgr_.OverwriteEntry(TESSDATA_LSTM, &best_model_data_[0],
                            best_model_data_.size());
        result = tester(best_iteration_, best_error_rates_, mgr_,
                        CurrentTrainingStage());
      } else if (!worst_model_data_.empty()) {
        // Allow for multiple data points with "worst" error rate.
        mgr_.OverwriteEntry(TESSDATA_LSTM, &worst_model_data_[0],
                            worst_model_data_.size());
        result = tester(worst_iteration_, worst_error_rates_, mgr_,
                        CurrentTrainingStage());
      }
      if (result.length() > 0) {
        best_model_data_.clear();
      }
      worst_model_data_ = model_data;
    }
  }
  worst_error_rate_ = error_rate;
  memcpy(worst_error_rates_, error_rates_, sizeof(error_rates_));
  worst_iteration_ = iteration;
  return result;
}

} // namespace tesseract.<|MERGE_RESOLUTION|>--- conflicted
+++ resolved
@@ -32,14 +32,7 @@
 #include "../common/networkbuilder.h"
 #include "ratngs.h"
 #include "recodebeam.h"
-<<<<<<< HEAD
-#ifdef INCLUDE_TENSORFLOW
-#  include "tfnetwork.h"
-#endif
 #include <tesseract/tprintf.h>
-=======
-#include "tprintf.h"
->>>>>>> d7c0a05f
 
 namespace tesseract {
 
@@ -185,26 +178,6 @@
   return true;
 }
 
-<<<<<<< HEAD
-// Initializes a trainer from a serialized TFNetworkModel proto.
-// Returns the global step of TensorFlow graph or 0 if failed.
-#ifdef INCLUDE_TENSORFLOW
-int LSTMTrainer::InitTensorFlowNetwork(const std::string &tf_proto) {
-  delete network_;
-  TFNetwork *tf_net = new TFNetwork("TensorFlow");
-  training_iteration_ = tf_net->InitFromProtoStr(tf_proto);
-  if (training_iteration_ == 0) {
-    tprintError("InitFromProtoStr failed!!\n");
-    return 0;
-  }
-  network_ = tf_net;
-  ASSERT_HOST(recoder_.code_range() == tf_net->num_classes());
-  return training_iteration_;
-}
-#endif
-
-=======
->>>>>>> d7c0a05f
 // Resets all the iteration counters for fine tuning or traininng a head,
 // where we want the error reporting to reset.
 void LSTMTrainer::InitIterations() {
