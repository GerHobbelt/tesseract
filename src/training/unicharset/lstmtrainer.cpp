--- conflicted
+++ resolved
@@ -111,11 +111,7 @@
     return false;
   }
   if (IsIntMode()) {
-<<<<<<< HEAD
-    tprintf("Error, {} is an integer (fast) model, cannot continue training\n",
-=======
-    tprintf("ERROR: %s is an integer (fast) model, cannot continue training\n",
->>>>>>> ccae24f4
+    tprintf("ERROR: {} is an integer (fast) model, cannot continue training.\n",
             filename);
     return false;
   }
@@ -922,15 +918,9 @@
       debug_interval_ > 0 && training_iteration() % debug_interval_ == 0;
   std::vector<int> truth_labels;
   if (!EncodeString(trainingdata->transcription(), &truth_labels)) {
-<<<<<<< HEAD
     tprintf("ERROR: Can't encode transcription: '{}' in language '{}'\n",
             trainingdata->transcription(),
             trainingdata->language());
-=======
-    tprintf("ERROR: Can't encode transcription: '%s' in language '%s'\n",
-            trainingdata->transcription().c_str(),
-            trainingdata->language().c_str());
->>>>>>> ccae24f4
     return UNENCODABLE;
   }
   bool upside_down = false;
@@ -957,11 +947,7 @@
     ++w;
   }
   if (w == truth_labels.size()) {
-<<<<<<< HEAD
     tprintf("ERROR: Blank transcription: {}\n", trainingdata->transcription());
-=======
-    tprintf("ERROR: Blank transcription: %s\n", trainingdata->transcription().c_str());
->>>>>>> ccae24f4
     return UNENCODABLE;
   }
   float image_scale;
@@ -969,35 +955,21 @@
   bool invert = trainingdata->boxes().empty();
   if (!RecognizeLine(*trainingdata, invert ? 0.5f : 0.0f, invert, upside_down,
                      &image_scale, &inputs, fwd_outputs)) {
-<<<<<<< HEAD
     tprintf("ERROR: Image {} not trainable\n", trainingdata->imagefilename());
-=======
-    tprintf("ERROR: Image %s not trainable\n", trainingdata->imagefilename().c_str());
->>>>>>> ccae24f4
     return UNENCODABLE;
   }
   targets->Resize(*fwd_outputs, network_->NumOutputs());
   LossType loss_type = OutputLossType();
   if (loss_type == LT_SOFTMAX) {
     if (!ComputeTextTargets(*fwd_outputs, truth_labels, targets)) {
-<<<<<<< HEAD
       tprintf("ERROR: Compute simple targets failed for {}!\n",
               trainingdata->imagefilename());
-=======
-      tprintf("ERROR: Compute simple targets failed for %s!\n",
-              trainingdata->imagefilename().c_str());
->>>>>>> ccae24f4
       return UNENCODABLE;
     }
   } else if (loss_type == LT_CTC) {
     if (!ComputeCTCTargets(truth_labels, fwd_outputs, targets)) {
-<<<<<<< HEAD
       tprintf("ERROR: Compute CTC targets failed for {}!\n",
               trainingdata->imagefilename());
-=======
-      tprintf("ERROR: Compute CTC targets failed for %s!\n",
-              trainingdata->imagefilename().c_str());
->>>>>>> ccae24f4
       return UNENCODABLE;
     }
   } else {
@@ -1013,11 +985,7 @@
   }
   if (!DebugLSTMTraining(inputs, *trainingdata, *fwd_outputs, truth_labels,
                          *targets)) {
-<<<<<<< HEAD
     tprintf("ERROR: Input width was {}\n", inputs.Width());
-=======
-    tprintf("ERROR: Input width was %d\n", inputs.Width());
->>>>>>> ccae24f4
     return UNENCODABLE;
   }
   std::string ocr_text = DecodeLabels(ocr_labels);
@@ -1269,13 +1237,8 @@
                                      const std::vector<int> &truth_labels,
                                      NetworkIO *targets) {
   if (truth_labels.size() > targets->Width()) {
-<<<<<<< HEAD
     tprintf("ERROR: Transcription {} too long to fit into target of width {}\n",
             DecodeLabels(truth_labels), targets->Width());
-=======
-    tprintf("ERROR: Transcription %s too long to fit into target of width %d\n",
-            DecodeLabels(truth_labels).c_str(), targets->Width());
->>>>>>> ccae24f4
     return false;
   }
   int i = 0;
