--- conflicted
+++ resolved
@@ -42,12 +42,7 @@
 namespace tesseract {
 
 static bool is_hyphen_punc(const char32 ch) {
-<<<<<<< HEAD
-  static const int kNumHyphenPuncUnicodes = 14;
-  static const char32 kHyphenPuncUnicodes[kNumHyphenPuncUnicodes] = {
-=======
   static const char32 kHyphenPuncUnicodes[] = {
->>>>>>> 8690d5ac
       '-',
       0x2010, // hyphen
       0x2011, // non-breaking hyphen
@@ -74,12 +69,7 @@
 }
 
 static bool is_single_quote(const char32 ch) {
-<<<<<<< HEAD
-  static const int kNumSingleQuoteUnicodes = 9;
-  static const char32 kSingleQuoteUnicodes[kNumSingleQuoteUnicodes] = {
-=======
   static const char32 kSingleQuoteUnicodes[] = {
->>>>>>> 8690d5ac
       '\'', '`',
       0x2018, // left single quotation mark (English, others)
       0x2019, // right single quotation mark (Danish, Finnish, Swedish, Norw.)
@@ -99,12 +89,7 @@
 }
 
 static bool is_double_quote(const char32 ch) {
-<<<<<<< HEAD
-  static const int kNumDoubleQuoteUnicodes = 9;
-  static const char32 kDoubleQuoteUnicodes[kNumDoubleQuoteUnicodes] = {
-=======
   static const char32 kDoubleQuoteUnicodes[] = {
->>>>>>> 8690d5ac
       '"',
       0x201C, // left double quotation mark (English, others)
       0x201D, // right double quotation mark (Danish, Finnish, Swedish, Norw.)
