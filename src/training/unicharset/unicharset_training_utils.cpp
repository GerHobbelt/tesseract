///////////////////////////////////////////////////////////////////////
// File:        unicharset_training_utils.cpp
// Description: Training utilities for UNICHARSET.
// Author:      Ray Smith
//
// (C) Copyright 2014, Google Inc.
// Licensed under the Apache License, Version 2.0 (the "License");
// you may not use this file except in compliance with the License.
// You may obtain a copy of the License at
// http://www.apache.org/licenses/LICENSE-2.0
// Unless required by applicable law or agreed to in writing, software
// distributed under the License is distributed on an "AS IS" BASIS,
// WITHOUT WARRANTIES OR CONDITIONS OF ANY KIND, either express or implied.
// See the License for the specific language governing permissions and
// limitations under the License.
//
///////////////////////////////////////////////////////////////////////

#include <tesseract/preparation.h> // compiler config, etc.

#include "unicharset_training_utils.h"

#include <cstdlib>
#include <cstring>
#include <string>
#include <vector>

#include <tesseract/unichar.h>
#include "fileio.h"
#include "icuerrorcode.h"
#include "normstrngs.h"
#include "statistc.h"
#include "tesserrstream.h"   // for tesserr
#include "unicharset.h"

#if defined(HAS_LIBICU)

#include "unicode/uchar.h"   // from libicu
#include "unicode/uscript.h" // from libicu

namespace tesseract {

// Helper sets the character attribute properties and sets up the script table.
// Does not set tops and bottoms.
void SetupBasicProperties(bool report_errors, bool decompose, UNICHARSET *unicharset) {
  for (UNICHAR_ID unichar_id = 0; unichar_id < (UNICHAR_ID)unicharset->size(); ++unichar_id) {
    // Convert any custom ligatures.
    const char *unichar_str = unicharset->id_to_unichar(unichar_id);
    for (int i = 0; UNICHARSET::kCustomLigatures[i][0] != nullptr; ++i) {
      if (!strcmp(UNICHARSET::kCustomLigatures[i][1], unichar_str)) {
        unichar_str = UNICHARSET::kCustomLigatures[i][0];
        break;
      }
    }

    // Convert the unichar to UTF32 representation
    std::vector<char32> uni_vector = UNICHAR::UTF8ToUTF32(unichar_str);

    // Assume that if the property is true for any character in the string,
    // then it holds for the whole "character".
    bool unichar_isalpha = false;
    bool unichar_islower = false;
    bool unichar_isupper = false;
    bool unichar_isdigit = false;
    bool unichar_ispunct = false;

    for (char32 u_ch : uni_vector) {
      if (u_isalpha(u_ch)) {
        unichar_isalpha = true;
      }
      if (u_islower(u_ch)) {
        unichar_islower = true;
      }
      if (u_isupper(u_ch)) {
        unichar_isupper = true;
      }
      if (u_isdigit(u_ch)) {
        unichar_isdigit = true;
      }
      if (u_ispunct(u_ch)) {
        unichar_ispunct = true;
      }
    }

    unicharset->set_isalpha(unichar_id, unichar_isalpha);
    unicharset->set_islower(unichar_id, unichar_islower);
    unicharset->set_isupper(unichar_id, unichar_isupper);
    unicharset->set_isdigit(unichar_id, unichar_isdigit);
    unicharset->set_ispunctuation(unichar_id, unichar_ispunct);

    tesseract::IcuErrorCode err;
    unicharset->set_script(unichar_id, uscript_getName(uscript_getScript(uni_vector[0], err)));

    const int num_code_points = uni_vector.size();
    // Obtain the lower/upper case if needed and record it in the properties.
    unicharset->set_other_case(unichar_id, unichar_id);
    if (unichar_islower || unichar_isupper) {
      std::vector<char32> other_case(num_code_points, 0);
      for (int i = 0; i < num_code_points; ++i) {
        // TODO(daria): Ideally u_strToLower()/ustrToUpper() should be used.
        // However since they deal with UChars (so need a conversion function
        // from char32 or UTF8string) and require a meaningful locale string,
        // for now u_tolower()/u_toupper() are used.
        other_case[i] = unichar_islower ? u_toupper(uni_vector[i]) : u_tolower(uni_vector[i]);
      }
      std::string other_case_uch = UNICHAR::UTF32ToUTF8(other_case);
      UNICHAR_ID other_case_id = unicharset->unichar_to_id(other_case_uch.c_str());
      if (other_case_id != INVALID_UNICHAR_ID) {
        unicharset->set_other_case(unichar_id, other_case_id);
      } else if (unichar_id >= SPECIAL_UNICHAR_CODES_COUNT && report_errors) {
        tprintError("Other case {} of {} is not in unicharset\n", other_case_uch, unichar_str);
      }
    }

    // Set RTL property and obtain mirror unichar ID from ICU.
    std::vector<char32> mirrors(num_code_points, 0);
    for (int i = 0; i < num_code_points; ++i) {
      mirrors[i] = u_charMirror(uni_vector[i]);
      if (i == 0) { // set directionality to that of the 1st code point
        unicharset->set_direction(
            unichar_id, static_cast<UNICHARSET::Direction>(u_charDirection(uni_vector[i])));
      }
    }
    std::string mirror_uch = UNICHAR::UTF32ToUTF8(mirrors);
    UNICHAR_ID mirror_uch_id = unicharset->unichar_to_id(mirror_uch.c_str());
    if (mirror_uch_id != INVALID_UNICHAR_ID) {
      unicharset->set_mirror(unichar_id, mirror_uch_id);
    } else if (report_errors) {
      tprintError("Mirror {} of {} is not in unicharset\n", mirror_uch, unichar_str);
    }

    // Record normalized version of this unichar.
    std::string normed_str;
    if (unichar_id != 0 &&
        tesseract::NormalizeUTF8String(
            decompose ? tesseract::UnicodeNormMode::kNFD : tesseract::UnicodeNormMode::kNFC,
            tesseract::OCRNorm::kNormalize, tesseract::GraphemeNorm::kNone, unichar_str,
            &normed_str) &&
        !normed_str.empty()) {
      unicharset->set_normed(unichar_id, normed_str.c_str());
    } else {
      unicharset->set_normed(unichar_id, unichar_str);
    }
    ASSERT_HOST(unicharset->get_other_case(unichar_id) < unicharset->size());
  }
  unicharset->post_load_setup();
}

// Helper sets the properties from universal script unicharsets, if found.
void SetScriptProperties(const std::string &script_dir, UNICHARSET *unicharset) {
  for (int s = 0; s < unicharset->get_script_table_size(); ++s) {
    // Load the unicharset for the script if available.
    std::string filename =
        script_dir + "/" + unicharset->get_script_from_script_id(s) + ".unicharset";
    UNICHARSET script_set;
    if (script_set.load_from_file(filename.c_str())) {
      unicharset->SetPropertiesFromOther(script_set);
    } else if (s != unicharset->common_sid() && s != unicharset->null_sid()) {
      tprintError("Failed to load script unicharset from:{}\n", filename);
    }
  }
  for (int c = SPECIAL_UNICHAR_CODES_COUNT; c < unicharset->size(); ++c) {
    if (unicharset->PropertiesIncomplete(c)) {
      tprintWarn("Properties incomplete for index {} = {}\n", c,
              unicharset->id_to_unichar(c));
    }
  }
}

// Helper gets the combined x-heights string.
std::string GetXheightString(const std::string &script_dir, const UNICHARSET &unicharset) {
  std::string xheights_str;
  for (int s = 0; s < unicharset.get_script_table_size(); ++s) {
    // Load the xheights for the script if available.
    std::string filename = script_dir + "/" + unicharset.get_script_from_script_id(s) + ".xheights";
    std::string script_heights;
    if (File::ReadFileToString(filename, &script_heights)) {
      xheights_str += script_heights;
    }
  }
  return xheights_str;
}

// Helper to set the properties for an input unicharset file, writes to the
// output file. If an appropriate script unicharset can be found in the
// script_dir directory, then the tops and bottoms are expanded using the
// script unicharset.
// If non-empty, xheight data for the fonts are written to the xheights_file.
void SetPropertiesForInputFile(const std::string &script_dir,
                               const std::string &input_unicharset_file,
                               const std::string &output_unicharset_file,
                               const std::string &output_xheights_file) {
  UNICHARSET unicharset;

  // Load the input unicharset
  unicharset.load_from_file(input_unicharset_file.c_str());
<<<<<<< HEAD
  tprintDebug("Loaded unicharset of size {} from file {}\n", unicharset.size(),
          input_unicharset_file);
=======
  tesserr << "Loaded unicharset of size " << unicharset.size()
          << " from file " << input_unicharset_file << '\n';
>>>>>>> eed339b3

  // Set unichar properties
  tprintDebug("Setting unichar properties\n");
  SetupBasicProperties(true, false, &unicharset);
  tprintDebug("Setting script properties\n");
  SetScriptProperties(script_dir, &unicharset);
  if (!output_xheights_file.empty()) {
    std::string xheights_str = GetXheightString(script_dir, unicharset);
    File::WriteStringToFileOrDie(xheights_str, output_xheights_file);
  }

  // Write the output unicharset
  tprintDebug("Writing unicharset to file {}\n", output_unicharset_file);
  unicharset.save_to_file(output_unicharset_file.c_str());
}

} // namespace tesseract

#endif<|MERGE_RESOLUTION|>--- conflicted
+++ resolved
@@ -194,13 +194,8 @@
 
   // Load the input unicharset
   unicharset.load_from_file(input_unicharset_file.c_str());
-<<<<<<< HEAD
   tprintDebug("Loaded unicharset of size {} from file {}\n", unicharset.size(),
           input_unicharset_file);
-=======
-  tesserr << "Loaded unicharset of size " << unicharset.size()
-          << " from file " << input_unicharset_file << '\n';
->>>>>>> eed339b3
 
   // Set unichar properties
   tprintDebug("Setting unichar properties\n");
