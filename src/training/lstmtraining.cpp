///////////////////////////////////////////////////////////////////////
// File:        lstmtraining.cpp
// Description: Training program for LSTM-based networks.
// Author:      Ray Smith
//
// (C) Copyright 2013, Google Inc.
// Licensed under the Apache License, Version 2.0 (the "License");
// you may not use this file except in compliance with the License.
// You may obtain a copy of the License at
// http://www.apache.org/licenses/LICENSE-2.0
// Unless required by applicable law or agreed to in writing, software
// distributed under the License is distributed on an "AS IS" BASIS,
// WITHOUT WARRANTIES OR CONDITIONS OF ANY KIND, either express or implied.
// See the License for the specific language governing permissions and
// limitations under the License.
///////////////////////////////////////////////////////////////////////

#ifdef HAVE_TESSERACT_CONFIG_H
#  include "config_auto.h"
#endif

#include <tesseract/debugheap.h>

#include <cerrno>
#if defined(__USE_GNU)
#  include <cfenv> // for feenableexcept
#endif
#include "common/commontraining.h"
#include "unicharset/fileio.h"             // for LoadFileLinesToStrings
#include "unicharset/lstmtester.h"
#include "unicharset/lstmtrainer.h"
#include "params.h"
#include "tprintf.h"
#include "unicharset/unicharset_training_utils.h"

using namespace tesseract;

FZ_HEAPDBG_TRACKER_SECTION_START_MARKER(_)

static INT_PARAM_FLAG(debug_interval, 0, "How often to display the alignment.");
static STRING_PARAM_FLAG(net_spec, "", "Network specification");
static INT_PARAM_FLAG(net_mode, 192, "Controls network behavior.");
static INT_PARAM_FLAG(perfect_sample_delay, 0, "How many imperfect samples between perfect ones.");
static DOUBLE_PARAM_FLAG(target_error_rate, 0.01, "Final error rate in percent.");
static DOUBLE_PARAM_FLAG(weight_range, 0.1, "Range of initial random weights.");
static DOUBLE_PARAM_FLAG(learning_rate, 10.0e-4, "Weight factor for new deltas.");
static BOOL_PARAM_FLAG(reset_learning_rate, false,
                       "Resets all stored learning rates to the value specified by --learning_rate.");
static DOUBLE_PARAM_FLAG(momentum, 0.5, "Decay factor for repeating deltas.");
static DOUBLE_PARAM_FLAG(adam_beta, 0.999, "Decay factor for repeating deltas.");
#if !defined(BUILD_MONOLITHIC)
static INT_PARAM_FLAG(max_image_MB, 6000, "Max memory to use for images.");
#else
DECLARE_INT_PARAM_FLAG(max_image_MB);        // already declared in lstmeval.cpp
#endif
static STRING_PARAM_FLAG(continue_from, "", "Existing model to extend");
static STRING_PARAM_FLAG(model_output, "lstmtrain", "Basename for output models");
static STRING_PARAM_FLAG(train_listfile, "",
                         "File listing training files in lstmf training format.");
#if !defined(BUILD_MONOLITHIC)
static STRING_PARAM_FLAG(eval_listfile, "", "File listing eval files in lstmf training format.");
#else
DECLARE_STRING_PARAM_FLAG(eval_listfile);        // already declared in lstmeval.cpp
#endif
#if defined(__USE_GNU)
static BOOL_PARAM_FLAG(debug_float, false, "Raise error on certain float errors.");
#endif
static BOOL_PARAM_FLAG(stop_training, false, "Just convert the training model to a runtime model.");
static BOOL_PARAM_FLAG(convert_to_int, false, "Convert the recognition model to an integer model.");
static BOOL_PARAM_FLAG(sequential_training, false,
                       "Use the training files sequentially instead of round-robin.");
static INT_PARAM_FLAG(append_index, -1,
                      "Index in continue_from Network at which to"
                      " attach the new network defined by net_spec");
static BOOL_PARAM_FLAG(debug_network, false, "Get info on distribution of weight values");
static INT_PARAM_FLAG(max_iterations, 0, "If set, exit after this many iterations");
#if !defined(BUILD_MONOLITHIC)
static STRING_PARAM_FLAG(traineddata, "", "Combined Dawgs/Unicharset/Recoder for language model");
#else
DECLARE_STRING_PARAM_FLAG(traineddata);        // already declared in lstmeval.cpp
#endif
static STRING_PARAM_FLAG(old_traineddata, "",
                         "When changing the character set, this specifies the old"
                         " character set that is to be replaced");
static BOOL_PARAM_FLAG(randomly_rotate, false,
                       "Train OSD and randomly turn training samples upside-down");

// Number of training images to train between calls to MaintainCheckpoints.
const int kNumPagesPerBatch = 100;

FZ_HEAPDBG_TRACKER_SECTION_END_MARKER(_)

// Apart from command-line flags, input is a collection of lstmf files, that
// were previously created using tesseract with the lstm.train config file.
// The program iterates over the inputs, feeding the data to the network,
// until the error rate reaches a specified target or max_iterations is reached.
#if defined(TESSERACT_STANDALONE) && !defined(BUILD_MONOLITHIC)
extern "C" int main(int argc, const char** argv)
#else
extern "C" int tesseract_lstm_training_main(int argc, const char** argv)
#endif
{
  tesseract::CheckSharedLibraryVersion();
  ParseArguments(&argc, &argv);
#if defined(__USE_GNU)
  if (FLAGS_debug_float) {
    // Raise SIGFPE for unwanted floating point calculations.
    feenableexcept(FE_DIVBYZERO | FE_OVERFLOW | FE_INVALID);
  }
#endif
  if (FLAGS_model_output.empty()) {
    tprintf("ERROR: Must provide a --model_output!\n");
    return EXIT_FAILURE;
  }
  if (FLAGS_traineddata.empty()) {
    tprintf("ERROR: Must provide a --traineddata, see training documentation\n");
    return EXIT_FAILURE;
  }

  // Check write permissions.
  std::string test_file = FLAGS_model_output.c_str();
  test_file += "_wtest";
  FILE *f = fopen(test_file.c_str(), "wb");
  if (f != nullptr) {
    fclose(f);
    if (remove(test_file.c_str()) != 0) {
<<<<<<< HEAD
      tprintf("ERROR: Failed to remove {}: {}\n", test_file.c_str(), strerror(errno));
      return EXIT_FAILURE;
    }
  } else {
    tprintf("ERROR: Model output cannot be written: {}\n", strerror(errno));
=======
      tprintf("ERROR: Failed to remove %s: %s\n", test_file.c_str(), strerror(errno));
      return EXIT_FAILURE;
    }
  } else {
    tprintf("ERROR: Model output cannot be written: %s\n", strerror(errno));
>>>>>>> ccae24f4
    return EXIT_FAILURE;
  }

  // Setup the trainer.
  std::string checkpoint_file = FLAGS_model_output.c_str();
  checkpoint_file += "_checkpoint";
  std::string checkpoint_bak = checkpoint_file + ".bak";
  tesseract::LSTMTrainer trainer(FLAGS_model_output.c_str(), checkpoint_file.c_str(),
                                 FLAGS_debug_interval,
                                 static_cast<int64_t>(FLAGS_max_image_MB) * 1048576);
#if !defined(NDEEBUG)
  trainer.SetDebug(true);
#endif
  if (!trainer.InitCharSet(FLAGS_traineddata.c_str())) {
<<<<<<< HEAD
    tprintf("Error, failed to read {}\n", FLAGS_traineddata.c_str());
=======
    tprintf("ERROR: Failed to read %s\n", FLAGS_traineddata.c_str());
>>>>>>> ccae24f4
    return EXIT_FAILURE;
  }

  // Reading something from an existing model doesn't require many flags,
  // so do it now and exit.
  if (FLAGS_stop_training || FLAGS_debug_network) {
    if (!trainer.TryLoadingCheckpoint(FLAGS_continue_from.c_str(), nullptr)) {
<<<<<<< HEAD
      tprintf("ERROR: Failed to read continue from: {}\n", FLAGS_continue_from.c_str());
=======
      tprintf("ERROR: Failed to read continue from: %s\n", FLAGS_continue_from.c_str());
>>>>>>> ccae24f4
      return EXIT_FAILURE;
    }
    if (FLAGS_debug_network) {
      trainer.DebugNetwork();
    } else {
      if (FLAGS_convert_to_int) {
        trainer.ConvertToInt();
      }
      if (!trainer.SaveTraineddata(FLAGS_model_output.c_str())) {
<<<<<<< HEAD
        tprintf("ERROR: Failed to write recognition model : {}\n", FLAGS_model_output.c_str());
=======
        tprintf("ERROR: Failed to write recognition model : %s\n", FLAGS_model_output.c_str());
>>>>>>> ccae24f4
      }
    }
    return EXIT_SUCCESS;
  }

  // Get the list of files to process.
  if (FLAGS_train_listfile.empty()) {
    tprintf("ERROR: Must supply a list of training filenames! --train_listfile\n");
    return EXIT_FAILURE;
  }
  std::vector<std::string> filenames;
  if (!tesseract::LoadFileLinesToStrings(FLAGS_train_listfile.c_str(), &filenames)) {
<<<<<<< HEAD
    tprintf("ERROR: Failed to load list of training filenames from {}\n", FLAGS_train_listfile.c_str());
=======
    tprintf("ERROR: Failed to load list of training filenames from %s\n", FLAGS_train_listfile.c_str());
>>>>>>> ccae24f4
    return EXIT_FAILURE;
  }

  // Checkpoints always take priority if they are available.
  if (trainer.TryLoadingCheckpoint(checkpoint_file.c_str(), nullptr) ||
      trainer.TryLoadingCheckpoint(checkpoint_bak.c_str(), nullptr)) {
    tprintf("Successfully restored trainer from {}\n", checkpoint_file.c_str());
  } else {
    if (!FLAGS_continue_from.empty()) {
      // Load a past model file to improve upon.
      if (!trainer.TryLoadingCheckpoint(FLAGS_continue_from.c_str(),
                                        FLAGS_append_index >= 0 ? FLAGS_continue_from.c_str()
                                                                : FLAGS_old_traineddata.c_str())) {
<<<<<<< HEAD
        tprintf("ERROR: Failed to continue from: {}\n", FLAGS_continue_from.c_str());
=======
        tprintf("ERROR: Failed to continue from: %s\n", FLAGS_continue_from.c_str());
>>>>>>> ccae24f4
        return EXIT_FAILURE;
      }
      tprintf("Continuing from {}\n", FLAGS_continue_from.c_str());
      if (FLAGS_reset_learning_rate) {
        trainer.SetLearningRate(FLAGS_learning_rate);
        tprintf("Set learning rate to {}\n", static_cast<float>(FLAGS_learning_rate));
      }
      trainer.InitIterations();
    }
    if (FLAGS_continue_from.empty() || FLAGS_append_index >= 0) {
      if (FLAGS_append_index >= 0) {
        tprintf("Appending a new network to an old one!!");
        if (FLAGS_continue_from.empty()) {
          tprintf("ERROR: Must set --continue_from for appending!\n");
          return EXIT_FAILURE;
        }
      }
      // We are initializing from scratch.
      if (!trainer.InitNetwork(FLAGS_net_spec.c_str(), FLAGS_append_index, FLAGS_net_mode,
                               FLAGS_weight_range, FLAGS_learning_rate, FLAGS_momentum,
                               FLAGS_adam_beta)) {
<<<<<<< HEAD
        tprintf("ERROR: Failed to create network from spec: {}\n", FLAGS_net_spec.c_str());
=======
        tprintf("ERROR: Failed to create network from spec: %s\n", FLAGS_net_spec.c_str());
>>>>>>> ccae24f4
        return EXIT_FAILURE;
      }
      trainer.set_perfect_delay(FLAGS_perfect_sample_delay);
    }
  }
  if (!trainer.LoadAllTrainingData(
          filenames,
          FLAGS_sequential_training ? tesseract::CS_SEQUENTIAL : tesseract::CS_ROUND_ROBIN,
          FLAGS_randomly_rotate)) {
    tprintf("ERROR: Load of images failed!!\n");
    return EXIT_FAILURE;
  }

  tesseract::LSTMTester tester(static_cast<int64_t>(FLAGS_max_image_MB) * 1048576);
  tesseract::TestCallback tester_callback = nullptr;
  if (!FLAGS_eval_listfile.empty()) {
    using namespace std::placeholders; // for _1, _2, _3...
    if (!tester.LoadAllEvalData(FLAGS_eval_listfile.c_str())) {
<<<<<<< HEAD
      tprintf("ERROR: Failed to load eval data from: {}\n", FLAGS_eval_listfile.c_str());
=======
      tprintf("ERROR: Failed to load eval data from: %s\n", FLAGS_eval_listfile.c_str());
>>>>>>> ccae24f4
      return EXIT_FAILURE;
    }
    tester_callback = std::bind(&tesseract::LSTMTester::RunEvalAsync, &tester, _1, _2, _3, _4);
  }

  int max_iterations = FLAGS_max_iterations;
  if (max_iterations < 0) {
    // A negative value is interpreted as epochs
    max_iterations = filenames.size() * (-max_iterations);
  } else if (max_iterations == 0) {
    // "Infinite" iterations.
    max_iterations = INT_MAX;
  }

  do {
    // Train a few.
    int iteration = trainer.training_iteration();
    for (int target_iteration = iteration + kNumPagesPerBatch;
         iteration < target_iteration && iteration < max_iterations;
         iteration = trainer.training_iteration()) {
      trainer.TrainOnLine(&trainer, false);
    }
    std::string log_str;
    trainer.MaintainCheckpoints(tester_callback, log_str);
    tprintf("{}\n", log_str.c_str());
  } while (trainer.best_error_rate() > FLAGS_target_error_rate &&
           (trainer.training_iteration() < max_iterations));
  tprintf("Finished! Selected model with minimal training error rate (BCER) = {}\n",
          trainer.best_error_rate());
  return EXIT_SUCCESS;
} /* main */<|MERGE_RESOLUTION|>--- conflicted
+++ resolved
@@ -124,19 +124,11 @@
   if (f != nullptr) {
     fclose(f);
     if (remove(test_file.c_str()) != 0) {
-<<<<<<< HEAD
       tprintf("ERROR: Failed to remove {}: {}\n", test_file.c_str(), strerror(errno));
       return EXIT_FAILURE;
     }
   } else {
     tprintf("ERROR: Model output cannot be written: {}\n", strerror(errno));
-=======
-      tprintf("ERROR: Failed to remove %s: %s\n", test_file.c_str(), strerror(errno));
-      return EXIT_FAILURE;
-    }
-  } else {
-    tprintf("ERROR: Model output cannot be written: %s\n", strerror(errno));
->>>>>>> ccae24f4
     return EXIT_FAILURE;
   }
 
@@ -151,11 +143,7 @@
   trainer.SetDebug(true);
 #endif
   if (!trainer.InitCharSet(FLAGS_traineddata.c_str())) {
-<<<<<<< HEAD
-    tprintf("Error, failed to read {}\n", FLAGS_traineddata.c_str());
-=======
-    tprintf("ERROR: Failed to read %s\n", FLAGS_traineddata.c_str());
->>>>>>> ccae24f4
+    tprintf("ERROR: Failed to read {}\n", FLAGS_traineddata.c_str());
     return EXIT_FAILURE;
   }
 
@@ -163,11 +151,7 @@
   // so do it now and exit.
   if (FLAGS_stop_training || FLAGS_debug_network) {
     if (!trainer.TryLoadingCheckpoint(FLAGS_continue_from.c_str(), nullptr)) {
-<<<<<<< HEAD
       tprintf("ERROR: Failed to read continue from: {}\n", FLAGS_continue_from.c_str());
-=======
-      tprintf("ERROR: Failed to read continue from: %s\n", FLAGS_continue_from.c_str());
->>>>>>> ccae24f4
       return EXIT_FAILURE;
     }
     if (FLAGS_debug_network) {
@@ -177,11 +161,7 @@
         trainer.ConvertToInt();
       }
       if (!trainer.SaveTraineddata(FLAGS_model_output.c_str())) {
-<<<<<<< HEAD
         tprintf("ERROR: Failed to write recognition model : {}\n", FLAGS_model_output.c_str());
-=======
-        tprintf("ERROR: Failed to write recognition model : %s\n", FLAGS_model_output.c_str());
->>>>>>> ccae24f4
       }
     }
     return EXIT_SUCCESS;
@@ -194,11 +174,7 @@
   }
   std::vector<std::string> filenames;
   if (!tesseract::LoadFileLinesToStrings(FLAGS_train_listfile.c_str(), &filenames)) {
-<<<<<<< HEAD
     tprintf("ERROR: Failed to load list of training filenames from {}\n", FLAGS_train_listfile.c_str());
-=======
-    tprintf("ERROR: Failed to load list of training filenames from %s\n", FLAGS_train_listfile.c_str());
->>>>>>> ccae24f4
     return EXIT_FAILURE;
   }
 
@@ -212,11 +188,7 @@
       if (!trainer.TryLoadingCheckpoint(FLAGS_continue_from.c_str(),
                                         FLAGS_append_index >= 0 ? FLAGS_continue_from.c_str()
                                                                 : FLAGS_old_traineddata.c_str())) {
-<<<<<<< HEAD
         tprintf("ERROR: Failed to continue from: {}\n", FLAGS_continue_from.c_str());
-=======
-        tprintf("ERROR: Failed to continue from: %s\n", FLAGS_continue_from.c_str());
->>>>>>> ccae24f4
         return EXIT_FAILURE;
       }
       tprintf("Continuing from {}\n", FLAGS_continue_from.c_str());
@@ -238,11 +210,7 @@
       if (!trainer.InitNetwork(FLAGS_net_spec.c_str(), FLAGS_append_index, FLAGS_net_mode,
                                FLAGS_weight_range, FLAGS_learning_rate, FLAGS_momentum,
                                FLAGS_adam_beta)) {
-<<<<<<< HEAD
         tprintf("ERROR: Failed to create network from spec: {}\n", FLAGS_net_spec.c_str());
-=======
-        tprintf("ERROR: Failed to create network from spec: %s\n", FLAGS_net_spec.c_str());
->>>>>>> ccae24f4
         return EXIT_FAILURE;
       }
       trainer.set_perfect_delay(FLAGS_perfect_sample_delay);
@@ -261,11 +229,7 @@
   if (!FLAGS_eval_listfile.empty()) {
     using namespace std::placeholders; // for _1, _2, _3...
     if (!tester.LoadAllEvalData(FLAGS_eval_listfile.c_str())) {
-<<<<<<< HEAD
       tprintf("ERROR: Failed to load eval data from: {}\n", FLAGS_eval_listfile.c_str());
-=======
-      tprintf("ERROR: Failed to load eval data from: %s\n", FLAGS_eval_listfile.c_str());
->>>>>>> ccae24f4
       return EXIT_FAILURE;
     }
     tester_callback = std::bind(&tesseract::LSTMTester::RunEvalAsync, &tester, _1, _2, _3, _4);
