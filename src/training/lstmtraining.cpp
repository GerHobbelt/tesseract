///////////////////////////////////////////////////////////////////////
// File:        lstmtraining.cpp
// Description: Training program for LSTM-based networks.
// Author:      Ray Smith
//
// (C) Copyright 2013, Google Inc.
// Licensed under the Apache License, Version 2.0 (the "License");
// you may not use this file except in compliance with the License.
// You may obtain a copy of the License at
// http://www.apache.org/licenses/LICENSE-2.0
// Unless required by applicable law or agreed to in writing, software
// distributed under the License is distributed on an "AS IS" BASIS,
// WITHOUT WARRANTIES OR CONDITIONS OF ANY KIND, either express or implied.
// See the License for the specific language governing permissions and
// limitations under the License.
///////////////////////////////////////////////////////////////////////

#ifdef HAVE_TESSERACT_CONFIG_H
#  include "config_auto.h"
#endif

#include <tesseract/debugheap.h>

#include <cerrno>
#include <locale> // for std::locale::classic
#if defined(__USE_GNU)
#  include <cfenv> // for feenableexcept
#endif
#include "common/commontraining.h"
#include "unicharset/fileio.h"             // for LoadFileLinesToStrings
#include "unicharset/lstmtester.h"
#include "unicharset/lstmtrainer.h"
#include "params.h"
#include "tprintf.h"
#include "unicharset/unicharset_training_utils.h"

using namespace tesseract;

FZ_HEAPDBG_TRACKER_SECTION_START_MARKER(_)

static INT_PARAM_FLAG(debug_interval, 0, "How often to display the alignment.");
static STRING_PARAM_FLAG(net_spec, "", "Network specification");
static INT_PARAM_FLAG(net_mode, 192, "Controls network behavior.");
static INT_PARAM_FLAG(perfect_sample_delay, 0, "How many imperfect samples between perfect ones.");
static DOUBLE_PARAM_FLAG(target_error_rate, 0.01, "Final error rate in percent.");
static DOUBLE_PARAM_FLAG(weight_range, 0.1, "Range of initial random weights.");
static DOUBLE_PARAM_FLAG(learning_rate, 10.0e-4, "Weight factor for new deltas.");
static BOOL_PARAM_FLAG(reset_learning_rate, false,
                       "Resets all stored learning rates to the value specified by --learning_rate.");
static DOUBLE_PARAM_FLAG(momentum, 0.5, "Decay factor for repeating deltas.");
static DOUBLE_PARAM_FLAG(adam_beta, 0.999, "Decay factor for repeating deltas.");
#if !defined(BUILD_MONOLITHIC)
static INT_PARAM_FLAG(max_image_MB, 6000, "Max memory to use for images.");
#else
DECLARE_INT_PARAM_FLAG(max_image_MB);        // already declared in lstmeval.cpp
#endif
static STRING_PARAM_FLAG(continue_from, "", "Existing model to extend");
static STRING_PARAM_FLAG(model_output, "lstmtrain", "Basename for output models");
static STRING_PARAM_FLAG(train_listfile, "",
                         "File listing training files in lstmf training format.");
#if !defined(BUILD_MONOLITHIC)
static STRING_PARAM_FLAG(eval_listfile, "", "File listing eval files in lstmf training format.");
#else
DECLARE_STRING_PARAM_FLAG(eval_listfile);        // already declared in lstmeval.cpp
#endif
#if defined(__USE_GNU)
static BOOL_PARAM_FLAG(debug_float, false, "Raise error on certain float errors.");
#endif
static BOOL_PARAM_FLAG(stop_training, false, "Just convert the training model to a runtime model.");
static BOOL_PARAM_FLAG(convert_to_int, false, "Convert the recognition model to an integer model.");
static BOOL_PARAM_FLAG(sequential_training, false,
                       "Use the training files sequentially instead of round-robin.");
static INT_PARAM_FLAG(append_index, -1,
                      "Index in continue_from Network at which to"
                      " attach the new network defined by net_spec");
static BOOL_PARAM_FLAG(debug_network, false, "Get info on distribution of weight values");
static INT_PARAM_FLAG(max_iterations, 0, "If set, exit after this many iterations");
#if !defined(BUILD_MONOLITHIC)
static STRING_PARAM_FLAG(traineddata, "", "Combined Dawgs/Unicharset/Recoder for language model");
#else
DECLARE_STRING_PARAM_FLAG(traineddata);        // already declared in lstmeval.cpp
#endif
static STRING_PARAM_FLAG(old_traineddata, "",
                         "When changing the character set, this specifies the old"
                         " character set that is to be replaced");
static BOOL_PARAM_FLAG(randomly_rotate, false,
                       "Train OSD and randomly turn training samples upside-down");

// Number of training images to train between calls to MaintainCheckpoints.
const int kNumPagesPerBatch = 100;

FZ_HEAPDBG_TRACKER_SECTION_END_MARKER(_)

// Apart from command-line flags, input is a collection of lstmf files, that
// were previously created using tesseract with the lstm.train config file.
// The program iterates over the inputs, feeding the data to the network,
// until the error rate reaches a specified target or max_iterations is reached.
#if defined(TESSERACT_STANDALONE) && !defined(BUILD_MONOLITHIC)
extern "C" int main(int argc, const char** argv)
#else
extern "C" int tesseract_lstm_training_main(int argc, const char** argv)
#endif
{
  tesseract::CheckSharedLibraryVersion();
  ParseArguments(&argc, &argv);
#if defined(__USE_GNU)
  if (FLAGS_debug_float) {
    // Raise SIGFPE for unwanted floating point calculations.
    feenableexcept(FE_DIVBYZERO | FE_OVERFLOW | FE_INVALID);
  }
#endif
  if (FLAGS_model_output.empty()) {
    tprintf("ERROR: Must provide a --model_output!\n");
    return EXIT_FAILURE;
  }
  if (FLAGS_traineddata.empty()) {
    tprintf("ERROR: Must provide a --traineddata, see training documentation\n");
    return EXIT_FAILURE;
  }

  // Check write permissions.
  std::string test_file = FLAGS_model_output.c_str();
  test_file += "_wtest";
  FILE *f = fopen(test_file.c_str(), "wb");
  if (f != nullptr) {
    fclose(f);
    if (remove(test_file.c_str()) != 0) {
      tprintf("ERROR: Failed to remove {}: {}\n", test_file.c_str(), strerror(errno));
      return EXIT_FAILURE;
    }
  } else {
    tprintf("ERROR: Model output cannot be written: {}\n", strerror(errno));
    return EXIT_FAILURE;
  }

  // Setup the trainer.
  std::string checkpoint_file = FLAGS_model_output.c_str();
  checkpoint_file += "_checkpoint";
  std::string checkpoint_bak = checkpoint_file + ".bak";
  tesseract::LSTMTrainer trainer(FLAGS_model_output.c_str(), checkpoint_file.c_str(),
                                 FLAGS_debug_interval,
                                 static_cast<int64_t>(FLAGS_max_image_MB) * 1048576);
#if !defined(NDEEBUG)
  trainer.SetDebug(true);
#endif
  if (!trainer.InitCharSet(FLAGS_traineddata.c_str())) {
    tprintf("ERROR: Failed to read {}\n", FLAGS_traineddata.c_str());
    return EXIT_FAILURE;
  }

  // Reading something from an existing model doesn't require many flags,
  // so do it now and exit.
  if (FLAGS_stop_training || FLAGS_debug_network) {
    if (!trainer.TryLoadingCheckpoint(FLAGS_continue_from.c_str(), nullptr)) {
      tprintf("ERROR: Failed to read continue from: {}\n", FLAGS_continue_from.c_str());
      return EXIT_FAILURE;
    }
    if (FLAGS_debug_network) {
      trainer.DebugNetwork();
    } else {
      if (FLAGS_convert_to_int) {
        trainer.ConvertToInt();
      }
      if (!trainer.SaveTraineddata(FLAGS_model_output.c_str())) {
        tprintf("ERROR: Failed to write recognition model : {}\n", FLAGS_model_output.c_str());
      }
    }
    return EXIT_SUCCESS;
  }

  // Get the list of files to process.
  if (FLAGS_train_listfile.empty()) {
    tprintf("ERROR: Must supply a list of training filenames! --train_listfile\n");
    return EXIT_FAILURE;
  }
  std::vector<std::string> filenames;
  if (!tesseract::LoadFileLinesToStrings(FLAGS_train_listfile.c_str(), &filenames)) {
    tprintf("ERROR: Failed to load list of training filenames from {}\n", FLAGS_train_listfile.c_str());
    return EXIT_FAILURE;
  }

  // Checkpoints always take priority if they are available.
  if (trainer.TryLoadingCheckpoint(checkpoint_file.c_str(), nullptr) ||
      trainer.TryLoadingCheckpoint(checkpoint_bak.c_str(), nullptr)) {
    tprintf("Successfully restored trainer from {}\n", checkpoint_file.c_str());
  } else {
    if (!FLAGS_continue_from.empty()) {
      // Load a past model file to improve upon.
      if (!trainer.TryLoadingCheckpoint(FLAGS_continue_from.c_str(),
                                        FLAGS_append_index >= 0 ? FLAGS_continue_from.c_str()
                                                                : FLAGS_old_traineddata.c_str())) {
        tprintf("ERROR: Failed to continue from: {}\n", FLAGS_continue_from.c_str());
        return EXIT_FAILURE;
      }
      tprintf("Continuing from {}\n", FLAGS_continue_from.c_str());
      if (FLAGS_reset_learning_rate) {
        trainer.SetLearningRate(FLAGS_learning_rate);
        tprintf("Set learning rate to {}\n", static_cast<float>(FLAGS_learning_rate));
      }
      trainer.InitIterations();
    }
    if (FLAGS_continue_from.empty() || FLAGS_append_index >= 0) {
      if (FLAGS_append_index >= 0) {
        tprintf("Appending a new network to an old one!!");
        if (FLAGS_continue_from.empty()) {
          tprintf("ERROR: Must set --continue_from for appending!\n");
          return EXIT_FAILURE;
        }
      }
      // We are initializing from scratch.
      if (!trainer.InitNetwork(FLAGS_net_spec.c_str(), FLAGS_append_index, FLAGS_net_mode,
                               FLAGS_weight_range, FLAGS_learning_rate, FLAGS_momentum,
                               FLAGS_adam_beta)) {
        tprintf("ERROR: Failed to create network from spec: {}\n", FLAGS_net_spec.c_str());
        return EXIT_FAILURE;
      }
      trainer.set_perfect_delay(FLAGS_perfect_sample_delay);
    }
  }
  if (!trainer.LoadAllTrainingData(
          filenames,
          FLAGS_sequential_training ? tesseract::CS_SEQUENTIAL : tesseract::CS_ROUND_ROBIN,
          FLAGS_randomly_rotate)) {
    tprintf("ERROR: Load of images failed!!\n");
    return EXIT_FAILURE;
  }

  tesseract::LSTMTester tester(static_cast<int64_t>(FLAGS_max_image_MB) * 1048576);
  tesseract::TestCallback tester_callback = nullptr;
  if (!FLAGS_eval_listfile.empty()) {
    using namespace std::placeholders; // for _1, _2, _3...
    if (!tester.LoadAllEvalData(FLAGS_eval_listfile.c_str())) {
      tprintf("ERROR: Failed to load eval data from: {}\n", FLAGS_eval_listfile.c_str());
      return EXIT_FAILURE;
    }
    tester_callback = std::bind(&tesseract::LSTMTester::RunEvalAsync, &tester, _1, _2, _3, _4);
  }

  int max_iterations = FLAGS_max_iterations;
  if (max_iterations < 0) {
    // A negative value is interpreted as epochs
    max_iterations = filenames.size() * (-max_iterations);
  } else if (max_iterations == 0) {
    // "Infinite" iterations.
    max_iterations = INT_MAX;
  }

  do {
    // Train a few.
    int iteration = trainer.training_iteration();
    for (int target_iteration = iteration + kNumPagesPerBatch;
         iteration < target_iteration && iteration < max_iterations;
         iteration = trainer.training_iteration()) {
      trainer.TrainOnLine(&trainer, false);
    }
    std::stringstream log_str;
    log_str.imbue(std::locale::classic());
    trainer.MaintainCheckpoints(tester_callback, log_str);
<<<<<<< HEAD
    tprintf("{}\n", log_str.c_str());
=======
    tprintf("%s\n", log_str.str().c_str());
>>>>>>> c9895dba
  } while (trainer.best_error_rate() > FLAGS_target_error_rate &&
           (trainer.training_iteration() < max_iterations));
  tprintf("Finished! Selected model with minimal training error rate (BCER) = {}\n",
          trainer.best_error_rate());
  return EXIT_SUCCESS;
} /* main */<|MERGE_RESOLUTION|>--- conflicted
+++ resolved
@@ -256,11 +256,7 @@
     std::stringstream log_str;
     log_str.imbue(std::locale::classic());
     trainer.MaintainCheckpoints(tester_callback, log_str);
-<<<<<<< HEAD
-    tprintf("{}\n", log_str.c_str());
-=======
-    tprintf("%s\n", log_str.str().c_str());
->>>>>>> c9895dba
+    tprintf("{}\n", log_str);
   } while (trainer.best_error_rate() > FLAGS_target_error_rate &&
            (trainer.training_iteration() < max_iterations));
   tprintf("Finished! Selected model with minimal training error rate (BCER) = {}\n",
