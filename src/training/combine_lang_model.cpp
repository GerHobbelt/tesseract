// Copyright 2017 Google Inc. All Rights Reserved.
// Author: rays@google.com (Ray Smith)
// Purpose: Program to generate a traineddata file that can be used to train an
//          LSTM-based neural network model from a unicharset and an optional
//          set of wordlists. Eliminates the need to run
//          set_unicharset_properties, wordlist2dawg, some non-existent binary
//          to generate the recoder, and finally combine_tessdata.

// Licensed under the Apache License, Version 2.0 (the "License");
// you may not use this file except in compliance with the License.
// You may obtain a copy of the License at
// http://www.apache.org/licenses/LICENSE-2.0
// Unless required by applicable law or agreed to in writing, software
// distributed under the License is distributed on an "AS IS" BASIS,
// WITHOUT WARRANTIES OR CONDITIONS OF ANY KIND, either express or implied.
// See the License for the specific language governing permissions and
// limitations under the License.

<<<<<<< HEAD
#include <tesseract/preparation.h> // compiler config, etc.

#include "common/commandlineflags.h"
#include "common/commontraining.h" // CheckSharedLibraryVersion
#include "unicharset/lang_model_helpers.h"
#include <tesseract/tprintf.h>
#include "unicharset/unicharset_training_utils.h"

#include "tesseract/capi_training_tools.h"


#if defined(HAS_LIBICU)
=======
#include "commandlineflags.h"
#include "commontraining.h" // CheckSharedLibraryVersion
#include "lang_model_helpers.h"
#include "tesserrstream.h"  // for tesserr
#include "tprintf.h"
#include "unicharset_training_utils.h"
>>>>>>> eed339b3

using namespace tesseract;

STRING_VAR(model_input_unicharset, "",
                         "Filename with unicharset to complete and use in encoding");
STRING_VAR(model_script_dir, "", "Directory name for input script unicharsets");
STRING_VAR(model_words, "", "File listing words to use for the system dictionary");
STRING_VAR(model_puncs, "", "File listing punctuation patterns");
STRING_VAR(model_numbers, "", "File listing number patterns");
STRING_VAR(model_output_dir, "", "Root directory for output files");
STRING_VAR(model_version_str, "", "Version string to add to traineddata file");
STRING_VAR(model_lang, "", "Name of language being processed");
BOOL_VAR(model_lang_is_rtl, false, "True if lang being processed is written right-to-left");
BOOL_VAR(model_pass_through_recoder, false,
                       "If true, the recoder is a simple pass-through of the "
                       "unicharset. Otherwise, potentially a compression of it");

#if defined(TESSERACT_STANDALONE) && !defined(BUILD_MONOLITHIC)
extern "C" int main(int argc, const char** argv)
#else
extern "C" TESS_API int tesseract_combine_lang_model_main(int argc, const char** argv)
#endif
{
  // Sets properties on the input unicharset file, and writes:
  //   rootdir/lang/lang.charset_size=ddd.txt
  //   rootdir/lang/lang.traineddata
  //   rootdir/lang/lang.unicharset
  // If the 3 word lists are provided, the dawgs are also added
  // to the traineddata file.
  // The output unicharset and charset_size files are just for
  // human readability.
  tesseract::CheckSharedLibraryVersion();
  (void)tesseract::SetConsoleModeToUTF8();

  int rv = tesseract::ParseCommandLineFlags(argv[0], &argc, &argv, true);
  if (rv >= 0)
	  return rv;

  // If these reads fail, we get a warning message and an empty list of words.
  std::vector<std::string> words = split(tesseract::ReadFile(model_words), '\n');
  std::vector<std::string> puncs = split(tesseract::ReadFile(model_puncs), '\n');
  std::vector<std::string> numbers = split(tesseract::ReadFile(model_numbers), '\n');
  // Load the input unicharset
  UNICHARSET unicharset;
  if (!unicharset.load_from_file(model_input_unicharset.c_str(), false)) {
    tprintError("Failed to load unicharset from {}\n", model_input_unicharset.c_str());
    return EXIT_FAILURE;
  }
<<<<<<< HEAD
  tprintDebug("Loaded unicharset of size {} from file {}\n", unicharset.size(),
          model_input_unicharset.c_str());
=======
  tesserr << "Loaded unicharset of size " << unicharset.size()
          << " from file " << FLAGS_input_unicharset.c_str() << '\n';
>>>>>>> eed339b3

  // Set unichar properties
  tprintDebug("Setting unichar properties\n");
  tesseract::SetupBasicProperties(/*report_errors*/ true,
                                  /*decompose (NFD)*/ false, &unicharset);
  tprintDebug("Setting script properties\n");
  tesseract::SetScriptProperties(model_script_dir, &unicharset);
  // Combine everything into a traineddata file.
  return tesseract::CombineLangModel(unicharset, model_script_dir,
                                     model_version_str, model_output_dir,
                                     model_lang, model_pass_through_recoder, words, puncs,
                                     numbers, model_lang_is_rtl, /*reader*/ nullptr,
                                     /*writer*/ nullptr);
}

#else

#if defined(TESSERACT_STANDALONE) && !defined(BUILD_MONOLITHIC)
extern "C" int main(int argc, const char** argv)
#else
extern "C" TESS_API int tesseract_combine_lang_model_main(int argc, const char** argv)
#endif
{
  fprintf(stderr,
          "combine_lang_model tool not supported in this non-ICU / Unicode "
          "build.\n");
  return EXIT_FAILURE;
}

#endif<|MERGE_RESOLUTION|>--- conflicted
+++ resolved
@@ -16,12 +16,12 @@
 // See the License for the specific language governing permissions and
 // limitations under the License.
 
-<<<<<<< HEAD
 #include <tesseract/preparation.h> // compiler config, etc.
 
 #include "common/commandlineflags.h"
 #include "common/commontraining.h" // CheckSharedLibraryVersion
 #include "unicharset/lang_model_helpers.h"
+#include "tesserrstream.h"  // for tesserr
 #include <tesseract/tprintf.h>
 #include "unicharset/unicharset_training_utils.h"
 
@@ -29,14 +29,6 @@
 
 
 #if defined(HAS_LIBICU)
-=======
-#include "commandlineflags.h"
-#include "commontraining.h" // CheckSharedLibraryVersion
-#include "lang_model_helpers.h"
-#include "tesserrstream.h"  // for tesserr
-#include "tprintf.h"
-#include "unicharset_training_utils.h"
->>>>>>> eed339b3
 
 using namespace tesseract;
 
@@ -85,13 +77,8 @@
     tprintError("Failed to load unicharset from {}\n", model_input_unicharset.c_str());
     return EXIT_FAILURE;
   }
-<<<<<<< HEAD
   tprintDebug("Loaded unicharset of size {} from file {}\n", unicharset.size(),
           model_input_unicharset.c_str());
-=======
-  tesserr << "Loaded unicharset of size " << unicharset.size()
-          << " from file " << FLAGS_input_unicharset.c_str() << '\n';
->>>>>>> eed339b3
 
   // Set unichar properties
   tprintDebug("Setting unichar properties\n");
