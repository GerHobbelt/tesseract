// Copyright 2011 Google Inc. All Rights Reserved.
// Author: rays@google.com (Ray Smith)
//
// Licensed under the Apache License, Version 2.0 (the "License");
// you may not use this file except in compliance with the License.
// You may obtain a copy of the License at
// http://www.apache.org/licenses/LICENSE-2.0
// Unless required by applicable law or agreed to in writing, software
// distributed under the License is distributed on an "AS IS" BASIS,
// WITHOUT WARRANTIES OR CONDITIONS OF ANY KIND, either express or implied.
// See the License for the specific language governing permissions and
// limitations under the License.
//
///////////////////////////////////////////////////////////////////////

#include <tesseract/preparation.h> // compiler config, etc.

#include "errorcounter.h"

#include "fontinfo.h"
#include "sampleiterator.h"
#include "shapeclassifier.h"
#include "shapetable.h"
#include "tesserrstream.h"
#include "trainingsample.h"
#include "trainingsampleset.h"
#include "unicity_table.h"

#include <algorithm>
#include <ctime>

#include <plf_nanotimer.hpp>

namespace tesseract {

// Difference in result rating to be thought of as an "equal" choice.
const double kRatingEpsilon = 1.0 / 32;

// Tests a classifier, computing its error rate.
// See errorcounter.h for description of arguments.
// Iterates over the samples, calling the classifier in normal/silent mode.
// If the classifier makes a CT_UNICHAR_TOPN_ERR error, and the appropriate
// report_level is set (4 or greater), it will then call the classifier again
// with a debug flag and a keep_this argument to find out what is going on.
double ErrorCounter::ComputeErrorRate(ShapeClassifier *classifier, int report_level,
                                      CountTypes boosting_mode, const FontInfoTable &fontinfo_table,
                                      const std::vector<Image > &page_images, SampleIterator *it,
                                      double *unichar_error, double *scaled_error,
                                      std::string *fonts_report) {
  const int fontsize = it->sample_set()->NumFonts();
  ErrorCounter counter(classifier->GetUnicharset(), fontsize);
  std::vector<UnicharRating> results;

<<<<<<< HEAD
  plf::nanotimer clock;
  if (report_level > 1) {
    clock.start();
=======
  clock_t total_time = 0;
  if (report_level > 1) {
    total_time = clock();
>>>>>>> 900c721f
  }
  unsigned total_samples = 0;
  double unscaled_error = 0.0;
  // Set a number of samples on which to run the classify debug mode.
  int error_samples = report_level > 3 ? report_level * report_level : 0;
  // Iterate over all the samples, accumulating errors.
  for (it->Begin(); !it->AtEnd(); it->Next()) {
    TrainingSample *mutable_sample = it->MutableSample();
    int page_index = mutable_sample->page_num();
    Image page_pix =
        0 <= page_index && page_index < page_images.size() ? page_images[page_index] : nullptr;
    // No debug, no keep this.
    classifier->UnicharClassifySample(*mutable_sample, 0, INVALID_UNICHAR_ID, &results);
    bool debug_it = false;
    int correct_id = mutable_sample->class_id();
    if (counter.unicharset_.has_special_codes() &&
        (correct_id == UNICHAR_SPACE || correct_id == UNICHAR_JOINED ||
         correct_id == UNICHAR_BROKEN)) {
      // This is junk so use the special counter.
      debug_it = counter.AccumulateJunk(report_level > 3, results, mutable_sample);
    } else {
      debug_it = counter.AccumulateErrors(report_level > 3, boosting_mode, fontinfo_table, results,
                                          mutable_sample);
    }
    if (debug_it && error_samples > 0) {
      // Running debug, keep the correct answer, and debug the classifier.
      tprintDebug("Error on sample {}: {} Classifier debug output:\n", it->GlobalSampleIndex(),
              it->sample_set()->SampleToString(*mutable_sample).c_str());
#if !GRAPHICS_DISABLED
      classifier->DebugDisplay(*mutable_sample, correct_id);
#endif
      --error_samples;
    }
    ++total_samples;
  }
  // Create the appropriate error report.
  unscaled_error = counter.ReportErrors(report_level, boosting_mode, fontinfo_table, *it,
                                        unichar_error, fonts_report);
  if (scaled_error != nullptr) {
    *scaled_error = counter.scaled_error_;
  }
  if (report_level > 1 && total_samples > 0) {
    // It is useful to know the time in microseconds/char.
<<<<<<< HEAD
    auto total_time = clock.get_elapsed_ms();
    tprintDebug("Errors computed in {} ms at {} μs/char\n", total_time,
            1000.0 * total_time / total_samples);
=======
    total_time = 1000 * (clock() - total_time) / CLOCKS_PER_SEC;
    tesserr << "Errors computed in " << total_time << "  ms at "
            << 1000 * total_time / total_samples << " μs/char\n";
>>>>>>> 900c721f
  }
  return unscaled_error;
}

// Tests a pair of classifiers, debugging errors of the new against the old.
// See errorcounter.h for description of arguments.
// Iterates over the samples, calling the classifiers in normal/silent mode.
// If the new_classifier makes a boosting_mode error that the old_classifier
// does not, it will then call the new_classifier again with a debug flag
// and a keep_this argument to find out what is going on.
void ErrorCounter::DebugNewErrors(ShapeClassifier *new_classifier, ShapeClassifier *old_classifier,
                                  CountTypes boosting_mode, const FontInfoTable &fontinfo_table,
                                  const std::vector<Image> &page_images, SampleIterator *it) {
  int fontsize = it->sample_set()->NumFonts();
  ErrorCounter old_counter(old_classifier->GetUnicharset(), fontsize);
  ErrorCounter new_counter(new_classifier->GetUnicharset(), fontsize);
  std::vector<UnicharRating> results;

  int error_samples = 25;
  int total_new_errors = 0;
  // Iterate over all the samples, accumulating errors.
  for (it->Begin(); !it->AtEnd(); it->Next()) {
    TrainingSample *mutable_sample = it->MutableSample();
    int page_index = mutable_sample->page_num();
    Image page_pix =
        0 <= page_index && page_index < page_images.size() ? page_images[page_index] : nullptr;
    new_classifier->SetPageImageForDebugReport(page_pix);
    // No debug, no keep this.
    old_classifier->UnicharClassifySample(*mutable_sample, 0, INVALID_UNICHAR_ID,
                                          &results);
    int correct_id = mutable_sample->class_id();
    if (correct_id != 0 && !old_counter.AccumulateErrors(true, boosting_mode, fontinfo_table,
                                                         results, mutable_sample)) {
      // old classifier was correct, check the new one.
      new_classifier->UnicharClassifySample(*mutable_sample, 0, INVALID_UNICHAR_ID,
                                            &results);
      if (correct_id != 0 && new_counter.AccumulateErrors(true, boosting_mode, fontinfo_table,
                                                          results, mutable_sample)) {
        tprintDebug("New Error on sample {}: Classifier debug output:\n", it->GlobalSampleIndex());
        ++total_new_errors;
        new_classifier->UnicharClassifySample(*mutable_sample, 1, correct_id, &results);
        if (results.size() > 0 && error_samples > 0) {
#if !GRAPHICS_DISABLED
          new_classifier->DebugDisplay(*mutable_sample, correct_id);
#endif
          --error_samples;
        }
      }
    }
  }
  tprintDebug("Total new errors = {}\n", total_new_errors);
}

// Constructor is private. Only anticipated use of ErrorCounter is via
// the static ComputeErrorRate.
ErrorCounter::ErrorCounter(const UNICHARSET &unicharset, int fontsize)
    : scaled_error_(0.0)
    , rating_epsilon_(kRatingEpsilon)
    , unichar_counts_(unicharset.size(), unicharset.size(), 0)
    , ok_score_hist_(0, 101)
    , bad_score_hist_(0, 101)
    , unicharset_(unicharset) {
  Counts empty_counts;
  font_counts_.clear();
  font_counts_.resize(fontsize, empty_counts);
  multi_unichar_counts_.clear();
  multi_unichar_counts_.resize(unicharset.size(), 0);
}

// Accumulates the errors from the classifier results on a single sample.
// Returns true if debug is true and a CT_UNICHAR_TOPN_ERR error occurred.
// boosting_mode selects the type of error to be used for boosting and the
// is_error_ member of sample is set according to whether the required type
// of error occurred. The font_table provides access to font properties
// for error counting and shape_table is used to understand the relationship
// between unichar_ids and shape_ids in the results
bool ErrorCounter::AccumulateErrors(bool debug, CountTypes boosting_mode,
                                    const FontInfoTable &font_table,
                                    const std::vector<UnicharRating> &results,
                                    TrainingSample *sample) {
  int num_results = results.size();
  int answer_actual_rank = -1;
  int font_id = sample->font_id();
  int unichar_id = sample->class_id();
  sample->set_is_error(false);
  if (num_results == 0) {
    // Reject. We count rejects as a separate category, but still mark the
    // sample as an error in case any training module wants to use that to
    // improve the classifier.
    sample->set_is_error(true);
    ++font_counts_[font_id].n[CT_REJECT];
  } else {
    // Find rank of correct unichar answer, using rating_epsilon_ to allow
    // different answers to score as equal. (Ignoring the font.)
    int epsilon_rank = 0;
    int answer_epsilon_rank = -1;
    int num_top_answers = 0;
    double prev_rating = results[0].rating;
    bool joined = false;
    bool broken = false;
    int res_index = 0;
    while (res_index < num_results) {
      if (results[res_index].rating < prev_rating - rating_epsilon_) {
        ++epsilon_rank;
        prev_rating = results[res_index].rating;
      }
      if (results[res_index].unichar_id == unichar_id && answer_epsilon_rank < 0) {
        answer_epsilon_rank = epsilon_rank;
        answer_actual_rank = res_index;
      }
      if (results[res_index].unichar_id == UNICHAR_JOINED && unicharset_.has_special_codes()) {
        joined = true;
      } else if (results[res_index].unichar_id == UNICHAR_BROKEN &&
                 unicharset_.has_special_codes()) {
        broken = true;
      } else if (epsilon_rank == 0) {
        ++num_top_answers;
      }
      ++res_index;
    }
    if (answer_actual_rank != 0) {
      // Correct result is not absolute top.
      ++font_counts_[font_id].n[CT_UNICHAR_TOPTOP_ERR];
      if (boosting_mode == CT_UNICHAR_TOPTOP_ERR) {
        sample->set_is_error(true);
      }
    }
    if (answer_epsilon_rank == 0) {
      ++font_counts_[font_id].n[CT_UNICHAR_TOP_OK];
      // Unichar OK, but count if multiple unichars.
      if (num_top_answers > 1) {
        ++font_counts_[font_id].n[CT_OK_MULTI_UNICHAR];
        ++multi_unichar_counts_[unichar_id];
      }
      // Check to see if any font in the top choice has attributes that match.
      // TODO(rays) It is easy to add counters for individual font attributes
      // here if we want them.
      if (font_table.SetContainsFontProperties(font_id, results[answer_actual_rank].fonts)) {
        // Font attributes were matched.
        // Check for multiple properties.
        if (font_table.SetContainsMultipleFontProperties(results[answer_actual_rank].fonts)) {
          ++font_counts_[font_id].n[CT_OK_MULTI_FONT];
        }
      } else {
        // Font attributes weren't matched.
        ++font_counts_[font_id].n[CT_FONT_ATTR_ERR];
      }
    } else {
      // This is a top unichar error.
      ++font_counts_[font_id].n[CT_UNICHAR_TOP1_ERR];
      if (boosting_mode == CT_UNICHAR_TOP1_ERR) {
        sample->set_is_error(true);
      }
      // Count maps from unichar id to wrong unichar id.
      ++unichar_counts_(unichar_id, results[0].unichar_id);
      if (answer_epsilon_rank < 0 || answer_epsilon_rank >= 2) {
        // It is also a 2nd choice unichar error.
        ++font_counts_[font_id].n[CT_UNICHAR_TOP2_ERR];
        if (boosting_mode == CT_UNICHAR_TOP2_ERR) {
          sample->set_is_error(true);
        }
      }
      if (answer_epsilon_rank < 0) {
        // It is also a top-n choice unichar error.
        ++font_counts_[font_id].n[CT_UNICHAR_TOPN_ERR];
        if (boosting_mode == CT_UNICHAR_TOPN_ERR) {
          sample->set_is_error(true);
        }
        answer_epsilon_rank = epsilon_rank;
      }
    }
    // Compute mean number of return values and mean rank of correct answer.
    font_counts_[font_id].n[CT_NUM_RESULTS] += num_results;
    font_counts_[font_id].n[CT_RANK] += answer_epsilon_rank;
    if (joined) {
      ++font_counts_[font_id].n[CT_OK_JOINED];
    }
    if (broken) {
      ++font_counts_[font_id].n[CT_OK_BROKEN];
    }
  }
  // If it was an error for boosting then sum the weight.
  if (sample->is_error()) {
    scaled_error_ += sample->weight();
    if (debug) {
      tprintDebug("{} results for char {} font {} :", num_results,
              unicharset_.id_to_unichar(unichar_id), font_id);
      for (int i = 0; i < num_results; ++i) {
        tprintDebug(" {} : {}\n", results[i].rating,
                unicharset_.id_to_unichar(results[i].unichar_id));
      }
      return true;
    }
    int percent = 0;
    if (num_results > 0) {
      percent = IntCastRounded(results[0].rating * 100);
    }
    bad_score_hist_.add(percent, 1);
  } else {
    int percent = 0;
    if (answer_actual_rank >= 0) {
      percent = IntCastRounded(results[answer_actual_rank].rating * 100);
    }
    ok_score_hist_.add(percent, 1);
  }
  return false;
}

// Accumulates counts for junk. Counts only whether the junk was correctly
// rejected or not.
bool ErrorCounter::AccumulateJunk(bool debug, const std::vector<UnicharRating> &results,
                                  TrainingSample *sample) {
  // For junk we accept no answer, or an explicit shape answer matching the
  // class id of the sample.
  const int num_results = results.size();
  const int font_id = sample->font_id();
  const int unichar_id = sample->class_id();
  int percent = 0;
  if (num_results > 0) {
    percent = IntCastRounded(results[0].rating * 100);
  }
  if (num_results > 0 && results[0].unichar_id != unichar_id) {
    // This is a junk error.
    ++font_counts_[font_id].n[CT_ACCEPTED_JUNK];
    sample->set_is_error(true);
    // It counts as an error for boosting too so sum the weight.
    scaled_error_ += sample->weight();
    bad_score_hist_.add(percent, 1);
    return debug;
  } else {
    // Correctly rejected.
    ++font_counts_[font_id].n[CT_REJECTED_JUNK];
    sample->set_is_error(false);
    ok_score_hist_.add(percent, 1);
  }
  return false;
}

// Creates a report of the error rate. The report_level controls the detail
// that is reported to stderr via tprintDebug:
// 0   -> no output.
// >=1 -> bottom-line error rate.
// >=3 -> font-level error rate.
// boosting_mode determines the return value. It selects which (un-weighted)
// error rate to return.
// The fontinfo_table from MasterTrainer provides the names of fonts.
// The it determines the current subset of the training samples.
// If not nullptr, the top-choice unichar error rate is saved in unichar_error.
// If not nullptr, the report string is saved in fonts_report.
// (Ignoring report_level).
double ErrorCounter::ReportErrors(int report_level, CountTypes boosting_mode,
                                  const FontInfoTable &fontinfo_table, const SampleIterator &it,
                                  double *unichar_error, std::string *fonts_report) {
  // Compute totals over all the fonts and report individual font results
  // when required.
  Counts totals;
  int fontsize = font_counts_.size();
  for (int f = 0; f < fontsize; ++f) {
    // Accumulate counts over fonts.
    totals += font_counts_[f];
    std::string font_report;
    if (ReportString(false, font_counts_[f], font_report)) {
      if (fonts_report != nullptr) {
        *fonts_report += fontinfo_table.at(f).name;
        *fonts_report += ": ";
        *fonts_report += font_report;
        *fonts_report += "\n";
      }
      if (report_level > 2) {
        // Report individual font error rates.
        tprintDebug("{}: {}\n", fontinfo_table.at(f).name, font_report.c_str());
      }
    }
  }
  // Report the totals.
  std::string total_report;
  bool any_results = ReportString(true, totals, total_report);
  if (fonts_report != nullptr && fonts_report->empty()) {
    // Make sure we return something even if there were no samples.
    *fonts_report = "NoSamplesFound: ";
    *fonts_report += total_report;
    *fonts_report += "\n";
  }
  if (report_level > 0) {
    // Report the totals.
    std::string total_report;
    if (any_results) {
      tprintDebug("TOTAL Scaled Err={}%, {}\n", scaled_error_ * 100.0, total_report.c_str());
    }
    // Report the worst substitution error only for now.
    if (totals.n[CT_UNICHAR_TOP1_ERR] > 0) {
      int charsetsize = unicharset_.size();
      int worst_uni_id = 0;
      int worst_result_id = 0;
      int worst_err = 0;
      for (int u = 0; u < charsetsize; ++u) {
        for (int v = 0; v < charsetsize; ++v) {
          if (unichar_counts_(u, v) > worst_err) {
            worst_err = unichar_counts_(u, v);
            worst_uni_id = u;
            worst_result_id = v;
          }
        }
      }
      if (worst_err > 0) {
        tprintDebug("Worst error = {}:{} -> {} with {}/{}={}% errors\n", worst_uni_id,
                unicharset_.id_to_unichar(worst_uni_id), unicharset_.id_to_unichar(worst_result_id),
                worst_err, totals.n[CT_UNICHAR_TOP1_ERR],
                100.0 * worst_err / totals.n[CT_UNICHAR_TOP1_ERR]);
      }
    }
    tprintDebug("Multi-unichar shape use:\n");
    for (int u = 0; u < multi_unichar_counts_.size(); ++u) {
      if (multi_unichar_counts_[u] > 0) {
        tprintDebug("{} multiple answers for unichar: {}\n", multi_unichar_counts_[u],
                unicharset_.id_to_unichar(u));
      }
    }
    tprintDebug("OK Score histogram:\n");
    ok_score_hist_.print();
    tprintDebug("ERROR Score histogram:\n");
    bad_score_hist_.print();
  }

  double rates[CT_SIZE];
  if (!ComputeRates(totals, rates)) {
    return 0.0;
  }
  // Set output values if asked for.
  if (unichar_error != nullptr) {
    *unichar_error = rates[CT_UNICHAR_TOP1_ERR];
  }
  return rates[boosting_mode];
}

// Sets the report string to a combined human and machine-readable report
// string of the error rates.
// Returns false if there is no data, leaving report unchanged, unless
// even_if_empty is true.
bool ErrorCounter::ReportString(bool even_if_empty, const Counts &counts, std::string &report) {
  // Compute the error rates.
  double rates[CT_SIZE];
  if (!ComputeRates(counts, rates) && !even_if_empty) {
    return false;
  }
  // Using %.4g%%, the length of the output string should exactly match the
  // length of the format string, but in case of overflow, allow for +eddd
  // on each number.
  const int kMaxExtraLength = 5; // Length of +eddd.
  // Keep this format string and the snprintf in sync with the CountTypes enum.
  // warning C4774: 'snprintf' : format string expected in argument 3 is not a string literal
  std::string formatted_str = fmt::format(
      "Unichar={:.4g}%[1], {:.4g}%[2], {:.4g}%[n], {:.4g}%[T] "
      "Mult={:.4g}%, Jn={:.4g}%, Brk={:.4g}%, Rej={:.4g}%, "
      "FontAttr={:.4g}%, Multi={:.4g}%, "
      "Answers={:.3g}, Rank={:.3g}, "
      "OKjunk={:.4g}%, Badjunk={:.4g}%",
           rates[CT_UNICHAR_TOP1_ERR] * 100.0,
           rates[CT_UNICHAR_TOP2_ERR] * 100.0, rates[CT_UNICHAR_TOPN_ERR] * 100.0,
           rates[CT_UNICHAR_TOPTOP_ERR] * 100.0, rates[CT_OK_MULTI_UNICHAR] * 100.0,
           rates[CT_OK_JOINED] * 100.0, rates[CT_OK_BROKEN] * 100.0, rates[CT_REJECT] * 100.0,
           rates[CT_FONT_ATTR_ERR] * 100.0, rates[CT_OK_MULTI_FONT] * 100.0, rates[CT_NUM_RESULTS],
           rates[CT_RANK], 100.0 * rates[CT_REJECTED_JUNK], 100.0 * rates[CT_ACCEPTED_JUNK]);
  report = formatted_str;
  // Now append each field of counts with a tab in front so the result can
  // be loaded into a spreadsheet.
  for (int ct : counts.n) {
    report += "\t" + std::to_string(ct);
  }
  return true;
}

// Computes the error rates and returns in rates which is an array of size
// CT_SIZE. Returns false if there is no data, leaving rates unchanged.
bool ErrorCounter::ComputeRates(const Counts &counts, double rates[CT_SIZE]) {
  const int ok_samples =
      counts.n[CT_UNICHAR_TOP_OK] + counts.n[CT_UNICHAR_TOP1_ERR] + counts.n[CT_REJECT];
  const int junk_samples = counts.n[CT_REJECTED_JUNK] + counts.n[CT_ACCEPTED_JUNK];
  // Compute rates for normal chars.
  double denominator = static_cast<double>(std::max(ok_samples, 1));
  for (int ct = 0; ct <= CT_RANK; ++ct) {
    rates[ct] = counts.n[ct] / denominator;
  }
  // Compute rates for junk.
  denominator = static_cast<double>(std::max(junk_samples, 1));
  for (int ct = CT_REJECTED_JUNK; ct <= CT_ACCEPTED_JUNK; ++ct) {
    rates[ct] = counts.n[ct] / denominator;
  }
  return ok_samples != 0 || junk_samples != 0;
}

ErrorCounter::Counts::Counts() {
  memset(n, 0, sizeof(n[0]) * CT_SIZE);
}
// Adds other into this for computing totals.
void ErrorCounter::Counts::operator+=(const Counts &other) {
  for (int ct = 0; ct < CT_SIZE; ++ct) {
    n[ct] += other.n[ct];
  }
}

} // namespace tesseract.<|MERGE_RESOLUTION|>--- conflicted
+++ resolved
@@ -51,15 +51,9 @@
   ErrorCounter counter(classifier->GetUnicharset(), fontsize);
   std::vector<UnicharRating> results;
 
-<<<<<<< HEAD
   plf::nanotimer clock;
   if (report_level > 1) {
     clock.start();
-=======
-  clock_t total_time = 0;
-  if (report_level > 1) {
-    total_time = clock();
->>>>>>> 900c721f
   }
   unsigned total_samples = 0;
   double unscaled_error = 0.0;
@@ -103,15 +97,9 @@
   }
   if (report_level > 1 && total_samples > 0) {
     // It is useful to know the time in microseconds/char.
-<<<<<<< HEAD
     auto total_time = clock.get_elapsed_ms();
     tprintDebug("Errors computed in {} ms at {} μs/char\n", total_time,
             1000.0 * total_time / total_samples);
-=======
-    total_time = 1000 * (clock() - total_time) / CLOCKS_PER_SEC;
-    tesserr << "Errors computed in " << total_time << "  ms at "
-            << 1000 * total_time / total_samples << " μs/char\n";
->>>>>>> 900c721f
   }
   return unscaled_error;
 }
