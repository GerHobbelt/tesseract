--- conflicted
+++ resolved
@@ -50,11 +50,7 @@
 // Mean font distance below which to merge fonts and unichars.
 const float kFontMergeDistance = 0.025f;
 
-<<<<<<< HEAD
-INT_VAR(trainer_debug_level, 0, "MasterTrainer debug level (0..2).");
-=======
 //INT_VAR(trainer_debug_level, 0, "MasterTrainer debug level (0..2).");   -- defined in commontraining.cpp
->>>>>>> 27403ff6
 
 MasterTrainer::MasterTrainer(NormalizationMode norm_mode, bool shape_analysis,
                              bool replicate_samples)
