// Copyright 2008 Google Inc. All Rights Reserved.
// Author: scharron@google.com (Samuel Charron)
//
// Licensed under the Apache License, Version 2.0 (the "License");
// you may not use this file except in compliance with the License.
// You may obtain a copy of the License at
// http://www.apache.org/licenses/LICENSE-2.0
// Unless required by applicable law or agreed to in writing, software
// distributed under the License is distributed on an "AS IS" BASIS,
// WITHOUT WARRANTIES OR CONDITIONS OF ANY KIND, either express or implied.
// See the License for the specific language governing permissions and
// limitations under the License.

#include <tesseract/preparation.h> // compiler config, etc.

#include <tesseract/assert.h>
#include <parameters/parameters.h>

#include "commontraining.h"

#if DISABLED_LEGACY_ENGINE

#  include <tesseract/params.h>
#  include <tesseract/tprintf.h>

namespace tesseract {

INT_VAR(debug_level, 0, "Level of Trainer debugging");
INT_VAR(load_images, 0, "Load images with tr files");
STRING_VAR(configfile, "", "File to load more configs from");
STRING_VAR(D, "", "Directory to write output files to");
STRING_VAR(F, "font_properties", "File listing font properties");
STRING_VAR(X, "", "File listing font xheights");
STRING_VAR(U, "unicharset", "File to load unicharset from");
STRING_VAR(O, "", "File to write unicharset to");
STRING_VAR(output_trainer, "", "File to write trainer to");
STRING_VAR(test_ch, "", "UTF8 test character string");
STRING_VAR(fonts_dir, "",
                  "If empty it uses system default. Otherwise it overrides "
                  "system default font location");
STRING_VAR(fontconfig_tmpdir, "/tmp", "Overrides fontconfig default temporary dir");

/**
 * This routine parses the command line arguments that were
 * passed to the program and uses them to set relevant
 * training-related global parameters.
 *
 * Globals:
 * - Config  current clustering parameters
 * @param argc number of command line arguments to parse
 * @param argv command line arguments
 * @note Exceptions: Illegal options terminate the program.
 */
int ParseArguments(int* argc, const char ***argv) {
  return tesseract::ParseCommandLineFlags("[.tr files ...]", argc, argv);
}

} // namespace tesseract.

#else

#  include <leptonica/allheaders.h>
#  include "ccutil.h"
#  include "classify.h"
#  include "cluster.h"
#  include "clusttool.h"
#  include "featdefs.h"
#  include "fontinfo.h"
#  include "intfeaturespace.h"
#  include "mastertrainer.h"
#  include "mf.h"
#  include "oldlist.h"
#  include "commandlineflags.h"
#  include <tesseract/params.h>
#  include "shapetable.h"
#  include "tessdatamanager.h"
#  include <tesseract/tprintf.h>
#  include "unicity_table.h"

<<<<<<< HEAD
=======
#if defined(HAVE_MUPDF)
#include "mupdf/assertions.h"     // for ASSERT
#endif
>>>>>>> 29aa1ad3

namespace tesseract {

FZ_HEAPDBG_TRACKER_SECTION_START_MARKER(_)

// Global Variables.

// global variable to hold configuration parameters to control clustering
// -M 0.625   -B 0.05   -I 1.0   -C 1e-6.
CLUSTERCONFIG Config = {elliptical, 0.625, 0.05, 1.0, 1e-6, 0};
FEATURE_DEFS_STRUCT feature_defs;

static CCUtil *ccutil = nullptr;

INT_VAR(trainer_debug_level, 0, "Level of Trainer debugging");
INT_VAR(trainer_load_images, 0, "Load images with tr files");
STRING_VAR(trainer_configfile, "", "File to load more configs from");
STRING_VAR(trainer_directory, "", "Directory to write output files to");                  // D
STRING_VAR(trainer_font_properties, "font_properties", "File listing font properties");   // F
STRING_VAR(trainer_xheights, "", "File listing font xheights");                           // X
STRING_VAR(trainer_input_unicharset_file, "unicharset", "File to load unicharset from");  // U
STRING_VAR(trainer_output_unicharset_file, "", "File to write unicharset to");            // O
STRING_VAR(trainer_output_trainer, "", "File to write trainer to");
STRING_VAR(trainer_test_ch, "", "UTF8 test character string");
STRING_VAR(trainer_fonts_dir, "", "The fonts directory which the trainer will direct FontConfig to use through its environment variable and a bespoke fonts.conf file.");
STRING_VAR(trainer_fontconfig_tmpdir, "", "The fonts cache directory which the trainer will direct FontConfig to use through its environment variable and a bespoke fonts.conf file.");
DOUBLE_VAR(clusterconfig_min_samples_fraction, Config.MinSamples,
                         "Min number of samples per proto as % of total");
DOUBLE_VAR(clusterconfig_max_illegal, Config.MaxIllegal,
                         "Max percentage of samples in a cluster which have more"
                         " than 1 feature in that cluster");
DOUBLE_VAR(clusterconfig_independence, Config.Independence,
                         "Desired independence between dimensions");
DOUBLE_VAR(clusterconfig_confidence, Config.Confidence,
                         "Desired confidence in prototypes created");

FZ_HEAPDBG_TRACKER_SECTION_END_MARKER(_)

/**
 * This routine parses the command line arguments that were
 * passed to the program and uses them to set relevant
 * training-related global parameters.
 *
 * Globals:
 * - Config  current clustering parameters
 * @param argc number of command line arguments to parse
 * @param argv command line arguments
 */
int ParseArguments(int *argc, const char ***argv) {
	if (!ccutil)
		ccutil = new CCUtil();

  int rv = tesseract::ParseCommandLineFlags("[.tr files ...]", argc, argv);
  if (rv >= 0)
	  return rv;

  // Set some global values based on the flags.
  Config.MinSamples = std::max(0.0, std::min(1.0, double(clusterconfig_min_samples_fraction)));
  Config.MaxIllegal = std::max(0.0, std::min(1.0, double(clusterconfig_max_illegal)));
  Config.Independence = std::max(0.0, std::min(1.0, double(clusterconfig_independence)));
  Config.Confidence = std::max(0.0, std::min(1.0, double(clusterconfig_confidence)));
  // Set additional parameters from config file if specified.
  if (!trainer_configfile.empty()) {
    ASSERT0(ccutil != nullptr);
    ParamUtils::ReadParamsFile(trainer_configfile, ccutil->params_collective(), nullptr, PARAM_VALUE_IS_SET_BY_CONFIGFILE);
  }
  return rv;
}

// Helper loads shape table from the given file.
ShapeTable *LoadShapeTable(const std::string &file_prefix) {
  ShapeTable *shape_table = nullptr;
  std::string shape_table_file = file_prefix;
  shape_table_file += kShapeTableFileSuffix;
  TFile shape_fp;
  if (shape_fp.Open(shape_table_file.c_str(), nullptr)) {
    shape_table = new ShapeTable;
    if (!shape_table->DeSerialize(&shape_fp)) {
      delete shape_table;
      shape_table = nullptr;
      tprintError("Failed to read shape table {}\n", shape_table_file.c_str());
    } else {
      int num_shapes = shape_table->NumShapes();
      tprintDebug("Read shape table {} of {} shapes\n", shape_table_file.c_str(), num_shapes);
    }
  } else {
    tprintWarn("No shape table file present: {}\n", shape_table_file.c_str());
  }
  return shape_table;
}

// Helper to write the shape_table.
void WriteShapeTable(const std::string &file_prefix, const ShapeTable &shape_table) {
  std::string shape_table_file = file_prefix;
  shape_table_file += kShapeTableFileSuffix;
  FILE *fp = fopen(shape_table_file.c_str(), "wb");
  if (fp != nullptr) {
    if (!shape_table.Serialize(fp)) {
      tprintError("Error writing shape table: {}\n", shape_table_file.c_str());
    }
    fclose(fp);
  } else {
    tprintError("Error creating shape table: {}\n", shape_table_file.c_str());
  }
}

/**
 * Creates a MasterTrainer and loads the training data into it:
 * Initializes feature_defs and IntegerFX.
 * Loads the shape_table if shape_table != nullptr.
 * Loads initial unicharset from -U command-line option.
 * If FLAGS_T is set, loads the majority of data from there, else:
 *  - Loads font info from -F option.
 *  - Loads xheights from -X option.
 *  - Loads samples from .tr files in remaining command-line args.
 *  - Deletes outliers and computes canonical samples.
 *  - If trainer_output_trainer is set, saves the trainer for future use.
 *    TODO: Who uses that? There is currently no code which reads it.
 * Computes canonical and cloud features.
 * If shape_table is not nullptr, but failed to load, make a fake flat one,
 * as shape clustering was not run.
 */
std::unique_ptr<MasterTrainer> LoadTrainingData(const char *const *filelist, bool replication,
                                                ShapeTable **shape_table, std::string &file_prefix) {
  InitFeatureDefs(&feature_defs);
  InitIntegerFX();
  file_prefix = "";
  if (!trainer_directory.empty()) {
    file_prefix += trainer_directory.c_str();
    file_prefix += "/";
  }
  // If we are shape clustering (nullptr shape_table) or we successfully load
  // a shape_table written by a previous shape clustering, then
  // shape_analysis will be true, meaning that the MasterTrainer will replace
  // some members of the unicharset with their fragments.
  bool shape_analysis = false;
  if (shape_table != nullptr) {
    *shape_table = LoadShapeTable(file_prefix);
    if (*shape_table != nullptr) {
      shape_analysis = true;
    }
  } else {
    shape_analysis = true;
  }
  auto trainer = std::make_unique<MasterTrainer>(NM_CHAR_ANISOTROPIC, shape_analysis, replication);
  IntFeatureSpace fs;
  fs.Init(kBoostXYBuckets, kBoostXYBuckets, kBoostDirBuckets);
  trainer->LoadUnicharset(trainer_input_unicharset_file.c_str());
  // Get basic font information from font_properties.
  if (!trainer_font_properties.empty()) {
    if (!trainer->LoadFontInfo(trainer_font_properties.c_str())) {
      return {};
    }
  }
  if (!trainer_xheights.empty()) {
    if (!trainer->LoadXHeights(trainer_xheights.c_str())) {
      return {};
    }
  }
  trainer->SetFeatureSpace(fs);
  // Load training data from .tr files in filelist (terminated by nullptr).
  for (const char *page_name = *filelist++; page_name != nullptr; page_name = *filelist++) {
    tprintDebug("Reading {} ...\n", page_name);
    trainer->ReadTrainingSamples(page_name, feature_defs, false);

    // If there is a file with [lang].[fontname].exp[num].fontinfo present,
    // read font spacing information in to fontinfo_table.
    int pagename_len = strlen(page_name);
    char *fontinfo_file_name = new char[pagename_len + 7];
    strncpy(fontinfo_file_name, page_name, pagename_len - 2);  // remove "tr"
    strcpy(fontinfo_file_name + pagename_len - 2, "fontinfo"); // +"fontinfo"
    trainer->AddSpacingInfo(fontinfo_file_name);
    delete[] fontinfo_file_name;

    // Load the images into memory if required by the classifier.
    if (trainer_load_images) {
      std::string image_name = page_name;
      // Chop off the tr and replace with tif. Extension must be tif!
      image_name.resize(image_name.length() - 2);
      image_name += "tif";
      trainer->LoadPageImages(image_name.c_str());
    }
  }
  trainer->PostLoadCleanup();
  // Write the master trainer if required.
  if (!trainer_output_trainer.empty()) {
    FILE *fp = fopen(trainer_output_trainer.c_str(), "wb");
    if (fp == nullptr) {
      tprintError("Can't create saved trainer data!\n");
    } else {
      trainer->Serialize(fp);
      fclose(fp);
    }
  }
  trainer->PreTrainingSetup();
  if (!trainer_output_unicharset_file.empty() && !trainer->unicharset().save_to_file(trainer_output_unicharset_file.c_str())) {
    tprintError("Failed to save unicharset to file {}\n", trainer_output_unicharset_file.c_str());
    return {};
  }

  if (shape_table != nullptr) {
    // If we previously failed to load a shapetable, then shape clustering
    // wasn't run so make a flat one now.
    if (*shape_table == nullptr) {
      *shape_table = new ShapeTable;
      trainer->SetupFlatShapeTable(*shape_table);
      tprintDebug("Flat shape table summary: {}\n", (*shape_table)->SummaryStr().c_str());
    }
    (*shape_table)->set_unicharset(trainer->unicharset());
  }
  return trainer;
}

/*---------------------------------------------------------------------------*/
/**
 * This routine searches through a list of labeled lists to find
 * a list with the specified label.  If a matching labeled list
 * cannot be found, nullptr is returned.
 * @param List list to search
 * @param Label label to search for
 * @return Labeled list with the specified label or nullptr.
 * @note Globals: none
 */
LABELEDLIST FindList(LIST List, const std::string &Label) {
  LABELEDLIST LabeledList;

  iterate(List) {
    LabeledList = reinterpret_cast<LABELEDLIST>(List->first_node());
    if (LabeledList->Label == Label) {
      return (LabeledList);
    }
  }
  return (nullptr);

} /* FindList */

/*---------------------------------------------------------------------------*/
// TODO(rays) This is now used only by cntraining. Convert cntraining to use
// the new method or get rid of it entirely.
/**
 * This routine reads training samples from a file and
 * places them into a data structure which organizes the
 * samples by FontName and CharName.  It then returns this
 * data structure.
 * @param file open text file to read samples from
 * @param feature_definitions
 * @param feature_name
 * @param max_samples
 * @param unicharset
 * @param training_samples
 */
void ReadTrainingSamples(const FEATURE_DEFS_STRUCT &feature_definitions, const char *feature_name,
                         int max_samples, UNICHARSET *unicharset, FILE *file,
                         LIST *training_samples) {
  char buffer[2048];
  char unichar[UNICHAR_LEN + 1];
  LABELEDLIST char_sample;
  FEATURE_SET feature_samples;
  uint32_t feature_type = ShortNameToFeatureType(feature_definitions, feature_name);

  // Zero out the font_sample_count for all the classes.
  LIST it = *training_samples;
  iterate(it) {
    char_sample = reinterpret_cast<LABELEDLIST>(it->first_node());
    char_sample->font_sample_count = 0;
  }

  while (fgets(buffer, 2048, file) != nullptr) {
    if (buffer[0] == '\n') {
      continue;
    }

    sscanf(buffer, "%*s %s", unichar);
    if (unicharset != nullptr && !unicharset->contains_unichar(unichar)) {
      unicharset->unichar_insert(unichar);
      if (unicharset->size() > MAX_NUM_CLASSES) {
        tprintError("Size of unicharset in training is "
            "greater than MAX_NUM_CLASSES\n");
        exit(1);
      }
    }
    char_sample = FindList(*training_samples, unichar);
    if (char_sample == nullptr) {
      char_sample = new LABELEDLISTNODE(unichar);
      *training_samples = push(*training_samples, char_sample);
    }
    auto char_desc = ReadCharDescription(feature_definitions, file);
    feature_samples = char_desc->FeatureSets[feature_type];
    if (char_sample->font_sample_count < max_samples || max_samples <= 0) {
      char_sample->List = push(char_sample->List, feature_samples);
      char_sample->SampleCount++;
      char_sample->font_sample_count++;
    } else {
      delete feature_samples;
    }
    for (size_t i = 0; i < char_desc->NumFeatureSets; i++) {
      if (feature_type != i) {
        delete char_desc->FeatureSets[i];
      }
      char_desc->FeatureSets[i] = nullptr;
    }
    delete char_desc;
  }
} // ReadTrainingSamples

/*---------------------------------------------------------------------------*/
/**
 * This routine deallocates all of the space allocated to
 * the specified list of training samples.
 * @param CharList list of all fonts in document
 */
void FreeTrainingSamples(LIST CharList) {
  LABELEDLIST char_sample;
  FEATURE_SET FeatureSet;
  LIST FeatureList;

  LIST nodes = CharList;
  iterate(CharList) { /* iterate through all of the fonts */
    char_sample = reinterpret_cast<LABELEDLIST>(CharList->first_node());
    FeatureList = char_sample->List;
    iterate(FeatureList) { /* iterate through all of the classes */
      FeatureSet = reinterpret_cast<FEATURE_SET>(FeatureList->first_node());
      delete FeatureSet;
    }
    FreeLabeledList(char_sample);
  }
  destroy(nodes);
} /* FreeTrainingSamples */

/*---------------------------------------------------------------------------*/
/**
 * This routine deallocates all of the memory consumed by
 * a labeled list.  It does not free any memory which may be
 * consumed by the items in the list.
 * @param LabeledList labeled list to be freed
 * @note Globals: none
 */
void FreeLabeledList(LABELEDLIST LabeledList) {
  destroy(LabeledList->List);
  delete LabeledList;
} /* FreeLabeledList */

/*---------------------------------------------------------------------------*/
/**
 * This routine reads samples from a LABELEDLIST and enters
 * those samples into a clusterer data structure.  This
 * data structure is then returned to the caller.
 * @param char_sample: LABELEDLIST that holds all the feature information for a
 * @param FeatureDefs
 * @param program_feature_type
 * given character.
 * @return Pointer to new clusterer data structure.
 * @note Globals: None
 */
CLUSTERER *SetUpForClustering(const FEATURE_DEFS_STRUCT &FeatureDefs, LABELEDLIST char_sample,
                              const char *program_feature_type) {
  uint16_t N;
  CLUSTERER *Clusterer;
  LIST FeatureList = nullptr;
  FEATURE_SET FeatureSet = nullptr;

  int32_t desc_index = ShortNameToFeatureType(FeatureDefs, program_feature_type);
  N = FeatureDefs.FeatureDesc[desc_index]->NumParams;
  Clusterer = MakeClusterer(N, FeatureDefs.FeatureDesc[desc_index]->ParamDesc);

  FeatureList = char_sample->List;
  uint32_t CharID = 0;
  std::vector<float> Sample;
  iterate(FeatureList) {
    FeatureSet = reinterpret_cast<FEATURE_SET>(FeatureList->first_node());
    for (int i = 0; i < FeatureSet->MaxNumFeatures; i++) {
      if (Sample.empty()) {
        Sample.resize(N);
      }
      for (int j = 0; j < N; j++) {
        Sample[j] = FeatureSet->Features[i]->Params[j];
      }
      MakeSample(Clusterer, &Sample[0], CharID);
    }
    CharID++;
  }
  return Clusterer;

} /* SetUpForClustering */

/*------------------------------------------------------------------------*/
void MergeInsignificantProtos(LIST ProtoList, const char *label, CLUSTERER *Clusterer,
                              CLUSTERCONFIG *clusterconfig) {
  PROTOTYPE *Prototype;
  bool debug = strcmp(trainer_test_ch.c_str(), label) == 0;

  LIST pProtoList = ProtoList;
  iterate(pProtoList) {
    Prototype = reinterpret_cast<PROTOTYPE *>(pProtoList->first_node());
    if (Prototype->Significant || Prototype->Merged) {
      continue;
    }
    float best_dist = 0.125;
    PROTOTYPE *best_match = nullptr;
    // Find the nearest alive prototype.
    LIST list_it = ProtoList;
    iterate(list_it) {
      auto *test_p = reinterpret_cast<PROTOTYPE *>(list_it->first_node());
      if (test_p != Prototype && !test_p->Merged) {
        float dist = ComputeDistance(Clusterer->SampleSize, Clusterer->ParamDesc, &Prototype->Mean[0],
                                     &test_p->Mean[0]);
        if (dist < best_dist) {
          best_match = test_p;
          best_dist = dist;
        }
      }
    }
    if (best_match != nullptr && !best_match->Significant) {
      if (debug) {
        auto BestMatchNumSamples = best_match->NumSamples;
        auto PrototypeNumSamples = Prototype->NumSamples;
        tprintDebug("Merging red clusters ({}+{}) at {},{} and {},{}\n", BestMatchNumSamples,
                PrototypeNumSamples, best_match->Mean[0], best_match->Mean[1], Prototype->Mean[0],
                Prototype->Mean[1]);
      }
      best_match->NumSamples =
          MergeClusters(Clusterer->SampleSize, Clusterer->ParamDesc, best_match->NumSamples,
                        Prototype->NumSamples, &best_match->Mean[0], &best_match->Mean[0], &Prototype->Mean[0]);
      Prototype->NumSamples = 0;
      Prototype->Merged = true;
    } else if (best_match != nullptr) {
      if (debug) {
        tprintDebug("Red proto at {},{} matched a green one at {},{}\n", Prototype->Mean[0],
                Prototype->Mean[1], best_match->Mean[0], best_match->Mean[1]);
      }
      Prototype->Merged = true;
    }
  }
  // Mark significant those that now have enough samples.
  int min_samples = static_cast<int32_t>(clusterconfig->MinSamples * Clusterer->NumChar);
  pProtoList = ProtoList;
  iterate(pProtoList) {
    Prototype = reinterpret_cast<PROTOTYPE *>(pProtoList->first_node());
    // Process insignificant protos that do not match a green one
    if (!Prototype->Significant && Prototype->NumSamples >= min_samples && !Prototype->Merged) {
      if (debug) {
        tprintDebug("Red proto at {},{} becoming green\n", Prototype->Mean[0], Prototype->Mean[1]);
      }
      Prototype->Significant = true;
    }
  }
} /* MergeInsignificantProtos */

/*-----------------------------------------------------------------------------*/
void CleanUpUnusedData(LIST ProtoList) {
  PROTOTYPE *Prototype;

  iterate(ProtoList) {
    Prototype = reinterpret_cast<PROTOTYPE *>(ProtoList->first_node());
    delete[] Prototype->Variance.Elliptical;
    Prototype->Variance.Elliptical = nullptr;
    delete[] Prototype->Magnitude.Elliptical;
    Prototype->Magnitude.Elliptical = nullptr;
    delete[] Prototype->Weight.Elliptical;
    Prototype->Weight.Elliptical = nullptr;
  }
}

/*------------------------------------------------------------------------*/
LIST RemoveInsignificantProtos(LIST ProtoList, bool KeepSigProtos, bool KeepInsigProtos, int N)

{
  LIST NewProtoList = NIL_LIST;
  auto pProtoList = ProtoList;
  iterate(pProtoList) {
    auto Proto = reinterpret_cast<PROTOTYPE *>(pProtoList->first_node());
    if ((Proto->Significant && KeepSigProtos) || (!Proto->Significant && KeepInsigProtos)) {
      auto NewProto = new PROTOTYPE;
      NewProto->Mean = Proto->Mean;
      NewProto->Significant = Proto->Significant;
      NewProto->Style = Proto->Style;
      NewProto->NumSamples = Proto->NumSamples;
      NewProto->Cluster = nullptr;
      NewProto->Distrib.clear();

      if (Proto->Variance.Elliptical != nullptr) {
        NewProto->Variance.Elliptical = new float[N];
        for (int i = 0; i < N; i++) {
          NewProto->Variance.Elliptical[i] = Proto->Variance.Elliptical[i];
        }
      } else {
        NewProto->Variance.Elliptical = nullptr;
      }
      //---------------------------------------------
      if (Proto->Magnitude.Elliptical != nullptr) {
        NewProto->Magnitude.Elliptical = new float[N];
        for (int i = 0; i < N; i++) {
          NewProto->Magnitude.Elliptical[i] = Proto->Magnitude.Elliptical[i];
        }
      } else {
        NewProto->Magnitude.Elliptical = nullptr;
      }
      //------------------------------------------------
      if (Proto->Weight.Elliptical != nullptr) {
        NewProto->Weight.Elliptical = new float[N];
        for (int i = 0; i < N; i++) {
          NewProto->Weight.Elliptical[i] = Proto->Weight.Elliptical[i];
        }
      } else {
        NewProto->Weight.Elliptical = nullptr;
      }

      NewProto->TotalMagnitude = Proto->TotalMagnitude;
      NewProto->LogMagnitude = Proto->LogMagnitude;
      NewProtoList = push_last(NewProtoList, NewProto);
    }
  }
  FreeProtoList(&ProtoList);
  return (NewProtoList);
} /* RemoveInsignificantProtos */

/*----------------------------------------------------------------------------*/
MERGE_CLASS FindClass(LIST List, const std::string &Label) {
  MERGE_CLASS MergeClass;

  iterate(List) {
    MergeClass = reinterpret_cast<MERGE_CLASS>(List->first_node());
    if (MergeClass->Label == Label) {
      return (MergeClass);
    }
  }
  return (nullptr);

} /* FindClass */

/*-----------------------------------------------------------------------------*/
/**
 * This routine deallocates all of the space allocated to
 * the specified list of training samples.
 * @param ClassList list of all fonts in document
 */
void FreeLabeledClassList(LIST ClassList) {
  MERGE_CLASS MergeClass;

  LIST nodes = ClassList;
  iterate(ClassList) /* iterate through all of the fonts */
  {
    MergeClass = reinterpret_cast<MERGE_CLASS>(ClassList->first_node());
    FreeClass(MergeClass->Class);
    delete MergeClass;
  }
  destroy(nodes);

} /* FreeLabeledClassList */

/* SetUpForFloat2Int */
CLASS_STRUCT *SetUpForFloat2Int(const UNICHARSET &unicharset, LIST LabeledClassList) {
  MERGE_CLASS MergeClass;
  CLASS_TYPE Class;
  int NumProtos;
  int NumConfigs;
  int NumWords;
  int i, j;
  float Values[3];
  PROTO_STRUCT *NewProto;
  PROTO_STRUCT *OldProto;
  BIT_VECTOR NewConfig;
  BIT_VECTOR OldConfig;

  //  tprintDebug("Float2Int ...\n");

  auto *float_classes = new CLASS_STRUCT[unicharset.size()];
  iterate(LabeledClassList) {
    UnicityTable<int> font_set;
    MergeClass = reinterpret_cast<MERGE_CLASS>(LabeledClassList->first_node());
    Class = &float_classes[unicharset.unichar_to_id(MergeClass->Label.c_str())];
    NumProtos = MergeClass->Class->NumProtos;
    NumConfigs = MergeClass->Class->NumConfigs;
    font_set.move(&MergeClass->Class->font_set);
    Class->NumProtos = NumProtos;
    Class->MaxNumProtos = NumProtos;
    Class->Prototypes.resize(NumProtos);
    for (i = 0; i < NumProtos; i++) {
      NewProto = ProtoIn(Class, i);
      OldProto = ProtoIn(MergeClass->Class, i);
      Values[0] = OldProto->X;
      Values[1] = OldProto->Y;
      Values[2] = OldProto->Angle;
      Normalize(Values);
      NewProto->X = OldProto->X;
      NewProto->Y = OldProto->Y;
      NewProto->Length = OldProto->Length;
      NewProto->Angle = OldProto->Angle;
      NewProto->A = Values[0];
      NewProto->B = Values[1];
      NewProto->C = Values[2];
    }

    Class->NumConfigs = NumConfigs;
    Class->MaxNumConfigs = NumConfigs;
    Class->font_set.move(&font_set);
    Class->Configurations.resize(NumConfigs);
    NumWords = WordsInVectorOfSize(NumProtos);
    for (i = 0; i < NumConfigs; i++) {
      NewConfig = NewBitVector(NumProtos);
      OldConfig = MergeClass->Class->Configurations[i];
      for (j = 0; j < NumWords; j++) {
        NewConfig[j] = OldConfig[j];
      }
      Class->Configurations[i] = NewConfig;
    }
  }
  return float_classes;
} // SetUpForFloat2Int

/*--------------------------------------------------------------------------*/
void Normalize(float *Values) {
  float Slope;
  float Intercept;
  float Normalizer;

  Slope = tan(Values[2] * 2 * M_PI);
  Intercept = Values[1] - Slope * Values[0];
  Normalizer = 1 / sqrt(Slope * Slope + 1.0);

  Values[0] = Slope * Normalizer;
  Values[1] = -Normalizer;
  Values[2] = Intercept * Normalizer;
} // Normalize

/*-------------------------------------------------------------------------*/
void FreeNormProtoList(LIST CharList)

{
  LABELEDLIST char_sample;

  LIST nodes = CharList;
  iterate(CharList) /* iterate through all of the fonts */
  {
    char_sample = reinterpret_cast<LABELEDLIST>(CharList->first_node());
    FreeLabeledList(char_sample);
  }
  destroy(nodes);

} // FreeNormProtoList

/*---------------------------------------------------------------------------*/
void AddToNormProtosList(LIST *NormProtoList, LIST ProtoList, const std::string &CharName) {
  auto LabeledProtoList = new LABELEDLISTNODE(CharName.c_str());
  iterate(ProtoList) {
    auto Proto = reinterpret_cast<PROTOTYPE *>(ProtoList->first_node());
    LabeledProtoList->List = push(LabeledProtoList->List, Proto);
  }
  *NormProtoList = push(*NormProtoList, LabeledProtoList);
}

/*---------------------------------------------------------------------------*/
int NumberOfProtos(LIST ProtoList, bool CountSigProtos, bool CountInsigProtos) {
  int N = 0;
  iterate(ProtoList) {
    auto *Proto = reinterpret_cast<PROTOTYPE *>(ProtoList->first_node());
    if ((Proto->Significant && CountSigProtos) || (!Proto->Significant && CountInsigProtos)) {
      N++;
    }
  }
  return (N);
}

} // namespace tesseract.

#endif // DISABLED_LEGACY_ENGINE<|MERGE_RESOLUTION|>--- conflicted
+++ resolved
@@ -76,13 +76,6 @@
 #  include "tessdatamanager.h"
 #  include <tesseract/tprintf.h>
 #  include "unicity_table.h"
-
-<<<<<<< HEAD
-=======
-#if defined(HAVE_MUPDF)
-#include "mupdf/assertions.h"     // for ASSERT
-#endif
->>>>>>> 29aa1ad3
 
 namespace tesseract {
 
