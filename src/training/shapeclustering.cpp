--- conflicted
+++ resolved
@@ -82,8 +82,7 @@
   trainer->SetupMasterShapes();
   WriteShapeTable(file_prefix, trainer->master_shapes());
 
-<<<<<<< HEAD
-  return 0;
+  return EXIT_SUCCESS;
 } /* main */
 
 #else
@@ -94,8 +93,4 @@
 	return 1;
 }
 
-#endif
-=======
-  return EXIT_SUCCESS;
-} /* main */
->>>>>>> 74e226b2
+#endif