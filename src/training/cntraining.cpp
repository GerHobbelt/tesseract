--- conflicted
+++ resolved
@@ -135,21 +135,13 @@
   rv = EXIT_SUCCESS;
 
   // int num_fonts = 0;
-<<<<<<< HEAD
   for (const char* PageName = *++argv; PageName != nullptr; PageName = *++argv) {
     tprintInfo("Reading {} ...\n", PageName);
     FILE* TrainingPage = fopen(PageName, "rb");
-    ASSERT_HOST(TrainingPage);
-    if (TrainingPage) {
-=======
-  for (const char *PageName = *++argv; PageName != nullptr; PageName = *++argv) {
-    tprintDebug("Reading {} ...\n", PageName);
-    FILE *TrainingPage = fopen(PageName, "rb");
     if (!TrainingPage) {
       tprintError("Could not open file '{}' for reading.\n", PageName);
       return EXIT_FAILURE;
     } else {
->>>>>>> fabff2c5
       ReadTrainingSamples(FeatureDefs, PROGRAM_FEATURE_TYPE, 100, nullptr, TrainingPage, &CharList);
       fclose(TrainingPage);
       // ++num_fonts;
