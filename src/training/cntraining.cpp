/******************************************************************************
 **  Filename:  cntraining.cpp
 **  Purpose:  Generates a normproto and pffmtable.
 **  Author:    Dan Johnson
 **  Revisment:  Christy Russon
 **
 **  (c) Copyright Hewlett-Packard Company, 1988.
 ** Licensed under the Apache License, Version 2.0 (the "License");
 ** you may not use this file except in compliance with the License.
 ** You may obtain a copy of the License at
 ** http://www.apache.org/licenses/LICENSE-2.0
 ** Unless required by applicable law or agreed to in writing, software
 ** distributed under the License is distributed on an "AS IS" BASIS,
 ** WITHOUT WARRANTIES OR CONDITIONS OF ANY KIND, either express or implied.
 ** See the License for the specific language governing permissions and
 ** limitations under the License.
 ******************************************************************************/

/*----------------------------------------------------------------------------
          Include Files and Type Defines
----------------------------------------------------------------------------*/
#include <tesseract/unichar.h>
#include <cmath>
#include <cstdio>
#include <cstring>
#include "cluster.h"
#include "clusttool.h"
#include "common/commontraining.h"
#include "featdefs.h"
#include "ocrfeatures.h"
#include "oldlist.h"

#include "tesseract/capi_training_tools.h"


#define PROGRAM_FEATURE_TYPE "cn"

#if !DISABLED_LEGACY_ENGINE

using namespace tesseract;

/*----------------------------------------------------------------------------
          Private Function Prototypes
----------------------------------------------------------------------------*/

static void WriteNormProtos(const char *Directory, LIST LabeledProtoList,
                            const FEATURE_DESC_STRUCT *feature_desc);

static void WriteProtos(FILE *File, uint16_t N, LIST ProtoList, bool WriteSigProtos,
                        bool WriteInsigProtos);

/*----------------------------------------------------------------------------
          Global Data Definitions and Declarations
----------------------------------------------------------------------------*/
/* global variable to hold configuration parameters to control clustering */
//-M 0.025   -B 0.05   -I 0.8   -C 1e-3
static const CLUSTERCONFIG CNConfig = {elliptical, 0.025, 0.05, 0.8, 1e-3, 0};

/*----------------------------------------------------------------------------
              Public Code
----------------------------------------------------------------------------*/

/**
* This program reads in a text file consisting of feature
* samples from a training page in the following format:
* @verbatim
   FontName CharName NumberOfFeatureTypes(N)
      FeatureTypeName1 NumberOfFeatures(M)
         Feature1
         ...
         FeatureM
      FeatureTypeName2 NumberOfFeatures(M)
         Feature1
         ...
         FeatureM
      ...
      FeatureTypeNameN NumberOfFeatures(M)
         Feature1
         ...
         FeatureM
   FontName CharName ...
@endverbatim
* It then appends these samples into a separate file for each
* character.  The name of the file is
*
*   DirectoryName/FontName/CharName.FeatureTypeName
*
* The DirectoryName can be specified via a command
* line argument.  If not specified, it defaults to the
* current directory.  The format of the resulting files is:
* @verbatim
   NumberOfFeatures(M)
      Feature1
      ...
      FeatureM
   NumberOfFeatures(M)
   ...
@endverbatim
* The output files each have a header which describes the
* type of feature which the file contains.  This header is
* in the format required by the clusterer.  A command line
* argument can also be used to specify that only the first
* N samples of each class should be used.
* @param argc  number of command line arguments
* @param argv  array of command line arguments
* @return 0 on success
*/
#if defined(TESSERACT_STANDALONE) && !defined(BUILD_MONOLITHIC)
extern "C" int main(int argc, const char** argv)
#else
extern "C" int tesseract_cn_training_main(int argc, const char** argv)
#endif
{
  tesseract::CheckSharedLibraryVersion();

  // Set the global Config parameters before parsing the command line.
  Config = CNConfig;

  LIST CharList = NIL_LIST;
  CLUSTERER *Clusterer = nullptr;
  LIST ProtoList = NIL_LIST;
  LIST NormProtoList = NIL_LIST;
  LIST pCharList;
  LABELEDLIST CharSample;
  FEATURE_DEFS_STRUCT FeatureDefs;
  InitFeatureDefs(&FeatureDefs);

  ParseArguments(&argc, &argv);
  int num_fonts = 0;
  for (const char *PageName = *++argv; PageName != nullptr; PageName = *++argv) {
    tprintf("Reading %s ...\n", PageName);
    FILE *TrainingPage = fopen(PageName, "rb");
    ASSERT_HOST(TrainingPage);
    if (TrainingPage) {
      ReadTrainingSamples(FeatureDefs, PROGRAM_FEATURE_TYPE, 100, nullptr, TrainingPage, &CharList);
      fclose(TrainingPage);
      ++num_fonts;
    }
  }
  tprintf("Clustering ...\n");
  // To allow an individual font to form a separate cluster,
  // reduce the min samples:
  // Config.MinSamples = 0.5 / num_fonts;
  pCharList = CharList;
  // The norm protos will count the source protos, so we keep them here in
  // freeable_protos, so they can be freed later.
  std::vector<LIST> freeable_protos;
  iterate(pCharList) {
    // Cluster
    CharSample = reinterpret_cast<LABELEDLIST>(pCharList->first_node());
    Clusterer = SetUpForClustering(FeatureDefs, CharSample, PROGRAM_FEATURE_TYPE);
    if (Clusterer == nullptr) { // To avoid a SIGSEGV
      fprintf(stderr, "Error: nullptr clusterer!\n");
      return EXIT_FAILURE;
    }
    float SavedMinSamples = Config.MinSamples;
    // To disable the tendency to produce a single cluster for all fonts,
    // make MagicSamples an impossible to achieve number:
    // Config.MagicSamples = CharSample->SampleCount * 10;
    Config.MagicSamples = CharSample->SampleCount;
    while (Config.MinSamples > 0.001) {
      ProtoList = ClusterSamples(Clusterer, &Config);
      if (NumberOfProtos(ProtoList, true, false) > 0) {
        break;
      } else {
        Config.MinSamples *= 0.95;
        tprintf(
            "0 significant protos for %s."
            " Retrying clustering with MinSamples = %f%%\n",
            CharSample->Label.c_str(), Config.MinSamples);
      }
    }
    Config.MinSamples = SavedMinSamples;
    AddToNormProtosList(&NormProtoList, ProtoList, CharSample->Label);
    freeable_protos.push_back(ProtoList);
    FreeClusterer(Clusterer);
  }
  FreeTrainingSamples(CharList);
  int desc_index = ShortNameToFeatureType(FeatureDefs, PROGRAM_FEATURE_TYPE);
  WriteNormProtos(FLAGS_D.c_str(), NormProtoList, FeatureDefs.FeatureDesc[desc_index]);
  FreeNormProtoList(NormProtoList);
  for (auto &freeable_proto : freeable_protos) {
    FreeProtoList(&freeable_proto);
  }
<<<<<<< HEAD
  tprintf("\n");
  return 0;
=======
  printf("\n");
  return EXIT_SUCCESS;
>>>>>>> 74e226b2
} // main

/*----------------------------------------------------------------------------
              Private Code
----------------------------------------------------------------------------*/

/*----------------------------------------------------------------------------*/
/**
 * This routine writes the specified samples into files which
 * are organized according to the font name and character name
 * of the samples.
 * @param Directory  directory to place sample files into
 * @param LabeledProtoList List of labeled protos
 * @param feature_desc Description of the features
 */
static void WriteNormProtos(const char *Directory, LIST LabeledProtoList,
                            const FEATURE_DESC_STRUCT *feature_desc) {
  FILE *File;
  LABELEDLIST LabeledProto;
  int N;

  std::string Filename = "";
  if (Directory != nullptr && Directory[0] != '\0') {
    Filename += Directory;
    Filename += "/";
  }
  Filename += "normproto";
  tprintf("\nWriting %s ...", Filename.c_str());
  File = fopen(Filename.c_str(), "wb");
  ASSERT_HOST(File);
  fprintf(File, "%0d\n", feature_desc->NumParams);
  WriteParamDesc(File, feature_desc->NumParams, feature_desc->ParamDesc);
  iterate(LabeledProtoList) {
    LabeledProto = reinterpret_cast<LABELEDLIST>(LabeledProtoList->first_node());
    N = NumberOfProtos(LabeledProto->List, true, false);
    if (N < 1) {
      tprintf(
          "\nEERROR: Not enough protos for %s: %d protos"
          " (%d significant protos"
          ", %d insignificant protos)\n",
          LabeledProto->Label.c_str(), N, NumberOfProtos(LabeledProto->List, true, false),
          NumberOfProtos(LabeledProto->List, false, true));
      exit(1);
    }
    fprintf(File, "\n%s %d\n", LabeledProto->Label.c_str(), N);
    WriteProtos(File, feature_desc->NumParams, LabeledProto->List, true, false);
  }
  fclose(File);

} // WriteNormProtos

/*-------------------------------------------------------------------------*/

static void WriteProtos(FILE *File, uint16_t N, LIST ProtoList, bool WriteSigProtos,
                        bool WriteInsigProtos) {
  PROTOTYPE *Proto;

  // write prototypes
  iterate(ProtoList) {
    Proto = reinterpret_cast<PROTOTYPE *>(ProtoList->first_node());
    if ((Proto->Significant && WriteSigProtos) || (!Proto->Significant && WriteInsigProtos)) {
      WritePrototype(File, N, Proto);
    }
  }
} // WriteProtos

#else

TESS_API int tesseract_cn_training_main(int argc, const char** argv)
{
	tesseract::tprintf("ERROR: the %s tool is not supported in this build.\n", argv[0]);
	return 1;
}

#endif<|MERGE_RESOLUTION|>--- conflicted
+++ resolved
@@ -182,13 +182,8 @@
   for (auto &freeable_proto : freeable_protos) {
     FreeProtoList(&freeable_proto);
   }
-<<<<<<< HEAD
   tprintf("\n");
-  return 0;
-=======
-  printf("\n");
   return EXIT_SUCCESS;
->>>>>>> 74e226b2
 } // main
 
 /*----------------------------------------------------------------------------
