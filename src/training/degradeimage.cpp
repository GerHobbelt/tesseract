/**********************************************************************
 * File:        degradeimage.cpp
 * Description: Function to degrade an image (usually of text) as if it
 *              has been printed and then scanned.
 * Authors:     Ray Smith
 *
 * (C) Copyright 2013, Google Inc.
 * Licensed under the Apache License, Version 2.0 (the "License");
 * you may not use this file except in compliance with the License.
 * You may obtain a copy of the License at
 * http://www.apache.org/licenses/LICENSE-2.0
 * Unless required by applicable law or agreed to in writing, software
 * distributed under the License is distributed on an "AS IS" BASIS,
 * WITHOUT WARRANTIES OR CONDITIONS OF ANY KIND, either express or implied.
 * See the License for the specific language governing permissions and
 * limitations under the License.
 *
 **********************************************************************/

#include <tesseract/preparation.h> // compiler config, etc.

#include "degradeimage.h"

#include <leptonica/allheaders.h> // from leptonica
#include <cstdlib>
#include "helpers.h" // For TRand.
#include "rect.h"
#include <iostream> 

namespace tesseract {

// A randomized perspective distortion can be applied to synthetic input.
// The perspective distortion comes from leptonica, which uses 2 sets of 4
// corners to determine the distortion. There are random values for each of
// the x numbers x0..x3 and y0..y3, except for x2 and x3 which are instead
// defined in terms of a single shear value. This reduces the degrees of
// freedom enough to make the distortion more realistic than it would otherwise
// be if all 8 coordinates could move independently.
// One additional factor is used for the color of the pixels that don't exist
// in the source image.
// Name for each of the randomizing factors.
enum FactorNames {
  FN_INCOLOR,
  FN_Y0,
  FN_Y1,
  FN_Y2,
  FN_Y3,
  FN_X0,
  FN_X1,
  FN_SHEAR,
  // x2 = x1 - shear
  // x3 = x0 + shear
  FN_NUM_FACTORS
};

// Rotation is +/- kRotationRange radians.
const float kRotationRange = 0.05f;
// Number of grey levels to shift by for each exposure step.
const int kExposureFactor = 16;
// Salt and pepper noise is +/- kSaltnPepper.
const int kSaltnPepper = 5;
// Min sum of width + height on which to operate the ramp.
const int kMinRampSize = 1000;

// Degrade the pix as if by a print/copy/scan cycle with exposure > 0
// corresponding to darkening on the copier and <0 lighter and 0 not copied.
// Exposures in [-2,2] are most useful, with -3 and 3 being extreme.
// If rotation is nullptr, rotation is skipped. If *rotation is non-zero, the
// pix is rotated by *rotation else it is randomly rotated and *rotation is
// modified.
//
// HOW IT WORKS:
// Most of the process is really dictated by the fact that the minimum
// available convolution is 3X3, which is too big really to simulate a
// good quality print/scan process. (2X2 would be better.)
// 1 pixel wide inputs are heavily smeared by the 3X3 convolution, making the
// images generally biased to being too light, so most of the work is to make
// them darker. 3 levels of thickening/darkening are achieved with 2 dilations,
// (using a greyscale erosion) one heavy (by being before convolution) and one
// light (after convolution).
// With no dilation, after covolution, the images are so light that a heavy
// constant offset is required to make the 0 image look reasonable. A simple
// constant offset multiple of exposure to undo this value is enough to achieve
// all the required lighting. This gives the advantage that exposure level 1
// with a single dilation gives a good impression of the broken-yet-too-dark
// problem that is often seen in scans.
// A small random rotation gives some varying greyscale values on the edges,
// and some random salt and pepper noise on top helps to realistically jaggy-up
// the edges.
// Finally a greyscale ramp provides a continuum of effects between exposure
// levels.
Image DegradeImage(Image input, int exposure, TRand *randomizer, float *rotation) {
<<<<<<< HEAD
  printf("degrade image:");
=======
  tprintDebug("Degrade image:\n");
>>>>>>> 27403ff6
  Image pix = pixConvertTo8(input, false);
  input.destroy();
  input = pix;
  int width = pixGetWidth(input);
  int height = pixGetHeight(input);

  if (exposure >= 2) {
    // An erosion simulates the spreading darkening of a dark copy.
    // This is backwards to binary morphology,
    // see http://www.leptonica.com/grayscale-morphology.html
    pix = input;
    input = pixErodeGray(pix, 3, 3);
    pix.destroy();
  }
  // A convolution is essential to any mode as no scanner produces an
  // image as sharp as the electronic image.
  pix = pixBlockconv(input, 1, 1);
  input.destroy();
  // A small random rotation helps to make the edges jaggy in a realistic way.
  if (rotation != nullptr) {
    float radians_clockwise = 0.0f;
    if (*rotation) {
      radians_clockwise = *rotation;
    } else if (randomizer != nullptr) {
      radians_clockwise = randomizer->SignedRand(kRotationRange);
    }
    //radians_clockwise = my_rotation;
    
    input = pixRotate(pix, radians_clockwise, L_ROTATE_AREA_MAP, L_BRING_IN_WHITE, 0, 0);
    // Rotate the boxes to match.
    *rotation = radians_clockwise;
    pix.destroy();
  } else {
    input = pix;
  }

  if (exposure >= 3 || exposure == 1) {
    // Erosion after the convolution is not as heavy as before, so it is
    // good for level 1 and in addition as a level 3.
    // This is backwards to binary morphology,
    // see http://www.leptonica.com/grayscale-morphology.html
    pix = input;
    input = pixErodeGray(pix, 3, 3);
    pix.destroy();
  }
  // The convolution really needed to be 2x2 to be realistic enough, but
  // we only have 3x3, so we have to bias the image darker or lose thin
  // strokes.
  int erosion_offset = 0;
  // For light and 0 exposure, there is no dilation, so compensate for the
  // convolution with a big darkening bias which is undone for lighter
  // exposures.
  if (exposure <= 0) {
    erosion_offset = -3 * kExposureFactor;
  }
  // Add in a general offset of the greyscales for the exposure level so
  // a threshold of 128 gives a reasonable binary result.
  erosion_offset -= exposure * kExposureFactor;
  // Add a gradual fade over the page and a small amount of salt and pepper
  // noise to simulate noise in the sensor/paper fibres and varying
  // illumination.
  l_uint32 *data = pixGetData(input);
  for (int y = 0; y < height; ++y) {
    for (int x = 0; x < width; ++x) {
      int pixel = GET_DATA_BYTE(data, x);
      if (randomizer != nullptr) {
        pixel += randomizer->IntRand() % (kSaltnPepper * 2 + 1) - kSaltnPepper;
      }
      if (height + width > kMinRampSize) {
        pixel -= (2 * x + y) * 32 / (height + width);
      }
      pixel += erosion_offset;
      if (pixel < 0) {
        pixel = 0;
      }
      if (pixel > 255) {
        pixel = 255;
      }
      SET_DATA_BYTE(data, x, pixel);
    }
    data += pixGetWpl(input);
  }
  return input;
}

// Creates and returns a Pix distorted by various means according to the bool
// flags. If boxes is not nullptr, the boxes are resized/positioned according to
// any spatial distortion and also by the integer reduction factor box_scale
// so they will match what the network will output.
// Returns nullptr on error. The returned Pix must be pixDestroyed.
Image PrepareDistortedPix(const Image pix, bool perspective, bool invert, bool white_noise,
                         bool smooth_noise, bool blur, int box_reduction, TRand *randomizer,
                         std::vector<TBOX> *boxes, int my_blur, int my_noise, int my_smooth) {
  Image distorted = pix.copy();
  // Things to do to synthetic training data.
  if ((white_noise || smooth_noise) /*&& randomizer->SignedRand(1.0) > 0.0*/) {
    // TODO(rays) Cook noise in a more thread-safe manner than rand().
    // Attempt to make the sequences reproducible.
<<<<<<< HEAD
    printf("add noise");
    srand(randomizer->IntRand());
    Image pixn = pixAddGaussianNoise(distorted, my_noise);
    distorted.destroy();
    if (smooth_noise) {
      distorted = pixBlockconv(pixn, my_smooth, my_smooth);
      pixn.destroy();
      printf("smoothen");
    } else {
      printf("noise added");
=======
    tprintDebug("add noise\n");
    srand(randomizer->IntRand());
    Image pixn = pixAddGaussianNoise(distorted, my_noise);   // 8.0
    distorted.destroy();
    if (smooth_noise) {
      distorted = pixBlockconv(pixn, my_smooth, my_smooth);   // 1
      pixn.destroy();
      tprintDebug("smoothen\n");
    } else {
      tprintDebug("noise added\n");
>>>>>>> 27403ff6
      distorted = pixn;
    }
  }
  if (blur /*&& randomizer->SignedRand(1.0) > 0.0*/) {
<<<<<<< HEAD
    printf("blur");
    Image blurred = pixBlockconv(distorted, my_blur, my_blur);
=======
    tprintDebug("blur\n");
    Image blurred = pixBlockconv(distorted, my_blur, my_blur);  // 1
>>>>>>> 27403ff6
    distorted.destroy();
    distorted = blurred;
  }
  if (perspective) {
    GeneratePerspectiveDistortion(0, 0, randomizer, &distorted, boxes);
  }
  if (boxes != nullptr) {
    for (auto &b : *boxes) {
      b.scale(1.0f / box_reduction);
      if (b.width() <= 0) {
        b.set_right(b.left() + 1);
      }
    }
  }
  if (invert /*&& randomizer->SignedRand(1.0) < -0*/) {
    pixInvert(distorted, distorted);
  }
  return distorted;
}

// Distorts anything that has a non-null pointer with the same pseudo-random
// perspective distortion. Width and height only need to be set if there
// is no pix. If there is a pix, then they will be taken from there.
void GeneratePerspectiveDistortion(int width, int height, TRand *randomizer, Image *pix,
                                   std::vector<TBOX> *boxes) {
  if (pix != nullptr && *pix != nullptr) {
    width = pixGetWidth(*pix);
    height = pixGetHeight(*pix);
  }
  float *im_coeffs = nullptr;
  float *box_coeffs = nullptr;
  l_int32 incolor = ProjectiveCoeffs(width, height, randomizer, &im_coeffs, &box_coeffs);
  if (pix != nullptr && *pix != nullptr) {
    // Transform the image.
    Image transformed = pixProjective(*pix, im_coeffs, incolor);
    if (transformed == nullptr) {
      tprintError("Projective transformation failed!!\n");
      return;
    }
    pix->destroy();
    *pix = transformed;
  }
  if (boxes != nullptr) {
    // Transform the boxes.
    for (auto &b : *boxes) {
      int x1, y1, x2, y2;
      const TBOX &box = b;
      projectiveXformSampledPt(box_coeffs, box.left(), height - box.top(), &x1, &y1);
      projectiveXformSampledPt(box_coeffs, box.right(), height - box.bottom(), &x2, &y2);
      TBOX new_box1(x1, height - y2, x2, height - y1);
      projectiveXformSampledPt(box_coeffs, box.left(), height - box.bottom(), &x1, &y1);
      projectiveXformSampledPt(box_coeffs, box.right(), height - box.top(), &x2, &y2);
      TBOX new_box2(x1, height - y1, x2, height - y2);
      b = new_box1.bounding_union(new_box2);
    }
  }
  lept_free(im_coeffs);
  lept_free(box_coeffs);
}

// Computes the coefficients of a randomized projective transformation.
// The image transform requires backward transformation coefficient, and the
// box transform the forward coefficients.
// Returns the incolor arg to pixProjective.
int ProjectiveCoeffs(int width, int height, TRand *randomizer, float **im_coeffs,
                     float **box_coeffs) {
  // Setup "from" points.
  Pta *src_pts = ptaCreate(4);
  ptaAddPt(src_pts, 0.0f, 0.0f);
  ptaAddPt(src_pts, width, 0.0f);
  ptaAddPt(src_pts, width, height);
  ptaAddPt(src_pts, 0.0f, height);
  // Extract factors from pseudo-random sequence.
  float factors[FN_NUM_FACTORS];
  float shear = 0.0f; // Shear is signed.
  for (int i = 0; i < FN_NUM_FACTORS; ++i) {
    // Everything is squared to make wild values rarer.
    if (i == FN_SHEAR) {
      // Shear is signed.
      shear = randomizer->SignedRand(0.5 / 3.0);
      shear = shear >= 0.0 ? shear * shear : -shear * shear;
      // Keep the sheared points within the original rectangle.
      if (shear < -factors[FN_X0]) {
        shear = -factors[FN_X0];
      }
      if (shear > factors[FN_X1]) {
        shear = factors[FN_X1];
      }
      factors[i] = shear;
    } else if (i != FN_INCOLOR) {
      factors[i] = fabs(randomizer->SignedRand(1.0));
      if (i <= FN_Y3) {
        factors[i] *= 5.0 / 8.0;
      } else {
        factors[i] *= 0.5;
      }
      factors[i] *= factors[i];
    }
  }
  // Setup "to" points.
  Pta *dest_pts = ptaCreate(4);
  ptaAddPt(dest_pts, factors[FN_X0] * width, factors[FN_Y0] * height);
  ptaAddPt(dest_pts, (1.0f - factors[FN_X1]) * width, factors[FN_Y1] * height);
  ptaAddPt(dest_pts, (1.0f - factors[FN_X1] + shear) * width, (1 - factors[FN_Y2]) * height);
  ptaAddPt(dest_pts, (factors[FN_X0] + shear) * width, (1 - factors[FN_Y3]) * height);
  getProjectiveXformCoeffs(dest_pts, src_pts, im_coeffs);
  getProjectiveXformCoeffs(src_pts, dest_pts, box_coeffs);
  ptaDestroy(&src_pts);
  ptaDestroy(&dest_pts);
  return factors[FN_INCOLOR] > 0.5f ? L_BRING_IN_WHITE : L_BRING_IN_BLACK;
}

} // namespace tesseract<|MERGE_RESOLUTION|>--- conflicted
+++ resolved
@@ -90,11 +90,7 @@
 // Finally a greyscale ramp provides a continuum of effects between exposure
 // levels.
 Image DegradeImage(Image input, int exposure, TRand *randomizer, float *rotation) {
-<<<<<<< HEAD
-  printf("degrade image:");
-=======
   tprintDebug("Degrade image:\n");
->>>>>>> 27403ff6
   Image pix = pixConvertTo8(input, false);
   input.destroy();
   input = pix;
@@ -193,18 +189,6 @@
   if ((white_noise || smooth_noise) /*&& randomizer->SignedRand(1.0) > 0.0*/) {
     // TODO(rays) Cook noise in a more thread-safe manner than rand().
     // Attempt to make the sequences reproducible.
-<<<<<<< HEAD
-    printf("add noise");
-    srand(randomizer->IntRand());
-    Image pixn = pixAddGaussianNoise(distorted, my_noise);
-    distorted.destroy();
-    if (smooth_noise) {
-      distorted = pixBlockconv(pixn, my_smooth, my_smooth);
-      pixn.destroy();
-      printf("smoothen");
-    } else {
-      printf("noise added");
-=======
     tprintDebug("add noise\n");
     srand(randomizer->IntRand());
     Image pixn = pixAddGaussianNoise(distorted, my_noise);   // 8.0
@@ -215,18 +199,12 @@
       tprintDebug("smoothen\n");
     } else {
       tprintDebug("noise added\n");
->>>>>>> 27403ff6
       distorted = pixn;
     }
   }
   if (blur /*&& randomizer->SignedRand(1.0) > 0.0*/) {
-<<<<<<< HEAD
-    printf("blur");
-    Image blurred = pixBlockconv(distorted, my_blur, my_blur);
-=======
     tprintDebug("blur\n");
     Image blurred = pixBlockconv(distorted, my_blur, my_blur);  // 1
->>>>>>> 27403ff6
     distorted.destroy();
     distorted = blurred;
   }
