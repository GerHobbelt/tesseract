--- conflicted
+++ resolved
@@ -138,8 +138,7 @@
   delete shape_classifier;
   delete api;
 
-<<<<<<< HEAD
-  return 0;
+  return EXIT_SUCCESS;
 } /* main */
 
 #else
@@ -150,8 +149,4 @@
 	return 1;
 }
 
-#endif
-=======
-  return EXIT_SUCCESS;
-} /* main */
->>>>>>> 74e226b2
+#endif