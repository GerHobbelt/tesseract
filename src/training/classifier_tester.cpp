// Copyright 2011 Google Inc. All Rights Reserved.
// Author: rays@google.com (Ray Smith)

// Licensed under the Apache License, Version 2.0 (the "License");
// you may not use this file except in compliance with the License.
// You may obtain a copy of the License at
// http://www.apache.org/licenses/LICENSE-2.0
// Unless required by applicable law or agreed to in writing, software
// distributed under the License is distributed on an "AS IS" BASIS,
// WITHOUT WARRANTIES OR CONDITIONS OF ANY KIND, either express or implied.
// See the License for the specific language governing permissions and
// limitations under the License.

//  Filename: classifier_tester.cpp
//  Purpose:  Tests a character classifier on data as formatted for training,
//            but doesn't have to be the same as the training data.
//  Author:   Ray Smith

#include <tesseract/preparation.h> // compiler config, etc.

#include <tesseract/baseapi.h>
#include <algorithm>
#include <cstdio>
#include "common/commontraining.h"
#include "common/mastertrainer.h"
#include <tesseract/params.h>
#include "tessclassifier.h"
#include "tesseractclass.h"

#include "tesseract/capi_training_tools.h"


using namespace tesseract;

#if !DISABLED_LEGACY_ENGINE

FZ_HEAPDBG_TRACKER_SECTION_START_MARKER(_)

STRING_VAR(test_classifier, "", "Classifier to test");
STRING_VAR(test_lang, "eng", "Language to test");
STRING_VAR(test_tessdata_dir, "", "Directory of traineddata files");
INT_VAR(test_report_level, 0, "The amount of diagnostics reporting you wish to see while run the test. 0 = no output. 1 = bottom-line error rate. 2 = bottom-line error rate + time. 3 = font-level error rate + time. 4 = list of all errors + short classifier debug output on 16 errors. 5 = list of all errors + short classifier debug output on 25 errors.");

enum ClassifierName { CN_PRUNER, CN_FULL, CN_COUNT };

static const char *names[] = {"pruner", "full"};

FZ_HEAPDBG_TRACKER_SECTION_END_MARKER(_)

static tesseract::ShapeClassifier *InitializeClassifier(const char *classifer_name,
                                                        const UNICHARSET &unicharset, int argc,
                                                        const char **argv, tesseract::TessBaseAPI **api) {
  // Decode the classifier string.
  ClassifierName classifier = CN_COUNT;
  for (int c = 0; c < CN_COUNT; ++c) {
    if (strcmp(classifer_name, names[c]) == 0) {
      classifier = static_cast<ClassifierName>(c);
      break;
    }
  }
  if (classifier == CN_COUNT) {
    tprintError("Invalid classifier name:{}\n", test_classifier.c_str());
    return nullptr;
  }

  // We need to initialize tesseract to test.
  *api = new tesseract::TessBaseAPI;
  tesseract::OcrEngineMode engine_mode = tesseract::OEM_TESSERACT_ONLY;
  tesseract::Tesseract *tesseract = nullptr;
  tesseract::Classify *classify = nullptr;
  if (classifier == CN_PRUNER || classifier == CN_FULL) {
    tesseract::TessBaseAPI *tess = *api;
    if (tess->Init(test_tessdata_dir.c_str(), test_lang.c_str(), engine_mode) < 0) {
      tprintError("Tesseract initialization failed!\n");
      return nullptr;
    }
<<<<<<< HEAD
    tesseract = const_cast<tesseract::Tesseract *>(&tess->tesseract());
=======
    tesseract = &tess->tesseract();
>>>>>>> 4b207e8d
    classify = static_cast<tesseract::Classify *>(tesseract);
    if (classify->shape_table() == nullptr) {
      tprintError("Tesseract must contain a ShapeTable!\n");
      return nullptr;
    }
  }
  tesseract::ShapeClassifier *shape_classifier = nullptr;

  if (classifier == CN_PRUNER) {
    shape_classifier = new tesseract::TessClassifier(true, classify);
  } else if (classifier == CN_FULL) {
    shape_classifier = new tesseract::TessClassifier(false, classify);
  }
  tprintDebug("Testing classifier {}:\n", classifer_name);
  return shape_classifier;
}

// This program has complex setup requirements, so here is some help:
// Two different modes, tr files and serialized mastertrainer.
// From tr files:
//   classifier_tester -U unicharset -F font_properties -X xheights
//     -classifier x -lang lang [-output_trainer trainer] *.tr
// From a serialized trainer:
//  classifier_tester -input_trainer trainer [-lang lang] -classifier x
//
// In the first case, the unicharset must be the unicharset from within
// the classifier under test, and the font_properties and xheights files must
// match the files used during training.
// In the second case, the trainer file must have been prepared from
// some previous run of shapeclustering, mftraining, or classifier_tester
// using the same conditions as above, ie matching unicharset/font_properties.
//
// Available values of classifier (x above) are:
// pruner   : Tesseract class pruner only.
// full     : Tesseract full classifier.
//            with an input trainer.)
#if defined(TESSERACT_STANDALONE) && !defined(BUILD_MONOLITHIC)
extern "C" int main(int argc, const char** argv)
#else
extern "C" TESS_API int tesseract_classifier_tester_main(int argc, const char** argv)
#endif
{
  tesseract::CheckSharedLibraryVersion();
  (void)tesseract::SetConsoleModeToUTF8();

  int rv = ParseArguments(&argc, &argv);
  if (rv >= 0) {
    return rv;
  }
  std::string file_prefix;
  auto trainer = tesseract::LoadTrainingData(argv + 1, false, nullptr, file_prefix);
  tesseract::TessBaseAPI *api;
  // Decode the classifier string.
  tesseract::ShapeClassifier *shape_classifier =
      InitializeClassifier(test_classifier.c_str(), trainer->unicharset(), argc, argv, &api);
  if (shape_classifier == nullptr) {
    tprintError("Classifier init failed!:{}\n", test_classifier.c_str());
    return EXIT_FAILURE;
  }

  // We want to test junk as well if it is available.
  // trainer->IncludeJunk();
  // We want to test with replicated samples too.
  trainer->ReplicateAndRandomizeSamplesIfRequired();

  trainer->TestClassifierOnSamples(tesseract::CT_UNICHAR_TOP1_ERR,
                                   test_report_level, false,
                                   shape_classifier, nullptr);
  delete shape_classifier;
  delete api;

  return EXIT_SUCCESS;
} /* main */

#else

#if defined(TESSERACT_STANDALONE) && !defined(BUILD_MONOLITHIC)
extern "C" int main(int argc, const char** argv)
#else
extern "C" TESS_API int tesseract_classifier_tester_main(int argc, const char** argv)
#endif
{
	tesseract::tprintError("the {} tool is not supported in this build.\n", fz_basename(argv[0]));
	return EXIT_FAILURE;
}

#endif<|MERGE_RESOLUTION|>--- conflicted
+++ resolved
@@ -74,11 +74,7 @@
       tprintError("Tesseract initialization failed!\n");
       return nullptr;
     }
-<<<<<<< HEAD
-    tesseract = const_cast<tesseract::Tesseract *>(&tess->tesseract());
-=======
     tesseract = &tess->tesseract();
->>>>>>> 4b207e8d
     classify = static_cast<tesseract::Classify *>(tesseract);
     if (classify->shape_table() == nullptr) {
       tprintError("Tesseract must contain a ShapeTable!\n");
