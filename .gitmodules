--- conflicted
+++ resolved
@@ -1,11 +1,6 @@
 [submodule "googletest"]
-<<<<<<< HEAD
-	path = googletest
+	path = unittest/third_party/googletest
 	url = https://github.com/GerHobbelt/googletest.git
-=======
-	path = unittest/third_party/googletest
-	url = https://github.com/google/googletest.git
->>>>>>> 7058bbf2
 [submodule "test"]
 	path = test
 	url = https://github.com/GerHobbelt/tesseract-ocr-test.git