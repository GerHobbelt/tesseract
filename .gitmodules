--- conflicted
+++ resolved
@@ -1,9 +1,3 @@
-<<<<<<< HEAD
-[submodule "abseil"]
-	path = abseil
-	url = https://github.com/GerHobbelt/abseil-cpp.git
-=======
->>>>>>> 3178c497
 [submodule "googletest"]
 	path = googletest
 	url = https://github.com/GerHobbelt/googletest.git
