# -*-Shell-script-*-
#
# Copyright (c) Luc Vincent

# ----------------------------------------
# Initialization
# ----------------------------------------
AC_PREREQ([2.69])
AC_INIT([tesseract],
        [m4_esyscmd_s([test -d .git && git describe --abbrev=4 2>/dev/null || cat VERSION])],
        [https://github.com/tesseract-ocr/tesseract/issues],,
        [https://github.com/tesseract-ocr/tesseract/])

# Store command like options for CXXFLAGS
OLD_CXXFLAGS=$CXXFLAGS
AC_PROG_CXX([g++ clang++])
# reset compiler flags to initial flags
AC_LANG([C++])
AC_LANG_COMPILER_REQUIRE
CXXFLAGS=${CXXFLAGS:-""}
AC_CONFIG_MACRO_DIR([m4])
AC_CONFIG_AUX_DIR([config])
AC_CONFIG_SRCDIR([src/tesseract.cpp])
AC_PREFIX_DEFAULT([/usr/local])

# Automake configuration. Do not require README file (we use README.md).
AM_INIT_AUTOMAKE([foreign subdir-objects nostdinc])

# Define date of package, etc. Could be useful in auto-generated
# documentation.
PACKAGE_YEAR=2024
PACKAGE_DATE="11/10"

abs_top_srcdir=`AS_DIRNAME([$0])`

AC_DEFINE_UNQUOTED([PACKAGE_NAME], ["${PACKAGE_NAME}"], [Name of package])
AC_DEFINE_UNQUOTED([PACKAGE_VERSION], ["${PACKAGE_VERSION}"], [Version number])
AC_DEFINE_UNQUOTED([PACKAGE_YEAR], ["$PACKAGE_YEAR"], [Official year for this release])
AC_DEFINE_UNQUOTED([PACKAGE_DATE], ["$PACKAGE_DATE"], [Official date of release])

AC_SUBST([PACKAGE_NAME])
AC_SUBST([PACKAGE_VERSION])
AC_SUBST([PACKAGE_YEAR])
AC_SUBST([PACKAGE_DATE])

GENERIC_LIBRARY_NAME=tesseract

# Release versioning. Get versions from PACKAGE_VERSION.
AX_SPLIT_VERSION
GENERIC_MAJOR_VERSION=$(echo "$AX_MAJOR_VERSION" | $SED 's/^[[^0-9]]*//')
GENERIC_MINOR_VERSION=$AX_MINOR_VERSION
GENERIC_MICRO_VERSION=`echo "$AX_POINT_VERSION" | $SED 's/^\([[0-9]][[0-9]]*\).*/\1/'`

# API version (often = GENERIC_MAJOR_VERSION.GENERIC_MINOR_VERSION)
GENERIC_API_VERSION=$GENERIC_MAJOR_VERSION.$GENERIC_MINOR_VERSION
GENERIC_LIBRARY_VERSION=$GENERIC_MAJOR_VERSION:$GENERIC_MINOR_VERSION
AC_SUBST([GENERIC_API_VERSION])
AC_SUBST([GENERIC_MAJOR_VERSION])
AC_SUBST([GENERIC_MINOR_VERSION])
AC_SUBST([GENERIC_MICRO_VERSION])

AC_SUBST([GENERIC_LIBRARY_VERSION])
PACKAGE=$GENERIC_LIBRARY_NAME
AC_SUBST([GENERIC_LIBRARY_NAME])

GENERIC_VERSION=$GENERIC_MAJOR_VERSION.$GENERIC_MINOR_VERSION.$GENERIC_MICRO_VERSION
GENERIC_RELEASE=$GENERIC_MAJOR_VERSION.$GENERIC_MINOR_VERSION
AC_SUBST([GENERIC_RELEASE])
AC_SUBST([GENERIC_VERSION])

AC_CONFIG_HEADERS([include/config_auto.h:config/config.h.in])

# default conditional
AM_CONDITIONAL([T_WIN], false)
AM_CONDITIONAL([MINGW], false)
AM_CONDITIONAL([OSX], false)
AM_CONDITIONAL([GRAPHICS_DISABLED], false)
AC_SUBST([AM_CPPFLAGS])

# Be less noisy by default.
# Can be overridden with `configure --disable-silent-rules` or with `make V=1`.
AM_SILENT_RULES([yes])

#############################
#
# Platform specific setup
#
#############################
AC_CANONICAL_HOST
case "${host_os}" in
    mingw*)
        AC_DEFINE_UNQUOTED([MINGW], 1, [This is a MinGW system])
        AM_CONDITIONAL([T_WIN], true)
        AM_CONDITIONAL([MINGW], true)
        AM_CONDITIONAL([ADD_RT], false)
        AC_SUBST([AM_LDFLAGS], ['-no-undefined'])
        ;;
    cygwin*)
        AM_CONDITIONAL([ADD_RT], false)
        AC_SUBST([NOUNDEFINED], ['-no-undefined'])
        ;;
    solaris*)
        LIBS="$LIBS -lsocket -lnsl -lrt -lxnet"
        AM_CONDITIONAL([ADD_RT], true)
        ;;
    *darwin*)
        AM_CONDITIONAL([ADD_RT], false)
        ;;
    *android*|openbsd*)
        AM_CONDITIONAL([ADD_RT], false)
        ;;
    powerpc-*-darwin*)
        ;;
    *)
        # default
        AM_CONDITIONAL([ADD_RT], true)
        ;;
esac

WERROR=-Werror
# The test code used by AX_CHECK_COMPILE_FLAG uses an empty statement
# and unused macros which must not raise a compiler error, but it must
# be an error if flags like -avx are ignored on ARM and other
# architectures because they are unsupported.
AX_CHECK_COMPILE_FLAG([-Werror=unused-command-line-argument], [WERROR=-Werror=unused-command-line-argument])

## Checks for supported compiler options.

AM_CONDITIONAL([HAVE_AVX], false)
AM_CONDITIONAL([HAVE_AVX2], false)
AM_CONDITIONAL([HAVE_AVX512F], false)
AM_CONDITIONAL([HAVE_AVX512VNNI], false)
AM_CONDITIONAL([HAVE_FMA], false)
AM_CONDITIONAL([HAVE_SSE4_1], false)
AM_CONDITIONAL([HAVE_NEON], false)
AM_CONDITIONAL([HAVE_RVV], false)

case "${host_cpu}" in

  amd64|*86*)

    AX_CHECK_COMPILE_FLAG([-mavx], [avx=true], [avx=false], [$WERROR])
    AM_CONDITIONAL([HAVE_AVX], ${avx})
    if $avx; then
      AC_DEFINE([HAVE_AVX], [1], [Enable AVX instructions])
    fi

    AX_CHECK_COMPILE_FLAG([-mavx2], [avx2=true], [avx2=false], [$WERROR])
    AM_CONDITIONAL([HAVE_AVX2], $avx2)
    if $avx2; then
      AC_DEFINE([HAVE_AVX2], [1], [Enable AVX2 instructions])
    fi

    AX_CHECK_COMPILE_FLAG([-mavx512f], [avx512f=true], [avx512f=false], [$WERROR])
    AM_CONDITIONAL([HAVE_AVX512F], $avx512f)
    if $avx512f; then
      AC_DEFINE([HAVE_AVX512F], [1], [Enable AVX512F instructions])
    fi

    AX_CHECK_COMPILE_FLAG([-mavx512vnni], [avx512vnni=true], [avx512vnni=false], [$WERROR])
    AM_CONDITIONAL([HAVE_AVX512VNNI], $avx512vnni)
    if $avx512vnni; then
      AC_DEFINE([HAVE_AVX512VNNI], [1], [Enable AVX512VNNI instructions])
    fi

    AX_CHECK_COMPILE_FLAG([-mfma], [fma=true], [fma=false], [$WERROR])
    AM_CONDITIONAL([HAVE_FMA], $fma)
    if $fma; then
      AC_DEFINE([HAVE_FMA], [1], [Enable FMA instructions])
    fi

    AX_CHECK_COMPILE_FLAG([-msse4.1], [sse41=true], [sse41=false], [$WERROR])
    AM_CONDITIONAL([HAVE_SSE4_1], $sse41)
    if $sse41; then
      AC_DEFINE([HAVE_SSE4_1], [1], [Enable SSE 4.1 instructions])
    fi

    ;;

  aarch64*|arm64)

    # ARMv8 always has NEON and does not need special compiler flags.
    AM_CONDITIONAL([HAVE_NEON], true)
    AC_DEFINE([HAVE_NEON], [1], [Enable NEON instructions])
    ;;

  arm*)
    SAVE_CXXFLAGS="$CXXFLAGS"
    CXXFLAGS="-mfpu=neon $CXXFLAGS"
    AC_MSG_CHECKING([for NEON support])
    AC_COMPILE_IFELSE(
    [AC_LANG_PROGRAM([], [[
    #ifndef __ARM_NEON
           #error
    #endif
    ]])],
    [neon=yes], [neon=no])
    AC_MSG_RESULT([$neon])
    CXXFLAGS="$SAVE_CXXFLAGS"
    AM_CONDITIONAL([HAVE_NEON], test "xyes" = "x$neon")
    if test "xyes" = "$neon"; then
      AC_DEFINE([HAVE_NEON], [1], [Enable NEON instructions])
      NEON_CXXFLAGS="-mfpu=neon"
      AC_SUBST([NEON_CXXFLAGS])
      check_for_neon=1
    fi

    ;;

  riscv*)

    AX_CHECK_COMPILE_FLAG([-march=rv64gcv], [rvv=true], [rvv=false], [$WERROR])
    AM_CONDITIONAL([HAVE_RVV], [$rvv])
    if $rvv; then
      AC_DEFINE([HAVE_RVV], [1], [Enable RVV instructions])
      check_for_rvv=1
    fi
    ;;

  *)

    AC_MSG_WARN([No compiler options for $host_cpu])

esac

# check whether feenableexcept is supported. some C libraries (e.g. uclibc) don't.
AC_CHECK_FUNCS([feenableexcept])

# additional checks for NEON targets
if test x$check_for_neon = x1; then
  AC_MSG_NOTICE([checking how to detect NEON availability])
  AC_CHECK_FUNCS([getauxval elf_aux_info android_getCpuFamily])

  if test $ac_cv_func_getauxval = no && test $ac_cv_func_elf_aux_info = no && test $ac_cv_func_android_getCpuFamily = no; then
      AC_MSG_WARN([NEON is available, but we don't know how to check for it.  Will not be able to use NEON.])
  fi
fi

<<<<<<< HEAD
# additional checks for RVV targets
if test x$check_for_rvv = x1; then
  AC_MSG_NOTICE([checking how to detect RVV availability])
  AC_CHECK_FUNCS([getauxval elf_aux_info])

  if test $ac_cv_func_getauxval = no && test $ac_cv_func_elf_aux_info = no; then
      AC_MSG_WARN([RVV is available, but we don't know how to check for it.  Will not be able to use RVV.])
  fi
fi
=======
AX_CXX_COMPILE_STDCXX([17], [noext], [mandatory])
>>>>>>> ec313ea0

AX_CHECK_COMPILE_FLAG([-fopenmp-simd], [openmp_simd=true], [openmp_simd=false], [$WERROR])
AM_CONDITIONAL([OPENMP_SIMD], $openmp_simd)

AC_ARG_WITH([extra-includes],
            [AS_HELP_STRING([--with-extra-includes=DIR],
                       [Define an additional directory for include files])],
            [if test -d "$withval" ; then
               CFLAGS="$CFLAGS -I$withval"
             else
               AC_MSG_ERROR([Cannot stat directory $withval])
             fi])

AC_ARG_WITH([extra-libraries],
            [AS_HELP_STRING([--with-extra-libraries=DIR],
                       [Define an additional directory for library files])],
            [if test -d "$withval" ; then
              LDFLAGS="$LDFLAGS -L$withval"
             else
               AC_MSG_ERROR([Cannot stat directory $withval])
             fi])

AC_MSG_CHECKING([--enable-float32 argument])
AC_ARG_ENABLE([float32],
	      AS_HELP_STRING([--disable-float32], [disable float and enable double for LSTM]))
AC_MSG_RESULT([$enable_float32])
if test "$enable_float32" != "no"; then
  AC_DEFINE([FAST_FLOAT], [1], [Enable float for LSTM])
fi

AC_MSG_CHECKING([--enable-graphics argument])
AC_ARG_ENABLE([graphics],
  AS_HELP_STRING([--disable-graphics], [disable graphics (ScrollView)]))
AC_MSG_RESULT([$enable_graphics])
if test "$enable_graphics" = "no"; then
  AC_DEFINE([GRAPHICS_DISABLED], [], [Disable graphics])
  AM_CONDITIONAL([GRAPHICS_DISABLED], true)
fi

AC_MSG_CHECKING([--enable-legacy argument])
AC_ARG_ENABLE([legacy],
  AS_HELP_STRING([--disable-legacy], [disable the legacy OCR engine]))
AC_MSG_RESULT([$enable_legacy])
AM_CONDITIONAL([DISABLED_LEGACY_ENGINE], test "$enable_legacy" = "no")
if test "$enable_legacy" = "no"; then
  AC_DEFINE([DISABLED_LEGACY_ENGINE], [1], [Disable legacy OCR engine])
else
  AC_DEFINE([DISABLED_LEGACY_ENGINE], [0], [Enable legacy OCR engine])
fi

# check whether to build OpenMP support
AC_OPENMP

have_tiff=false
# Note that the first usage of AC_CHECK_HEADERS must be unconditional.
AC_CHECK_HEADERS([tiffio.h], [have_tiff=true], [have_tiff=false])

# Check whether we have the runtime neon detection headers:
AC_MSG_CHECKING([runtime neon detection])
have_hwcap_based_neon_runtime_detection=true
AC_CHECK_HEADERS([sys/auxv.h], [], [have_hwcap_based_neon_runtime_detection=false])
AC_CHECK_HEADERS([asm/hwcap.h], [], [have_hwcap_based_neon_runtime_detection=false])
AM_CONDITIONAL([HAVE_HWCAP_BASED_NEON_RUNTIME_DETECTION], $have_hwcap_based_neon_runtime_detection)
if $have_hwcap_based_neon_runtime_detection; then
  AC_DEFINE([HAVE_HWCAP_BASED_NEON_RUNTIME_DETECTION], [1], [Enable runtime NEON detection using asm/hwcap.h])
fi

# Configure arguments which allow disabling some optional libraries.
AC_ARG_WITH([archive],
            AS_HELP_STRING([--with-archive],
                           [Build with libarchive which supports compressed model files @<:@default=check@:>@]),
            [], [with_archive=check])
AC_ARG_WITH([curl],
            AS_HELP_STRING([--with-curl],
                           [Build with libcurl which supports processing an image URL @<:@default=check@:>@]),
            [], [with_curl=check])

# https://lists.apple.com/archives/unix-porting/2009/Jan/msg00026.html
m4_define([MY_CHECK_FRAMEWORK],
  [AC_CACHE_CHECK([if -framework $1 works],[my_cv_framework_$1],
     [save_LIBS="$LIBS"
     LIBS="$LIBS -framework $1"
     AC_LINK_IFELSE([AC_LANG_PROGRAM([],[])],
             [my_cv_framework_$1=yes],
            [my_cv_framework_$1=no])
     LIBS="$save_LIBS"
    ])
   if test "$my_cv_framework_$1"="yes"; then
     AC_DEFINE(AS_TR_CPP([HAVE_FRAMEWORK_$1]), 1,
            [Define if you have the $1 framework])
     AS_TR_CPP([FRAMEWORK_$1])="-framework $1"
     AC_SUBST(AS_TR_CPP([FRAMEWORK_$1]))
   fi]
)

case "${host_os}" in
  *darwin* | *-macos10*)
    MY_CHECK_FRAMEWORK([Accelerate])
    if test $my_cv_framework_Accelerate = yes; then
      AM_CPPFLAGS="-DHAVE_FRAMEWORK_ACCELERATE $AM_CPPFLAGS"
      AM_LDFLAGS="$AM_LDFLAGS -framework Accelerate"
    fi
    ;;
  *)
    # default
    ;;
esac

# check whether to build tesseract with -fvisibility=hidden -fvisibility-inlines-hidden
# http://gcc.gnu.org/wiki/Visibility
# https://groups.google.com/g/tesseract-dev/c/l2ZFrpgYkSc/m/_cdYSRDSXuUJ
AC_MSG_CHECKING([--enable-visibility argument])
AC_ARG_ENABLE([visibility],
  AS_HELP_STRING([--enable-visibility],
                 [enable experimental build with -fvisibility [default=no]]))
AC_MSG_RESULT([$enable_visibility])
AM_CONDITIONAL([VISIBILITY], [test "$enable_visibility" = "yes"])

# Check if tessdata-prefix is disabled
AC_MSG_CHECKING([whether to use tessdata-prefix])
AC_ARG_ENABLE([tessdata-prefix],
    [AS_HELP_STRING([--disable-tessdata-prefix],
            [don't set TESSDATA-PREFIX during compile])],
    [tessdata_prefix="no"], [tessdata_prefix="yes"])
AC_MSG_RESULT([$tessdata_prefix])
AM_CONDITIONAL([NO_TESSDATA_PREFIX], [test "$tessdata_prefix" = "no"])


# Detect Clang compiler
AC_MSG_CHECKING([if compiling with clang])
AC_COMPILE_IFELSE(
[AC_LANG_PROGRAM([], [[
#ifndef __clang__
       not clang
#endif
]])],
[CLANG=yes], [CLANG=no])
AC_MSG_RESULT([$CLANG])

# Check whether to enable debugging
AC_MSG_CHECKING([whether to enable debugging])
AC_ARG_ENABLE([debug],
  AS_HELP_STRING([--enable-debug], [turn on debugging [default=no]]))
AC_MSG_RESULT([$enable_debug])
if test x"$enable_debug" = x"yes"; then
    CXXFLAGS=${CXXFLAGS:-"-O2"}
    AM_CPPFLAGS="$AM_CPPFLAGS -g -Wall -DDEBUG -pedantic"
    AM_CXXFLAGS="$AM_CXXFLAGS -g -Wall -DDEBUG -pedantic"
    if test "x$CLANG" = "xyes"; then
        # https://clang.llvm.org/docs/CommandGuide/clang.html
        # clang treats -Og as -O1
        AM_CPPFLAGS="$AM_CPPFLAGS -O0"
        AM_CXXFLAGS="$AM_CXXFLAGS -O0"
    else
        AM_CPPFLAGS="$AM_CPPFLAGS -Og"
        AM_CXXFLAGS="$AM_CXXFLAGS -Og"
    fi
else
    AM_CXXFLAGS="$AM_CXXFLAGS -O2 -DNDEBUG"
    AM_CPPFLAGS="$AM_CPPFLAGS -O2 -DNDEBUG"
fi

# ----------------------------------------
# Init libtool
# ----------------------------------------

LT_INIT


# ----------------------------------------
# C++ related options
# ----------------------------------------
dnl **********************
dnl Turn on C++17 or newer
dnl **********************

CPLUSPLUS=
AX_CHECK_COMPILE_FLAG([-std=c++17], [CPLUSPLUS=17], [], [$WERROR])
AX_CHECK_COMPILE_FLAG([-std=c++20], [CPLUSPLUS=20], [], [$WERROR])

if test -z "$CPLUSPLUS"; then
  AC_MSG_ERROR([Your compiler does not have the necessary C++17 support! Cannot proceed.])
fi

# Set C++17 or newer support based on platform/compiler
case "${host_os}" in
  cygwin*)
    CXXFLAGS="$CXXFLAGS -std=gnu++$CPLUSPLUS"
    ;;
  *-darwin* | *-macos10*)
    CXXFLAGS="$CXXFLAGS -std=c++$CPLUSPLUS"
    if test "x$CLANG" = "xyes"; then
      LDFLAGS="$LDFLAGS -stdlib=libc++"
    fi
    ;;
  *)
    # default
    CXXFLAGS="$CXXFLAGS -std=c++$CPLUSPLUS"
    ;;
esac


# ----------------------------------------
# Check for libraries
# ----------------------------------------

AC_SEARCH_LIBS([pthread_create], [pthread])

# Set PKG_CONFIG_PATH for macOS with Homebrew unless it is already set.
AC_CHECK_PROG([have_brew], brew, true, false)
if $have_brew; then
  brew_prefix=$(brew --prefix)
  if test -z "$PKG_CONFIG_PATH"; then
    PKG_CONFIG_PATH=$brew_prefix/opt/icu4c/lib/pkgconfig:$brew_prefix/opt/libarchive/lib/pkgconfig
    export PKG_CONFIG_PATH
  fi
fi

# Cabextract is used for some tests
AC_CACHE_CHECK([for cabextract], [ac_cv_path_cabextract],
    [AC_PATH_PROGS_FEATURE_CHECK([cabextract], [cabextract],
      [[ac_cv_path_cabextract=$ac_path_cabextract ac_path_cabextract_found=:]],
      [AC_MSG_ERROR([[Cabextract is required, but not installed]])])])
AC_SUBST([CABEXTRACT], [$ac_cv_path_cabextract])

# ----------------------------------------
# Check for programs needed to build documentation.
# ----------------------------------------

AM_CONDITIONAL([ASCIIDOC], false)
AM_CONDITIONAL([HAVE_XML_CATALOG_FILES], false)
AC_ARG_ENABLE([doc],
              AS_HELP_STRING([--disable-doc], [disable build of documentation])
              [],
              [: m4_divert_text([DEFAULTS], [enable_doc=check])])
AS_IF([test "$enable_doc" != "no"], [
  AC_CHECK_PROG([have_asciidoc], asciidoc, true, false)
  AC_CHECK_PROG([have_xsltproc], xsltproc, true, false)
  # macOS with Homebrew requires the environment variable
  # XML_CATALOG_FILES for xsltproc.
  if $have_asciidoc && $have_xsltproc; then
    AM_CONDITIONAL([ASCIIDOC], true)
    XML_CATALOG_FILES=
    if $have_brew; then
      catalog_file=$brew_prefix/etc/xml/catalog
      if test -f $catalog_file; then
        AM_CONDITIONAL([HAVE_XML_CATALOG_FILES], true)
        XML_CATALOG_FILES=file:$catalog_file
      else
        AC_MSG_WARN([Missing file $catalog_file.])
      fi
    fi
    AC_SUBST([XML_CATALOG_FILES])
  else
    AS_IF([test "x$enable_doc" != xcheck], [
      AC_MSG_FAILURE(
        [--enable-doc was given, but test for asciidoc and xsltproc failed])
    ])
  fi
])

# ----------------------------------------
# Checks for typedefs, structures, and compiler characteristics.
# ----------------------------------------

AC_CHECK_TYPES([wchar_t],,, [#include "wchar.h"])
AC_CHECK_TYPES([long long int])

# ----------------------------------------
# Test auxiliary packages
# ----------------------------------------

AM_CONDITIONAL([HAVE_LIBCURL], false)
AS_IF([test "x$with_curl" != xno], [
  PKG_CHECK_MODULES([libcurl], [libcurl], [have_libcurl=true], [have_libcurl=false])
  AM_CONDITIONAL([HAVE_LIBCURL], $have_libcurl)
  if $have_libcurl; then
    AC_DEFINE([HAVE_LIBCURL], [1], [Enable libcurl])
  else
    AS_IF([test "x$with_curl" != xcheck], [
      AC_MSG_FAILURE(
        [--with-curl was given, but test for libcurl failed])
    ])
  fi
])

PKG_CHECK_MODULES([LEPTONICA], [lept >= 1.74], [have_lept=true], [have_lept=false])
if $have_lept; then
  CPPFLAGS="$CPPFLAGS $LEPTONICA_CFLAGS"
else
  AC_MSG_ERROR([Leptonica 1.74 or higher is required. Try to install libleptonica-dev package.])
fi

AM_CONDITIONAL([HAVE_LIBARCHIVE], false)
AS_IF([test "x$with_archive" != xno], [
  PKG_CHECK_MODULES([libarchive], [libarchive], [have_libarchive=true], [have_libarchive=false])
  AM_CONDITIONAL([HAVE_LIBARCHIVE], [$have_libarchive])
  if $have_libarchive; then
    AC_DEFINE([HAVE_LIBARCHIVE], [1], [Enable libarchive])
    CPPFLAGS="$CPPFLAGS $libarchive_CFLAGS"
  else
    AS_IF([test "x$with_archive" != xcheck], [
      AC_MSG_FAILURE(
        [--with-archive was given, but test for libarchive failed])
    ])
  fi
])

AM_CONDITIONAL([ENABLE_TRAINING], true)

# Check availability of ICU packages.
PKG_CHECK_MODULES([ICU_UC], [icu-uc >= 52.1], [have_icu_uc=true], [have_icu_uc=false])
PKG_CHECK_MODULES([ICU_I18N], [icu-i18n >= 52.1], [have_icu_i18n=true], [have_icu_i18n=false])
if !($have_icu_uc && $have_icu_i18n); then
  AC_MSG_WARN([icu 52.1 or higher is required, but was not found.])
  AC_MSG_WARN([Training tools WILL NOT be built because of missing icu library.])
  AC_MSG_WARN([Try to install libicu-dev package.])
  AM_CONDITIONAL([ENABLE_TRAINING], false)
fi

# Check location of pango headers
PKG_CHECK_MODULES([pango], [pango >= 1.38.0], [have_pango=true], [have_pango=false])
if !($have_pango); then
  AC_MSG_WARN([pango 1.38.0 or higher is required, but was not found.])
  AC_MSG_WARN([Training tools WILL NOT be built because of missing pango1.0 library.])
  AC_MSG_WARN([Try to install libpango1.0-dev package.])
  AM_CONDITIONAL([ENABLE_TRAINING], false)
fi

# Check location of cairo headers
PKG_CHECK_MODULES([cairo], [cairo], [have_cairo=true], [have_cairo=false])
if !($have_cairo); then
  AC_MSG_WARN([Training tools WILL NOT be built because of missing cairo library.])
  AC_MSG_WARN([Try to install libcairo-dev package.])
  AM_CONDITIONAL([ENABLE_TRAINING], false)
fi

PKG_CHECK_MODULES([pangocairo], [pangocairo], [], [false])
PKG_CHECK_MODULES([pangoft2], [pangoft2], [], [false])

# ----------------------------------------
# Final Tasks and Output
# ----------------------------------------

# Output files
AC_CONFIG_FILES([include/tesseract/version.h])
AC_CONFIG_FILES([Makefile tesseract.pc])
AC_CONFIG_FILES([tessdata/Makefile])
AC_CONFIG_FILES([tessdata/configs/Makefile])
AC_CONFIG_FILES([tessdata/tessconfigs/Makefile])
AC_CONFIG_FILES([java/Makefile])
AC_CONFIG_FILES([java/com/Makefile])
AC_CONFIG_FILES([java/com/google/Makefile])
AC_CONFIG_FILES([java/com/google/scrollview/Makefile])
AC_CONFIG_FILES([java/com/google/scrollview/events/Makefile])
AC_CONFIG_FILES([java/com/google/scrollview/ui/Makefile])
AC_CONFIG_FILES([nsis/Makefile])
AC_OUTPUT

# Final message
echo ""
echo "Configuration is done."
echo "You can now build and install $PACKAGE_NAME by running:"
echo ""
echo "$ make"
echo "$ sudo make install"
echo "$ sudo ldconfig"
echo ""

AM_COND_IF([ASCIIDOC], [
  echo "This will also build the documentation."
], [
  AS_IF([test "$enable_doc" = "no"], [
    echo "Documentation will not be built because it was disabled."
  ], [
    echo "Documentation will not be built because asciidoc or xsltproc is missing."
  ])
])

# echo "$ sudo make install LANGS=\"eng ara deu\""
# echo "  Or:"
# echo "$ sudo make install-langs"
echo ""

AM_COND_IF([ENABLE_TRAINING],
  [
   echo "Training tools can be built and installed with:"
   echo ""
   echo "$ make training"
   echo "$ sudo make training-install"
   echo ""],
  [
   echo "You cannot build training tools because of missing dependency."
   echo "Check configure output for details."
   echo ""]
)

# ----------------------------------------
# CONFIG Template
# ----------------------------------------

# Fence added in configuration file
AH_TOP([
#ifndef CONFIG_AUTO_H
#define CONFIG_AUTO_H
/* config_auto.h: begin */
])

# Stuff added at bottom of file
AH_BOTTOM([

/* Miscellaneous defines */
#define AUTOCONF 1

/* Not used yet
#ifndef NO_GETTEXT
#define USING_GETTEXT
#endif
*/

/* config_auto.h: end */
#endif
])<|MERGE_RESOLUTION|>--- conflicted
+++ resolved
@@ -236,7 +236,6 @@
   fi
 fi
 
-<<<<<<< HEAD
 # additional checks for RVV targets
 if test x$check_for_rvv = x1; then
   AC_MSG_NOTICE([checking how to detect RVV availability])
@@ -246,9 +245,8 @@
       AC_MSG_WARN([RVV is available, but we don't know how to check for it.  Will not be able to use RVV.])
   fi
 fi
-=======
+
 AX_CXX_COMPILE_STDCXX([17], [noext], [mandatory])
->>>>>>> ec313ea0
 
 AX_CHECK_COMPILE_FLAG([-fopenmp-simd], [openmp_simd=true], [openmp_simd=false], [$WERROR])
 AM_CONDITIONAL([OPENMP_SIMD], $openmp_simd)
