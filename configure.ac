# -*-Shell-script-*-
#
# Copyright (c) Luc Vincent

# ----------------------------------------
# Initialization
# ----------------------------------------
AC_PREREQ([2.69])
AC_INIT([tesseract],
        [m4_esyscmd_s([test -d .git && git describe --abbrev=4 2>/dev/null || cat VERSION])],
        [https://github.com/tesseract-ocr/tesseract/issues],,
        [https://github.com/tesseract-ocr/tesseract/])

# Store command like options for CXXFLAGS
OLD_CXXFLAGS=$CXXFLAGS
AC_PROG_CXX([g++ clang++])
# reset compiler flags to initial flags
AC_LANG([C++])
AC_LANG_COMPILER_REQUIRE
CXXFLAGS=${CXXFLAGS:-""}
AC_CONFIG_MACRO_DIR([m4])
AC_CONFIG_AUX_DIR([config])
AC_CONFIG_SRCDIR([src/tesseract.cpp])
AC_PREFIX_DEFAULT([/usr/local])

# Automake configuration. Do not require README file (we use README.md).
AM_INIT_AUTOMAKE([foreign subdir-objects nostdinc])

# Define date of package, etc. Could be useful in auto-generated
# documentation.
PACKAGE_YEAR=2024
PACKAGE_DATE="06/11"

abs_top_srcdir=`AS_DIRNAME([$0])`

AC_DEFINE_UNQUOTED([PACKAGE_NAME], ["${PACKAGE_NAME}"], [Name of package])
AC_DEFINE_UNQUOTED([PACKAGE_VERSION], ["${PACKAGE_VERSION}"], [Version number])
AC_DEFINE_UNQUOTED([PACKAGE_YEAR], ["$PACKAGE_YEAR"], [Official year for this release])
AC_DEFINE_UNQUOTED([PACKAGE_DATE], ["$PACKAGE_DATE"], [Official date of release])

AC_SUBST([PACKAGE_NAME])
AC_SUBST([PACKAGE_VERSION])
AC_SUBST([PACKAGE_YEAR])
AC_SUBST([PACKAGE_DATE])

GENERIC_LIBRARY_NAME=tesseract

# Release versioning. Get versions from PACKAGE_VERSION.
AX_SPLIT_VERSION
GENERIC_MAJOR_VERSION=$(echo "$AX_MAJOR_VERSION" | $SED 's/^[[^0-9]]*//')
GENERIC_MINOR_VERSION=$AX_MINOR_VERSION
GENERIC_MICRO_VERSION=`echo "$AX_POINT_VERSION" | $SED 's/^\([[0-9]][[0-9]]*\).*/\1/'`

# API version (often = GENERIC_MAJOR_VERSION.GENERIC_MINOR_VERSION)
GENERIC_API_VERSION=$GENERIC_MAJOR_VERSION.$GENERIC_MINOR_VERSION
GENERIC_LIBRARY_VERSION=$GENERIC_MAJOR_VERSION:$GENERIC_MINOR_VERSION
AC_SUBST([GENERIC_API_VERSION])
AC_SUBST([GENERIC_MAJOR_VERSION])
AC_SUBST([GENERIC_MINOR_VERSION])
AC_SUBST([GENERIC_MICRO_VERSION])

AC_SUBST([GENERIC_LIBRARY_VERSION])
PACKAGE=$GENERIC_LIBRARY_NAME
AC_SUBST([GENERIC_LIBRARY_NAME])

GENERIC_VERSION=$GENERIC_MAJOR_VERSION.$GENERIC_MINOR_VERSION.$GENERIC_MICRO_VERSION
GENERIC_RELEASE=$GENERIC_MAJOR_VERSION.$GENERIC_MINOR_VERSION
AC_SUBST([GENERIC_RELEASE])
AC_SUBST([GENERIC_VERSION])

AC_CONFIG_HEADERS([include/config_auto.h:config/config.h.in])

# default conditional
AM_CONDITIONAL([T_WIN], false)
AM_CONDITIONAL([MINGW], false)
AM_CONDITIONAL([OSX], false)
AM_CONDITIONAL([GRAPHICS_DISABLED], false)
AC_SUBST([AM_CPPFLAGS])

# Be less noisy by default.
# Can be overridden with `configure --disable-silent-rules` or with `make V=1`.
AM_SILENT_RULES([yes])

#############################
#
# Platform specific setup
#
#############################
AC_CANONICAL_HOST
case "${host_os}" in
    mingw*)
        AC_DEFINE_UNQUOTED([MINGW], 1, [This is a MinGW system])
        AM_CONDITIONAL([T_WIN], true)
        AM_CONDITIONAL([MINGW], true)
        AM_CONDITIONAL([ADD_RT], false)
        AC_SUBST([AM_LDFLAGS], ['-no-undefined'])
        ;;
    cygwin*)
        AM_CONDITIONAL([ADD_RT], false)
        AC_SUBST([NOUNDEFINED], ['-no-undefined'])
        ;;
    solaris*)
        LIBS="$LIBS -lsocket -lnsl -lrt -lxnet"
        AM_CONDITIONAL([ADD_RT], true)
        ;;
    *darwin*)
        AM_CONDITIONAL([ADD_RT], false)
        ;;
    *android*|openbsd*)
        AM_CONDITIONAL([ADD_RT], false)
        ;;
    powerpc-*-darwin*)
        ;;
    *)
        # default
        AM_CONDITIONAL([ADD_RT], true)
        ;;
esac

WERROR=-Werror
# The test code used by AX_CHECK_COMPILE_FLAG uses an empty statement
# and unused macros which must not raise a compiler error, but it must
# be an error if flags like -avx are ignored on ARM and other
# architectures because they are unsupported.
AX_CHECK_COMPILE_FLAG([-Werror=unused-command-line-argument], [WERROR=-Werror=unused-command-line-argument])

## Checks for supported compiler options.

AM_CONDITIONAL([HAVE_AVX], false)
AM_CONDITIONAL([HAVE_AVX2], false)
AM_CONDITIONAL([HAVE_AVX512F], false)
AM_CONDITIONAL([HAVE_AVX512VNNI], false)
AM_CONDITIONAL([HAVE_FMA], false)
AM_CONDITIONAL([HAVE_SSE4_1], false)
AM_CONDITIONAL([HAVE_NEON], false)

case "${host_cpu}" in

  amd64|*86*)

    AX_CHECK_COMPILE_FLAG([-mavx], [avx=true], [avx=false], [$WERROR])
    AM_CONDITIONAL([HAVE_AVX], ${avx})
    if $avx; then
      AC_DEFINE([HAVE_AVX], [1], [Enable AVX instructions])
    fi

    AX_CHECK_COMPILE_FLAG([-mavx2], [avx2=true], [avx2=false], [$WERROR])
    AM_CONDITIONAL([HAVE_AVX2], $avx2)
    if $avx2; then
      AC_DEFINE([HAVE_AVX2], [1], [Enable AVX2 instructions])
    fi

    AX_CHECK_COMPILE_FLAG([-mavx512f], [avx512f=true], [avx512f=false], [$WERROR])
    AM_CONDITIONAL([HAVE_AVX512F], $avx512f)
    if $avx512f; then
      AC_DEFINE([HAVE_AVX512F], [1], [Enable AVX512F instructions])
    fi

    AX_CHECK_COMPILE_FLAG([-mavx512vnni], [avx512vnni=true], [avx512vnni=false], [$WERROR])
    AM_CONDITIONAL([HAVE_AVX512VNNI], $avx512vnni)
    if $avx512vnni; then
      AC_DEFINE([HAVE_AVX512VNNI], [1], [Enable AVX512VNNI instructions])
    fi

    AX_CHECK_COMPILE_FLAG([-mfma], [fma=true], [fma=false], [$WERROR])
    AM_CONDITIONAL([HAVE_FMA], $fma)
    if $fma; then
      AC_DEFINE([HAVE_FMA], [1], [Enable FMA instructions])
    fi

    AX_CHECK_COMPILE_FLAG([-msse4.1], [sse41=true], [sse41=false], [$WERROR])
    AM_CONDITIONAL([HAVE_SSE4_1], $sse41)
    if $sse41; then
      AC_DEFINE([HAVE_SSE4_1], [1], [Enable SSE 4.1 instructions])
    fi

    ;;

  aarch64*|arm64)

    # ARMv8 always has NEON and does not need special compiler flags.
    AM_CONDITIONAL([HAVE_NEON], true)
    AC_DEFINE([HAVE_NEON], [1], [Enable NEON instructions])
    ;;

  arm*)

    AX_CHECK_COMPILE_FLAG([-mfpu=neon], [neon=true], [neon=false], [$WERROR])
    AM_CONDITIONAL([HAVE_NEON], $neon)
    if $neon; then
      AC_DEFINE([HAVE_NEON], [1], [Enable NEON instructions])
      NEON_CXXFLAGS="-mfpu=neon"
      AC_SUBST([NEON_CXXFLAGS])
      check_for_neon=1
    fi

    ;;

  *)

    AC_MSG_WARN([No compiler options for $host_cpu])

esac

# check whether feenableexcept is supported. some C libraries (e.g. uclibc) don't.
AC_CHECK_FUNCS([feenableexcept])

# additional checks for NEON targets
if test x$check_for_neon = x1; then
  AC_MSG_NOTICE([checking how to detect NEON availability])
  AC_CHECK_FUNCS([getauxval elf_aux_info android_getCpuFamily])

  if test $ac_cv_func_getauxval = no && test $ac_cv_func_elf_aux_info = no && test $ac_cv_func_android_getCpuFamily = no; then
      AC_MSG_WARN([NEON is available, but we don't know how to check for it.  Will not be able to use NEON.])
  fi
fi

AX_CHECK_COMPILE_FLAG([-fopenmp-simd], [openmp_simd=true], [openmp_simd=false], [$WERROR])
AM_CONDITIONAL([OPENMP_SIMD], $openmp_simd)

AC_ARG_WITH([extra-includes],
            [AS_HELP_STRING([--with-extra-includes=DIR],
                       [Define an additional directory for include files])],
            [if test -d "$withval" ; then
               CFLAGS="$CFLAGS -I$withval"
             else
               AC_MSG_ERROR([Cannot stat directory $withval])
             fi])

AC_ARG_WITH([extra-libraries],
            [AS_HELP_STRING([--with-extra-libraries=DIR],
                       [Define an additional directory for library files])],
            [if test -d "$withval" ; then
              LDFLAGS="$LDFLAGS -L$withval"
             else
               AC_MSG_ERROR([Cannot stat directory $withval])
             fi])

AC_MSG_CHECKING([--enable-float32 argument])
AC_ARG_ENABLE([float32],
	      AS_HELP_STRING([--disable-float32], [disable float and enable double for LSTM]))
AC_MSG_RESULT([$enable_float32])
if test "$enable_float32" != "no"; then
  AC_DEFINE([FAST_FLOAT], [1], [Enable float for LSTM])
fi

AC_MSG_CHECKING([--enable-graphics argument])
AC_ARG_ENABLE([graphics],
  AS_HELP_STRING([--disable-graphics], [disable graphics (ScrollView)]))
AC_MSG_RESULT([$enable_graphics])
if test "$enable_graphics" = "no"; then
  AC_DEFINE([GRAPHICS_DISABLED], [], [Disable graphics])
  AM_CONDITIONAL([GRAPHICS_DISABLED], true)
fi

AC_MSG_CHECKING([--enable-legacy argument])
AC_ARG_ENABLE([legacy],
  AS_HELP_STRING([--disable-legacy], [disable the legacy OCR engine]))
AC_MSG_RESULT([$enable_legacy])
AM_CONDITIONAL([DISABLED_LEGACY_ENGINE], test "$enable_legacy" = "no")
if test "$enable_legacy" = "no"; then
  AC_DEFINE([DISABLED_LEGACY_ENGINE], [1], [Disable legacy OCR engine])
else
  AC_DEFINE([DISABLED_LEGACY_ENGINE], [0], [Enable legacy OCR engine])
fi

# check whether to build OpenMP support
AC_OPENMP

have_tiff=false
# Note that the first usage of AC_CHECK_HEADERS must be unconditional.
AC_CHECK_HEADERS([tiffio.h], [have_tiff=true], [have_tiff=false])

<<<<<<< HEAD
# Check whether we have the runtime neon detection headers:
AC_MSG_CHECKING([runtime neon detection])
have_hwcap_based_neon_runtime_detection=true
AC_CHECK_HEADERS([sys/auxv.h], [], [have_hwcap_based_neon_runtime_detection=false])
AC_CHECK_HEADERS([asm/hwcap.h], [], [have_hwcap_based_neon_runtime_detection=false])
AM_CONDITIONAL([HAVE_HWCAP_BASED_NEON_RUNTIME_DETECTION], $have_hwcap_based_neon_runtime_detection)
if $have_hwcap_based_neon_runtime_detection; then
  AC_DEFINE([HAVE_HWCAP_BASED_NEON_RUNTIME_DETECTION], [1], [Enable runtime NEON detection using asm/hwcap.h])
fi

# check whether to build opencl version
AC_MSG_CHECKING([--enable-opencl argument])
AC_ARG_ENABLE([opencl],
    AS_HELP_STRING([--enable-opencl], [enable opencl build [default=no]]))
AC_MSG_RESULT([$enable_opencl])
# check for opencl header
have_opencl=false
if test "$enable_opencl" = "yes"; then
  AC_CHECK_HEADERS([CL/cl.h], [have_opencl=true], [
    AC_CHECK_HEADERS(OpenCL/cl.h, [have_opencl=true], [have_opencl=false])
  ])
fi

=======
>>>>>>> bc490ea7
# Configure arguments which allow disabling some optional libraries.
AC_ARG_WITH([archive],
            AS_HELP_STRING([--with-archive],
                           [Build with libarchive which supports compressed model files @<:@default=check@:>@]),
            [], [with_archive=check])
AC_ARG_WITH([curl],
            AS_HELP_STRING([--with-curl],
                           [Build with libcurl which supports processing an image URL @<:@default=check@:>@]),
            [], [with_curl=check])
AC_ARG_WITH([tensorflow],
  AS_HELP_STRING([--with-tensorflow],
                 [support TensorFlow @<:@default=check@:>@]),
  [], [with_tensorflow=check])

# Check whether to build with support for TensorFlow.
AM_CONDITIONAL([TENSORFLOW], false)
TENSORFLOW_LIBS=
AS_IF([test "x$with_tensorflow" != xno],
  [AC_CHECK_HEADERS([tensorflow/core/framework/graph.pb.h],
    [AC_SUBST([TENSORFLOW_LIBS], ["-lprotobuf -ltensorflow_cc"])
      AM_CONDITIONAL([TENSORFLOW], true)
    ],
    [if test "x$with_tensorflow" != xcheck; then
      AC_MSG_FAILURE(
        [--with-tensorflow was given, but test for libtensorflow-dev failed])
     fi
    ])
  ])

# https://lists.apple.com/archives/unix-porting/2009/Jan/msg00026.html
m4_define([MY_CHECK_FRAMEWORK],
  [AC_CACHE_CHECK([if -framework $1 works],[my_cv_framework_$1],
     [save_LIBS="$LIBS"
     LIBS="$LIBS -framework $1"
     AC_LINK_IFELSE([AC_LANG_PROGRAM([],[])],
             [my_cv_framework_$1=yes],
            [my_cv_framework_$1=no])
     LIBS="$save_LIBS"
    ])
   if test "$my_cv_framework_$1"="yes"; then
     AC_DEFINE(AS_TR_CPP([HAVE_FRAMEWORK_$1]), 1,
            [Define if you have the $1 framework])
     AS_TR_CPP([FRAMEWORK_$1])="-framework $1"
     AC_SUBST(AS_TR_CPP([FRAMEWORK_$1]))
   fi]
)

case "${host_os}" in
  *darwin* | *-macos10*)
    MY_CHECK_FRAMEWORK([Accelerate])
    if test $my_cv_framework_Accelerate = yes; then
      AM_CPPFLAGS="-DHAVE_FRAMEWORK_ACCELERATE $AM_CPPFLAGS"
      AM_LDFLAGS="$AM_LDFLAGS -framework Accelerate"
    fi
    ;;
  *)
    # default
    ;;
esac

# check whether to build tesseract with -fvisibility=hidden -fvisibility-inlines-hidden
# http://gcc.gnu.org/wiki/Visibility
# https://groups.google.com/g/tesseract-dev/c/l2ZFrpgYkSc/m/_cdYSRDSXuUJ
AC_MSG_CHECKING([--enable-visibility argument])
AC_ARG_ENABLE([visibility],
  AS_HELP_STRING([--enable-visibility],
                 [enable experimental build with -fvisibility [default=no]]))
AC_MSG_RESULT([$enable_visibility])
AM_CONDITIONAL([VISIBILITY], [test "$enable_visibility" = "yes"])

# Check if tessdata-prefix is disabled
AC_MSG_CHECKING([whether to use tessdata-prefix])
AC_ARG_ENABLE([tessdata-prefix],
    [AS_HELP_STRING([--disable-tessdata-prefix],
            [don't set TESSDATA-PREFIX during compile])],
    [tessdata_prefix="no"], [tessdata_prefix="yes"])
AC_MSG_RESULT([$tessdata_prefix])
AM_CONDITIONAL([NO_TESSDATA_PREFIX], [test "$tessdata_prefix" = "no"])


# Detect Clang compiler
AC_MSG_CHECKING([if compiling with clang])
AC_COMPILE_IFELSE(
[AC_LANG_PROGRAM([], [[
#ifndef __clang__
       not clang
#endif
]])],
[CLANG=yes], [CLANG=no])
AC_MSG_RESULT([$CLANG])

# Check whether to enable debugging
AC_MSG_CHECKING([whether to enable debugging])
AC_ARG_ENABLE([debug],
  AS_HELP_STRING([--enable-debug], [turn on debugging [default=no]]))
AC_MSG_RESULT([$enable_debug])
if test x"$enable_debug" = x"yes"; then
    CXXFLAGS=${CXXFLAGS:-"-O2"}
    AM_CPPFLAGS="$AM_CPPFLAGS -g -Wall -DDEBUG -pedantic"
    AM_CXXFLAGS="$AM_CXXFLAGS -g -Wall -DDEBUG -pedantic"
    if test "x$CLANG" = "xyes"; then
        # https://clang.llvm.org/docs/CommandGuide/clang.html
        # clang treats -Og as -O1
        AM_CPPFLAGS="$AM_CPPFLAGS -O0"
        AM_CXXFLAGS="$AM_CXXFLAGS -O0"
    else
        AM_CPPFLAGS="$AM_CPPFLAGS -Og"
        AM_CXXFLAGS="$AM_CXXFLAGS -Og"
    fi
else
    AM_CXXFLAGS="$AM_CXXFLAGS -O2 -DNDEBUG"
    AM_CPPFLAGS="$AM_CPPFLAGS -O2 -DNDEBUG"
fi

# ----------------------------------------
# Init libtool
# ----------------------------------------

LT_INIT


# ----------------------------------------
# C++ related options
# ----------------------------------------
dnl **********************
dnl Turn on C++17 or newer
dnl **********************

CPLUSPLUS=
AX_CHECK_COMPILE_FLAG([-std=c++17], [CPLUSPLUS=17], [], [$WERROR])
AX_CHECK_COMPILE_FLAG([-std=c++20], [CPLUSPLUS=20], [], [$WERROR])

if test -z "$CPLUSPLUS"; then
  AC_MSG_ERROR([Your compiler does not have the necessary C++17 support! Cannot proceed.])
fi

# Set C++17 or newer support based on platform/compiler
case "${host_os}" in
  cygwin*)
    CXXFLAGS="$CXXFLAGS -std=gnu++$CPLUSPLUS"
    ;;
  *-darwin* | *-macos10*)
    CXXFLAGS="$CXXFLAGS -std=c++$CPLUSPLUS"
    if test "x$CLANG" = "xyes"; then
      LDFLAGS="$LDFLAGS -stdlib=libc++"
    fi
    ;;
  *)
    # default
    CXXFLAGS="$CXXFLAGS -std=c++$CPLUSPLUS"
    ;;
esac


# ----------------------------------------
# Check for libraries
# ----------------------------------------

AC_SEARCH_LIBS([pthread_create], [pthread])

# Set PKG_CONFIG_PATH for macOS with Homebrew unless it is already set.
AC_CHECK_PROG([have_brew], brew, true, false)
if $have_brew; then
  brew_prefix=$(brew --prefix)
  if test -z "$PKG_CONFIG_PATH"; then
    PKG_CONFIG_PATH=$brew_prefix/opt/icu4c/lib/pkgconfig:$brew_prefix/opt/libarchive/lib/pkgconfig
    export PKG_CONFIG_PATH
  fi
fi

# ----------------------------------------
# Check for programs needed to build documentation.
# ----------------------------------------

AM_CONDITIONAL([ASCIIDOC], false)
AM_CONDITIONAL([HAVE_XML_CATALOG_FILES], false)
AC_ARG_ENABLE([doc],
              AS_HELP_STRING([--disable-doc], [disable build of documentation])
              [],
              [: m4_divert_text([DEFAULTS], [enable_doc=check])])
AS_IF([test "$enable_doc" != "no"], [
  AC_CHECK_PROG([have_asciidoc], asciidoc, true, false)
  AC_CHECK_PROG([have_xsltproc], xsltproc, true, false)
  # macOS with Homebrew requires the environment variable
  # XML_CATALOG_FILES for xsltproc.
  if $have_asciidoc && $have_xsltproc; then
    AM_CONDITIONAL([ASCIIDOC], true)
    XML_CATALOG_FILES=
    if $have_brew; then
      catalog_file=$brew_prefix/etc/xml/catalog
      if test -f $catalog_file; then
        AM_CONDITIONAL([HAVE_XML_CATALOG_FILES], true)
        XML_CATALOG_FILES=file:$catalog_file
      else
        AC_MSG_WARN([Missing file $catalog_file.])
      fi
    fi
    AC_SUBST([XML_CATALOG_FILES])
  else
    AS_IF([test "x$enable_doc" != xcheck], [
      AC_MSG_FAILURE(
        [--enable-doc was given, but test for asciidoc and xsltproc failed])
    ])
  fi
])

# ----------------------------------------
# Checks for typedefs, structures, and compiler characteristics.
# ----------------------------------------

AC_CHECK_TYPES([wchar_t],,, [#include "wchar.h"])
AC_CHECK_TYPES([long long int])

# ----------------------------------------
# Test auxiliary packages
# ----------------------------------------

AM_CONDITIONAL([HAVE_LIBCURL], false)
AS_IF([test "x$with_curl" != xno], [
  PKG_CHECK_MODULES([libcurl], [libcurl], [have_libcurl=true], [have_libcurl=false])
  AM_CONDITIONAL([HAVE_LIBCURL], $have_libcurl)
  if $have_libcurl; then
    AC_DEFINE([HAVE_LIBCURL], [1], [Enable libcurl])
  else
    AS_IF([test "x$with_curl" != xcheck], [
      AC_MSG_FAILURE(
        [--with-curl was given, but test for libcurl failed])
    ])
  fi
])

PKG_CHECK_MODULES([LEPTONICA], [lept >= 1.74], [have_lept=true], [have_lept=false])
if $have_lept; then
  CPPFLAGS="$CPPFLAGS $LEPTONICA_CFLAGS"
else
  AC_MSG_ERROR([Leptonica 1.74 or higher is required. Try to install libleptonica-dev package.])
fi

AM_CONDITIONAL([HAVE_LIBARCHIVE], false)
AS_IF([test "x$with_archive" != xno], [
  PKG_CHECK_MODULES([libarchive], [libarchive], [have_libarchive=true], [have_libarchive=false])
  AM_CONDITIONAL([HAVE_LIBARCHIVE], [$have_libarchive])
  if $have_libarchive; then
    AC_DEFINE([HAVE_LIBARCHIVE], [1], [Enable libarchive])
    CPPFLAGS="$CPPFLAGS $libarchive_CFLAGS"
  else
    AS_IF([test "x$with_archive" != xcheck], [
      AC_MSG_FAILURE(
        [--with-archive was given, but test for libarchive failed])
    ])
  fi
])

AM_CONDITIONAL([ENABLE_TRAINING], true)

# Check availability of ICU packages.
PKG_CHECK_MODULES([ICU_UC], [icu-uc >= 52.1], [have_icu_uc=true], [have_icu_uc=false])
PKG_CHECK_MODULES([ICU_I18N], [icu-i18n >= 52.1], [have_icu_i18n=true], [have_icu_i18n=false])
if !($have_icu_uc && $have_icu_i18n); then
  AC_MSG_WARN([icu 52.1 or higher is required, but was not found.])
  AC_MSG_WARN([Training tools WILL NOT be built because of missing icu library.])
  AC_MSG_WARN([Try to install libicu-dev package.])
  AM_CONDITIONAL([ENABLE_TRAINING], false)
fi

# Check location of pango headers
PKG_CHECK_MODULES([pango], [pango >= 1.38.0], [have_pango=true], [have_pango=false])
if !($have_pango); then
  AC_MSG_WARN([pango 1.38.0 or higher is required, but was not found.])
  AC_MSG_WARN([Training tools WILL NOT be built because of missing pango1.0 library.])
  AC_MSG_WARN([Try to install libpango1.0-dev package.])
  AM_CONDITIONAL([ENABLE_TRAINING], false)
fi

# Check location of cairo headers
PKG_CHECK_MODULES([cairo], [cairo], [have_cairo=true], [have_cairo=false])
if !($have_cairo); then
  AC_MSG_WARN([Training tools WILL NOT be built because of missing cairo library.])
  AC_MSG_WARN([Try to install libcairo-dev package.])
  AM_CONDITIONAL([ENABLE_TRAINING], false)
fi

PKG_CHECK_MODULES([pangocairo], [pangocairo], [], [false])
PKG_CHECK_MODULES([pangoft2], [pangoft2], [], [false])

# ----------------------------------------
# Final Tasks and Output
# ----------------------------------------

# Output files
AC_CONFIG_FILES([include/tesseract/version.h])
AC_CONFIG_FILES([Makefile tesseract.pc])
AC_CONFIG_FILES([tessdata/Makefile])
AC_CONFIG_FILES([tessdata/configs/Makefile])
AC_CONFIG_FILES([tessdata/tessconfigs/Makefile])
AC_CONFIG_FILES([java/Makefile])
AC_CONFIG_FILES([java/com/Makefile])
AC_CONFIG_FILES([java/com/google/Makefile])
AC_CONFIG_FILES([java/com/google/scrollview/Makefile])
AC_CONFIG_FILES([java/com/google/scrollview/events/Makefile])
AC_CONFIG_FILES([java/com/google/scrollview/ui/Makefile])
AC_CONFIG_FILES([nsis/Makefile])
AC_OUTPUT

# Final message
echo ""
echo "Configuration is done."
echo "You can now build and install $PACKAGE_NAME by running:"
echo ""
echo "$ make"
echo "$ sudo make install"
echo "$ sudo ldconfig"
echo ""

AM_COND_IF([ASCIIDOC], [
  echo "This will also build the documentation."
], [
  AS_IF([test "$enable_doc" = "no"], [
    echo "Documentation will not be built because it was disabled."
  ], [
    echo "Documentation will not be built because asciidoc or xsltproc is missing."
  ])
])

# echo "$ sudo make install LANGS=\"eng ara deu\""
# echo "  Or:"
# echo "$ sudo make install-langs"
echo ""

AM_COND_IF([ENABLE_TRAINING],
  [
   echo "Training tools can be built and installed with:"
   echo ""
   echo "$ make training"
   echo "$ sudo make training-install"
   echo ""],
  [
   echo "You cannot build training tools because of missing dependency."
   echo "Check configure output for details."
   echo ""]
)

# ----------------------------------------
# CONFIG Template
# ----------------------------------------

# Fence added in configuration file
AH_TOP([
#ifndef CONFIG_AUTO_H
#define CONFIG_AUTO_H
/* config_auto.h: begin */
])

# Stuff added at bottom of file
AH_BOTTOM([

/* Miscellaneous defines */
#define AUTOCONF 1

/* Not used yet
#ifndef NO_GETTEXT
#define USING_GETTEXT
#endif
*/

/* config_auto.h: end */
#endif
])<|MERGE_RESOLUTION|>--- conflicted
+++ resolved
@@ -271,7 +271,6 @@
 # Note that the first usage of AC_CHECK_HEADERS must be unconditional.
 AC_CHECK_HEADERS([tiffio.h], [have_tiff=true], [have_tiff=false])
 
-<<<<<<< HEAD
 # Check whether we have the runtime neon detection headers:
 AC_MSG_CHECKING([runtime neon detection])
 have_hwcap_based_neon_runtime_detection=true
@@ -282,21 +281,6 @@
   AC_DEFINE([HAVE_HWCAP_BASED_NEON_RUNTIME_DETECTION], [1], [Enable runtime NEON detection using asm/hwcap.h])
 fi
 
-# check whether to build opencl version
-AC_MSG_CHECKING([--enable-opencl argument])
-AC_ARG_ENABLE([opencl],
-    AS_HELP_STRING([--enable-opencl], [enable opencl build [default=no]]))
-AC_MSG_RESULT([$enable_opencl])
-# check for opencl header
-have_opencl=false
-if test "$enable_opencl" = "yes"; then
-  AC_CHECK_HEADERS([CL/cl.h], [have_opencl=true], [
-    AC_CHECK_HEADERS(OpenCL/cl.h, [have_opencl=true], [have_opencl=false])
-  ])
-fi
-
-=======
->>>>>>> bc490ea7
 # Configure arguments which allow disabling some optional libraries.
 AC_ARG_WITH([archive],
             AS_HELP_STRING([--with-archive],
