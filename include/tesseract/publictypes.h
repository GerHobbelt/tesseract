--- conflicted
+++ resolved
@@ -278,18 +278,16 @@
   OEM_COUNT                    // Number of OEMs
 };
 
+/**
+ * Except when Otsu is chosen
+ * Leptonica is used for thresholding
+ */
 enum class ThresholdMethod {
-<<<<<<< HEAD
-  Otsu,         // Legacy Tesseract's Otsu thresholding
-  AdaptiveOtsu,
-  Sauvola,
-  OtsuOnNormalizedBackground,
-  MaskingAndOtsuOnNormalizedBackground,
-=======
   Otsu,          // Tesseract's legacy Otsu
   LeptonicaOtsu, // Leptonica's Otsu
   Sauvola,       // Leptonica's Sauvola
->>>>>>> 0d5705fe
+  OtsuOnNormalizedBackground,
+  MaskingAndOtsuOnNormalizedBackground,
 
   Max,        // Number of Thresholding methods
 };
