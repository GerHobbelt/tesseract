// SPDX-License-Identifier: Apache-2.0
// File:        baseapi.h
// Description: Simple API for calling tesseract.
// Author:      Ray Smith
//
// (C) Copyright 2006, Google Inc.
// Licensed under the Apache License, Version 2.0 (the "License");
// you may not use this file except in compliance with the License.
// You may obtain a copy of the License at
// http://www.apache.org/licenses/LICENSE-2.0
// Unless required by applicable law or agreed to in writing, software
// distributed under the License is distributed on an "AS IS" BASIS,
// WITHOUT WARRANTIES OR CONDITIONS OF ANY KIND, either express or implied.
// See the License for the specific language governing permissions and
// limitations under the License.

#ifndef TESSERACT_API_BASEAPI_H_
#define TESSERACT_API_BASEAPI_H_

#include <tesseract/preparation.h> // compiler config, etc.

#include "export.h"
#include "pageiterator.h"
#include "publictypes.h"
#include "resultiterator.h"
#include "unichar.h"

#include <tesseract/version.h>
#include <tesseract/memcost_estimate.h>  // for ImageCostEstimate
#include <tesseract/ocrclass.h>
#include <tesseract/image.h>
#include <tesseract/params.h>
#include <tesseract/filepath.h>

#include <cstdio>
#include <tuple>  // for std::tuple
#include <vector> // for std::vector

struct Pix;
struct Pixa;
struct Boxa;

namespace tesseract {

using namespace parameters;

class PAGE_RES;
class ParagraphModel;
class BLOCK_LIST;
class ETEXT_DESC;
struct OSResults;
class UNICHARSET;

class Dawg;
class Dict;
class EquationDetect;
class PageIterator;
class ImageThresholder;
class LTRResultIterator;
class ResultIterator;
class MutableIterator;
class TessResultRenderer;
class Tesseract;

// Function to read a std::vector<char> from a whole file.
// Returns false on failure.
using FileReader = bool (*)(const char *filename, std::vector<char> *data);

enum PermuterType : int;
// function prototype:
//   PermuterType Dict::letter_is_okay(void *void_dawg_args, const UNICHARSET &unicharset, UNICHAR_ID unichar_id, bool word_end)
using DictFunc = PermuterType (Dict::*)(void *, const UNICHARSET &, UNICHAR_ID,
                               bool) const;

using ProbabilityInContextFunc = double (Dict::*)(const char *, const char *,
                                                  int, const char *, int);

/**
 * Defines the trinity of page images to be used by tesseract for each page to be OCR'ed.
 */
struct ImagePageFileSpec {
  std::string page_image_path;          // the page image which must be OCR'ed.
  std::string segment_mask_image_path;  // an optional segmentation assistant page image. When not RGB, anything non-white is considered content.
  std::string visible_page_image_path;  // an optional image, specifically for PDF page overlay usage.
};

/**
 * Base class for all tesseract APIs.
 * Specific classes can add ability to work on different inputs or produce
 * different outputs.
 * This class is mostly an interface layer on top of the Tesseract instance
 * class to hide the data types so that users of this class don't have to
 * include any other Tesseract headers.
 */
class TESS_API TessBaseAPI {
public:
  TessBaseAPI();
  virtual ~TessBaseAPI();
  // Copy constructor and assignment operator are currently unsupported.
  TessBaseAPI(TessBaseAPI const &) = delete;
  TessBaseAPI &operator=(TessBaseAPI const &) = delete;

  /**
   * Returns the version identifier as a static string. Do not delete.
   */
  static const char *Version();

  /**
   * Set the name of the input file. Needed for training and
   * reading a UNLV zone file, and for searchable PDF output.
   */
  void SetInputName(const char *name);

  /**
   * Register a user-defined monitor instance, whose lifetime will equal
   * or surpass this TesseractAPI instance's lifetime, i.e.
   * the referenced monitor instance MUST remain valid until
   * we're done with it.
   */
  void RegisterMonitor(ETEXT_DESC *monitor);
  ETEXT_DESC &Monitor();
  const ETEXT_DESC &Monitor() const;

  /// Note the given command (argv[] set as vector) for later reporting
  /// in the diagnostics output as part of the HTML log heading.
  void DebugAddCommandline(const std::vector<std::string> &argv);

  /**
   * These functions are required for searchable PDF output.
   * We need our hands on the input file so that we can include
   * it in the PDF without transcoding. If that is not possible,
   * we need the original image. Finally, resolution metadata
   * is stored in the PDF so we need that as well.
   *
   * @{
   */

  const char *GetInputName();

  // DOES NOT takes ownership of the input pix, but COPIES it instead.
  void SetInputImage(Pix *pix);
  // Takes ownership of the input pix.
  void SetInputImage(Image &&pix);
  // DOES NOT takes ownership of the input pix, but CLONES it instead.
  void SetInputImage(const Image &pix);

  Pix *GetInputImage() const;
  Image GetInputImageClone();

  int GetSourceYResolution();

  const char *GetDatapath();

  void SetVisibleImageFilename(const char *name);

  const char *GetVisibleImageFilename();

  // DOES NOT takes ownership of the input pix, but COPIES it instead.
  void SetVisibleImage(Pix *pix);
  // Takes ownership of the input pix.
  void SetVisibleImage(Image &&pix);
  // DOES NOT takes ownership of the input pix, but CLONES it instead.
  void SetVisibleImage(const Image &pix);

  Pix* GetVisibleImage();
  Image GetVisibleImageClone();

  /**
   * @}
   */

  /**
  * Return a memory capacity cost estimate for the given image dimensions and
  * some heuristics re tesseract behaviour, e.g. input images will be normalized/greyscaled,
  * then thresholded, all of which will be kept in memory while the session runs.
  *
  * Also uses the Tesseract Variable `allowed_image_memory_capacity` to indicate
  * whether the estimated cost is oversized --> `cost.is_too_large()`
  *
  * For user convenience, static functions are provided:
  * the static functions MAY be used by userland code *before* the high cost of
  * instantiating a Tesseract instance is incurred.
  */
  static ImageCostEstimate EstimateImageMemoryCost(int image_width, int image_height, float allowance = 1.0e30f /* a.k.a.dont_care, use system limit and be done */ );
  static ImageCostEstimate EstimateImageMemoryCost(const Pix* pix, float allowance = 1.0e30f /* a.k.a. dont_care, use system limit and be done */ );

  /**
  * Ditto, but this API may be invoked after SetInputImage() or equivalent has been called
  * and reports the cost estimate for the current instance/image.
  */
  ImageCostEstimate EstimateImageMemoryCost() const;

  /**
  * Helper, which may be invoked after SetInputImage() or equivalent has been called:
  * reports the cost estimate for the current instance/image via `tprintf()` and returns
  * `true` when the cost is expected to be too high.
  *
  * You can use this as a fast pre-flight check. Many major tesseract APIs perform
  * this same check as part of their startup routine.
  */
  bool CheckAndReportIfImageTooLarge(const Pix* pix = nullptr /* default: use GetInputImage() data */ ) const;

  /** Set the name of the bonus output files. Needed only for debugging. */
  void SetOutputName(const char *name);

  /** Get the name of the bonus output files, which are used for debugging. */
  const std::string &GetOutputName();

  /**
   * Set the value of an internal "parameter."
   *
   * Supply the name of the parameter and the value as a string, just as
   * you would in a config file.
   * E.g. `SetVariable("tessedit_char_blacklist", "xyz");` to ignore 'x', 'y' and 'z'.
   * Or `SetVariable("classify_bln_numeric_mode", "1");` to set numeric-only mode.
   *
   * Returns false if the name lookup failed (or the set-value attempt is rejected
   * for any reason).
   *
   * SetVariable() may be used before Init(), but settings will revert to
   * defaults on End().
   *
   * Note: critical variables are "locked" during the Init() phase and any attempt
   * to set them to a different value before the End() call will be ignored/rejected
   * while an error message about the attempt is logged.
   *
   * @{
   */
  bool SetVariable(const char *name, const char *value);
  bool SetVariable(const char *name, int value);
  bool SetVariable(const char *name, bool value);
  bool SetVariable(const char *name, double value);
  bool SetVariable(const char *name, const std::string &value);
  /**
   * @}
   */

  /**
   * Returns true if the parameter was found among Tesseract parameters.
   * Fills in `value` with the value of the parameter.
   *
   * @{
   */
  bool GetIntVariable(const char *name, int *value) const;
  bool GetBoolVariable(const char *name, bool *value) const;
  bool GetDoubleVariable(const char *name, double *value) const;
  /**
   * @}
   */

  /**
   * Returns the pointer to the string that represents the value of the
   * parameter if it was found among Tesseract parameters.
   */
  const char *GetStringVariable(const char *name) const;

  // Set up the Tesseract parameters listed in `vars_vec[]` to the specified values
  // in `vars_values[]`.
  bool InitParameters(const std::vector<std::string> &vars_vec,
                      const std::vector<std::string> &vars_values);

  // Tesseract parameter values are 'released' for another round of initialization
  // by way of InitParameters() and/or read_config_file().
  //
  // The current parameter values will not be altered by this call; use this
  // method if you want to keep the currently active parameter values as a kind
  // of 'good initial setup' for any subsequent teseract action.
  void ReadyParametersForReinitialization();

  // Tesseract parameter values are 'released' for another round of initialization
  // by way of InitParameters() and/or read_config_file().
  //
  // The current parameter values are reset to their factory defaults by this call.
  void ResetParametersToFactoryDefault();

#if !DISABLED_LEGACY_ENGINE

  /**
   * Print Tesseract fonts table to the given file (stdout by default).
   */
  void PrintFontsTable(FILE *fp = nullptr) const;

#endif

  /** 
   * Print Tesseract parameters to the given file (stdout by default).
   * Cannot be used as Tesseract configuration file due to descriptions 
   * (use DumpVariables instead to create config files).
   */
  void PrintVariables(FILE *fp = nullptr) const;

  /*
  * Report parameters' usage statistics, i.e. report which params have been
  * set, modified and read/checked until now during this run-time's lifetime.
  *
  * Use this method for run-time 'discovery' about which tesseract parameters
  * are actually *used* during your particular usage of the library, ergo
  * answering the question:
  * "Which of all those parameters are actually *relevant* to my use case today?"
  */
  void ReportParamsUsageStatistics() const;

  /** 
   * Print Tesseract parameters to the given file without descriptions. 
   * Can be used as Tesseract configuration file.
  */
  void DumpVariables(FILE *fp) const;

  /**
   * Get value of named variable as a string, if it exists.
   */
  bool GetVariableAsString(const char *name, std::string *val) const;

  /**
   * Take all the internally gathered diagnostics data (including the
   * tprintError/Warn/Info/Debug/Trace messages issued thus far, plus all
   * collected image snapshots representing the intermediate state of the
   * tesseract process at that time) and produce a HTML report from it
   * for human consumption.
   */
  void FinalizeAndWriteDiagnosticsReport(); //  --> ReportDebugInfo()

  /**
   * Inspect the path_params list (which lists images and image-list files)
   * and recognize the latter (vs. older text-based image file formats) and
   * expand these into a set of image file paths.
   *
   * This process applies a little heuristic for performance reasons:
   * so as not to have to load every listed image file entirely, we merely
   * fetch the initial couple of kilobytes and check if that part is
   * a (aborted) list of file paths, rather than (text-based) image data.
   * If it is, then it is treated as an image list file and expanded in line,
   * while otherwise it is flagged as an image file.
   *
   * Returns a non-empty set of page image specs on success. The returned set is empty on error.
   */
  std::vector<ImagePageFileSpec> ExpandImagelistFilesInSet(const std::vector<std::string> &path_params);

  /**
   * Instances are now mostly thread-safe and totally independent,
   * but some global parameters remain. Basically it is safe to use multiple
   * TessBaseAPIs in different threads in parallel, UNLESS:
   * you use SetVariable on some of the Params in `classify` and `textord`.
   * If you do, then the effect will be to change it for all your instances.
   *
   * Starts tesseract. Returns zero on success and -1 on failure.
   * NOTE that the only members that may be called before Init are those
   * listed above here in the class definition.
   *
   * The datapath must be the name of the tessdata directory.
   * The language is (usually) an ISO 639-3 string or, when empty or nullptr, will default to
   * "eng". It is entirely safe (and eventually will be efficient too) to call
   * Init() multiple times on the same instance to change language, or just
   * to reset the classifier.
   * 
   * The language may be a string of the form [~]<lang>[+[~]<lang>]* indicating
   * that multiple languages are to be loaded. E.g. "hin+eng" will load Hindi and
   * English. Languages may specify internally that they want to be loaded
   * with one or more other languages, so the `~` sign is available to override
   * that. E.g. if "hin" were set to load "eng" by default, then "hin+~eng" would force
   * loading only "hin". The number of loaded languages is limited only by
   * memory, with the caveat that loading additional languages will impact
   * both speed and accuracy, as there is more work to do to decide on the
   * applicable language, and there is more chance of hallucinating incorrect
   * words.
   * 
   * WARNING: On changing languages, all Tesseract parameters are reset
   * back to their default values. (Which may vary between languages.)
   * If you have a rare need to set a Variable that controls
   * initialization for a second call to Init you should explicitly
   * call End() and then use SetVariable before Init. This is only a very
   * rare use case, since there are very few uses that require any parameters
   * to be set before Init.
   *
   * @{
   */
  int Init(const char *datapath,
           ParamsVectorSet &vars);

  int Init(const char *datapath,
           ParamsVectorSet &vars,
           const std::vector<std::string> &configs);

  int Init(ParamsVectorSet &vars);

  int Init(ParamsVectorSet &vars,
           const std::vector<std::string> &configs);

  int Init(const char *datapath,
           ParamsVectorSet &vars,
           FileReader reader);

  int Init(const char *datapath,
           ParamsVectorSet &vars,
           const std::vector<std::string> &configs,
           FileReader reader);

  int Init(const char *datapath, 
           const std::vector<std::string> &vars_vec,
           const std::vector<std::string> &vars_values);

  int Init(const char *datapath,
           const std::vector<std::string> &vars_vec,
           const std::vector<std::string> &vars_values,
           const std::vector<std::string> &configs);

  int Init(const char *datapath, const char *language, OcrEngineMode mode,
               const char **configs, int configs_size,
               const std::vector<std::string> *vars_vec,
               const std::vector<std::string> *vars_values,
               bool set_only_non_debug_params, FileReader reader);

  int Init(const char *datapath, const char *language, OcrEngineMode oem);

  int Init(const char *datapath, const char *language, OcrEngineMode oem, FileReader reader);

  int Init(const char *datapath, const char *language, OcrEngineMode oem,
           const std::vector<std::string> &configs);

  int Init(const char *datapath, const char *language);

  int Init(const char *datapath, const char *language,
           const std::vector<std::string> &configs);

  int Init(const char *language, OcrEngineMode oem);

  int Init(const char *language, OcrEngineMode oem,
           const std::vector<std::string> &configs);

  int Init(const char *language);

  int Init(const char *language,
           const std::vector<std::string> &configs);

  /// Reads the traineddata via a FileReader from path `datapath`.
  int Init(const char *datapath, 
           const std::vector<std::string> &vars_vec,
           const std::vector<std::string> &vars_values,
           FileReader reader);

  int Init(const char *datapath,
           const std::vector<std::string> &vars_vec,
           const std::vector<std::string> &vars_values,
           const std::vector<std::string> &configs,
           FileReader reader);

  // In-memory version reads the traineddata directly from the given
  // data[data_size] array.
  int InitFromMemory(const char *data, size_t data_size, 
           const std::vector<std::string> &vars_vec,
           const std::vector<std::string> &vars_values);

  int InitFromMemory(const char *data, size_t data_size, 
          const std::vector<std::string> &vars_vec,
          const std::vector<std::string> &vars_values,
          const std::vector<std::string> &configs);

protected:
  int Init_Internal(const char *datapath,
                    ParamsVectorSet &vars,
                    const std::vector<std::string> &configs,
                    FileReader reader,
                    const char *data = nullptr, size_t data_size = 0);

  /** @} */

public:
  /**
   * Returns the languages string used in the last valid initialization.
   * If the last initialization specified "deu+hin" then that will be
   * returned. If "hin" loaded "eng" automatically as well, then that will
   * not be included in this list. To find the languages actually
   * loaded use GetLoadedLanguagesAsVector.
   * The returned string should NOT be deleted.
   */
  const char *GetInitLanguagesAsString() const;

  /**
   * Returns the loaded languages in the vector of std::string.
   * Includes all languages loaded by the last Init, including those loaded
   * as dependencies of other loaded languages.
   */
  void GetLoadedLanguagesAsVector(std::vector<std::string> *langs) const;

  /**
   * Returns the available languages in the sorted vector of std::string.
   */
  void GetAvailableLanguagesAsVector(std::vector<std::string> *langs) const;

  /**
   * Init only for page layout analysis. Use only for calls to SetImage and
   * AnalysePage. Calls that attempt recognition will generate an error.
   */
  void InitForAnalysePage();

  /**
   * Read a "config" file containing a set of param, value pairs.
   * Searches the standard places: tessdata/configs, tessdata/tessconfigs
   * and also accepts a relative or absolute path name.
   * Note: only non-init params will be set (init params are set by Init()).
   */
  void ReadConfigFile(const char *filename);
  
  /**
   * Set the current page segmentation mode. Defaults to PSM_SINGLE_BLOCK.
   * The mode is stored as an IntParam so it can also be modified by
   * ReadConfigFile() or SetVariable("tessedit_pageseg_mode").
   */
  void SetPageSegMode(PageSegMode mode);

  /** Return the current page segmentation mode. */
  PageSegMode GetPageSegMode() const;

  /**
   * Recognize a rectangle from an image and return the result as a string.
   * May be called many times for a single Init.
   * Currently has no error checking.
   * Greyscale of 8 and color of 24 or 32 bits per pixel may be given (in RGB/RGBA byte layout).
   * Palette color images will not work properly and must be converted to
   * 24 bit.
   * Binary images of 1 bit per pixel may also be given but they must be
   * byte packed with the MSB of the first byte being the first pixel, and a
   * 1 represents WHITE. For binary images set bytes_per_pixel=0.
   * The recognized text is returned as a char* which is coded
   * as UTF8 and must be freed with the delete [] operator.
   *
   * Note that TesseractRect is the simplified convenience interface.
   * For advanced uses, use SetImage, (optionally) SetRectangle, Recognize,
   * and one or more of the Get*Text functions below.
   */
  char *TesseractRect(const unsigned char *imagedata, int bytes_per_pixel,
                      int bytes_per_line, int left, int top, int width,
                      int height);

  /**
   * Call between pages or documents, etc., to free up memory and forget
   * adaptive data.
   */
  void ClearAdaptiveClassifier();

  /**
   * @defgroup AdvancedAPI Advanced API
   * The following methods break TesseractRect into pieces, so you can
   * get hold of the thresholded image, get the text in different formats,
   * get bounding boxes, confidences etc.
   */
  /* @{ */

  /**
   * Provide an image for Tesseract to recognize. Format is as
   * TesseractRect above. Copies the image buffer and converts to Pix.
   * SetImage clears all recognition results, and sets the rectangle to the
   * full image, so it may be followed immediately by a GetUTF8Text, and it
   * will automatically perform recognition.
   */
  void SetImage(const unsigned char *imagedata, int width, int height,
                int bytes_per_pixel, int bytes_per_line, int exif = 1, 
                const float angle = 0, bool upscale = false);

  /**
   * Provide an image for Tesseract to recognize. As with SetImage above,
   * Tesseract takes its own copy of the image, so it need not persist until
   * after Recognize.
   * Pix vs raw, which to use?
   * Use Pix where possible. Tesseract uses Pix as its internal representation
   * and it is therefore more efficient to provide a Pix directly.
   */
  void SetImage(Pix *pix, int exif = 1, const float angle = 0, bool upscale = false);

  int SetImageFile(int exif = 1, const float angle = 0, bool upscale = false);

  /**
   * Preprocessing the InputImage 
   * Grayscale normalization based on nlbin (Thomas Breuel)
   * Current modes: 
   *  - 0 = No normalization
   *  - 1 = Thresholding+Recognition
   *  - 2 = Thresholding
   *  - 3 = Recognition
   */
  bool NormalizeImage(int mode);

  /**
   * Set the resolution of the source image in pixels per inch so font size
   * information can be calculated in results.  Call this after SetImage().
   */
  void SetSourceResolution(int ppi);

  /**
   * Restrict recognition to a sub-rectangle of the image. Call after SetImage.
   * Each SetRectangle clears the recognition results so multiple rectangles
   * can be recognized with the same image.
   */
  void SetRectangle(int left, int top, int width, int height);

  /**
   * Stores lstmf based on in-memory data for one line with pix and text
   */
  bool WriteLSTMFLineData(const char *name, const char *path, Pix *pix, const char *truth_text, bool vertical);

  /**
   * Get a copy of the internal thresholded image from Tesseract.
   * Caller takes ownership of the Pix and must pixDestroy it.
   * May be called any time after SetImage, or after TesseractRect.
   */
  Pix *GetThresholdedImage();
  Image GetThresholdedImageClone();
  
  /**
   * Return average gradient of lines on page.
   */
  float GetGradient();

  /**
   * Get the result of page layout analysis as a leptonica-style
   * Boxa, Pixa pair, in reading order.
   * Can be called before or after Recognize.
   */
  Boxa *GetRegions(Pixa **pixa);

  /**
   * Get the textlines as a leptonica-style
   * Boxa, Pixa pair, in reading order.
   * Can be called before or after Recognize.
   * If raw_image is true, then extract from the original image instead of the
   * thresholded image and pad by raw_padding pixels.
   * If blockids is not nullptr, the block-id of each line is also returned as
   * an array of one element per line. delete [] after use. If paraids is not
   * nullptr, the paragraph-id of each line within its block is also returned as
   * an array of one element per line. delete [] after use.
   */
  Boxa *GetTextlines(bool raw_image, int raw_padding, Pixa **pixa,
                     int **blockids, int **paraids);
  /*
   Helper method to extract from the thresholded image. (most common usage)
*/
  Boxa *GetTextlines(Pixa **pixa, int **blockids) {
    return GetTextlines(false, 0, pixa, blockids, nullptr);
  }

  /**
   * Get textlines and strips of image regions as a leptonica-style Boxa, Pixa
   * pair, in reading order. Enables downstream handling of non-rectangular
   * regions.
   * Can be called before or after Recognize.
   * If blockids is not nullptr, the block-id of each line is also returned as
   * an array of one element per line. delete [] after use.
   */
  Boxa *GetStrips(Pixa **pixa, int **blockids);

  /**
   * Get the words as a leptonica-style
   * Boxa, Pixa pair, in reading order.
   * Can be called before or after Recognize.
   */
  Boxa *GetWords(Pixa **pixa);

  /**
   * Gets the individual connected (text) components (created
   * after pages segmentation step, but before recognition)
   * as a leptonica-style Boxa, Pixa pair, in reading order.
   * Can be called before or after Recognize.
   * Note: the caller is responsible for calling boxaDestroy()
   * on the returned Boxa array and pixaDestroy() on cc array.
   */
  Boxa *GetConnectedComponents(Pixa **cc);

  /**
   * Get the given level kind of components (block, textline, word etc.) as a
   * leptonica-style Boxa, Pixa pair, in reading order.
   * Can be called before or after Recognize.
   * If blockids is not nullptr, the block-id of each component is also returned
   * as an array of one element per component. delete [] after use.
   * If blockids is not nullptr, the paragraph-id of each component with its
   * block is also returned as an array of one element per component. delete []
   * after use. If raw_image is true, then portions of the original image are
   * extracted instead of the thresholded image and padded with raw_padding. If
   * text_only is true, then only text components are returned.
   */
  Boxa *GetComponentImages(PageIteratorLevel level, bool text_only,
                           bool raw_image, int raw_padding, Pixa **pixa,
                           int **blockids, int **paraids);
  // Helper function to get binary images with no padding (most common usage).
  Boxa *GetComponentImages(const PageIteratorLevel level, const bool text_only,
                           Pixa **pixa, int **blockids) {
    return GetComponentImages(level, text_only, false, 0, pixa, blockids,
                              nullptr);
  }

  /**
   * Returns the scale factor of the thresholded image that would be returned by
   * GetThresholdedImage() and the various GetX() methods that call
   * GetComponentImages().
   * Returns 0 if no thresholder has been set.
   */
  int GetThresholdedImageScaleFactor() const;

  /**
   * Runs page layout analysis in the mode set by SetPageSegMode.
   * May optionally be called prior to Recognize to get access to just
   * the page layout results. Returns an iterator to the results.
   * If merge_similar_words is true, words are combined where suitable for use
   * with a line recognizer. Use if you want to use AnalyseLayout to find the
   * textlines, and then want to process textline fragments with an external
   * line recognizer.
   * Returns nullptr on error or an empty page.
   * The returned iterator must be deleted after use.
   * WARNING! This class points to data held within the TessBaseAPI class, and
   * therefore can only be used while the TessBaseAPI class still exists and
   * has not been subjected to a call of Init, SetImage, Recognize, Clear, End
   * DetectOS, or anything else that changes the internal PAGE_RES.
   */
  PageIterator *AnalyseLayout(bool merge_similar_words = false);

  /**
   * Recognize the image from SetAndThresholdImage, generating Tesseract
   * internal structures. Returns 0 on success.
   * Optional. The Get*Text functions below will call Recognize if needed.
   * After Recognize, the output is kept internally until the next SetImage.
   */
  int Recognize();

  /**
   * Methods to retrieve information after SetAndThresholdImage(),
   * Recognize() or TesseractRect(). (Recognize is called implicitly if needed.)
   *
   * @{
   */

  /**
   * Turns images into symbolic text.
   *
   * filename can point to a single image, a multi-page TIFF,
   * or a plain text list of image filenames.
   *
   * renderer is responsible for creating the output. For example,
   * use the TessTextRenderer if you want plaintext output, or
   * the TessPDFRender to produce searchable PDF.
   *
   * If tessedit_page_number is non-negative, will only process that
   * single page. Works for multi-page tiff file, or filelist.
   *
   * Returns true if successful, false on error.
   */
  bool ProcessPages(const char *filename, 
                    TessResultRenderer *renderer);

protected:
  // Does the real work of ProcessPages.
  bool ProcessPagesInternal(const char *filename, 
                            TessResultRenderer *renderer);

public:
  /**
   * Turn a single image into symbolic text.
   *
   * The pix is the image processed. filename and page_number are
   * metadata used by side-effect processes, such as reading a box
   * file or formatting as hOCR.
   *
   * See ProcessPages for descriptions of other parameters.
   */
  bool ProcessPage(Pix *pix, const char *filename,
                   TessResultRenderer *renderer);

  /**
   * Get a reading-order iterator to the results of LayoutAnalysis and/or
   * Recognize. The returned iterator must be deleted after use.
   * WARNING! This class points to data held within the TessBaseAPI class, and
   * therefore can only be used while the TessBaseAPI class still exists and
   * has not been subjected to a call of Init, SetImage, Recognize, Clear, End
   * DetectOS, or anything else that changes the internal PAGE_RES.
   */
  ResultIterator *GetIterator();

  /**
   * Get a mutable iterator to the results of LayoutAnalysis and/or Recognize.
   * The returned iterator must be deleted after use.
   * WARNING! This class points to data held within the TessBaseAPI class, and
   * therefore can only be used while the TessBaseAPI class still exists and
   * has not been subjected to a call of Init, SetImage, Recognize, Clear, End
   * DetectOS, or anything else that changes the internal PAGE_RES.
   */
  MutableIterator *GetMutableIterator();

  /**
   * The recognized text is returned as a char* which is coded
   * as UTF8 and must be freed with the delete [] operator.
   */
  char *GetUTF8Text();

  size_t GetNumberOfTables() const;

  /// Return the i-th table bounding box coordinates
  ///
  /// Gives the (top_left.x, top_left.y, bottom_right.x, bottom_right.y)
  /// coordinates of the i-th table.
  std::tuple<int, int, int, int> GetTableBoundingBox(
      unsigned i ///< Index of the table, for upper limit \see GetNumberOfTables()
  );

  /// Get bounding boxes of the rows of a table
  /// return values are (top_left.x, top_left.y, bottom_right.x, bottom_right.y)
  std::vector<std::tuple<int, int, int, int> > GetTableRows(
      unsigned i ///< Index of the table, for upper limit \see GetNumberOfTables()
  );

  /// Get bounding boxes of the cols of a table
  /// return values are (top_left.x, top_left.y, bottom_right.x, bottom_right.y)
  std::vector<std::tuple<int, int, int, int> > GetTableCols(
    unsigned i ///< Index of the table, for upper limit \see GetNumberOfTables()
  );

  /**
   * Make a HTML-formatted string with hOCR markup from the internal
   * data structures.
   * page_number is 0-based but will appear in the output as 1-based.
   * monitor can be used to
   * - cancel the recognition
   * - receive progress callbacks
   *
   * Returned string must be freed with the delete [] operator.
   */
  char *GetHOCRText(int page_number);

  /**
   * Make a JSON-formatted string with JSON from the internal
   * data structures.
   * page_number is 0-based but will appear in the output as 1-based.
   * monitor can be used to
   *  cancel the recognition
   *  receive progress callbacks
   * Returned string must be freed with the delete [] operator.
   */
  char *GetJSONText(ETEXT_DESC *monitor, int page_number);

  /**
   * Make a JSON-formatted string with JSON from the internal
   * data structures.
   * page_number is 0-based but will appear in the output as 1-based.
   * Returned string must be freed with the delete [] operator.
   */
  char *GetJSONText(int page_number);

  /**
   * Make an XML-formatted string with Alto markup from the internal
   * data structures.
   *
   * Returned string must be freed with the delete [] operator.
   */
  char *GetAltoText(int page_number);

   /**
   * Make an XML-formatted string with PAGE markup from the internal
   * data structures.
   *
   * Returned string must be freed with the delete [] operator.
   */
  char *GetPAGEText(int page_number);

  /**
   * Make a TSV-formatted string from the internal data structures.
   * page_number is 0-based but will appear in the output as 1-based.
   *
   * Returned string must be freed with the delete [] operator.
   */
  char *GetTSVText(int page_number, bool lang_info = false);

  /**
   * Make a box file for LSTM training from the internal data structures.
   * Constructs coordinates in the original image - not just the rectangle.
   * page_number is a 0-based page index that will appear in the box file.
   *
   * Returned string must be freed with the delete [] operator.
   */
  char *GetLSTMBoxText(int page_number);

  /**
   * The recognized text is returned as a char* which is coded in the same
   * format as a box file used in training.
   * Constructs coordinates in the original image - not just the rectangle.
   * page_number is a 0-based page index that will appear in the box file.
   *
   * Returned string must be freed with the delete [] operator.
   */
  char *GetBoxText(int page_number);

  /**
   * The recognized text is returned as a char* which is coded in the same
   * format as a WordStr box file used in training.
   * page_number is a 0-based page index that will appear in the box file.
   *
   * Returned string must be freed with the delete [] operator.
   */
  char *GetWordStrBoxText(int page_number);

  /**
   * The recognized text is returned as a char* which is coded
   * as UNLV format Latin-1 with specific reject and suspect codes.
   *
   * Returned string must be freed with the delete [] operator.
   */
  char *GetUNLVText();

  /**
   * Detect the orientation of the input image and apparent script (alphabet).
   * orient_deg is the detected clockwise rotation of the input image in degrees
   * (0, 90, 180, 270)
   * orient_conf is the confidence (15.0 is reasonably confident)
   * script_name is an ASCII string, the name of the script, e.g. "Latin"
   * script_conf is confidence level in the script
   * Returns true on success and writes values to each parameter as an output
   */
  bool DetectOrientationScript(int *orient_deg, float *orient_conf,
                               const char **script_name, float *script_conf);

  /**
   * The recognized text is returned as a char* which is coded
   * as UTF8 and must be freed with the delete [] operator.
   * page_number is a 0-based page index that will appear in the osd file.
   *
   * Returned string must be freed with the delete [] operator.
   */
  char *GetOsdText(int page_number);

  /** Returns the (average) confidence value between 0 and 100. */
  int MeanTextConf();

  /**
   * Returns all word confidences (between 0 and 100) in an array, terminated
   * by -1.
   *
   * The calling function must `delete []` after use.
   *
   * The number of confidences should correspond to the number of space-
   * delimited words in GetUTF8Text.
   */
  int *AllWordConfidences();

  /** @} */

#if !DISABLED_LEGACY_ENGINE
  /**
   * Applies the given word to the adaptive classifier if possible.
   * The word must be SPACE-DELIMITED UTF-8 - l i k e t h i s , so it can
   * tell the boundaries of the graphemes.
   * Assumes that SetImage/SetRectangle have been used to set the image
   * to the given word. The mode arg should be PSM_SINGLE_WORD or
   * PSM_CIRCLE_WORD, as that will be used to control layout analysis.
   * The currently set PageSegMode is preserved.
   * Returns false if adaption was not possible for some reason.
   */
  bool AdaptToWordStr(PageSegMode mode, const char *wordstr);
#endif // !DISABLED_LEGACY_ENGINE

  /**
   * Free up recognition results and any stored image data, without actually
   * freeing any recognition data that would be time-consuming to reload.
   * Afterwards, you must call SetImage or TesseractRect before doing
   * any Recognize or Get* operation.
   */
  void Clear();

  /**
   * Close down tesseract and free up (almost) all memory.
   * WipeSqueakyCleanForReUse() is near equivalent to destructing and
   * reconstructing your TessBaseAPI or calling End(), with two important
   * distinctions:
   *
   * - WipeSqueakyCleanForReUse() will *not* destroy the internal Tesseract
   *   class instance, but wipe it clean so it'll behave as if destructed and
   *   then reconstructed afresh, with one caveat:
   * - WipeSqueakyCleanForReUse() will not destroy any diagnostics/trace data
   *   cached in the running instance: the goal is to thus be able to produce
   *   diagnostics reports which span multiple rounds of OCR activity, executed 
   *   in the single lifespan of the TesseractAPI instance.
   *
   * Once WipeSqueakyCleanForReUse() has been used, none of the other API
   * functions may be used other than Init and anything declared above it in the
   * class definition: as with after calling End(), the internal state is
   * equivalent to being freshly constructed.
   */
  void WipeSqueakyCleanForReUse();

  /**
   * Close down tesseract and free up all memory. End() is equivalent to
   * destructing and reconstructing your TessBaseAPI.
   * 
   * The 'minor' difference with that delete+new approach is that we will
   * keep stored diagnostics/trace data intact, i.e. we *keep* the debug
   * trace data, so we can produce a series' report at the final end.
   * 
   * Once End() has been used, none of the other API functions may be used
   * other than Init and anything declared above it in the class definition.
   */
  void End();

  /**
   * Equivalent to calling End() but with the added feature of all
   * parameters being reset to factory defaults.
   */
  void ResetToDefaults();

  /**
   * Clear any library-level memory caches.
   * There are a variety of expensive-to-load constant data structures (mostly
   * language dictionaries) that are cached globally -- surviving the `Init()`
   * and `End()` of individual TessBaseAPI's.  This function allows the clearing
   * of these caches.
   **/
  static void ClearPersistentCache();

  /**
   * Check whether a word is valid according to Tesseract's language model
   *
   * @return 0 if the word is invalid, non-zero if valid.
   *
   * @warning temporary! This function will be removed from here and placed
   * in a separate API at some future time.
   */
  int IsValidWord(const char *word) const;

  /// Returns true if utf8_character is defined in the UniCharset.
  bool IsValidCharacter(const char *utf8_character) const;

  bool GetTextDirection(int *out_offset, float *out_slope);

  /** Sets Dict::letter_is_okay_ function to point to the given function. */
  void SetDictFunc(DictFunc f);

  /** Sets Dict::probability_in_context_ function to point to the given
   * function.
   */
  void SetProbabilityInContextFunc(ProbabilityInContextFunc f);

  /**
   * Estimates the Orientation And Script of the image.
   * @return true if the image was processed successfully.
   */
  bool DetectOS(OSResults *results);

  /**
   * Return text orientation of each block as determined by an earlier run
   * of layout analysis.
   */
  void GetBlockTextOrientations(int **block_orientation,
                                bool **vertical_writing);

  /** This method returns the string form of the specified unichar. */
  const char *GetUnichar(int unichar_id) const;

  /** Return the pointer to the i-th dawg loaded into tesseract_ object. */
  const Dawg *GetDawg(int i) const;

  /** Return the number of dawgs loaded into tesseract_ object. */
  int NumDawgs() const;

  /// Returns a reference to the internal instance of the Tesseract class;
  /// the presence of which is guaranteed, i.e. the returned pointer
  /// WILL NOT be `nullptr`.
  ///
  /// Note that the reference's lifetime ends once the TessBaseAPI's instance
  /// is deleted or its End() API is invoked, whichever comes first.
  ///
  /// \sa End()
  /// \sa WipeSqueakyCleanForReUse()
  ///
  /// @{
<<<<<<< HEAD
  const Tesseract *tesseract() const;
  Tesseract *tesseract();
=======
  const Tesseract &tesseract() const;
  Tesseract &tesseract();
>>>>>>> b188f65d
  //  https://stackoverflow.com/questions/856542/elegant-solution-to-duplicate-const-and-non-const-getters
  //inline Tesseract &tesseract() {
  //  return const_cast<Tesseract &>(this->tesseract());
  //}
  /// @} 

  OcrEngineMode oem() const {
    return last_oem_requested_;
  }

  void set_min_orientation_margin(double margin);

  void ReportDebugInfo();

  /* @} */

protected:
  /** Common code for setting the image. Returns true if Init has been called.
   */
  bool InternalResetImage();

  /**
   * Run the thresholder to make the thresholded image. If pix is not nullptr,
   * the source is thresholded to pix instead of the internal IMAGE.
   */
  virtual bool Threshold(Pix **pix);

  /**
   * Find lines from the image making the BLOCK_LIST.
   * @return 0 on success.
   */
  int FindLines();

  /** Delete the PageRes and block list, readying tesseract for OCRing a new page. */
  void ClearResults();

  /**
   * Return an LTR Result Iterator -- used only for training, as we really want
   * to ignore all BiDi smarts at that point.
   *
   * delete once you're done with it.
   */
  LTRResultIterator *GetLTRIterator();

  /**
   * Return the length of the output text string, as UTF8, assuming
   * one newline per line and one per block, with a terminator,
   * and assuming a single character reject marker for each rejected character.
   * Also return the number of recognized blobs in blob_count.
   */
  int TextLength(int *blob_count) const;

  //// paragraphs.cpp ////////////////////////////////////////////////////
  void DetectParagraphs(bool after_text_recognition);

  const PAGE_RES *GetPageRes() const {
    return page_res_;
  }

protected:
  mutable Tesseract *tesseract_ = nullptr;     ///< The underlying data object.
#if !DISABLED_LEGACY_ENGINE
  Tesseract *osd_tesseract_ = nullptr;         ///< For orientation & script detection.
  EquationDetect *equ_detect_ = nullptr;       ///< The equation detector.
#endif
  ETEXT_DESC *monitor_ = nullptr;
  ETEXT_DESC default_minimal_monitor_;
  FileReader reader_;                ///< Reads files from any filesystem.
  ImageThresholder *thresholder_ = nullptr;    ///< Image thresholding module.
  std::vector<ParagraphModel *> *paragraph_models_ = nullptr;
  BLOCK_LIST *block_list_ = nullptr;           ///< The page layout.
  PAGE_RES *page_res_ = nullptr;               ///< The page-level data.
  std::string visible_image_file_;
  Image pix_visible_image_;          ///< Image used in output PDF
  std::string output_file_;          ///< Name used by debug code.
  std::string datapath_;             ///< Current location of tessdata.
  std::string language_;             ///< Last initialized language.
  OcrEngineMode last_oem_requested_ = OEM_DEFAULT; ///< Last ocr language mode requested.
  bool recognition_done_ = false;            ///< page_res_ contains recognition data.

  /**
   * @defgroup ThresholderParams Thresholder Parameters
   * Parameters saved from the Thresholder. Needed to rebuild coordinates.
   */
  /* @{ */
  int rect_left_ = 0;
  int rect_top_ = 0;
  int rect_width_ = 0;
  int rect_height_ = 0;

  int image_width_ = 0;
  int image_height_ = 0;
  /* @} */

protected:
  // A list of image filenames gets special consideration
  //
  // If global parameter `tessedit_page_number` is non-negative, will only process that
  // single page. Works for multi-page tiff file, or filelist.
  bool ProcessPagesFileList(FILE *fp, std::string *buf,
                            TessResultRenderer *renderer);
  // TIFF supports multipage so gets special consideration.
  //
  // If global parameter `tessedit_page_number` is non-negative, will only process that
  // single page. Works for multi-page tiff file, or filelist.
  bool ProcessPagesMultipageTiff(const unsigned char *data, size_t size,
                                 const char *filename, 
                                 TessResultRenderer *renderer);
}; // class TessBaseAPI.

/** Escape a char string - replace &<>"' with HTML codes. */
std::string HOcrEscape(const char *text);

/**
 * Construct a filename(+path) that's unique, i.e. is guaranteed to not yet exist in the filesystem.
 */
std::string mkUniqueOutputFilePath(const char *basepath, int page_number, const char *label, const char *filename_extension);

} // namespace tesseract

#endif // TESSERACT_API_BASEAPI_H_<|MERGE_RESOLUTION|>--- conflicted
+++ resolved
@@ -1066,13 +1066,8 @@
   /// \sa WipeSqueakyCleanForReUse()
   ///
   /// @{
-<<<<<<< HEAD
-  const Tesseract *tesseract() const;
-  Tesseract *tesseract();
-=======
   const Tesseract &tesseract() const;
   Tesseract &tesseract();
->>>>>>> b188f65d
   //  https://stackoverflow.com/questions/856542/elegant-solution-to-duplicate-const-and-non-const-getters
   //inline Tesseract &tesseract() {
   //  return const_cast<Tesseract &>(this->tesseract());
