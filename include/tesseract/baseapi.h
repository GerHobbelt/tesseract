// SPDX-License-Identifier: Apache-2.0
// File:        baseapi.h
// Description: Simple API for calling tesseract.
// Author:      Ray Smith
//
// (C) Copyright 2006, Google Inc.
// Licensed under the Apache License, Version 2.0 (the "License");
// you may not use this file except in compliance with the License.
// You may obtain a copy of the License at
// http://www.apache.org/licenses/LICENSE-2.0
// Unless required by applicable law or agreed to in writing, software
// distributed under the License is distributed on an "AS IS" BASIS,
// WITHOUT WARRANTIES OR CONDITIONS OF ANY KIND, either express or implied.
// See the License for the specific language governing permissions and
// limitations under the License.

#ifndef TESSERACT_API_BASEAPI_H_
#define TESSERACT_API_BASEAPI_H_

#include <tesseract/preparation.h> // compiler config, etc.

#include "export.h"
#include "pageiterator.h"
#include "publictypes.h"
#include "resultiterator.h"
#include "unichar.h"

#include <tesseract/version.h>
#include <tesseract/memcost_estimate.h>  // for ImageCostEstimate
#include <tesseract/params.h>
#include <tesseract/filepath.h>

#include <cstdio>
#include <tuple>  // for std::tuple
#include <vector> // for std::vector

struct Pix;
struct Pixa;
struct Boxa;

namespace tesseract {

using namespace parameters;

class PAGE_RES;
class ParagraphModel;
class BLOCK_LIST;
class ETEXT_DESC;
struct OSResults;
class UNICHARSET;

class Dawg;
class Dict;
class EquationDetect;
class PageIterator;
class ImageThresholder;
class LTRResultIterator;
class ResultIterator;
class MutableIterator;
class TessResultRenderer;
class Tesseract;

// Function to read a std::vector<char> from a whole file.
// Returns false on failure.
using FileReader = bool (*)(const char *filename, std::vector<char> *data);

enum PermuterType : int;
// function prototype:
//   PermuterType Dict::letter_is_okay(void *void_dawg_args, const UNICHARSET &unicharset, UNICHAR_ID unichar_id, bool word_end)
using DictFunc = PermuterType (Dict::*)(void *, const UNICHARSET &, UNICHAR_ID,
                               bool) const;

using ProbabilityInContextFunc = double (Dict::*)(const char *, const char *,
                                                  int, const char *, int);

/**
 * Defines the trinity of page images to be used by tesseract for each page to be OCR'ed.
 */
struct ImagePageFileSpec {
  std::string page_image_path;          // the page image which must be OCR'ed.
  std::string segment_mask_image_path;  // an optional segmentation assistant page image. When not RGB, anything non-white is considered content.
  std::string visible_page_image_path;  // an optional image, specifically for PDF page overlay usage.
};

/**
 * Base class for all tesseract APIs.
 * Specific classes can add ability to work on different inputs or produce
 * different outputs.
 * This class is mostly an interface layer on top of the Tesseract instance
 * class to hide the data types so that users of this class don't have to
 * include any other Tesseract headers.
 */
class TESS_API TessBaseAPI {
public:
  TessBaseAPI();
  virtual ~TessBaseAPI();
  // Copy constructor and assignment operator are currently unsupported.
  TessBaseAPI(TessBaseAPI const &) = delete;
  TessBaseAPI &operator=(TessBaseAPI const &) = delete;

  /**
   * Returns the version identifier as a static string. Do not delete.
   */
  static const char *Version();

  /**
   * Set the name of the input file. Needed for training and
   * reading a UNLV zone file, and for searchable PDF output.
   */
  void SetInputName(const char *name);

  /**
   * These functions are required for searchable PDF output.
   * We need our hands on the input file so that we can include
   * it in the PDF without transcoding. If that is not possible,
   * we need the original image. Finally, resolution metadata
   * is stored in the PDF so we need that as well.
   *
   * @{
   */

  const char *GetInputName();

  // Takes ownership of the input pix.
  void SetInputImage(Pix *pix);

  Pix *GetInputImage();

  int GetSourceYResolution();

  const char *GetDatapath();

  void SetVisibleImageFilename(const char *name);

  const char *GetVisibleImageFilename();

  void SetVisibleImage(Pix *pix);

  Pix* GetVisibleImage();

  /**
   * @}
   */

  /**
  * Return a memory capacity cost estimate for the given image dimensions and
  * some heuristics re tesseract behaviour, e.g. input images will be normalized/greyscaled,
  * then thresholded, all of which will be kept in memory while the session runs.
  *
  * Also uses the Tesseract Variable `allowed_image_memory_capacity` to indicate
  * whether the estimated cost is oversized --> `cost.is_too_large()`
  *
  * For user convenience, static functions are provided:
  * the static functions MAY be used by userland code *before* the high cost of
  * instantiating a Tesseract instance is incurred.
  */
  static ImageCostEstimate EstimateImageMemoryCost(int image_width, int image_height, float allowance = 1.0e30f /* a.k.a.dont_care, use system limit and be done */ );
  static ImageCostEstimate EstimateImageMemoryCost(const Pix* pix, float allowance = 1.0e30f /* a.k.a. dont_care, use system limit and be done */ );

  /**
  * Ditto, but this API may be invoked after SetInputImage() or equivalent has been called
  * and reports the cost estimate for the current instance/image.
  */
  ImageCostEstimate EstimateImageMemoryCost() const;

  /**
  * Helper, which may be invoked after SetInputImage() or equivalent has been called:
  * reports the cost estimate for the current instance/image via `tprintf()` and returns
  * `true` when the cost is expected to be too high.
  *
  * You can use this as a fast pre-flight check. Many major tesseract APIs perform
  * this same check as part of their startup routine.
  */
  bool CheckAndReportIfImageTooLarge(const Pix* pix = nullptr /* default: use GetInputImage() data */ ) const;

  /** Set the name of the bonus output files. Needed only for debugging. */
  void SetOutputName(const char *name);

  /** Get the name of the bonus output files, which are used for debugging. */
  const std::string &GetOutputName();

  /**
   * Set the value of an internal "parameter."
   *
   * Supply the name of the parameter and the value as a string, just as
   * you would in a config file.
   * E.g. `SetVariable("tessedit_char_blacklist", "xyz");` to ignore 'x', 'y' and 'z'.
   * Or `SetVariable("classify_bln_numeric_mode", "1");` to set numeric-only mode.
   *
   * Returns false if the name lookup failed (or the set-value attempt is rejected
   * for any reason).
   *
   * SetVariable() may be used before Init(), but settings will revert to
   * defaults on End().
   *
   * Note: critical variables are "locked" during the Init() phase and any attempt
   * to set them to a different value before the End() call will be ignored/rejected
   * while an error message about the attempt is logged.
   *
   * @{
   */
  bool SetVariable(const char *name, const char *value);
  bool SetVariable(const char *name, int value);
  bool SetVariable(const char *name, bool value);
  bool SetVariable(const char *name, double value);
  bool SetVariable(const char *name, const std::string &value);
  /**
   * @}
   */

  /**
   * Returns true if the parameter was found among Tesseract parameters.
   * Fills in `value` with the value of the parameter.
   *
   * @{
   */
  bool GetIntVariable(const char *name, int *value) const;
  bool GetBoolVariable(const char *name, bool *value) const;
  bool GetDoubleVariable(const char *name, double *value) const;
  /**
   * @}
   */

  /**
   * Returns the pointer to the string that represents the value of the
   * parameter if it was found among Tesseract parameters.
   */
  const char *GetStringVariable(const char *name) const;

  // Set up the Tesseract parameters listed in `vars_vec[]` to the specified values
  // in `vars_values[]`.
  bool InitParameters(const std::vector<std::string> &vars_vec,
                      const std::vector<std::string> &vars_values);

  // Tesseract parameter values are 'released' for another round of initialization
  // by way of InitParameters() and/or read_config_file().
  //
  // The current parameter values will not be altered by this call; use this
  // method if you want to keep the currently active parameter values as a kind
  // of 'good initial setup' for any subsequent teseract action.
  void ReadyParametersForReinitialization();

  // Tesseract parameter values are 'released' for another round of initialization
  // by way of InitParameters() and/or read_config_file().
  //
  // The current parameter values are reset to their factory defaults by this call.
  void ResetParametersToFactoryDefault();

#if !DISABLED_LEGACY_ENGINE

  /**
   * Print Tesseract fonts table to the given file (stdout by default).
   */
  void PrintFontsTable(FILE *fp = nullptr) const;

#endif

  /** 
   * Print Tesseract parameters to the given file (stdout by default).
   * Cannot be used as Tesseract configuration file due to descriptions 
   * (use DumpVariables instead to create config files).
   */
  void PrintVariables(FILE *fp = nullptr) const;

  /*
  * Report parameters' usage statistics, i.e. report which params have been
  * set, modified and read/checked until now during this run-time's lifetime.
  *
  * Use this method for run-time 'discovery' about which tesseract parameters
  * are actually *used* during your particular usage of the library, ergo
  * answering the question:
  * "Which of all those parameters are actually *relevant* to my use case today?"
  */
  void ReportParamsUsageStatistics() const;

  /** 
   * Print Tesseract parameters to the given file without descriptions. 
   * Can be used as Tesseract configuration file.
  */
  void DumpVariables(FILE *fp) const;

  // Functions added by Tesseract.js-core to save and restore parameters
  void SaveParameters();
  void RestoreParameters();

  /**
   * Get value of named variable as a string, if it exists.
   */
  bool GetVariableAsString(const char *name, std::string *val) const;

  /**
   * Take all the internally gathered diagnostics data (including the
   * tprintError/Warn/Info/Debug/Trace messages issued thus far, plus all
   * collected image snapshots representing the intermediate state of the
   * tesseract process at that time) and produce a HTML report from it
   * for human consumption.
   */
  void FinalizeAndWriteDiagnosticsReport(); //  --> ReportDebugInfo()

  /**
   * Inspect the path_params list (which lists images and image-list files)
   * and recognize the latter (vs. older text-based image file formats) and
   * expand these into a set of image file paths.
   *
   * This process applies a little heuristic for performance reasons:
   * so as not to have to load every listed image file entirely, we merely
   * fetch the initial couple of kilobytes and check if that part is
   * a (aborted) list of file paths, rather than (text-based) image data.
   * If it is, then it is treated as an image list file and expanded in line,
   * while otherwise it is flagged as an image file.
   *
   * Returns a non-empty set of page image specs on success. The returned set is empty on error.
   */
  std::vector<ImagePageFileSpec> ExpandImagelistFilesInSet(const std::vector<std::string> &path_params);

  /**
   * Instances are now mostly thread-safe and totally independent,
   * but some global parameters remain. Basically it is safe to use multiple
   * TessBaseAPIs in different threads in parallel, UNLESS:
   * you use SetVariable on some of the Params in `classify` and `textord`.
   * If you do, then the effect will be to change it for all your instances.
   *
   * Starts tesseract. Returns zero on success and -1 on failure.
   * NOTE that the only members that may be called before Init are those
   * listed above here in the class definition.
   *
   * The datapath must be the name of the tessdata directory.
   * The language is (usually) an ISO 639-3 string or, when empty or nullptr, will default to
   * "eng". It is entirely safe (and eventually will be efficient too) to call
   * Init() multiple times on the same instance to change language, or just
   * to reset the classifier.
   * 
   * The language may be a string of the form [~]<lang>[+[~]<lang>]* indicating
   * that multiple languages are to be loaded. E.g. "hin+eng" will load Hindi and
   * English. Languages may specify internally that they want to be loaded
   * with one or more other languages, so the `~` sign is available to override
   * that. E.g. if "hin" were set to load "eng" by default, then "hin+~eng" would force
   * loading only "hin". The number of loaded languages is limited only by
   * memory, with the caveat that loading additional languages will impact
   * both speed and accuracy, as there is more work to do to decide on the
   * applicable language, and there is more chance of hallucinating incorrect
   * words.
   * 
   * WARNING: On changing languages, all Tesseract parameters are reset
   * back to their default values. (Which may vary between languages.)
   * If you have a rare need to set a Variable that controls
   * initialization for a second call to Init you should explicitly
   * call End() and then use SetVariable before Init. This is only a very
   * rare use case, since there are very few uses that require any parameters
   * to be set before Init.
   *
   * @{
   */
  int Init(const char *datapath,
           ParamsVectorSet &vars);

  int Init(const char *datapath,
           ParamsVectorSet &vars,
           const std::vector<std::string> &configs);

  int Init(ParamsVectorSet &vars);

  int Init(ParamsVectorSet &vars,
           const std::vector<std::string> &configs);

  int Init(const char *datapath,
           ParamsVectorSet &vars,
           FileReader reader);

  int Init(const char *datapath,
           ParamsVectorSet &vars,
           const std::vector<std::string> &configs,
           FileReader reader);

  int Init(const char *datapath, 
           const std::vector<std::string> &vars_vec,
           const std::vector<std::string> &vars_values);

<<<<<<< HEAD
  int Init(const char *datapath,
           const std::vector<std::string> &vars_vec,
           const std::vector<std::string> &vars_values,
           const std::vector<std::string> &configs);

  int Init(const char *datapath, const char *language, OcrEngineMode oem);
=======
  int InitFull(const char *datapath, const char *language, OcrEngineMode mode,
               const char **configs, int configs_size,
               const std::vector<std::string> *vars_vec,
               const std::vector<std::string> *vars_values,
               bool set_only_non_debug_params, FileReader reader);

  int InitOem(const char *datapath, const char *language, OcrEngineMode oem);

  int InitOem(const char *datapath, const char *language, OcrEngineMode oem, FileReader reader);

  int InitSimple(const char *datapath, const char *language);
>>>>>>> 269d7ead

  int Init(const char *datapath, const char *language, OcrEngineMode oem,
           const std::vector<std::string> &configs);

<<<<<<< HEAD
  int Init(const char *datapath, const char *language);

  int Init(const char *datapath, const char *language,
           const std::vector<std::string> &configs);

  int Init(const char *language, OcrEngineMode oem);

  int Init(const char *language, OcrEngineMode oem,
           const std::vector<std::string> &configs);

  int Init(const char *language);

  int Init(const char *language,
           const std::vector<std::string> &configs);

  /// Reads the traineddata via a FileReader from path `datapath`.
  int Init(const char *datapath, 
           const std::vector<std::string> &vars_vec,
           const std::vector<std::string> &vars_values,
           FileReader reader);

  int Init(const char *datapath,
           const std::vector<std::string> &vars_vec,
           const std::vector<std::string> &vars_values,
           const std::vector<std::string> &configs,
           FileReader reader);

  int Init(const char *datapath,
           const char *language, OcrEngineMode oem,
           FileReader reader);

  // In-memory version reads the traineddata directly from the given
  // data[data_size] array.
  int InitFromMemory(const char *data, size_t data_size, 
           const std::vector<std::string> &vars_vec,
           const std::vector<std::string> &vars_values);

  int InitFromMemory(const char *data, size_t data_size, 
          const std::vector<std::string> &vars_vec,
          const std::vector<std::string> &vars_values,
          const std::vector<std::string> &configs);

protected:
  int Init_Internal(const char *datapath,
                    ParamsVectorSet &vars,
                    const std::vector<std::string> &configs,
                    FileReader reader,
                    const char *data = nullptr, size_t data_size = 0);

=======
>>>>>>> 269d7ead
/** @} */

public:
  /**
   * Returns the languages string used in the last valid initialization.
   * If the last initialization specified "deu+hin" then that will be
   * returned. If "hin" loaded "eng" automatically as well, then that will
   * not be included in this list. To find the languages actually
   * loaded use GetLoadedLanguagesAsVector.
   * The returned string should NOT be deleted.
   */
  const char *GetInitLanguagesAsString() const;

  /**
   * Returns the loaded languages in the vector of std::string.
   * Includes all languages loaded by the last Init, including those loaded
   * as dependencies of other loaded languages.
   */
  void GetLoadedLanguagesAsVector(std::vector<std::string> *langs) const;

  /**
   * Returns the available languages in the sorted vector of std::string.
   */
  void GetAvailableLanguagesAsVector(std::vector<std::string> *langs) const;

  /**
   * Init only for page layout analysis. Use only for calls to SetImage and
   * AnalysePage. Calls that attempt recognition will generate an error.
   */
  void InitForAnalysePage();

  /**
   * Read a "config" file containing a set of param, value pairs.
   * Searches the standard places: tessdata/configs, tessdata/tessconfigs
   * and also accepts a relative or absolute path name.
   * Note: only non-init params will be set (init params are set by Init()).
   */
  void ReadConfigFile(const char *filename);
  
  /**
   * Set the current page segmentation mode. Defaults to PSM_SINGLE_BLOCK.
   * The mode is stored as an IntParam so it can also be modified by
   * ReadConfigFile() or SetVariable("tessedit_pageseg_mode").
   */
  void SetPageSegMode(PageSegMode mode);

  /** Return the current page segmentation mode. */
  PageSegMode GetPageSegMode() const;

  /**
   * Recognize a rectangle from an image and return the result as a string.
   * May be called many times for a single Init.
   * Currently has no error checking.
   * Greyscale of 8 and color of 24 or 32 bits per pixel may be given (in RGB/RGBA byte layout).
   * Palette color images will not work properly and must be converted to
   * 24 bit.
   * Binary images of 1 bit per pixel may also be given but they must be
   * byte packed with the MSB of the first byte being the first pixel, and a
   * 1 represents WHITE. For binary images set bytes_per_pixel=0.
   * The recognized text is returned as a char* which is coded
   * as UTF8 and must be freed with the delete [] operator.
   *
   * Note that TesseractRect is the simplified convenience interface.
   * For advanced uses, use SetImage, (optionally) SetRectangle, Recognize,
   * and one or more of the Get*Text functions below.
   */
  char *TesseractRect(const unsigned char *imagedata, int bytes_per_pixel,
                      int bytes_per_line, int left, int top, int width,
                      int height);

  /**
   * Call between pages or documents, etc., to free up memory and forget
   * adaptive data.
   */
  void ClearAdaptiveClassifier();

  /**
   * @defgroup AdvancedAPI Advanced API
   * The following methods break TesseractRect into pieces, so you can
   * get hold of the thresholded image, get the text in different formats,
   * get bounding boxes, confidences etc.
   */
  /* @{ */

  /**
   * Provide an image for Tesseract to recognize. Format is as
   * TesseractRect above. Copies the image buffer and converts to Pix.
   * SetImage clears all recognition results, and sets the rectangle to the
   * full image, so it may be followed immediately by a GetUTF8Text, and it
   * will automatically perform recognition.
   */
  void SetImage(const unsigned char *imagedata, int width, int height,
                int bytes_per_pixel, int bytes_per_line, int exif = 1, 
                const float angle = 0, bool upscale = false);

  /**
   * Provide an image for Tesseract to recognize. As with SetImage above,
   * Tesseract takes its own copy of the image, so it need not persist until
   * after Recognize.
   * Pix vs raw, which to use?
   * Use Pix where possible. Tesseract uses Pix as its internal representation
   * and it is therefore more efficient to provide a Pix directly.
   */
  void SetImage(Pix *pix, int exif = 1, const float angle = 0, bool upscale = false);

  int SetImageFile(int exif = 1, const float angle = 0, bool upscale = false);

  /**
   * Preprocessing the InputImage 
   * Grayscale normalization based on nlbin (Thomas Breuel)
   * Current modes: 
   *  - 0 = No normalization
   *  - 1 = Thresholding+Recognition
   *  - 2 = Thresholding
   *  - 3 = Recognition
   */
  bool NormalizeImage(int mode);

  /**
   * Set the resolution of the source image in pixels per inch so font size
   * information can be calculated in results.  Call this after SetImage().
   */
  void SetSourceResolution(int ppi);

  /**
   * Restrict recognition to a sub-rectangle of the image. Call after SetImage.
   * Each SetRectangle clears the recognition results so multiple rectangles
   * can be recognized with the same image.
   */
  void SetRectangle(int left, int top, int width, int height);

  /**
   * Stores lstmf based on in-memory data for one line with pix and text
   */
  bool WriteLSTMFLineData(const char *name, const char *path, Pix *pix, const char *truth_text, bool vertical);

  /**
   * Get a copy of the internal thresholded image from Tesseract.
   * Caller takes ownership of the Pix and must pixDestroy it.
   * May be called any time after SetImage, or after TesseractRect.
   */
  Pix *GetThresholdedImage();

  /**
   * Return average gradient of lines on page.
   */
  float GetGradient();

  /**
   * Get the result of page layout analysis as a leptonica-style
   * Boxa, Pixa pair, in reading order.
   * Can be called before or after Recognize.
   */
  Boxa *GetRegions(Pixa **pixa);

  /**
   * Get the textlines as a leptonica-style
   * Boxa, Pixa pair, in reading order.
   * Can be called before or after Recognize.
   * If raw_image is true, then extract from the original image instead of the
   * thresholded image and pad by raw_padding pixels.
   * If blockids is not nullptr, the block-id of each line is also returned as
   * an array of one element per line. delete [] after use. If paraids is not
   * nullptr, the paragraph-id of each line within its block is also returned as
   * an array of one element per line. delete [] after use.
   */
  Boxa *GetTextlines(bool raw_image, int raw_padding, Pixa **pixa,
                     int **blockids, int **paraids);
  /*
   Helper method to extract from the thresholded image. (most common usage)
*/
  Boxa *GetTextlines(Pixa **pixa, int **blockids) {
    return GetTextlines(false, 0, pixa, blockids, nullptr);
  }

  /**
   * Get textlines and strips of image regions as a leptonica-style Boxa, Pixa
   * pair, in reading order. Enables downstream handling of non-rectangular
   * regions.
   * Can be called before or after Recognize.
   * If blockids is not nullptr, the block-id of each line is also returned as
   * an array of one element per line. delete [] after use.
   */
  Boxa *GetStrips(Pixa **pixa, int **blockids);

  /**
   * Get the words as a leptonica-style
   * Boxa, Pixa pair, in reading order.
   * Can be called before or after Recognize.
   */
  Boxa *GetWords(Pixa **pixa);

  /**
   * Gets the individual connected (text) components (created
   * after pages segmentation step, but before recognition)
   * as a leptonica-style Boxa, Pixa pair, in reading order.
   * Can be called before or after Recognize.
   * Note: the caller is responsible for calling boxaDestroy()
   * on the returned Boxa array and pixaDestroy() on cc array.
   */
  Boxa *GetConnectedComponents(Pixa **cc);

  /**
   * Get the given level kind of components (block, textline, word etc.) as a
   * leptonica-style Boxa, Pixa pair, in reading order.
   * Can be called before or after Recognize.
   * If blockids is not nullptr, the block-id of each component is also returned
   * as an array of one element per component. delete [] after use.
   * If blockids is not nullptr, the paragraph-id of each component with its
   * block is also returned as an array of one element per component. delete []
   * after use. If raw_image is true, then portions of the original image are
   * extracted instead of the thresholded image and padded with raw_padding. If
   * text_only is true, then only text components are returned.
   */
  Boxa *GetComponentImages(PageIteratorLevel level, bool text_only,
                           bool raw_image, int raw_padding, Pixa **pixa,
                           int **blockids, int **paraids);
  // Helper function to get binary images with no padding (most common usage).
  Boxa *GetComponentImages(const PageIteratorLevel level, const bool text_only,
                           Pixa **pixa, int **blockids) {
    return GetComponentImages(level, text_only, false, 0, pixa, blockids,
                              nullptr);
  }

  /**
   * Returns the scale factor of the thresholded image that would be returned by
   * GetThresholdedImage() and the various GetX() methods that call
   * GetComponentImages().
   * Returns 0 if no thresholder has been set.
   */
  int GetThresholdedImageScaleFactor() const;

  /**
   * Runs page layout analysis in the mode set by SetPageSegMode.
   * May optionally be called prior to Recognize to get access to just
   * the page layout results. Returns an iterator to the results.
   * If merge_similar_words is true, words are combined where suitable for use
   * with a line recognizer. Use if you want to use AnalyseLayout to find the
   * textlines, and then want to process textline fragments with an external
   * line recognizer.
   * Returns nullptr on error or an empty page.
   * The returned iterator must be deleted after use.
   * WARNING! This class points to data held within the TessBaseAPI class, and
   * therefore can only be used while the TessBaseAPI class still exists and
   * has not been subjected to a call of Init, SetImage, Recognize, Clear, End
   * DetectOS, or anything else that changes the internal PAGE_RES.
   */
  PageIterator *AnalyseLayout(bool merge_similar_words = false);

  /**
   * Recognize the image from SetAndThresholdImage, generating Tesseract
   * internal structures. Returns 0 on success.
   * Optional. The Get*Text functions below will call Recognize if needed.
   * After Recognize, the output is kept internally until the next SetImage.
   */
  int Recognize(ETEXT_DESC *monitor);

  /**
   * Methods to retrieve information after SetAndThresholdImage(),
   * Recognize() or TesseractRect(). (Recognize is called implicitly if needed.)
   *
   * @{
   */

  /**
   * Turns images into symbolic text.
   *
   * filename can point to a single image, a multi-page TIFF,
   * or a plain text list of image filenames.
   *
   * retry_config is useful for debugging. If not nullptr, you can fall
   * back to an alternate configuration if a page fails for some
   * reason.
   *
   * timeout_millisec terminates processing if any single page
   * takes too long. Set to 0 for unlimited time.
   *
   * renderer is responsible for creating the output. For example,
   * use the TessTextRenderer if you want plaintext output, or
   * the TessPDFRender to produce searchable PDF.
   *
   * If tessedit_page_number is non-negative, will only process that
   * single page. Works for multi-page tiff file, or filelist.
   *
   * Returns true if successful, false on error.
   */
  bool ProcessPages(const char *filename, const char *retry_config,
                    int timeout_millisec, TessResultRenderer *renderer);

protected:
  // Does the real work of ProcessPages.
  bool ProcessPagesInternal(const char *filename, const char *retry_config,
                            int timeout_millisec, TessResultRenderer *renderer);

public:
  /**
   * Turn a single image into symbolic text.
   *
   * The pix is the image processed. filename and page_number are
   * metadata used by side-effect processes, such as reading a box
   * file or formatting as hOCR.
   *
   * See ProcessPages for descriptions of other parameters.
   */
  bool ProcessPage(Pix *pix, const char *filename,
                   const char *retry_config, int timeout_millisec,
                   TessResultRenderer *renderer);

  /**
   * Get a reading-order iterator to the results of LayoutAnalysis and/or
   * Recognize. The returned iterator must be deleted after use.
   * WARNING! This class points to data held within the TessBaseAPI class, and
   * therefore can only be used while the TessBaseAPI class still exists and
   * has not been subjected to a call of Init, SetImage, Recognize, Clear, End
   * DetectOS, or anything else that changes the internal PAGE_RES.
   */
  ResultIterator *GetIterator();

  /**
   * Get a mutable iterator to the results of LayoutAnalysis and/or Recognize.
   * The returned iterator must be deleted after use.
   * WARNING! This class points to data held within the TessBaseAPI class, and
   * therefore can only be used while the TessBaseAPI class still exists and
   * has not been subjected to a call of Init, SetImage, Recognize, Clear, End
   * DetectOS, or anything else that changes the internal PAGE_RES.
   */
  MutableIterator *GetMutableIterator();

  /**
   * The recognized text is returned as a char* which is coded
   * as UTF8 and must be freed with the delete [] operator.
   */
  char *GetUTF8Text();

  size_t GetNumberOfTables() const;

  /// Return the i-th table bounding box coordinates
  ///
  /// Gives the (top_left.x, top_left.y, bottom_right.x, bottom_right.y)
  /// coordinates of the i-th table.
  std::tuple<int, int, int, int> GetTableBoundingBox(
      unsigned i ///< Index of the table, for upper limit \see GetNumberOfTables()
  );

  /// Get bounding boxes of the rows of a table
  /// return values are (top_left.x, top_left.y, bottom_right.x, bottom_right.y)
  std::vector<std::tuple<int, int, int, int> > GetTableRows(
      unsigned i ///< Index of the table, for upper limit \see GetNumberOfTables()
  );

  /// Get bounding boxes of the cols of a table
  /// return values are (top_left.x, top_left.y, bottom_right.x, bottom_right.y)
  std::vector<std::tuple<int, int, int, int> > GetTableCols(
    unsigned i ///< Index of the table, for upper limit \see GetNumberOfTables()
  );

  /**
   * Make a HTML-formatted string with hOCR markup from the internal
   * data structures.
   * page_number is 0-based but will appear in the output as 1-based.
   * monitor can be used to
   *  cancel the recognition
   *  receive progress callbacks
   *
   * Returned string must be freed with the delete [] operator.
   */
  char *GetHOCRText(ETEXT_DESC *monitor, int page_number);

  /**
   * Make a HTML-formatted string with hOCR markup from the internal
   * data structures.
   * page_number is 0-based but will appear in the output as 1-based.
   *
   * Returned string must be freed with the delete [] operator.
   */
  char *GetHOCRText(int page_number);

  /**
   * Make an XML-formatted string with Alto markup from the internal
   * data structures.
   *
   * Returned string must be freed with the delete [] operator.
   */
  char *GetAltoText(ETEXT_DESC *monitor, int page_number);

  /**
   * Make an XML-formatted string with Alto markup from the internal
   * data structures.
   *
   * Returned string must be freed with the delete [] operator.
   */
  char *GetAltoText(int page_number);

   /**
   * Make an XML-formatted string with PAGE markup from the internal
   * data structures.
   *
   * Returned string must be freed with the delete [] operator.
   */
  char *GetPAGEText(ETEXT_DESC *monitor, int page_number);

  /**
   * Make an XML-formatted string with PAGE markup from the internal
   * data structures.
   *
   * Returned string must be freed with the delete [] operator.
   */
  char *GetPAGEText(int page_number);

  /**
   * Make a TSV-formatted string from the internal data structures.
   * page_number is 0-based but will appear in the output as 1-based.
   *
   * Returned string must be freed with the delete [] operator.
   */
  char *GetTSVText(int page_number, bool lang_info = false);

  /**
   * Make a box file for LSTM training from the internal data structures.
   * Constructs coordinates in the original image - not just the rectangle.
   * page_number is a 0-based page index that will appear in the box file.
   *
   * Returned string must be freed with the delete [] operator.
   */
  char *GetLSTMBoxText(int page_number);

  /**
   * The recognized text is returned as a char* which is coded in the same
   * format as a box file used in training.
   * Constructs coordinates in the original image - not just the rectangle.
   * page_number is a 0-based page index that will appear in the box file.
   *
   * Returned string must be freed with the delete [] operator.
   */
  char *GetBoxText(int page_number);

  /**
   * The recognized text is returned as a char* which is coded in the same
   * format as a WordStr box file used in training.
   * page_number is a 0-based page index that will appear in the box file.
   *
   * Returned string must be freed with the delete [] operator.
   */
  char *GetWordStrBoxText(int page_number);

  /**
   * The recognized text is returned as a char* which is coded
   * as UNLV format Latin-1 with specific reject and suspect codes.
   *
   * Returned string must be freed with the delete [] operator.
   */
  char *GetUNLVText();

  /**
   * Detect the orientation of the input image and apparent script (alphabet).
   * orient_deg is the detected clockwise rotation of the input image in degrees
   * (0, 90, 180, 270)
   * orient_conf is the confidence (15.0 is reasonably confident)
   * script_name is an ASCII string, the name of the script, e.g. "Latin"
   * script_conf is confidence level in the script
   * Returns true on success and writes values to each parameter as an output
   */
  bool DetectOrientationScript(int *orient_deg, float *orient_conf,
                               const char **script_name, float *script_conf);

  /**
   * The recognized text is returned as a char* which is coded
   * as UTF8 and must be freed with the delete [] operator.
   * page_number is a 0-based page index that will appear in the osd file.
   *
   * Returned string must be freed with the delete [] operator.
   */
  char *GetOsdText(int page_number);

  /** Returns the (average) confidence value between 0 and 100. */
  int MeanTextConf();

  /**
   * Returns all word confidences (between 0 and 100) in an array, terminated
   * by -1.
   *
   * The calling function must `delete []` after use.
   *
   * The number of confidences should correspond to the number of space-
   * delimited words in GetUTF8Text.
   */
  int *AllWordConfidences();

  /** @} */

#if !DISABLED_LEGACY_ENGINE
  /**
   * Applies the given word to the adaptive classifier if possible.
   * The word must be SPACE-DELIMITED UTF-8 - l i k e t h i s , so it can
   * tell the boundaries of the graphemes.
   * Assumes that SetImage/SetRectangle have been used to set the image
   * to the given word. The mode arg should be PSM_SINGLE_WORD or
   * PSM_CIRCLE_WORD, as that will be used to control layout analysis.
   * The currently set PageSegMode is preserved.
   * Returns false if adaption was not possible for some reason.
   */
  bool AdaptToWordStr(PageSegMode mode, const char *wordstr);
#endif // !DISABLED_LEGACY_ENGINE

  /**
   * Free up recognition results and any stored image data, without actually
   * freeing any recognition data that would be time-consuming to reload.
   * Afterwards, you must call SetImage or TesseractRect before doing
   * any Recognize or Get* operation.
   */
  void Clear();

  /**
   * Close down tesseract and free up (almost) all memory.
   * WipeSqueakyCleanForReUse() is near equivalent to destructing and
   * reconstructing your TessBaseAPI or calling End(), with two important
   * distinctions:
   *
   * - WipeSqueakyCleanForReUse() will *not* destroy the internal Tesseract
   *   class instance, but wipe it clean so it'll behave as if destructed and
   *   then reconstructed afresh, with one caveat:
   * - WipeSqueakyCleanForReUse() will not destroy any diagnostics/trace data
   *   cached in the running instance: the goal is to thus be able to produce
   *   diagnostics reports which span multiple rounds of OCR activity, executed 
   *   in the single lifespan of the TesseractAPI instance.
   *
   * Once WipeSqueakyCleanForReUse() has been used, none of the other API
   * functions may be used other than Init and anything declared above it in the
   * class definition: as with after calling End(), the internal state is
   * equivalent to being freshly constructed.
   */
  void WipeSqueakyCleanForReUse();

  /**
   * Close down tesseract and free up all memory. End() is equivalent to
   * destructing and reconstructing your TessBaseAPI.
   * 
   * The 'minor' difference with that delete+new approach is that we will
   * keep stored diagnostics/trace data intact, i.e. we *keep* the debug
   * trace data, so we can produce a series' report at the final end.
   * 
   * Once End() has been used, none of the other API functions may be used
   * other than Init and anything declared above it in the class definition.
   */
  void End();

  /**
   * Equivalent to calling End() but with the added feature of all
   * parameters being reset to factory defaults.
   */
  void ResetToDefaults();

  /**
   * Clear any library-level memory caches.
   * There are a variety of expensive-to-load constant data structures (mostly
   * language dictionaries) that are cached globally -- surviving the `Init()`
   * and `End()` of individual TessBaseAPI's.  This function allows the clearing
   * of these caches.
   **/
  static void ClearPersistentCache();

  /**
   * Check whether a word is valid according to Tesseract's language model
   *
   * @return 0 if the word is invalid, non-zero if valid.
   *
   * @warning temporary! This function will be removed from here and placed
   * in a separate API at some future time.
   */
  int IsValidWord(const char *word) const;

  /// Returns true if utf8_character is defined in the UniCharset.
  bool IsValidCharacter(const char *utf8_character) const;

  bool GetTextDirection(int *out_offset, float *out_slope);

  /** Sets Dict::letter_is_okay_ function to point to the given function. */
  void SetDictFunc(DictFunc f);

  /** Sets Dict::probability_in_context_ function to point to the given
   * function.
   */
  void SetProbabilityInContextFunc(ProbabilityInContextFunc f);

  /**
   * Estimates the Orientation And Script of the image.
   * @return true if the image was processed successfully.
   */
  bool DetectOS(OSResults *results);

  /**
   * Return text orientation of each block as determined by an earlier run
   * of layout analysis.
   */
  void GetBlockTextOrientations(int **block_orientation,
                                bool **vertical_writing);

  /** This method returns the string form of the specified unichar. */
  const char *GetUnichar(int unichar_id) const;

  /** Return the pointer to the i-th dawg loaded into tesseract_ object. */
  const Dawg *GetDawg(int i) const;

  /** Return the number of dawgs loaded into tesseract_ object. */
  int NumDawgs() const;

  /// Returns a reference to the internal instance of the Tesseract class;
  /// the presence of which is guaranteed, i.e. the returned pointer
  /// WILL NOT be `nullptr`.
  Tesseract& tesseract() const;

  OcrEngineMode oem() const {
    return last_oem_requested_;
  }

  void set_min_orientation_margin(double margin);

  void SetupDebugAllPreset();
  void SetupDefaultPreset();

  void ReportDebugInfo();

  /* @} */

protected:
  /** Common code for setting the image. Returns true if Init has been called.
   */
  bool InternalResetImage();

  /**
   * Run the thresholder to make the thresholded image. If pix is not nullptr,
   * the source is thresholded to pix instead of the internal IMAGE.
   */
  virtual bool Threshold(Pix **pix);

  /**
   * Find lines from the image making the BLOCK_LIST.
   * @return 0 on success.
   */
  int FindLines();

  /** Delete the PageRes and block list, readying tesseract for OCRing a new page. */
  void ClearResults();

  /**
   * Return an LTR Result Iterator -- used only for training, as we really want
   * to ignore all BiDi smarts at that point.
   *
   * delete once you're done with it.
   */
  LTRResultIterator *GetLTRIterator();

  /**
   * Return the length of the output text string, as UTF8, assuming
   * one newline per line and one per block, with a terminator,
   * and assuming a single character reject marker for each rejected character.
   * Also return the number of recognized blobs in blob_count.
   */
  int TextLength(int *blob_count) const;

  //// paragraphs.cpp ////////////////////////////////////////////////////
  void DetectParagraphs(bool after_text_recognition);

  const PAGE_RES *GetPageRes() const {
    return page_res_;
  }

protected:
  Tesseract *tesseract_;             ///< The underlying data object.
#if !DISABLED_LEGACY_ENGINE
  Tesseract *osd_tesseract_;         ///< For orientation & script detection.
  EquationDetect *equ_detect_;       ///< The equation detector.
#endif
  FileReader reader_;                ///< Reads files from any filesystem.
  ImageThresholder *thresholder_;    ///< Image thresholding module.
  std::vector<ParagraphModel *> *paragraph_models_;
  BLOCK_LIST *block_list_;           ///< The page layout.
  PAGE_RES *page_res_;               ///< The page-level data.
  std::string visible_image_file_;
  Pix* pix_visible_image_;           ///< Image used in output PDF
  std::string output_file_;          ///< Name used by debug code.
  std::string datapath_;             ///< Current location of tessdata.
  std::string language_;             ///< Last initialized language.
  OcrEngineMode last_oem_requested_; ///< Last ocr language mode requested.
  bool recognition_done_;            ///< page_res_ contains recognition data.

  /**
   * @defgroup ThresholderParams Thresholder Parameters
   * Parameters saved from the Thresholder. Needed to rebuild coordinates.
   */
  /* @{ */
  int rect_left_;
  int rect_top_;
  int rect_width_;
  int rect_height_;
  int image_width_;
  int image_height_;
  /* @} */

private:
  // A list of image filenames gets special consideration
  //
  // If global parameter `tessedit_page_number` is non-negative, will only process that
  // single page. Works for multi-page tiff file, or filelist.
  bool ProcessPagesFileList(FILE *fp, std::string *buf,
                            const char *retry_config, int timeout_millisec,
                            TessResultRenderer *renderer);
  // TIFF supports multipage so gets special consideration.
  //
  // If global parameter `tessedit_page_number` is non-negative, will only process that
  // single page. Works for multi-page tiff file, or filelist.
  bool ProcessPagesMultipageTiff(const unsigned char *data, size_t size,
                                 const char *filename, const char *retry_config,
                                 int timeout_millisec,
                                 TessResultRenderer *renderer);
}; // class TessBaseAPI.

/** Escape a char string - replace &<>"' with HTML codes. */
std::string HOcrEscape(const char *text);

/**
 * Construct a filename(+path) that's unique, i.e. is guaranteed to not yet exist in the filesystem.
 */
std::string mkUniqueOutputFilePath(const char *basepath, int page_number, const char *label, const char *filename_extension);

/**
 * Helper function around leptonica's `pixWrite()` which writes the given `pic` image to file, in the `file_type` format.
 *
 * The `file_type` format is defined in leptonica's `imageio.h`. Here's an (possibly incomplete) extract:
 *
 * - IFF_BMP            = 1 (Windows BMP)
 * - IFF_JFIF_JPEG      = 2 (regular JPEG, default quality 75%)
 * - IFF_PNG            = 3 (PNG, lossless)
 * - IFF_TIFF           = 4 (TIFF)
 * - IFF_TIFF_PACKBITS  = 5 (TIFF, lossless)
 * - IFF_TIFF_RLE       = 6 (TIFF, lossless)
 * - IFF_TIFF_G3        = 7 (TIFF, lossless)
 * - IFF_TIFF_G4        = 8 (TIFF, lossless)
 * - IFF_TIFF_LZW       = 9 (TIFF, lossless)
 * - IFF_TIFF_ZIP       = 10 (TIFF, lossless)
 * - IFF_PNM            = 11 (PNM)
 * - IFF_PS             = 12 (PS: PostScript)
 * - IFF_GIF            = 13 (GIF)
 * - IFF_JP2            = 14 (JP2
 * - IFF_WEBP           = 15 (WebP)
 * - IFF_LPDF           = 16 (LDPF)
 * - IFF_TIFF_JPEG      = 17 (JPEG embedded in TIFF)
 * - IFF_DEFAULT        = 18 (The IFF_DEFAULT flag is used to write the file out in the same (input) file format that the pix was read from.  If the pix was not read from file, the input format field will be IFF_UNKNOWN and the output file format will be chosen to be compressed and lossless; namely: IFF_TIFF_G4 for depth = 1 bit and IFF_PNG for everything else.)
 * - IFF_SPIX           = 19 (SPIX: serialized PIX, a leptonica-specific file format)
 */
void WritePix(const std::string &filepath, Pix *pic, int file_type);

} // namespace tesseract

#endif // TESSERACT_API_BASEAPI_H_<|MERGE_RESOLUTION|>--- conflicted
+++ resolved
@@ -376,31 +376,24 @@
            const std::vector<std::string> &vars_vec,
            const std::vector<std::string> &vars_values);
 
-<<<<<<< HEAD
   int Init(const char *datapath,
            const std::vector<std::string> &vars_vec,
            const std::vector<std::string> &vars_values,
            const std::vector<std::string> &configs);
 
-  int Init(const char *datapath, const char *language, OcrEngineMode oem);
-=======
-  int InitFull(const char *datapath, const char *language, OcrEngineMode mode,
+  int Init(const char *datapath, const char *language, OcrEngineMode mode,
                const char **configs, int configs_size,
                const std::vector<std::string> *vars_vec,
                const std::vector<std::string> *vars_values,
                bool set_only_non_debug_params, FileReader reader);
 
-  int InitOem(const char *datapath, const char *language, OcrEngineMode oem);
-
-  int InitOem(const char *datapath, const char *language, OcrEngineMode oem, FileReader reader);
-
-  int InitSimple(const char *datapath, const char *language);
->>>>>>> 269d7ead
+  int Init(const char *datapath, const char *language, OcrEngineMode oem);
+
+  int Init(const char *datapath, const char *language, OcrEngineMode oem, FileReader reader);
 
   int Init(const char *datapath, const char *language, OcrEngineMode oem,
            const std::vector<std::string> &configs);
 
-<<<<<<< HEAD
   int Init(const char *datapath, const char *language);
 
   int Init(const char *datapath, const char *language,
@@ -450,8 +443,6 @@
                     FileReader reader,
                     const char *data = nullptr, size_t data_size = 0);
 
-=======
->>>>>>> 269d7ead
 /** @} */
 
 public:
