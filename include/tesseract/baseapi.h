// SPDX-License-Identifier: Apache-2.0
// File:        baseapi.h
// Description: Simple API for calling tesseract.
// Author:      Ray Smith
//
// (C) Copyright 2006, Google Inc.
// Licensed under the Apache License, Version 2.0 (the "License");
// you may not use this file except in compliance with the License.
// You may obtain a copy of the License at
// http://www.apache.org/licenses/LICENSE-2.0
// Unless required by applicable law or agreed to in writing, software
// distributed under the License is distributed on an "AS IS" BASIS,
// WITHOUT WARRANTIES OR CONDITIONS OF ANY KIND, either express or implied.
// See the License for the specific language governing permissions and
// limitations under the License.

#ifndef TESSERACT_API_BASEAPI_H_
#define TESSERACT_API_BASEAPI_H_

#include <tesseract/preparation.h> // compiler config, etc.

#include "export.h"
#include "pageiterator.h"
#include "publictypes.h"
#include "resultiterator.h"
#include "unichar.h"

#include <tesseract/version.h>
#include <tesseract/memcost_estimate.h>  // for ImageCostEstimate
#include <tesseract/params.h>
<<<<<<< HEAD
#include <tesseract/filepath.h>
=======
>>>>>>> 29aa1ad3

#include <cstdio>
#include <tuple>  // for std::tuple
#include <vector> // for std::vector

struct Pix;
struct Pixa;
struct Boxa;

namespace tesseract {

using namespace parameters;

class PAGE_RES;
class ParagraphModel;
class BLOCK_LIST;
class ETEXT_DESC;
struct OSResults;
class UNICHARSET;

class Dawg;
class Dict;
class EquationDetect;
class PageIterator;
class ImageThresholder;
class LTRResultIterator;
class ResultIterator;
class MutableIterator;
class TessResultRenderer;
class Tesseract;

// Function to read a std::vector<char> from a whole file.
// Returns false on failure.
using FileReader = bool (*)(const char *filename, std::vector<char> *data);

enum PermuterType : int;
// function prototype:
//   PermuterType Dict::letter_is_okay(void *void_dawg_args, const UNICHARSET &unicharset, UNICHAR_ID unichar_id, bool word_end)
using DictFunc = PermuterType (Dict::*)(void *, const UNICHARSET &, UNICHAR_ID,
                               bool) const;

using ProbabilityInContextFunc = double (Dict::*)(const char *, const char *,
                                                  int, const char *, int);

/**
 * Defines the trinity of page images to be used by tesseract for each page to be OCR'ed.
 */
struct ImagePageFileSpec {
  std::string page_image_path;          // the page image which must be OCR'ed.
  std::string segment_mask_image_path;  // an optional segmentation assistant page image. When not RGB, anything non-white is considered content.
  std::string visible_page_image_path;  // an optional image, specifically for PDF page overlay usage.
};

/**
 * Base class for all tesseract APIs.
 * Specific classes can add ability to work on different inputs or produce
 * different outputs.
 * This class is mostly an interface layer on top of the Tesseract instance
 * class to hide the data types so that users of this class don't have to
 * include any other Tesseract headers.
 */
class TESS_API TessBaseAPI {
public:
  TessBaseAPI();
  virtual ~TessBaseAPI();
  // Copy constructor and assignment operator are currently unsupported.
  TessBaseAPI(TessBaseAPI const &) = delete;
  TessBaseAPI &operator=(TessBaseAPI const &) = delete;

  /**
   * Returns the version identifier as a static string. Do not delete.
   */
  static const char *Version();

  /**
   * Set the name of the input file. Needed for training and
   * reading a UNLV zone file, and for searchable PDF output.
   */
  void SetInputName(const char *name);

  /**
   * These functions are required for searchable PDF output.
   * We need our hands on the input file so that we can include
   * it in the PDF without transcoding. If that is not possible,
   * we need the original image. Finally, resolution metadata
   * is stored in the PDF so we need that as well.
   *
   * @{
   */

  const char *GetInputName();

  // Takes ownership of the input pix.
  void SetInputImage(Pix *pix);

  Pix *GetInputImage();

  int GetSourceYResolution();

  const char *GetDatapath();

  void SetVisibleImageFilename(const char *name);

  const char *GetVisibleImageFilename();

  void SetVisibleImage(Pix *pix);

  Pix* GetVisibleImage();

  /**
   * @}
   */

  /**
  * Return a memory capacity cost estimate for the given image dimensions and
  * some heuristics re tesseract behaviour, e.g. input images will be normalized/greyscaled,
  * then thresholded, all of which will be kept in memory while the session runs.
  *
  * Also uses the Tesseract Variable `allowed_image_memory_capacity` to indicate
  * whether the estimated cost is oversized --> `cost.is_too_large()`
  *
  * For user convenience, static functions are provided:
  * the static functions MAY be used by userland code *before* the high cost of
  * instantiating a Tesseract instance is incurred.
  */
  static ImageCostEstimate EstimateImageMemoryCost(int image_width, int image_height, float allowance = 1.0e30f /* a.k.a.dont_care, use system limit and be done */ );
  static ImageCostEstimate EstimateImageMemoryCost(const Pix* pix, float allowance = 1.0e30f /* a.k.a. dont_care, use system limit and be done */ );

  /**
  * Ditto, but this API may be invoked after SetInputImage() or equivalent has been called
  * and reports the cost estimate for the current instance/image.
  */
  ImageCostEstimate EstimateImageMemoryCost() const;

  /**
  * Helper, which may be invoked after SetInputImage() or equivalent has been called:
  * reports the cost estimate for the current instance/image via `tprintf()` and returns
  * `true` when the cost is expected to be too high.
  *
  * You can use this as a fast pre-flight check. Many major tesseract APIs perform
  * this same check as part of their startup routine.
  */
  bool CheckAndReportIfImageTooLarge(const Pix* pix = nullptr /* default: use GetInputImage() data */ ) const;

  /** Set the name of the bonus output files. Needed only for debugging. */
  void SetOutputName(const char *name);

  /** Get the name of the bonus output files, which are used for debugging. */
  const std::string &GetOutputName();

  /**
   * Set the value of an internal "parameter."
   *
   * Supply the name of the parameter and the value as a string, just as
   * you would in a config file.
   * E.g. `SetVariable("tessedit_char_blacklist", "xyz");` to ignore 'x', 'y' and 'z'.
   * Or `SetVariable("classify_bln_numeric_mode", "1");` to set numeric-only mode.
   *
   * Returns false if the name lookup failed (or the set-value attempt is rejected
   * for any reason).
   *
   * SetVariable() may be used before Init(), but settings will revert to
   * defaults on End().
   *
<<<<<<< HEAD
   * Note: critical variables are "locked" during the Init() phase and any attempt
   * to set them to a different value before the End() call will be ignored/rejected
   * while an error message about the attempt is logged.
=======
   * Note: Must be called after Init(). Only works for non-init variables
   * (init variables should be passed to Init()).
>>>>>>> 29aa1ad3
   *
   * @{
   */
  bool SetVariable(const char *name, const char *value);
  bool SetVariable(const char *name, int value);
<<<<<<< HEAD
  bool SetVariable(const char *name, bool value);
  bool SetVariable(const char *name, double value);
  bool SetVariable(const char *name, const std::string &value);
=======
  bool SetDebugVariable(const char *name, const char *value);
>>>>>>> 29aa1ad3
  /**
   * @}
   */

  /**
   * Returns true if the parameter was found among Tesseract parameters.
   * Fills in `value` with the value of the parameter.
   *
   * @{
   */
  bool GetIntVariable(const char *name, int *value) const;
  bool GetBoolVariable(const char *name, bool *value) const;
  bool GetDoubleVariable(const char *name, double *value) const;
  /**
   * @}
   */

  /**
   * Returns the pointer to the string that represents the value of the
   * parameter if it was found among Tesseract parameters.
   */
  const char *GetStringVariable(const char *name) const;

  // Set up the Tesseract parameters listed in `vars_vec[]` to the specified values
  // in `vars_values[]`.
  bool InitParameters(const std::vector<std::string> &vars_vec,
                      const std::vector<std::string> &vars_values);

  // Tesseract parameter values are 'released' for another round of initialization
  // by way of InitParameters() and/or read_config_file().
  //
  // The current parameter values will not be altered by this call; use this
  // method if you want to keep the currently active parameter values as a kind
  // of 'good initial setup' for any subsequent teseract action.
  void ReadyParametersForReinitialization();

  // Tesseract parameter values are 'released' for another round of initialization
  // by way of InitParameters() and/or read_config_file().
  //
  // The current parameter values are reset to their factory defaults by this call.
  void ResetParametersToFactoryDefault();

#if !DISABLED_LEGACY_ENGINE

  /**
   * Print Tesseract fonts table to the given file (stdout by default).
   */
  void PrintFontsTable(FILE *fp = nullptr) const;

#endif

  /** 
   * Print Tesseract parameters to the given file (stdout by default).
   * Cannot be used as Tesseract configuration file due to descriptions 
   * (use DumpVariables instead to create config files).
   */
  void PrintVariables(FILE *fp = nullptr) const;

  /*
  * Report parameters' usage statistics, i.e. report which params have been
  * set, modified and read/checked until now during this run-time's lifetime.
  *
  * Use this method for run-time 'discovery' about which tesseract parameters
  * are actually *used* during your particular usage of the library, ergo
  * answering the question:
  * "Which of all those parameters are actually *relevant* to my use case today?"
  */
  void ReportParamsUsageStatistics() const;

  /** 
   * Print Tesseract parameters to the given file without descriptions. 
   * Can be used as Tesseract configuration file.
  */
  void DumpVariables(FILE *fp) const;

  // Functions added by Tesseract.js-core to save and restore parameters
  void SaveParameters();
  void RestoreParameters();

  /**
   * Get value of named variable as a string, if it exists.
   */
  bool GetVariableAsString(const char *name, std::string *val) const;

  /**
   * Take all the internally gathered diagnostics data (including the
   * tprintError/Warn/Info/Debug/Trace messages issued thus far, plus all
   * collected image snapshots representing the intermediate state of the
   * tesseract process at that time) and produce a HTML report from it
   * for human consumption.
   */
  void FinalizeAndWriteDiagnosticsReport(); //  --> ReportDebugInfo()

  /**
   * Inspect the path_params list (which lists images and image-list files)
   * and recognize the latter (vs. older text-based image file formats) and
   * expand these into a set of image file paths.
   *
   * This process applies a little heuristic for performance reasons:
   * so as not to have to load every listed image file entirely, we merely
   * fetch the initial couple of kilobytes and check if that part is
   * a (aborted) list of file paths, rather than (text-based) image data.
   * If it is, then it is treated as an image list file and expanded in line,
   * while otherwise it is flagged as an image file.
   *
   * Returns a non-empty set of page image specs on success. The returned set is empty on error.
   */
  std::vector<ImagePageFileSpec> ExpandImagelistFilesInSet(const std::vector<std::string> &path_params);

  /**
   * Instances are now mostly thread-safe and totally independent,
   * but some global parameters remain. Basically it is safe to use multiple
   * TessBaseAPIs in different threads in parallel, UNLESS:
   * you use SetVariable on some of the Params in `classify` and `textord`.
   * If you do, then the effect will be to change it for all your instances.
   *
   * Starts tesseract. Returns zero on success and -1 on failure.
   * NOTE that the only members that may be called before Init are those
   * listed above here in the class definition.
   *
   * The datapath must be the name of the tessdata directory.
   * The language is (usually) an ISO 639-3 string or, when empty or nullptr, will default to
   * "eng". It is entirely safe (and eventually will be efficient too) to call
   * Init() multiple times on the same instance to change language, or just
   * to reset the classifier.
   * 
   * The language may be a string of the form [~]<lang>[+[~]<lang>]* indicating
   * that multiple languages are to be loaded. E.g. "hin+eng" will load Hindi and
   * English. Languages may specify internally that they want to be loaded
   * with one or more other languages, so the `~` sign is available to override
   * that. E.g. if "hin" were set to load "eng" by default, then "hin+~eng" would force
   * loading only "hin". The number of loaded languages is limited only by
   * memory, with the caveat that loading additional languages will impact
   * both speed and accuracy, as there is more work to do to decide on the
   * applicable language, and there is more chance of hallucinating incorrect
   * words.
   * 
   * WARNING: On changing languages, all Tesseract parameters are reset
   * back to their default values. (Which may vary between languages.)
   * If you have a rare need to set a Variable that controls
   * initialization for a second call to Init you should explicitly
   * call End() and then use SetVariable before Init. This is only a very
   * rare use case, since there are very few uses that require any parameters
   * to be set before Init.
   *
<<<<<<< HEAD
=======
   * If set_only_non_debug_params is true, only params that do not contain
   * "debug" in the name will be set.
   *
>>>>>>> 29aa1ad3
   * @{
   */
  int Init(const char *datapath,
           ParamsVectorSet &vars);

  int Init(const char *datapath,
           ParamsVectorSet &vars,
           const std::vector<std::string> &configs);

  int Init(ParamsVectorSet &vars);

  int Init(ParamsVectorSet &vars,
           const std::vector<std::string> &configs);

  int Init(const char *datapath,
           ParamsVectorSet &vars,
           FileReader reader);

  int Init(const char *datapath,
           ParamsVectorSet &vars,
           const std::vector<std::string> &configs,
           FileReader reader);

  int Init(const char *datapath, 
           const std::vector<std::string> &vars_vec,
           const std::vector<std::string> &vars_values);

  int Init(const char *datapath,
           const std::vector<std::string> &vars_vec,
           const std::vector<std::string> &vars_values,
           const std::vector<std::string> &configs);

  int Init(const char *datapath, const char *language, OcrEngineMode oem);

  int Init(const char *datapath, const char *language, OcrEngineMode oem,
           const std::vector<std::string> &configs);

  int Init(const char *datapath, const char *language);

  int Init(const char *datapath, const char *language,
           const std::vector<std::string> &configs);

  int Init(const char *language, OcrEngineMode oem);

  int Init(const char *language, OcrEngineMode oem,
           const std::vector<std::string> &configs);

  int Init(const char *language);

  int Init(const char *language,
           const std::vector<std::string> &configs);

  /// Reads the traineddata via a FileReader from path `datapath`.
  int Init(const char *datapath, 
           const std::vector<std::string> &vars_vec,
           const std::vector<std::string> &vars_values,
           FileReader reader);

<<<<<<< HEAD
  int Init(const char *datapath,
           const std::vector<std::string> &vars_vec,
           const std::vector<std::string> &vars_values,
           const std::vector<std::string> &configs,
           FileReader reader);

  int Init(const char *datapath,
           const char *language, OcrEngineMode oem,
           FileReader reader);

  // In-memory version reads the traineddata directly from the given
  // data[data_size] array.
  int InitFromMemory(const char *data, size_t data_size, 
           const std::vector<std::string> &vars_vec,
           const std::vector<std::string> &vars_values);

  int InitFromMemory(const char *data, size_t data_size, 
          const std::vector<std::string> &vars_vec,
          const std::vector<std::string> &vars_values,
          const std::vector<std::string> &configs);

protected:
  int Init_Internal(const char *datapath,
                    ParamsVectorSet &vars,
                    const std::vector<std::string> &configs,
                    FileReader reader,
                    const char *data = nullptr, size_t data_size = 0);

/** @} */

public:
=======

/** @} */

>>>>>>> 29aa1ad3
  /**
   * Returns the languages string used in the last valid initialization.
   * If the last initialization specified "deu+hin" then that will be
   * returned. If "hin" loaded "eng" automatically as well, then that will
   * not be included in this list. To find the languages actually
   * loaded use GetLoadedLanguagesAsVector.
   * The returned string should NOT be deleted.
   */
  const char *GetInitLanguagesAsString() const;

  /**
   * Returns the loaded languages in the vector of std::string.
   * Includes all languages loaded by the last Init, including those loaded
   * as dependencies of other loaded languages.
   */
  void GetLoadedLanguagesAsVector(std::vector<std::string> *langs) const;

  /**
   * Returns the available languages in the sorted vector of std::string.
   */
  void GetAvailableLanguagesAsVector(std::vector<std::string> *langs) const;

  /**
   * Init only for page layout analysis. Use only for calls to SetImage and
   * AnalysePage. Calls that attempt recognition will generate an error.
   */
  void InitForAnalysePage();

  /**
   * Read a "config" file containing a set of param, value pairs.
   * Searches the standard places: tessdata/configs, tessdata/tessconfigs
   * and also accepts a relative or absolute path name.
   * Note: only non-init params will be set (init params are set by Init()).
   */
  void ReadConfigFile(const char *filename);
  
  /**
   * Set the current page segmentation mode. Defaults to PSM_SINGLE_BLOCK.
   * The mode is stored as an IntParam so it can also be modified by
<<<<<<< HEAD
   * ReadConfigFile or SetVariable("tessedit_pageseg_mode").
=======
   * ReadConfigFile() or SetVariable("tessedit_pageseg_mode").
>>>>>>> 29aa1ad3
   */
  void SetPageSegMode(PageSegMode mode);

  /** Return the current page segmentation mode. */
  PageSegMode GetPageSegMode() const;

  /**
   * Recognize a rectangle from an image and return the result as a string.
   * May be called many times for a single Init.
   * Currently has no error checking.
   * Greyscale of 8 and color of 24 or 32 bits per pixel may be given (in RGB/RGBA byte layout).
   * Palette color images will not work properly and must be converted to
   * 24 bit.
   * Binary images of 1 bit per pixel may also be given but they must be
   * byte packed with the MSB of the first byte being the first pixel, and a
   * 1 represents WHITE. For binary images set bytes_per_pixel=0.
   * The recognized text is returned as a char* which is coded
   * as UTF8 and must be freed with the delete [] operator.
   *
   * Note that TesseractRect is the simplified convenience interface.
   * For advanced uses, use SetImage, (optionally) SetRectangle, Recognize,
   * and one or more of the Get*Text functions below.
   */
  char *TesseractRect(const unsigned char *imagedata, int bytes_per_pixel,
                      int bytes_per_line, int left, int top, int width,
                      int height);

  /**
   * Call between pages or documents, etc., to free up memory and forget
   * adaptive data.
   */
  void ClearAdaptiveClassifier();

  /**
   * @defgroup AdvancedAPI Advanced API
   * The following methods break TesseractRect into pieces, so you can
   * get hold of the thresholded image, get the text in different formats,
   * get bounding boxes, confidences etc.
   */
  /* @{ */

  /**
   * Provide an image for Tesseract to recognize. Format is as
   * TesseractRect above. Copies the image buffer and converts to Pix.
   * SetImage clears all recognition results, and sets the rectangle to the
   * full image, so it may be followed immediately by a GetUTF8Text, and it
   * will automatically perform recognition.
   */
  void SetImage(const unsigned char *imagedata, int width, int height,
                int bytes_per_pixel, int bytes_per_line, int exif = 1, 
                const float angle = 0, bool upscale = false);

  /**
   * Provide an image for Tesseract to recognize. As with SetImage above,
   * Tesseract takes its own copy of the image, so it need not persist until
   * after Recognize.
   * Pix vs raw, which to use?
   * Use Pix where possible. Tesseract uses Pix as its internal representation
   * and it is therefore more efficient to provide a Pix directly.
   */
  void SetImage(Pix *pix, int exif = 1, const float angle = 0, bool upscale = false);

  int SetImageFile(int exif = 1, const float angle = 0, bool upscale = false);

  /**
   * Preprocessing the InputImage 
   * Grayscale normalization based on nlbin (Thomas Breuel)
   * Current modes: 
   *  - 0 = No normalization
   *  - 1 = Thresholding+Recognition
   *  - 2 = Thresholding
   *  - 3 = Recognition
   */
  bool NormalizeImage(int mode);

  /**
   * Set the resolution of the source image in pixels per inch so font size
   * information can be calculated in results.  Call this after SetImage().
   */
  void SetSourceResolution(int ppi);

  /**
   * Restrict recognition to a sub-rectangle of the image. Call after SetImage.
   * Each SetRectangle clears the recognition results so multiple rectangles
   * can be recognized with the same image.
   */
  void SetRectangle(int left, int top, int width, int height);

  /**
   * Stores lstmf based on in-memory data for one line with pix and text
  */
  bool WriteLSTMFLineData(const char *name, const char *path, Pix *pix, const char *truth_text, bool vertical);

  /**
   * Get a copy of the internal thresholded image from Tesseract.
   * Caller takes ownership of the Pix and must pixDestroy it.
   * May be called any time after SetImage, or after TesseractRect.
   */
  Pix *GetThresholdedImage();

  /**
   * Saves a .png image of the type specified by `type` to the file `filename`.
   *
   * Type 0 is the original image, type 1 is the greyscale (derivative) image
   * and type 2 is the binary (thresholded) derivative image.
   */
  void WriteImage(const int type);

  /**
   * Return average gradient of lines on page.
   */
  float GetGradient();

  /**
   * Get the result of page layout analysis as a leptonica-style
   * Boxa, Pixa pair, in reading order.
   * Can be called before or after Recognize.
   */
  Boxa *GetRegions(Pixa **pixa);

  /**
   * Get the textlines as a leptonica-style
   * Boxa, Pixa pair, in reading order.
   * Can be called before or after Recognize.
   * If raw_image is true, then extract from the original image instead of the
   * thresholded image and pad by raw_padding pixels.
   * If blockids is not nullptr, the block-id of each line is also returned as
   * an array of one element per line. delete [] after use. If paraids is not
   * nullptr, the paragraph-id of each line within its block is also returned as
   * an array of one element per line. delete [] after use.
   */
  Boxa *GetTextlines(bool raw_image, int raw_padding, Pixa **pixa,
                     int **blockids, int **paraids);
  /*
   Helper method to extract from the thresholded image. (most common usage)
*/
  Boxa *GetTextlines(Pixa **pixa, int **blockids) {
    return GetTextlines(false, 0, pixa, blockids, nullptr);
  }

  /**
   * Get textlines and strips of image regions as a leptonica-style Boxa, Pixa
   * pair, in reading order. Enables downstream handling of non-rectangular
   * regions.
   * Can be called before or after Recognize.
   * If blockids is not nullptr, the block-id of each line is also returned as
   * an array of one element per line. delete [] after use.
   */
  Boxa *GetStrips(Pixa **pixa, int **blockids);

  /**
   * Get the words as a leptonica-style
   * Boxa, Pixa pair, in reading order.
   * Can be called before or after Recognize.
   */
  Boxa *GetWords(Pixa **pixa);

  /**
   * Gets the individual connected (text) components (created
   * after pages segmentation step, but before recognition)
   * as a leptonica-style Boxa, Pixa pair, in reading order.
   * Can be called before or after Recognize.
   * Note: the caller is responsible for calling boxaDestroy()
   * on the returned Boxa array and pixaDestroy() on cc array.
   */
  Boxa *GetConnectedComponents(Pixa **cc);

  /**
   * Get the given level kind of components (block, textline, word etc.) as a
   * leptonica-style Boxa, Pixa pair, in reading order.
   * Can be called before or after Recognize.
   * If blockids is not nullptr, the block-id of each component is also returned
   * as an array of one element per component. delete [] after use.
   * If blockids is not nullptr, the paragraph-id of each component with its
   * block is also returned as an array of one element per component. delete []
   * after use. If raw_image is true, then portions of the original image are
   * extracted instead of the thresholded image and padded with raw_padding. If
   * text_only is true, then only text components are returned.
   */
  Boxa *GetComponentImages(PageIteratorLevel level, bool text_only,
                           bool raw_image, int raw_padding, Pixa **pixa,
                           int **blockids, int **paraids);
  // Helper function to get binary images with no padding (most common usage).
  Boxa *GetComponentImages(const PageIteratorLevel level, const bool text_only,
                           Pixa **pixa, int **blockids) {
    return GetComponentImages(level, text_only, false, 0, pixa, blockids,
                              nullptr);
  }

  /**
   * Returns the scale factor of the thresholded image that would be returned by
   * GetThresholdedImage() and the various GetX() methods that call
   * GetComponentImages().
   * Returns 0 if no thresholder has been set.
   */
  int GetThresholdedImageScaleFactor() const;

  /**
   * Runs page layout analysis in the mode set by SetPageSegMode.
   * May optionally be called prior to Recognize to get access to just
   * the page layout results. Returns an iterator to the results.
   * If merge_similar_words is true, words are combined where suitable for use
   * with a line recognizer. Use if you want to use AnalyseLayout to find the
   * textlines, and then want to process textline fragments with an external
   * line recognizer.
   * Returns nullptr on error or an empty page.
   * The returned iterator must be deleted after use.
   * WARNING! This class points to data held within the TessBaseAPI class, and
   * therefore can only be used while the TessBaseAPI class still exists and
   * has not been subjected to a call of Init, SetImage, Recognize, Clear, End
   * DetectOS, or anything else that changes the internal PAGE_RES.
   */
  PageIterator *AnalyseLayout(bool merge_similar_words = false);

  /**
   * Recognize the image from SetAndThresholdImage, generating Tesseract
   * internal structures. Returns 0 on success.
   * Optional. The Get*Text functions below will call Recognize if needed.
   * After Recognize, the output is kept internally until the next SetImage.
   */
  int Recognize(ETEXT_DESC *monitor);

  /**
   * Methods to retrieve information after SetAndThresholdImage(),
   * Recognize() or TesseractRect(). (Recognize is called implicitly if needed.)
   *
   * @{
   */

  /**
   * Turns images into symbolic text.
   *
   * filename can point to a single image, a multi-page TIFF,
   * or a plain text list of image filenames.
   *
   * retry_config is useful for debugging. If not nullptr, you can fall
   * back to an alternate configuration if a page fails for some
   * reason.
   *
   * timeout_millisec terminates processing if any single page
   * takes too long. Set to 0 for unlimited time.
   *
   * renderer is responsible for creating the output. For example,
   * use the TessTextRenderer if you want plaintext output, or
   * the TessPDFRender to produce searchable PDF.
   *
   * If tessedit_page_number is non-negative, will only process that
   * single page. Works for multi-page tiff file, or filelist.
   *
   * Returns true if successful, false on error.
   */
  bool ProcessPages(const char *filename, const char *retry_config,
                    int timeout_millisec, TessResultRenderer *renderer);

protected:
  // Does the real work of ProcessPages.
  bool ProcessPagesInternal(const char *filename, const char *retry_config,
                            int timeout_millisec, TessResultRenderer *renderer);

public:
  /**
   * Turn a single image into symbolic text.
   *
   * The pix is the image processed. filename and page_number are
   * metadata used by side-effect processes, such as reading a box
   * file or formatting as hOCR.
   *
   * See ProcessPages for descriptions of other parameters.
   */
  bool ProcessPage(Pix *pix, const char *filename,
                   const char *retry_config, int timeout_millisec,
                   TessResultRenderer *renderer);

  /**
   * Get a reading-order iterator to the results of LayoutAnalysis and/or
   * Recognize. The returned iterator must be deleted after use.
   * WARNING! This class points to data held within the TessBaseAPI class, and
   * therefore can only be used while the TessBaseAPI class still exists and
   * has not been subjected to a call of Init, SetImage, Recognize, Clear, End
   * DetectOS, or anything else that changes the internal PAGE_RES.
   */
  ResultIterator *GetIterator();

  /**
   * Get a mutable iterator to the results of LayoutAnalysis and/or Recognize.
   * The returned iterator must be deleted after use.
   * WARNING! This class points to data held within the TessBaseAPI class, and
   * therefore can only be used while the TessBaseAPI class still exists and
   * has not been subjected to a call of Init, SetImage, Recognize, Clear, End
   * DetectOS, or anything else that changes the internal PAGE_RES.
   */
  MutableIterator *GetMutableIterator();

  /**
   * The recognized text is returned as a char* which is coded
   * as UTF8 and must be freed with the delete [] operator.
   */
  char *GetUTF8Text();

  size_t GetNumberOfTables() const;

  /// Return the i-th table bounding box coordinates
  ///
  /// Gives the (top_left.x, top_left.y, bottom_right.x, bottom_right.y)
  /// coordinates of the i-th table.
  std::tuple<int, int, int, int> GetTableBoundingBox(
      unsigned i ///< Index of the table, for upper limit \see GetNumberOfTables()
  );

  /// Get bounding boxes of the rows of a table
  /// return values are (top_left.x, top_left.y, bottom_right.x, bottom_right.y)
  std::vector<std::tuple<int, int, int, int> > GetTableRows(
      unsigned i ///< Index of the table, for upper limit \see GetNumberOfTables()
  );

  /// Get bounding boxes of the cols of a table
  /// return values are (top_left.x, top_left.y, bottom_right.x, bottom_right.y)
  std::vector<std::tuple<int, int, int, int> > GetTableCols(
    unsigned i ///< Index of the table, for upper limit \see GetNumberOfTables()
  );

  /**
   * Make a HTML-formatted string with hOCR markup from the internal
   * data structures.
   * page_number is 0-based but will appear in the output as 1-based.
   * monitor can be used to
   *  cancel the recognition
   *  receive progress callbacks
   *
   * Returned string must be freed with the delete [] operator.
   */
  char *GetHOCRText(ETEXT_DESC *monitor, int page_number);

  /**
   * Make a HTML-formatted string with hOCR markup from the internal
   * data structures.
   * page_number is 0-based but will appear in the output as 1-based.
   *
   * Returned string must be freed with the delete [] operator.
   */
  char *GetHOCRText(int page_number);

  /**
   * Make an XML-formatted string with Alto markup from the internal
   * data structures.
   *
   * Returned string must be freed with the delete [] operator.
   */
  char *GetAltoText(ETEXT_DESC *monitor, int page_number);

  /**
   * Make an XML-formatted string with Alto markup from the internal
   * data structures.
   *
   * Returned string must be freed with the delete [] operator.
   */
  char *GetAltoText(int page_number);

   /**
   * Make an XML-formatted string with PAGE markup from the internal
   * data structures.
   *
   * Returned string must be freed with the delete [] operator.
   */
  char *GetPAGEText(ETEXT_DESC *monitor, int page_number);

  /**
   * Make an XML-formatted string with PAGE markup from the internal
   * data structures.
   *
   * Returned string must be freed with the delete [] operator.
   */
  char *GetPAGEText(int page_number);

  /**
   * Make a TSV-formatted string from the internal data structures.
   * page_number is 0-based but will appear in the output as 1-based.
   *
   * Returned string must be freed with the delete [] operator.
   */
  char *GetTSVText(int page_number, bool lang_info = false);

  /**
   * Make a box file for LSTM training from the internal data structures.
   * Constructs coordinates in the original image - not just the rectangle.
   * page_number is a 0-based page index that will appear in the box file.
   *
   * Returned string must be freed with the delete [] operator.
   */
  char *GetLSTMBoxText(int page_number);

  /**
   * The recognized text is returned as a char* which is coded in the same
   * format as a box file used in training.
   * Constructs coordinates in the original image - not just the rectangle.
   * page_number is a 0-based page index that will appear in the box file.
   *
   * Returned string must be freed with the delete [] operator.
   */
  char *GetBoxText(int page_number);

  /**
   * The recognized text is returned as a char* which is coded in the same
   * format as a WordStr box file used in training.
   * page_number is a 0-based page index that will appear in the box file.
   *
   * Returned string must be freed with the delete [] operator.
   */
  char *GetWordStrBoxText(int page_number);

  /**
   * The recognized text is returned as a char* which is coded
   * as UNLV format Latin-1 with specific reject and suspect codes.
   *
   * Returned string must be freed with the delete [] operator.
   */
  char *GetUNLVText();

  /**
   * Detect the orientation of the input image and apparent script (alphabet).
   * orient_deg is the detected clockwise rotation of the input image in degrees
   * (0, 90, 180, 270)
   * orient_conf is the confidence (15.0 is reasonably confident)
   * script_name is an ASCII string, the name of the script, e.g. "Latin"
   * script_conf is confidence level in the script
   * Returns true on success and writes values to each parameter as an output
   */
  bool DetectOrientationScript(int *orient_deg, float *orient_conf,
                               const char **script_name, float *script_conf);

  /**
   * The recognized text is returned as a char* which is coded
   * as UTF8 and must be freed with the delete [] operator.
   * page_number is a 0-based page index that will appear in the osd file.
   *
   * Returned string must be freed with the delete [] operator.
   */
  char *GetOsdText(int page_number);

  /** Returns the (average) confidence value between 0 and 100. */
  int MeanTextConf();

  /**
   * Returns all word confidences (between 0 and 100) in an array, terminated
   * by -1.
   *
   * The calling function must `delete []` after use.
   *
   * The number of confidences should correspond to the number of space-
   * delimited words in GetUTF8Text.
   */
  int *AllWordConfidences();

  /** @} */

#if !DISABLED_LEGACY_ENGINE
  /**
   * Applies the given word to the adaptive classifier if possible.
   * The word must be SPACE-DELIMITED UTF-8 - l i k e t h i s , so it can
   * tell the boundaries of the graphemes.
   * Assumes that SetImage/SetRectangle have been used to set the image
   * to the given word. The mode arg should be PSM_SINGLE_WORD or
   * PSM_CIRCLE_WORD, as that will be used to control layout analysis.
   * The currently set PageSegMode is preserved.
   * Returns false if adaption was not possible for some reason.
   */
  bool AdaptToWordStr(PageSegMode mode, const char *wordstr);
#endif // !DISABLED_LEGACY_ENGINE

  /**
   * Free up recognition results and any stored image data, without actually
   * freeing any recognition data that would be time-consuming to reload.
   * Afterwards, you must call SetImage or TesseractRect before doing
   * any Recognize or Get* operation.
   */
  void Clear();

  /**
   * Close down tesseract and free up (almost) all memory.
   * WipeSqueakyCleanForReUse() is near equivalent to destructing and
   * reconstructing your TessBaseAPI or calling End(), with two important
   * distinctions:
   *
   * - WipeSqueakyCleanForReUse() will *not* destroy the internal Tesseract
   *   class instance, but wipe it clean so it'll behave as if destructed and
   *   then reconstructed afresh, with one caveat:
   * - WipeSqueakyCleanForReUse() will not destroy any diagnostics/trace data
   *   cached in the running instance: the goal is to thus be able to produce
   *   diagnostics reports which span multiple rounds of OCR activity, executed 
   *   in the single lifespan of the TesseractAPI instance.
   *
   * Once WipeSqueakyCleanForReUse() has been used, none of the other API
   * functions may be used other than Init and anything declared above it in the
   * class definition: as with after calling End(), the internal state is
   * equivalent to being freshly constructed.
   */
  void WipeSqueakyCleanForReUse();

  /**
   * Close down tesseract and free up all memory. End() is equivalent to
   * destructing and reconstructing your TessBaseAPI.
   * 
   * The 'minor' difference with that delete+new approach is that we will
   * keep stored diagnostics/trace data intact, i.e. we *keep* the debug
   * trace data, so we can produce a series' report at the final end.
   * 
   * Once End() has been used, none of the other API functions may be used
   * other than Init and anything declared above it in the class definition.
   */
  void End();

  /**
   * Equivalent to calling End() but with the added feature of all
   * parameters being reset to factory defaults.
   */
  void ResetToDefaults();

  /**
   * Clear any library-level memory caches.
   * There are a variety of expensive-to-load constant data structures (mostly
   * language dictionaries) that are cached globally -- surviving the `Init()`
   * and `End()` of individual TessBaseAPI's.  This function allows the clearing
   * of these caches.
   **/
  static void ClearPersistentCache();

  /**
   * Check whether a word is valid according to Tesseract's language model
   *
   * @return 0 if the word is invalid, non-zero if valid.
   *
   * @warning temporary! This function will be removed from here and placed
   * in a separate API at some future time.
   */
  int IsValidWord(const char *word) const;

  /// Returns true if utf8_character is defined in the UniCharset.
  bool IsValidCharacter(const char *utf8_character) const;

  bool GetTextDirection(int *out_offset, float *out_slope);

  /** Sets Dict::letter_is_okay_ function to point to the given function. */
  void SetDictFunc(DictFunc f);

  /** Sets Dict::probability_in_context_ function to point to the given
   * function.
   */
  void SetProbabilityInContextFunc(ProbabilityInContextFunc f);

  /**
   * Estimates the Orientation And Script of the image.
   * @return true if the image was processed successfully.
   */
  bool DetectOS(OSResults *results);

  /**
   * Return text orientation of each block as determined by an earlier run
   * of layout analysis.
   */
  void GetBlockTextOrientations(int **block_orientation,
                                bool **vertical_writing);

  /** This method returns the string form of the specified unichar. */
  const char *GetUnichar(int unichar_id) const;

  /** Return the pointer to the i-th dawg loaded into tesseract_ object. */
  const Dawg *GetDawg(int i) const;

  /** Return the number of dawgs loaded into tesseract_ object. */
  int NumDawgs() const;

  /// Returns a reference to the internal instance of the Tesseract class;
  /// the presence of which is guaranteed, i.e. the returned pointer
  /// WILL NOT be `nullptr`.
  Tesseract& tesseract() const;

  OcrEngineMode oem() const {
    return last_oem_requested_;
  }

  void set_min_orientation_margin(double margin);

  void SetupDebugAllPreset();
  void SetupDefaultPreset();

  void ReportDebugInfo();

  /* @} */

protected:
  /** Common code for setting the image. Returns true if Init has been called.
   */
  bool InternalResetImage();

  /**
   * Run the thresholder to make the thresholded image. If pix is not nullptr,
   * the source is thresholded to pix instead of the internal IMAGE.
   */
  virtual bool Threshold(Pix **pix);

  /**
   * Find lines from the image making the BLOCK_LIST.
   * @return 0 on success.
   */
  int FindLines();

  /** Delete the PageRes and block list, readying tesseract for OCRing a new page. */
  void ClearResults();

  /**
   * Return an LTR Result Iterator -- used only for training, as we really want
   * to ignore all BiDi smarts at that point.
   *
   * delete once you're done with it.
   */
  LTRResultIterator *GetLTRIterator();

  /**
   * Return the length of the output text string, as UTF8, assuming
   * one newline per line and one per block, with a terminator,
   * and assuming a single character reject marker for each rejected character.
   * Also return the number of recognized blobs in blob_count.
   */
  int TextLength(int *blob_count) const;

  //// paragraphs.cpp ////////////////////////////////////////////////////
  void DetectParagraphs(bool after_text_recognition);

  const PAGE_RES *GetPageRes() const {
    return page_res_;
  }

protected:
<<<<<<< HEAD
  mutable Tesseract *tesseract_;     ///< The underlying data object.
=======
  Tesseract *tesseract_;             ///< The underlying data object.
>>>>>>> 29aa1ad3
#if !DISABLED_LEGACY_ENGINE
  Tesseract *osd_tesseract_;         ///< For orientation & script detection.
  EquationDetect *equ_detect_;       ///< The equation detector.
#endif
  FileReader reader_;                ///< Reads files from any filesystem.
  ImageThresholder *thresholder_;    ///< Image thresholding module.
  std::vector<ParagraphModel *> *paragraph_models_;
  BLOCK_LIST *block_list_;           ///< The page layout.
  PAGE_RES *page_res_;               ///< The page-level data.
  std::string visible_image_file_;
  Pix* pix_visible_image_;           ///< Image used in output PDF
  std::string output_file_;          ///< Name used by debug code.
  std::string datapath_;             ///< Current location of tessdata.
  std::string language_;             ///< Last initialized language.
  OcrEngineMode last_oem_requested_; ///< Last ocr language mode requested.
  bool recognition_done_;            ///< page_res_ contains recognition data.

  /**
   * @defgroup ThresholderParams Thresholder Parameters
   * Parameters saved from the Thresholder. Needed to rebuild coordinates.
   */
  /* @{ */
  int rect_left_;
  int rect_top_;
  int rect_width_;
  int rect_height_;
  int image_width_;
  int image_height_;
  /* @} */

private:
  // A list of image filenames gets special consideration
  //
  // If global parameter `tessedit_page_number` is non-negative, will only process that
  // single page. Works for multi-page tiff file, or filelist.
  bool ProcessPagesFileList(FILE *fp, std::string *buf,
                            const char *retry_config, int timeout_millisec,
                            TessResultRenderer *renderer);
  // TIFF supports multipage so gets special consideration.
  //
  // If global parameter `tessedit_page_number` is non-negative, will only process that
  // single page. Works for multi-page tiff file, or filelist.
  bool ProcessPagesMultipageTiff(const unsigned char *data, size_t size,
                                 const char *filename, const char *retry_config,
                                 int timeout_millisec,
                                 TessResultRenderer *renderer);
}; // class TessBaseAPI.

/** Escape a char string - replace &<>"' with HTML codes. */
std::string HOcrEscape(const char *text);

/**
 * Construct a filename(+path) that's unique, i.e. is guaranteed to not yet exist in the filesystem.
 */
std::string mkUniqueOutputFilePath(const char *basepath, int page_number, const char *label, const char *filename_extension);

/**
 * Helper function around leptonica's `pixWrite()` which writes the given `pic` image to file, in the `file_type` format.
 *
 * The `file_type` format is defined in leptonica's `imageio.h`. Here's an (possibly incomplete) extract:
 *
 * - IFF_BMP            = 1 (Windows BMP)
 * - IFF_JFIF_JPEG      = 2 (regular JPEG, default quality 75%)
 * - IFF_PNG            = 3 (PNG, lossless)
 * - IFF_TIFF           = 4 (TIFF)
 * - IFF_TIFF_PACKBITS  = 5 (TIFF, lossless)
 * - IFF_TIFF_RLE       = 6 (TIFF, lossless)
 * - IFF_TIFF_G3        = 7 (TIFF, lossless)
 * - IFF_TIFF_G4        = 8 (TIFF, lossless)
 * - IFF_TIFF_LZW       = 9 (TIFF, lossless)
 * - IFF_TIFF_ZIP       = 10 (TIFF, lossless)
 * - IFF_PNM            = 11 (PNM)
 * - IFF_PS             = 12 (PS: PostScript)
 * - IFF_GIF            = 13 (GIF)
 * - IFF_JP2            = 14 (JP2
 * - IFF_WEBP           = 15 (WebP)
 * - IFF_LPDF           = 16 (LDPF)
 * - IFF_TIFF_JPEG      = 17 (JPEG embedded in TIFF)
 * - IFF_DEFAULT        = 18 (The IFF_DEFAULT flag is used to write the file out in the same (input) file format that the pix was read from.  If the pix was not read from file, the input format field will be IFF_UNKNOWN and the output file format will be chosen to be compressed and lossless; namely: IFF_TIFF_G4 for depth = 1 bit and IFF_PNG for everything else.)
 * - IFF_SPIX           = 19 (SPIX: serialized PIX, a leptonica-specific file format)
 */
void WritePix(const std::string &filepath, Pix *pic, int file_type);

} // namespace tesseract

#endif // TESSERACT_API_BASEAPI_H_<|MERGE_RESOLUTION|>--- conflicted
+++ resolved
@@ -28,10 +28,7 @@
 #include <tesseract/version.h>
 #include <tesseract/memcost_estimate.h>  // for ImageCostEstimate
 #include <tesseract/params.h>
-<<<<<<< HEAD
 #include <tesseract/filepath.h>
-=======
->>>>>>> 29aa1ad3
 
 #include <cstdio>
 #include <tuple>  // for std::tuple
@@ -196,26 +193,17 @@
    * SetVariable() may be used before Init(), but settings will revert to
    * defaults on End().
    *
-<<<<<<< HEAD
    * Note: critical variables are "locked" during the Init() phase and any attempt
    * to set them to a different value before the End() call will be ignored/rejected
    * while an error message about the attempt is logged.
-=======
-   * Note: Must be called after Init(). Only works for non-init variables
-   * (init variables should be passed to Init()).
->>>>>>> 29aa1ad3
    *
    * @{
    */
   bool SetVariable(const char *name, const char *value);
   bool SetVariable(const char *name, int value);
-<<<<<<< HEAD
   bool SetVariable(const char *name, bool value);
   bool SetVariable(const char *name, double value);
   bool SetVariable(const char *name, const std::string &value);
-=======
-  bool SetDebugVariable(const char *name, const char *value);
->>>>>>> 29aa1ad3
   /**
    * @}
    */
@@ -361,12 +349,6 @@
    * rare use case, since there are very few uses that require any parameters
    * to be set before Init.
    *
-<<<<<<< HEAD
-=======
-   * If set_only_non_debug_params is true, only params that do not contain
-   * "debug" in the name will be set.
-   *
->>>>>>> 29aa1ad3
    * @{
    */
   int Init(const char *datapath,
@@ -425,7 +407,6 @@
            const std::vector<std::string> &vars_values,
            FileReader reader);
 
-<<<<<<< HEAD
   int Init(const char *datapath,
            const std::vector<std::string> &vars_vec,
            const std::vector<std::string> &vars_values,
@@ -457,11 +438,6 @@
 /** @} */
 
 public:
-=======
-
-/** @} */
-
->>>>>>> 29aa1ad3
   /**
    * Returns the languages string used in the last valid initialization.
    * If the last initialization specified "deu+hin" then that will be
@@ -501,11 +477,7 @@
   /**
    * Set the current page segmentation mode. Defaults to PSM_SINGLE_BLOCK.
    * The mode is stored as an IntParam so it can also be modified by
-<<<<<<< HEAD
-   * ReadConfigFile or SetVariable("tessedit_pageseg_mode").
-=======
    * ReadConfigFile() or SetVariable("tessedit_pageseg_mode").
->>>>>>> 29aa1ad3
    */
   void SetPageSegMode(PageSegMode mode);
 
@@ -1139,11 +1111,7 @@
   }
 
 protected:
-<<<<<<< HEAD
-  mutable Tesseract *tesseract_;     ///< The underlying data object.
-=======
   Tesseract *tesseract_;             ///< The underlying data object.
->>>>>>> 29aa1ad3
 #if !DISABLED_LEGACY_ENGINE
   Tesseract *osd_tesseract_;         ///< For orientation & script detection.
   EquationDetect *equ_detect_;       ///< The equation detector.
