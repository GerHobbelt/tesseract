// SPDX-License-Identifier: Apache-2.0
// File:        baseapi.h
// Description: Simple API for calling tesseract.
// Author:      Ray Smith
//
// (C) Copyright 2006, Google Inc.
// Licensed under the Apache License, Version 2.0 (the "License");
// you may not use this file except in compliance with the License.
// You may obtain a copy of the License at
// http://www.apache.org/licenses/LICENSE-2.0
// Unless required by applicable law or agreed to in writing, software
// distributed under the License is distributed on an "AS IS" BASIS,
// WITHOUT WARRANTIES OR CONDITIONS OF ANY KIND, either express or implied.
// See the License for the specific language governing permissions and
// limitations under the License.

#ifndef TESSERACT_API_BASEAPI_H_
#define TESSERACT_API_BASEAPI_H_

#ifdef HAVE_TESSERACT_CONFIG_H
#  include "config_auto.h" // DISABLED_LEGACY_ENGINE
#endif

#include "export.h"
#include "pageiterator.h"
#include "publictypes.h"
#include "resultiterator.h"
#include "unichar.h"

#include <tesseract/version.h>
#include <tesseract/memcost_estimate.h>  // for ImageCostEstimate
<<<<<<< HEAD
#include <tesseract/autosupressor.h>     // for AutoSupressDatum
#include <tesseract/params.h>
#include <tesseract/filepath.h>
=======
>>>>>>> fabff2c5

#include <cstdio>
#include <tuple>  // for std::tuple
#include <vector> // for std::vector

struct Pix;
struct Pixa;
struct Boxa;

namespace tesseract {

using namespace parameters;

class PAGE_RES;
class ParagraphModel;
class BLOCK_LIST;
class ETEXT_DESC;
struct OSResults;
class UNICHARSET;

class Dawg;
class Dict;
class EquationDetect;
class PageIterator;
class ImageThresholder;
class LTRResultIterator;
class ResultIterator;
class MutableIterator;
class TessResultRenderer;
class Tesseract;

// Function to read a std::vector<char> from a whole file.
// Returns false on failure.
using FileReader = bool (*)(const char *filename, std::vector<char> *data);

using DictFunc = int (Dict::*)(void *, const UNICHARSET &, UNICHAR_ID,
                               bool) const;
using ProbabilityInContextFunc = double (Dict::*)(const char *, const char *,
                                                  int, const char *, int);

/**
 * Defines the trinity of page images to be used by tesseract for each page to be OCR'ed.
 */
struct ImagePageFileSpec {
  std::string page_image_path;          // the page image which must be OCR'ed.
  std::string segment_mask_image_path;  // an optional segmentation assistant page image. When not RGB, anything non-white is considered content.
  std::string visible_page_image_path;  // an optional image, specifically for PDF page overlay usage.
};

/**
 * Base class for all tesseract APIs.
 * Specific classes can add ability to work on different inputs or produce
 * different outputs.
 * This class is mostly an interface layer on top of the Tesseract instance
 * class to hide the data types so that users of this class don't have to
 * include any other Tesseract headers.
 */
class TESS_API TessBaseAPI {
public:
  TessBaseAPI();
  virtual ~TessBaseAPI();
  // Copy constructor and assignment operator are currently unsupported.
  TessBaseAPI(TessBaseAPI const &) = delete;
  TessBaseAPI &operator=(TessBaseAPI const &) = delete;

  /**
   * Returns the version identifier as a static string. Do not delete.
   */
  static const char *Version();

  /**
   * Set the name of the input file. Needed for training and
   * reading a UNLV zone file, and for searchable PDF output.
   */
  void SetInputName(const char *name);

  /**
   * These functions are required for searchable PDF output.
   * We need our hands on the input file so that we can include
   * it in the PDF without transcoding. If that is not possible,
   * we need the original image. Finally, resolution metadata
   * is stored in the PDF so we need that as well.
   *
   * @{
   */

  const char *GetInputName();

  // Takes ownership of the input pix.
  void SetInputImage(Pix *pix);

  Pix *GetInputImage();

  int GetSourceYResolution();

  const char *GetDatapath();

  void SetVisibleImageFilename(const char *name);

  const char *GetVisibleImageFilename();

  void SetVisibleImage(Pix *pix);

  Pix* GetVisibleImage();

  /**
   * @}
   */

  /**
  * Return a memory capacity cost estimate for the given image dimensions and
  * some heuristics re tesseract behaviour, e.g. input images will be normalized/greyscaled,
  * then thresholded, all of which will be kept in memory while the session runs.
  *
  * Also uses the Tesseract Variable `allowed_image_memory_capacity` to indicate
  * whether the estimated cost is oversized --> `cost.is_too_large()`
  *
  * For user convenience, static functions are provided:
  * the static functions MAY be used by userland code *before* the high cost of
  * instantiating a Tesseract instance is incurred.
  */
  static ImageCostEstimate EstimateImageMemoryCost(int image_width, int image_height, float allowance = 1.0e30f /* a.k.a.dont_care, use system limit and be done */ );
  static ImageCostEstimate EstimateImageMemoryCost(const Pix* pix, float allowance = 1.0e30f /* a.k.a. dont_care, use system limit and be done */ );

  /**
  * Ditto, but this API may be invoked after SetInputImage() or equivalent has been called
  * and reports the cost estimate for the current instance/image.
  */
  ImageCostEstimate EstimateImageMemoryCost() const;

  /**
  * Helper, which may be invoked after SetInputImage() or equivalent has been called:
  * reports the cost estimate for the current instance/image via `tprintf()` and returns
  * `true` when the cost is expected to be too high.
  *
  * You can use this as a fast pre-flight check. Many major tesseract APIs perform
  * this same check as part of their startup routine.
  */
  bool CheckAndReportIfImageTooLarge(const Pix* pix = nullptr /* default: use GetInputImage() data */ ) const;

  /** Set the name of the bonus output files. Needed only for debugging. */
  void SetOutputName(const char *name);

  /** Get the name of the bonus output files, which are used for debugging. */
  const std::string &GetOutputName();

  /**
   * Set the value of an internal "parameter."
   *
   * Supply the name of the parameter and the value as a string, just as
   * you would in a config file.
   * E.g. `SetVariable("tessedit_char_blacklist", "xyz");` to ignore 'x', 'y' and 'z'.
   * Or `SetVariable("classify_bln_numeric_mode", "1");` to set numeric-only mode.
   *
   * Returns false if the name lookup failed (or the set-value attempt is rejected
   * for any reason).
   *
   * SetVariable() may be used before Init(), but settings will revert to
   * defaults on End().
   *
   * Note: critical variables are "locked" during the Init() phase and any attempt
   * to set them to a different value before the End() call will be ignored/rejected
   * while an error message about the attempt is logged.
   *
   * @{
   */
  bool SetVariable(const char *name, const char *value);
  bool SetVariable(const char *name, int value);
  bool SetVariable(const char *name, bool value);
  bool SetVariable(const char *name, double value);
  bool SetVariable(const char *name, const std::string &value);
  /**
   * @}
   */

  /**
   * Returns true if the parameter was found among Tesseract parameters.
   * Fills in `value` with the value of the parameter.
   *
   * @{
   */
  bool GetIntVariable(const char *name, int *value) const;
  bool GetBoolVariable(const char *name, bool *value) const;
  bool GetDoubleVariable(const char *name, double *value) const;
  /**
   * @}
   */

  /**
   * Returns the pointer to the string that represents the value of the
   * parameter if it was found among Tesseract parameters.
   */
  const char *GetStringVariable(const char *name) const;

  // Set up the Tesseract parameters listed in `vars_vec[]` to the specified values
  // in `vars_values[]`.
  bool InitParameters(const std::vector<std::string> &vars_vec,
                      const std::vector<std::string> &vars_values);

  // Tesseract parameter values are 'released' for another round of initialization
  // by way of InitParameters() and/or read_config_file().
  //
  // The current parameter values will not be altered by this call; use this
  // method if you want to keep the currently active parameter values as a kind
  // of 'good initial setup' for any subsequent teseract action.
  void ReadyParametersForReinitialization();

  // Tesseract parameter values are 'released' for another round of initialization
  // by way of InitParameters() and/or read_config_file().
  //
  // The current parameter values are reset to their factory defaults by this call.
  void ResetParametersToFactoryDefault();

#if !DISABLED_LEGACY_ENGINE

  /**
   * Print Tesseract fonts table to the given file (stdout by default).
   */
  void PrintFontsTable(FILE *fp = nullptr) const;

#endif

  /** 
   * Print Tesseract parameters to the given file (stdout by default).
   * Cannot be used as Tesseract configuration file due to descriptions 
   * (use DumpVariables instead to create config files).
   */
  void PrintVariables(FILE *fp = nullptr) const;

  /*
  * Report parameters' usage statistics, i.e. report which params have been
  * set, modified and read/checked until now during this run-time's lifetime.
  *
  * Use this method for run-time 'discovery' about which tesseract parameters
  * are actually *used* during your particular usage of the library, ergo
  * answering the question:
  * "Which of all those parameters are actually *relevant* to my use case today?"
  */
  void ReportParamsUsageStatistics() const;

  /** 
   * Print Tesseract parameters to the given file without descriptions. 
   * Can be used as Tesseract configuration file.
  */
  void DumpVariables(FILE *fp) const;

  // Functions added by Tesseract.js-core to save and restore parameters
  void SaveParameters();
  void RestoreParameters();

  /**
   * Get value of named variable as a string, if it exists.
   */
  bool GetVariableAsString(const char *name, std::string *val) const;

  /**
<<<<<<< HEAD
   * Inspect the path_params list (which lists images and image-list files)
   * and recognize the latter (vs. older text-based image file formats) and
   * expand these into a set of image file paths.
   *
   * This process applies a little heuristic for performance reasons:
   * so as not to have to load every listed image file entirely, we merely
   * fetch the initial couple of kilobytes and check if that part is
   * a (aborted) list of file paths, rather than (text-based) image data.
   * If it is, then it is treated as an image list file and expanded in line,
   * while otherwise it is flagged as an image file.
   *
   * Returns a non-empty set of page image specs on success. The returned set is empty on error.
   */
  std::vector<ImagePageFileSpec> ExpandImagelistFilesInSet(const std::vector<std::string> &path_params);
=======
   * Take all the internally gathered diagnostics data (including the tprintError/Warn/Info/Debug/Trace messages issued thus far, plus all collected image snapshots representing the intermediate state of the tesseract process at that time) and produce a HTML report from it for human consumption.
   */
  void FinalizeAndWriteDiagnosticsReport(); //  --> ReportDebugInfo()
>>>>>>> fabff2c5

  /**
   * Instances are now mostly thread-safe and totally independent,
   * but some global parameters remain. Basically it is safe to use multiple
   * TessBaseAPIs in different threads in parallel, UNLESS:
   * you use SetVariable on some of the Params in `classify` and `textord`.
   * If you do, then the effect will be to change it for all your instances.
   *
   * Starts tesseract. Returns zero on success and -1 on failure.
   * NOTE that the only members that may be called before Init are those
   * listed above here in the class definition.
   *
   * The datapath must be the name of the tessdata directory.
   * The language is (usually) an ISO 639-3 string or, when empty or nullptr, will default to
   * "eng". It is entirely safe (and eventually will be efficient too) to call
   * Init() multiple times on the same instance to change language, or just
   * to reset the classifier.
   * 
   * The language may be a string of the form [~]<lang>[+[~]<lang>]* indicating
   * that multiple languages are to be loaded. E.g. "hin+eng" will load Hindi and
   * English. Languages may specify internally that they want to be loaded
   * with one or more other languages, so the `~` sign is available to override
   * that. E.g. if "hin" were set to load "eng" by default, then "hin+~eng" would force
   * loading only "hin". The number of loaded languages is limited only by
   * memory, with the caveat that loading additional languages will impact
   * both speed and accuracy, as there is more work to do to decide on the
   * applicable language, and there is more chance of hallucinating incorrect
   * words.
   * 
   * WARNING: On changing languages, all Tesseract parameters are reset
   * back to their default values. (Which may vary between languages.)
   * If you have a rare need to set a Variable that controls
   * initialization for a second call to Init you should explicitly
   * call End() and then use SetVariable before Init. This is only a very
   * rare use case, since there are very few uses that require any parameters
   * to be set before Init.
   *
   * @{
   */
  int Init(const char *datapath,
           ParamsVectorSet &vars);

  int Init(const char *datapath,
           ParamsVectorSet &vars,
           const std::vector<std::string> &configs);

  int Init(ParamsVectorSet &vars);

  int Init(ParamsVectorSet &vars,
           const std::vector<std::string> &configs);

  int Init(const char *datapath,
           ParamsVectorSet &vars,
           FileReader reader);

  int Init(const char *datapath,
           ParamsVectorSet &vars,
           const std::vector<std::string> &configs,
           FileReader reader);

  int Init(const char *datapath, 
           const std::vector<std::string> &vars_vec,
           const std::vector<std::string> &vars_values);

  int Init(const char *datapath,
           const std::vector<std::string> &vars_vec,
           const std::vector<std::string> &vars_values,
           const std::vector<std::string> &configs);

  int Init(const char *datapath, const char *language, OcrEngineMode oem);

  int Init(const char *datapath, const char *language, OcrEngineMode oem,
           const std::vector<std::string> &configs);

  int Init(const char *datapath, const char *language);

  int Init(const char *datapath, const char *language,
           const std::vector<std::string> &configs);

  int Init(const char *language, OcrEngineMode oem);

  int Init(const char *language, OcrEngineMode oem,
           const std::vector<std::string> &configs);

  int Init(const char *language);

  int Init(const char *language,
           const std::vector<std::string> &configs);

  /// Reads the traineddata via a FileReader from path `datapath`.
  int Init(const char *datapath, 
           const std::vector<std::string> &vars_vec,
           const std::vector<std::string> &vars_values,
           FileReader reader);

  int Init(const char *datapath,
           const std::vector<std::string> &vars_vec,
           const std::vector<std::string> &vars_values,
           const std::vector<std::string> &configs,
           FileReader reader);

  int Init(const char *datapath,
           const char *language, OcrEngineMode oem,
           FileReader reader);

  // In-memory version reads the traineddata directly from the given
  // data[data_size] array.
  int InitFromMemory(const char *data, size_t data_size, 
           const std::vector<std::string> &vars_vec,
           const std::vector<std::string> &vars_values);

  int InitFromMemory(const char *data, size_t data_size, 
          const std::vector<std::string> &vars_vec,
          const std::vector<std::string> &vars_values,
          const std::vector<std::string> &configs);

protected:
  int Init_Internal(const char *datapath,
                    ParamsVectorSet &vars,
                    const std::vector<std::string> &configs,
                    FileReader reader,
                    const char *data = nullptr, size_t data_size = 0);

/** @} */

public:
  /**
   * Returns the languages string used in the last valid initialization.
   * If the last initialization specified "deu+hin" then that will be
   * returned. If "hin" loaded "eng" automatically as well, then that will
   * not be included in this list. To find the languages actually
   * loaded use GetLoadedLanguagesAsVector.
   * The returned string should NOT be deleted.
   */
  const char *GetInitLanguagesAsString() const;

  /**
   * Returns the loaded languages in the vector of std::string.
   * Includes all languages loaded by the last Init, including those loaded
   * as dependencies of other loaded languages.
   */
  void GetLoadedLanguagesAsVector(std::vector<std::string> *langs) const;

  /**
   * Returns the available languages in the sorted vector of std::string.
   */
  void GetAvailableLanguagesAsVector(std::vector<std::string> *langs) const;

  /**
   * Init only for page layout analysis. Use only for calls to SetImage and
   * AnalysePage. Calls that attempt recognition will generate an error.
   */
  void InitForAnalysePage();

  /**
   * Read a "config" file containing a set of param, value pairs.
   * Searches the standard places: tessdata/configs, tessdata/tessconfigs
   * and also accepts a relative or absolute path name.
   * Note: only non-init params will be set (init params are set by Init()).
   */
  void ReadConfigFile(const char *filename);
  
  /**
   * Set the current page segmentation mode. Defaults to PSM_SINGLE_BLOCK.
   * The mode is stored as an IntParam so it can also be modified by
   * ReadConfigFile or SetVariable("tessedit_pageseg_mode").
   */
  void SetPageSegMode(PageSegMode mode);

  /** Return the current page segmentation mode. */
  PageSegMode GetPageSegMode() const;

  /**
   * Recognize a rectangle from an image and return the result as a string.
   * May be called many times for a single Init.
   * Currently has no error checking.
   * Greyscale of 8 and color of 24 or 32 bits per pixel may be given (in RGB/RGBA byte layout).
   * Palette color images will not work properly and must be converted to
   * 24 bit.
   * Binary images of 1 bit per pixel may also be given but they must be
   * byte packed with the MSB of the first byte being the first pixel, and a
   * 1 represents WHITE. For binary images set bytes_per_pixel=0.
   * The recognized text is returned as a char* which is coded
   * as UTF8 and must be freed with the delete [] operator.
   *
   * Note that TesseractRect is the simplified convenience interface.
   * For advanced uses, use SetImage, (optionally) SetRectangle, Recognize,
   * and one or more of the Get*Text functions below.
   */
  char *TesseractRect(const unsigned char *imagedata, int bytes_per_pixel,
                      int bytes_per_line, int left, int top, int width,
                      int height);

  /**
   * Call between pages or documents, etc., to free up memory and forget
   * adaptive data.
   */
  void ClearAdaptiveClassifier();

  /**
   * @defgroup AdvancedAPI Advanced API
   * The following methods break TesseractRect into pieces, so you can
   * get hold of the thresholded image, get the text in different formats,
   * get bounding boxes, confidences etc.
   */
  /* @{ */

  /**
   * Provide an image for Tesseract to recognize. Format is as
   * TesseractRect above. Copies the image buffer and converts to Pix.
   * SetImage clears all recognition results, and sets the rectangle to the
   * full image, so it may be followed immediately by a GetUTF8Text, and it
   * will automatically perform recognition.
   */
  void SetImage(const unsigned char *imagedata, int width, int height,
                int bytes_per_pixel, int bytes_per_line, int exif = 1, 
                const float angle = 0, bool upscale = false);

  /**
   * Provide an image for Tesseract to recognize. As with SetImage above,
   * Tesseract takes its own copy of the image, so it need not persist until
   * after Recognize.
   * Pix vs raw, which to use?
   * Use Pix where possible. Tesseract uses Pix as its internal representation
   * and it is therefore more efficient to provide a Pix directly.
   */
  void SetImage(Pix *pix, int exif = 1, const float angle = 0, bool upscale = false);

  int SetImageFile(int exif = 1, const float angle = 0, bool upscale = false);

  /**
   * Preprocessing the InputImage 
   * Grayscale normalization based on nlbin (Thomas Breuel)
   * Current modes: 
   *  - 0 = No normalization
   *  - 1 = Thresholding+Recognition
   *  - 2 = Thresholding
   *  - 3 = Recognition
   */
  bool NormalizeImage(int mode);

  /**
   * Set the resolution of the source image in pixels per inch so font size
   * information can be calculated in results.  Call this after SetImage().
   */
  void SetSourceResolution(int ppi);

  /**
   * Restrict recognition to a sub-rectangle of the image. Call after SetImage.
   * Each SetRectangle clears the recognition results so multiple rectangles
   * can be recognized with the same image.
   */
  void SetRectangle(int left, int top, int width, int height);

  /**
   * Stores lstmf based on in-memory data for one line with pix and text
  */
  bool WriteLSTMFLineData(const char *name, const char *path, Pix *pix, const char *truth_text, bool vertical);

  /**
   * Get a copy of the internal thresholded image from Tesseract.
   * Caller takes ownership of the Pix and must pixDestroy it.
   * May be called any time after SetImage, or after TesseractRect.
   */
  Pix *GetThresholdedImage();

  /**
   * Saves a .png image of the type specified by `type` to the file `filename`.
   *
   * Type 0 is the original image, type 1 is the greyscale (derivative) image
   * and type 2 is the binary (thresholded) derivative image.
   */
  void WriteImage(const int type);

  /**
   * Return average gradient of lines on page.
   */
  float GetGradient();

  /**
   * Get the result of page layout analysis as a leptonica-style
   * Boxa, Pixa pair, in reading order.
   * Can be called before or after Recognize.
   */
  Boxa *GetRegions(Pixa **pixa);

  /**
   * Get the textlines as a leptonica-style
   * Boxa, Pixa pair, in reading order.
   * Can be called before or after Recognize.
   * If raw_image is true, then extract from the original image instead of the
   * thresholded image and pad by raw_padding pixels.
   * If blockids is not nullptr, the block-id of each line is also returned as
   * an array of one element per line. delete [] after use. If paraids is not
   * nullptr, the paragraph-id of each line within its block is also returned as
   * an array of one element per line. delete [] after use.
   */
  Boxa *GetTextlines(bool raw_image, int raw_padding, Pixa **pixa,
                     int **blockids, int **paraids);
  /*
   Helper method to extract from the thresholded image. (most common usage)
*/
  Boxa *GetTextlines(Pixa **pixa, int **blockids) {
    return GetTextlines(false, 0, pixa, blockids, nullptr);
  }

  /**
   * Get textlines and strips of image regions as a leptonica-style Boxa, Pixa
   * pair, in reading order. Enables downstream handling of non-rectangular
   * regions.
   * Can be called before or after Recognize.
   * If blockids is not nullptr, the block-id of each line is also returned as
   * an array of one element per line. delete [] after use.
   */
  Boxa *GetStrips(Pixa **pixa, int **blockids);

  /**
   * Get the words as a leptonica-style
   * Boxa, Pixa pair, in reading order.
   * Can be called before or after Recognize.
   */
  Boxa *GetWords(Pixa **pixa);

  /**
   * Gets the individual connected (text) components (created
   * after pages segmentation step, but before recognition)
   * as a leptonica-style Boxa, Pixa pair, in reading order.
   * Can be called before or after Recognize.
   * Note: the caller is responsible for calling boxaDestroy()
   * on the returned Boxa array and pixaDestroy() on cc array.
   */
  Boxa *GetConnectedComponents(Pixa **cc);

  /**
   * Get the given level kind of components (block, textline, word etc.) as a
   * leptonica-style Boxa, Pixa pair, in reading order.
   * Can be called before or after Recognize.
   * If blockids is not nullptr, the block-id of each component is also returned
   * as an array of one element per component. delete [] after use.
   * If blockids is not nullptr, the paragraph-id of each component with its
   * block is also returned as an array of one element per component. delete []
   * after use. If raw_image is true, then portions of the original image are
   * extracted instead of the thresholded image and padded with raw_padding. If
   * text_only is true, then only text components are returned.
   */
  Boxa *GetComponentImages(PageIteratorLevel level, bool text_only,
                           bool raw_image, int raw_padding, Pixa **pixa,
                           int **blockids, int **paraids);
  // Helper function to get binary images with no padding (most common usage).
  Boxa *GetComponentImages(const PageIteratorLevel level, const bool text_only,
                           Pixa **pixa, int **blockids) {
    return GetComponentImages(level, text_only, false, 0, pixa, blockids,
                              nullptr);
  }

  /**
   * Returns the scale factor of the thresholded image that would be returned by
   * GetThresholdedImage() and the various GetX() methods that call
   * GetComponentImages().
   * Returns 0 if no thresholder has been set.
   */
  int GetThresholdedImageScaleFactor() const;

  /**
   * Runs page layout analysis in the mode set by SetPageSegMode.
   * May optionally be called prior to Recognize to get access to just
   * the page layout results. Returns an iterator to the results.
   * If merge_similar_words is true, words are combined where suitable for use
   * with a line recognizer. Use if you want to use AnalyseLayout to find the
   * textlines, and then want to process textline fragments with an external
   * line recognizer.
   * Returns nullptr on error or an empty page.
   * The returned iterator must be deleted after use.
   * WARNING! This class points to data held within the TessBaseAPI class, and
   * therefore can only be used while the TessBaseAPI class still exists and
   * has not been subjected to a call of Init, SetImage, Recognize, Clear, End
   * DetectOS, or anything else that changes the internal PAGE_RES.
   */
  PageIterator *AnalyseLayout(bool merge_similar_words = false);

  /**
   * Recognize the image from SetAndThresholdImage, generating Tesseract
   * internal structures. Returns 0 on success.
   * Optional. The Get*Text functions below will call Recognize if needed.
   * After Recognize, the output is kept internally until the next SetImage.
   */
  int Recognize(ETEXT_DESC *monitor);

  /**
   * Methods to retrieve information after SetAndThresholdImage(),
   * Recognize() or TesseractRect(). (Recognize is called implicitly if needed.)
   *
   * @{
   */

  /**
   * Turns images into symbolic text.
   *
   * filename can point to a single image, a multi-page TIFF,
   * or a plain text list of image filenames.
   *
   * retry_config is useful for debugging. If not nullptr, you can fall
   * back to an alternate configuration if a page fails for some
   * reason.
   *
   * timeout_millisec terminates processing if any single page
   * takes too long. Set to 0 for unlimited time.
   *
   * renderer is responsible for creating the output. For example,
   * use the TessTextRenderer if you want plaintext output, or
   * the TessPDFRender to produce searchable PDF.
   *
   * If tessedit_page_number is non-negative, will only process that
   * single page. Works for multi-page tiff file, or filelist.
   *
   * Returns true if successful, false on error.
   */
  bool ProcessPages(const char *filename, const char *retry_config,
                    int timeout_millisec, TessResultRenderer *renderer);

protected:
  // Does the real work of ProcessPages.
  bool ProcessPagesInternal(const char *filename, const char *retry_config,
                            int timeout_millisec, TessResultRenderer *renderer);

public:
  /**
   * Turn a single image into symbolic text.
   *
   * The pix is the image processed. filename and page_number are
   * metadata used by side-effect processes, such as reading a box
   * file or formatting as hOCR.
   *
   * See ProcessPages for descriptions of other parameters.
   */
  bool ProcessPage(Pix *pix, const char *filename,
                   const char *retry_config, int timeout_millisec,
                   TessResultRenderer *renderer);

  /**
   * Get a reading-order iterator to the results of LayoutAnalysis and/or
   * Recognize. The returned iterator must be deleted after use.
   * WARNING! This class points to data held within the TessBaseAPI class, and
   * therefore can only be used while the TessBaseAPI class still exists and
   * has not been subjected to a call of Init, SetImage, Recognize, Clear, End
   * DetectOS, or anything else that changes the internal PAGE_RES.
   */
  ResultIterator *GetIterator();

  /**
   * Get a mutable iterator to the results of LayoutAnalysis and/or Recognize.
   * The returned iterator must be deleted after use.
   * WARNING! This class points to data held within the TessBaseAPI class, and
   * therefore can only be used while the TessBaseAPI class still exists and
   * has not been subjected to a call of Init, SetImage, Recognize, Clear, End
   * DetectOS, or anything else that changes the internal PAGE_RES.
   */
  MutableIterator *GetMutableIterator();

  /**
   * The recognized text is returned as a char* which is coded
   * as UTF8 and must be freed with the delete [] operator.
   */
  char *GetUTF8Text();

  size_t GetNumberOfTables() const;

  /// Return the i-th table bounding box coordinates
  ///
  /// Gives the (top_left.x, top_left.y, bottom_right.x, bottom_right.y)
  /// coordinates of the i-th table.
  std::tuple<int, int, int, int> GetTableBoundingBox(
      unsigned i ///< Index of the table, for upper limit \see GetNumberOfTables()
  );

  /// Get bounding boxes of the rows of a table
  /// return values are (top_left.x, top_left.y, bottom_right.x, bottom_right.y)
  std::vector<std::tuple<int, int, int, int> > GetTableRows(
      unsigned i ///< Index of the table, for upper limit \see GetNumberOfTables()
  );

  /// Get bounding boxes of the cols of a table
  /// return values are (top_left.x, top_left.y, bottom_right.x, bottom_right.y)
  std::vector<std::tuple<int, int, int, int> > GetTableCols(
    unsigned i ///< Index of the table, for upper limit \see GetNumberOfTables()
  );

  /**
   * Make a HTML-formatted string with hOCR markup from the internal
   * data structures.
   * page_number is 0-based but will appear in the output as 1-based.
   * monitor can be used to
   *  cancel the recognition
   *  receive progress callbacks
   *
   * Returned string must be freed with the delete [] operator.
   */
  char *GetHOCRText(ETEXT_DESC *monitor, int page_number);

  /**
   * Make a HTML-formatted string with hOCR markup from the internal
   * data structures.
   * page_number is 0-based but will appear in the output as 1-based.
   *
   * Returned string must be freed with the delete [] operator.
   */
  char *GetHOCRText(int page_number);

  /**
   * Make an XML-formatted string with Alto markup from the internal
   * data structures.
   *
   * Returned string must be freed with the delete [] operator.
   */
  char *GetAltoText(ETEXT_DESC *monitor, int page_number);

  /**
   * Make an XML-formatted string with Alto markup from the internal
   * data structures.
   *
   * Returned string must be freed with the delete [] operator.
   */
  char *GetAltoText(int page_number);

  /**
   * Make an XML-formatted string with PAGE markup from the internal
   * data structures.
   *
   * Returned string must be freed with the delete [] operator.
   */
  char *GetPAGEText(ETEXT_DESC *monitor, int page_number);

  /**
   * Make an XML-formatted string with PAGE markup from the internal
   * data structures.
   */
  char *GetPAGEText(int page_number);

  /**
   * Make a TSV-formatted string from the internal data structures.
   * Allows additional column with detected language.
   * page_number is 0-based but will appear in the output as 1-based.
   *
   * Returned string must be freed with the delete [] operator.
   */
  char *GetTSVText(int page_number, bool lang_info = false);

  /**
   * Make a box file for LSTM training from the internal data structures.
   * Constructs coordinates in the original image - not just the rectangle.
   * page_number is a 0-based page index that will appear in the box file.
   *
   * Returned string must be freed with the delete [] operator.
   */
  char *GetLSTMBoxText(int page_number);

  /**
   * The recognized text is returned as a char* which is coded in the same
   * format as a box file used in training.
   * Constructs coordinates in the original image - not just the rectangle.
   * page_number is a 0-based page index that will appear in the box file.
   *
   * Returned string must be freed with the delete [] operator.
   */
  char *GetBoxText(int page_number);

  /**
   * The recognized text is returned as a char* which is coded in the same
   * format as a WordStr box file used in training.
   * page_number is a 0-based page index that will appear in the box file.
   *
   * Returned string must be freed with the delete [] operator.
   */
  char *GetWordStrBoxText(int page_number);

  /**
   * The recognized text is returned as a char* which is coded
   * as UNLV format Latin-1 with specific reject and suspect codes.
   *
   * Returned string must be freed with the delete [] operator.
   */
  char *GetUNLVText();

  /**
   * Detect the orientation of the input image and apparent script (alphabet).
   * orient_deg is the detected clockwise rotation of the input image in degrees
   * (0, 90, 180, 270)
   * orient_conf is the confidence (15.0 is reasonably confident)
   * script_name is an ASCII string, the name of the script, e.g. "Latin"
   * script_conf is confidence level in the script
   * Returns true on success and writes values to each parameter as an output
   */
  bool DetectOrientationScript(int *orient_deg, float *orient_conf,
                               const char **script_name, float *script_conf);

  /**
   * The recognized text is returned as a char* which is coded
   * as UTF8 and must be freed with the delete [] operator.
   * page_number is a 0-based page index that will appear in the osd file.
   *
   * Returned string must be freed with the delete [] operator.
   */
  char *GetOsdText(int page_number);

  /** Returns the (average) confidence value between 0 and 100. */
  int MeanTextConf();

  /**
   * Returns all word confidences (between 0 and 100) in an array, terminated
   * by -1.
   *
   * The calling function must `delete []` after use.
   *
   * The number of confidences should correspond to the number of space-
   * delimited words in GetUTF8Text.
   */
  int *AllWordConfidences();

  /** @} */

#if !DISABLED_LEGACY_ENGINE
  /**
   * Applies the given word to the adaptive classifier if possible.
   * The word must be SPACE-DELIMITED UTF-8 - l i k e t h i s , so it can
   * tell the boundaries of the graphemes.
   * Assumes that SetImage/SetRectangle have been used to set the image
   * to the given word. The mode arg should be PSM_SINGLE_WORD or
   * PSM_CIRCLE_WORD, as that will be used to control layout analysis.
   * The currently set PageSegMode is preserved.
   * Returns false if adaption was not possible for some reason.
   */
  bool AdaptToWordStr(PageSegMode mode, const char *wordstr);
#endif // !DISABLED_LEGACY_ENGINE

  /**
   * Free up recognition results and any stored image data, without actually
   * freeing any recognition data that would be time-consuming to reload.
   * Afterwards, you must call SetImage or TesseractRect before doing
   * any Recognize or Get* operation.
   */
  void Clear();

  /**
   * Close down tesseract and free up all memory. `End()` is equivalent to
   * destructing and reconstructing your TessBaseAPI.
   * Once `End()` has been used, none of the other API functions may be used
   * other than Init() and anything declared above it in the class definition.
   */
  void End();

  /**
   * Equivalent to calling End() but with the added feature of all
   * parameters being reset to factory defaults.
   */
  void ResetToDefaults();

  /**
   * Clear any library-level memory caches.
   * There are a variety of expensive-to-load constant data structures (mostly
   * language dictionaries) that are cached globally -- surviving the `Init()`
   * and `End()` of individual TessBaseAPI's.  This function allows the clearing
   * of these caches.
   **/
  static void ClearPersistentCache();

  /**
   * Check whether a word is valid according to Tesseract's language model
   *
   * @return 0 if the word is invalid, non-zero if valid.
   *
   * @warning temporary! This function will be removed from here and placed
   * in a separate API at some future time.
   */
  int IsValidWord(const char *word) const;

  /// Returns true if utf8_character is defined in the UniCharset.
  bool IsValidCharacter(const char *utf8_character) const;

  bool GetTextDirection(int *out_offset, float *out_slope);

  /** Sets Dict::letter_is_okay_ function to point to the given function. */
  void SetDictFunc(DictFunc f);

  /** Sets Dict::probability_in_context_ function to point to the given
   * function.
   */
  void SetProbabilityInContextFunc(ProbabilityInContextFunc f);

  /**
   * Estimates the Orientation And Script of the image.
   * @return true if the image was processed successfully.
   */
  bool DetectOS(OSResults *results);

  /**
   * Return text orientation of each block as determined by an earlier run
   * of layout analysis.
   */
  void GetBlockTextOrientations(int **block_orientation,
                                bool **vertical_writing);

  /** This method returns the string form of the specified unichar. */
  const char *GetUnichar(int unichar_id) const;

  /** Return the pointer to the i-th dawg loaded into tesseract_ object. */
  const Dawg *GetDawg(int i) const;

  /** Return the number of dawgs loaded into tesseract_ object. */
  int NumDawgs() const;

  /// Returns a reference to the internal instance of the Tesseract class;
  /// the presence of which is guaranteed, i.e. the returned pointer
  /// WILL NOT be `nullptr`.
  Tesseract& tesseract() const;

  OcrEngineMode oem() const {
    return last_oem_requested_;
  }

  void set_min_orientation_margin(double margin);

  void SetupDebugAllPreset();
  void SetupDefaultPreset();

  void ReportDebugInfo();

  /* @} */

protected:
  /** Common code for setting the image. Returns true if Init has been called.
   */
  bool InternalResetImage();

  /**
   * Run the thresholder to make the thresholded image. If pix is not nullptr,
   * the source is thresholded to pix instead of the internal IMAGE.
   */
  virtual bool Threshold(Pix **pix);

  /**
   * Find lines from the image making the BLOCK_LIST.
   * @return 0 on success.
   */
  int FindLines();

  /** Delete the PageRes and block list, readying tesseract for OCRing a new page. */
  void ClearResults();

  /**
   * Return an LTR Result Iterator -- used only for training, as we really want
   * to ignore all BiDi smarts at that point.
   *
   * delete once you're done with it.
   */
  LTRResultIterator *GetLTRIterator();

  /**
   * Return the length of the output text string, as UTF8, assuming
   * one newline per line and one per block, with a terminator,
   * and assuming a single character reject marker for each rejected character.
   * Also return the number of recognized blobs in blob_count.
   */
  int TextLength(int *blob_count) const;

  //// paragraphs.cpp ////////////////////////////////////////////////////
  void DetectParagraphs(bool after_text_recognition);

  const PAGE_RES *GetPageRes() const {
    return page_res_;
  }

protected:
  mutable Tesseract *tesseract_;     ///< The underlying data object.
#if !DISABLED_LEGACY_ENGINE
  Tesseract *osd_tesseract_;         ///< For orientation & script detection.
  EquationDetect *equ_detect_;       ///< The equation detector.
#endif
  FileReader reader_;                ///< Reads files from any filesystem.
  ImageThresholder *thresholder_;    ///< Image thresholding module.
  std::vector<ParagraphModel *> *paragraph_models_;
  BLOCK_LIST *block_list_;           ///< The page layout.
  PAGE_RES *page_res_;               ///< The page-level data.
  std::string visible_image_file_;
  Pix* pix_visible_image_;           ///< Image used in output PDF
  std::string output_file_;          ///< Name used by debug code.
  std::string datapath_;             ///< Current location of tessdata.
  std::string language_;             ///< Last initialized language.
  OcrEngineMode last_oem_requested_; ///< Last ocr language mode requested.
  bool recognition_done_;            ///< page_res_ contains recognition data.

  /**
   * @defgroup ThresholderParams Thresholder Parameters
   * Parameters saved from the Thresholder. Needed to rebuild coordinates.
   */
  /* @{ */
  int rect_left_;
  int rect_top_;
  int rect_width_;
  int rect_height_;
  int image_width_;
  int image_height_;
  /* @} */

private:
  // A list of image filenames gets special consideration
  //
  // If global parameter `tessedit_page_number` is non-negative, will only process that
  // single page. Works for multi-page tiff file, or filelist.
  bool ProcessPagesFileList(FILE *fp, std::string *buf,
                            const char *retry_config, int timeout_millisec,
                            TessResultRenderer *renderer);
  // TIFF supports multipage so gets special consideration.
  //
  // If global parameter `tessedit_page_number` is non-negative, will only process that
  // single page. Works for multi-page tiff file, or filelist.
  bool ProcessPagesMultipageTiff(const unsigned char *data, size_t size,
                                 const char *filename, const char *retry_config,
                                 int timeout_millisec,
                                 TessResultRenderer *renderer);
}; // class TessBaseAPI.

/** Escape a char string - replace &<>"' with HTML codes. */
std::string HOcrEscape(const char *text);

/**
 * Construct a filename(+path) that's unique, i.e. is guaranteed to not yet exist in the filesystem.
 */
std::string mkUniqueOutputFilePath(const char *basepath, int page_number, const char *label, const char *filename_extension);

/**
 * Helper function around leptonica's `pixWrite()` which writes the given `pic` image to file, in the `file_type` format.
 *
 * The `file_type` format is defined in leptonica's `imageio.h`. Here's an (possibly incomplete) extract:
 *
 * - IFF_BMP            = 1 (Windows BMP)
 * - IFF_JFIF_JPEG      = 2 (regular JPEG, default quality 75%)
 * - IFF_PNG            = 3 (PNG, lossless)
 * - IFF_TIFF           = 4 (TIFF)
 * - IFF_TIFF_PACKBITS  = 5 (TIFF, lossless)
 * - IFF_TIFF_RLE       = 6 (TIFF, lossless)
 * - IFF_TIFF_G3        = 7 (TIFF, lossless)
 * - IFF_TIFF_G4        = 8 (TIFF, lossless)
 * - IFF_TIFF_LZW       = 9 (TIFF, lossless)
 * - IFF_TIFF_ZIP       = 10 (TIFF, lossless)
 * - IFF_PNM            = 11 (PNM)
 * - IFF_PS             = 12 (PS: PostScript)
 * - IFF_GIF            = 13 (GIF)
 * - IFF_JP2            = 14 (JP2
 * - IFF_WEBP           = 15 (WebP)
 * - IFF_LPDF           = 16 (LDPF)
 * - IFF_TIFF_JPEG      = 17 (JPEG embedded in TIFF)
 * - IFF_DEFAULT        = 18 (The IFF_DEFAULT flag is used to write the file out in the same (input) file format that the pix was read from.  If the pix was not read from file, the input format field will be IFF_UNKNOWN and the output file format will be chosen to be compressed and lossless; namely: IFF_TIFF_G4 for depth = 1 bit and IFF_PNG for everything else.)
 * - IFF_SPIX           = 19 (SPIX: serialized PIX, a leptonica-specific file format)
 */
void WritePix(const std::string &filepath, Pix *pic, int file_type);

} // namespace tesseract

#endif // TESSERACT_API_BASEAPI_H_<|MERGE_RESOLUTION|>--- conflicted
+++ resolved
@@ -29,12 +29,8 @@
 
 #include <tesseract/version.h>
 #include <tesseract/memcost_estimate.h>  // for ImageCostEstimate
-<<<<<<< HEAD
-#include <tesseract/autosupressor.h>     // for AutoSupressDatum
 #include <tesseract/params.h>
 #include <tesseract/filepath.h>
-=======
->>>>>>> fabff2c5
 
 #include <cstdio>
 #include <tuple>  // for std::tuple
@@ -291,7 +287,11 @@
   bool GetVariableAsString(const char *name, std::string *val) const;
 
   /**
-<<<<<<< HEAD
+   * Take all the internally gathered diagnostics data (including the tprintError/Warn/Info/Debug/Trace messages issued thus far, plus all collected image snapshots representing the intermediate state of the tesseract process at that time) and produce a HTML report from it for human consumption.
+   */
+  void FinalizeAndWriteDiagnosticsReport(); //  --> ReportDebugInfo()
+
+  /**
    * Inspect the path_params list (which lists images and image-list files)
    * and recognize the latter (vs. older text-based image file formats) and
    * expand these into a set of image file paths.
@@ -306,11 +306,6 @@
    * Returns a non-empty set of page image specs on success. The returned set is empty on error.
    */
   std::vector<ImagePageFileSpec> ExpandImagelistFilesInSet(const std::vector<std::string> &path_params);
-=======
-   * Take all the internally gathered diagnostics data (including the tprintError/Warn/Info/Debug/Trace messages issued thus far, plus all collected image snapshots representing the intermediate state of the tesseract process at that time) and produce a HTML report from it for human consumption.
-   */
-  void FinalizeAndWriteDiagnosticsReport(); //  --> ReportDebugInfo()
->>>>>>> fabff2c5
 
   /**
    * Instances are now mostly thread-safe and totally independent,
