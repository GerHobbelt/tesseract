// SPDX-License-Identifier: Apache-2.0
// File:        baseapi.h
// Description: Simple API for calling tesseract.
// Author:      Ray Smith
//
// (C) Copyright 2006, Google Inc.
// Licensed under the Apache License, Version 2.0 (the "License");
// you may not use this file except in compliance with the License.
// You may obtain a copy of the License at
// http://www.apache.org/licenses/LICENSE-2.0
// Unless required by applicable law or agreed to in writing, software
// distributed under the License is distributed on an "AS IS" BASIS,
// WITHOUT WARRANTIES OR CONDITIONS OF ANY KIND, either express or implied.
// See the License for the specific language governing permissions and
// limitations under the License.

#ifndef TESSERACT_API_BASEAPI_H_
#define TESSERACT_API_BASEAPI_H_

#ifdef HAVE_TESSERACT_CONFIG_H
#  include "config_auto.h" // DISABLED_LEGACY_ENGINE
#endif

#include "export.h"
#include "pageiterator.h"
#include "publictypes.h"
#include "resultiterator.h"
#include "unichar.h"

#include <tesseract/version.h>
#include <tesseract/memcost_estimate.h>  // for ImageCostEstimate
#include <tesseract/params.h>
#include <tesseract/filepath.h>

#include <cstdio>
#include <tuple>  // for std::tuple
#include <vector> // for std::vector

struct Pix;
struct Pixa;
struct Boxa;

namespace tesseract {

using namespace parameters;

class PAGE_RES;
class ParagraphModel;
class BLOCK_LIST;
class ETEXT_DESC;
struct OSResults;
class UNICHARSET;

class Dawg;
class Dict;
class EquationDetect;
class PageIterator;
class ImageThresholder;
class LTRResultIterator;
class ResultIterator;
class MutableIterator;
class TessResultRenderer;
class Tesseract;

// Function to read a std::vector<char> from a whole file.
// Returns false on failure.
using FileReader = bool (*)(const char *filename, std::vector<char> *data);

using DictFunc = int (Dict::*)(void *, const UNICHARSET &, UNICHAR_ID,
                               bool) const;
using ProbabilityInContextFunc = double (Dict::*)(const char *, const char *,
                                                  int, const char *, int);

/**
 * Defines the trinity of page images to be used by tesseract for each page to be OCR'ed.
 */
struct ImagePageFileSpec {
  std::string page_image_path;          // the page image which must be OCR'ed.
  std::string segment_mask_image_path;  // an optional segmentation assistant page image. When not RGB, anything non-white is considered content.
  std::string visible_page_image_path;  // an optional image, specifically for PDF page overlay usage.
};

/**
 * Base class for all tesseract APIs.
 * Specific classes can add ability to work on different inputs or produce
 * different outputs.
 * This class is mostly an interface layer on top of the Tesseract instance
 * class to hide the data types so that users of this class don't have to
 * include any other Tesseract headers.
 */
class TESS_API TessBaseAPI {
public:
  TessBaseAPI();
  virtual ~TessBaseAPI();
  // Copy constructor and assignment operator are currently unsupported.
  TessBaseAPI(TessBaseAPI const &) = delete;
  TessBaseAPI &operator=(TessBaseAPI const &) = delete;

  /**
   * Returns the version identifier as a static string. Do not delete.
   */
  static const char *Version();

  /**
   * Set the name of the input file. Needed for training and
   * reading a UNLV zone file, and for searchable PDF output.
   */
  void SetInputName(const char *name);

  /**
   * These functions are required for searchable PDF output.
   * We need our hands on the input file so that we can include
   * it in the PDF without transcoding. If that is not possible,
   * we need the original image. Finally, resolution metadata
   * is stored in the PDF so we need that as well.
   *
   * @{
   */

  const char *GetInputName();

  // Takes ownership of the input pix.
  void SetInputImage(Pix *pix);

  Pix *GetInputImage();

  int GetSourceYResolution();

  const char *GetDatapath();

  void SetVisibleImageFilename(const char *name);

  const char *GetVisibleImageFilename();

  void SetVisibleImage(Pix *pix);

  Pix* GetVisibleImage();

  /**
   * @}
   */

  /**
  * Return a memory capacity cost estimate for the given image dimensions and
  * some heuristics re tesseract behaviour, e.g. input images will be normalized/greyscaled,
  * then thresholded, all of which will be kept in memory while the session runs.
  *
  * Also uses the Tesseract Variable `allowed_image_memory_capacity` to indicate
  * whether the estimated cost is oversized --> `cost.is_too_large()`
  *
  * For user convenience, static functions are provided:
  * the static functions MAY be used by userland code *before* the high cost of
  * instantiating a Tesseract instance is incurred.
  */
  static ImageCostEstimate EstimateImageMemoryCost(int image_width, int image_height, float allowance = 1.0e30f /* a.k.a.dont_care, use system limit and be done */ );
  static ImageCostEstimate EstimateImageMemoryCost(const Pix* pix, float allowance = 1.0e30f /* a.k.a. dont_care, use system limit and be done */ );

  /**
  * Ditto, but this API may be invoked after SetInputImage() or equivalent has been called
  * and reports the cost estimate for the current instance/image.
  */
  ImageCostEstimate EstimateImageMemoryCost() const;

  /**
  * Helper, which may be invoked after SetInputImage() or equivalent has been called:
  * reports the cost estimate for the current instance/image via `tprintf()` and returns
  * `true` when the cost is expected to be too high.
  *
  * You can use this as a fast pre-flight check. Many major tesseract APIs perform
  * this same check as part of their startup routine.
  */
  bool CheckAndReportIfImageTooLarge(const Pix* pix = nullptr /* default: use GetInputImage() data */ ) const;

  /** Set the name of the bonus output files. Needed only for debugging. */
  void SetOutputName(const char *name);

  /** Get the name of the bonus output files, which are used for debugging. */
  const std::string &GetOutputName();

  /**
   * Set the value of an internal "parameter."
   *
   * Supply the name of the parameter and the value as a string, just as
   * you would in a config file.
   * E.g. `SetVariable("tessedit_char_blacklist", "xyz");` to ignore 'x', 'y' and 'z'.
   * Or `SetVariable("classify_bln_numeric_mode", "1");` to set numeric-only mode.
   *
   * Returns false if the name lookup failed (or the set-value attempt is rejected
   * for any reason).
   *
   * SetVariable() may be used before Init(), but settings will revert to
   * defaults on End().
   *
   * Note: critical variables are "locked" during the Init() phase and any attempt
   * to set them to a different value before the End() call will be ignored/rejected
   * while an error message about the attempt is logged.
   *
   * @{
   */
  bool SetVariable(const char *name, const char *value);
  bool SetVariable(const char *name, int value);
  bool SetVariable(const char *name, bool value);
  bool SetVariable(const char *name, double value);
  bool SetVariable(const char *name, const std::string &value);
  /**
   * @}
   */

  /**
   * Returns true if the parameter was found among Tesseract parameters.
   * Fills in `value` with the value of the parameter.
   *
   * @{
   */
  bool GetIntVariable(const char *name, int *value) const;
  bool GetBoolVariable(const char *name, bool *value) const;
  bool GetDoubleVariable(const char *name, double *value) const;
  /**
   * @}
   */

  /**
   * Returns the pointer to the string that represents the value of the
   * parameter if it was found among Tesseract parameters.
   */
  const char *GetStringVariable(const char *name) const;

  // Set up the Tesseract parameters listed in `vars_vec[]` to the specified values
  // in `vars_values[]`.
  bool InitParameters(const std::vector<std::string> &vars_vec,
                      const std::vector<std::string> &vars_values);

  // Tesseract parameter values are 'released' for another round of initialization
  // by way of InitParameters() and/or read_config_file().
  //
  // The current parameter values will not be altered by this call; use this
  // method if you want to keep the currently active parameter values as a kind
  // of 'good initial setup' for any subsequent teseract action.
  void ReadyParametersForReinitialization();

  // Tesseract parameter values are 'released' for another round of initialization
  // by way of InitParameters() and/or read_config_file().
  //
  // The current parameter values are reset to their factory defaults by this call.
  void ResetParametersToFactoryDefault();

#if !DISABLED_LEGACY_ENGINE

  /**
   * Print Tesseract fonts table to the given file (stdout by default).
   */
  void PrintFontsTable(FILE *fp = nullptr) const;

#endif

  /** 
   * Print Tesseract parameters to the given file (stdout by default).
   * Cannot be used as Tesseract configuration file due to descriptions 
   * (use DumpVariables instead to create config files).
   */
  void PrintVariables(FILE *fp = nullptr) const;

  /*
  * Report parameters' usage statistics, i.e. report which params have been
  * set, modified and read/checked until now during this run-time's lifetime.
  *
  * Use this method for run-time 'discovery' about which tesseract parameters
  * are actually *used* during your particular usage of the library, ergo
  * answering the question:
  * "Which of all those parameters are actually *relevant* to my use case today?"
  */
  void ReportParamsUsageStatistics() const;

  /** 
   * Print Tesseract parameters to the given file without descriptions. 
   * Can be used as Tesseract configuration file.
  */
  void DumpVariables(FILE *fp) const;

  // Functions added by Tesseract.js-core to save and restore parameters
  void SaveParameters();
  void RestoreParameters();

  /**
   * Get value of named variable as a string, if it exists.
   */
  bool GetVariableAsString(const char *name, std::string *val) const;

  /**
   * Take all the internally gathered diagnostics data (including the tprintError/Warn/Info/Debug/Trace messages issued thus far, plus all collected image snapshots representing the intermediate state of the tesseract process at that time) and produce a HTML report from it for human consumption.
   */
  void FinalizeAndWriteDiagnosticsReport(); //  --> ReportDebugInfo()

  /**
   * Inspect the path_params list (which lists images and image-list files)
   * and recognize the latter (vs. older text-based image file formats) and
   * expand these into a set of image file paths.
   *
   * This process applies a little heuristic for performance reasons:
   * so as not to have to load every listed image file entirely, we merely
   * fetch the initial couple of kilobytes and check if that part is
   * a (aborted) list of file paths, rather than (text-based) image data.
   * If it is, then it is treated as an image list file and expanded in line,
   * while otherwise it is flagged as an image file.
   *
   * Returns a non-empty set of page image specs on success. The returned set is empty on error.
   */
  std::vector<ImagePageFileSpec> ExpandImagelistFilesInSet(const std::vector<std::string> &path_params);

  /**
   * Instances are now mostly thread-safe and totally independent,
   * but some global parameters remain. Basically it is safe to use multiple
   * TessBaseAPIs in different threads in parallel, UNLESS:
   * you use SetVariable on some of the Params in `classify` and `textord`.
   * If you do, then the effect will be to change it for all your instances.
   *
   * Starts tesseract. Returns zero on success and -1 on failure.
   * NOTE that the only members that may be called before Init are those
   * listed above here in the class definition.
   *
   * The datapath must be the name of the tessdata directory.
   * The language is (usually) an ISO 639-3 string or, when empty or nullptr, will default to
   * "eng". It is entirely safe (and eventually will be efficient too) to call
   * Init() multiple times on the same instance to change language, or just
   * to reset the classifier.
   * 
   * The language may be a string of the form [~]<lang>[+[~]<lang>]* indicating
   * that multiple languages are to be loaded. E.g. "hin+eng" will load Hindi and
   * English. Languages may specify internally that they want to be loaded
   * with one or more other languages, so the `~` sign is available to override
   * that. E.g. if "hin" were set to load "eng" by default, then "hin+~eng" would force
   * loading only "hin". The number of loaded languages is limited only by
   * memory, with the caveat that loading additional languages will impact
   * both speed and accuracy, as there is more work to do to decide on the
   * applicable language, and there is more chance of hallucinating incorrect
   * words.
   * 
   * WARNING: On changing languages, all Tesseract parameters are reset
   * back to their default values. (Which may vary between languages.)
   * If you have a rare need to set a Variable that controls
   * initialization for a second call to Init you should explicitly
   * call End() and then use SetVariable before Init. This is only a very
   * rare use case, since there are very few uses that require any parameters
   * to be set before Init.
   *
   * @{
   */
  int Init(const char *datapath,
           ParamsVectorSet &vars);

  int Init(const char *datapath,
           ParamsVectorSet &vars,
           const std::vector<std::string> &configs);

  int Init(ParamsVectorSet &vars);

  int Init(ParamsVectorSet &vars,
           const std::vector<std::string> &configs);

  int Init(const char *datapath,
           ParamsVectorSet &vars,
           FileReader reader);

  int Init(const char *datapath,
           ParamsVectorSet &vars,
           const std::vector<std::string> &configs,
           FileReader reader);

  int Init(const char *datapath, 
           const std::vector<std::string> &vars_vec,
           const std::vector<std::string> &vars_values);

  int Init(const char *datapath,
           const std::vector<std::string> &vars_vec,
           const std::vector<std::string> &vars_values,
           const std::vector<std::string> &configs);

  int Init(const char *datapath, const char *language, OcrEngineMode oem);

  int Init(const char *datapath, const char *language, OcrEngineMode oem,
           const std::vector<std::string> &configs);

  int Init(const char *datapath, const char *language);

  int Init(const char *datapath, const char *language,
           const std::vector<std::string> &configs);

  int Init(const char *language, OcrEngineMode oem);

  int Init(const char *language, OcrEngineMode oem,
           const std::vector<std::string> &configs);

  int Init(const char *language);

  int Init(const char *language,
           const std::vector<std::string> &configs);

  /// Reads the traineddata via a FileReader from path `datapath`.
  int Init(const char *datapath, 
           const std::vector<std::string> &vars_vec,
           const std::vector<std::string> &vars_values,
           FileReader reader);

  int Init(const char *datapath,
           const std::vector<std::string> &vars_vec,
           const std::vector<std::string> &vars_values,
           const std::vector<std::string> &configs,
           FileReader reader);

  int Init(const char *datapath,
           const char *language, OcrEngineMode oem,
           FileReader reader);

  // In-memory version reads the traineddata directly from the given
  // data[data_size] array.
  int InitFromMemory(const char *data, size_t data_size, 
           const std::vector<std::string> &vars_vec,
           const std::vector<std::string> &vars_values);

  int InitFromMemory(const char *data, size_t data_size, 
          const std::vector<std::string> &vars_vec,
          const std::vector<std::string> &vars_values,
          const std::vector<std::string> &configs);

protected:
  int Init_Internal(const char *datapath,
                    ParamsVectorSet &vars,
                    const std::vector<std::string> &configs,
                    FileReader reader,
                    const char *data = nullptr, size_t data_size = 0);

/** @} */

public:
  /**
   * Returns the languages string used in the last valid initialization.
   * If the last initialization specified "deu+hin" then that will be
   * returned. If "hin" loaded "eng" automatically as well, then that will
   * not be included in this list. To find the languages actually
   * loaded use GetLoadedLanguagesAsVector.
   * The returned string should NOT be deleted.
   */
  const char *GetInitLanguagesAsString() const;

  /**
   * Returns the loaded languages in the vector of std::string.
   * Includes all languages loaded by the last Init, including those loaded
   * as dependencies of other loaded languages.
   */
  void GetLoadedLanguagesAsVector(std::vector<std::string> *langs) const;

  /**
   * Returns the available languages in the sorted vector of std::string.
   */
  void GetAvailableLanguagesAsVector(std::vector<std::string> *langs) const;

  /**
   * Init only for page layout analysis. Use only for calls to SetImage and
   * AnalysePage. Calls that attempt recognition will generate an error.
   */
  void InitForAnalysePage();

  /**
   * Read a "config" file containing a set of param, value pairs.
   * Searches the standard places: tessdata/configs, tessdata/tessconfigs
   * and also accepts a relative or absolute path name.
   * Note: only non-init params will be set (init params are set by Init()).
   */
  void ReadConfigFile(const char *filename);
  
  /**
   * Set the current page segmentation mode. Defaults to PSM_SINGLE_BLOCK.
   * The mode is stored as an IntParam so it can also be modified by
   * ReadConfigFile or SetVariable("tessedit_pageseg_mode").
   */
  void SetPageSegMode(PageSegMode mode);

  /** Return the current page segmentation mode. */
  PageSegMode GetPageSegMode() const;

  /**
   * Recognize a rectangle from an image and return the result as a string.
   * May be called many times for a single Init.
   * Currently has no error checking.
   * Greyscale of 8 and color of 24 or 32 bits per pixel may be given (in RGB/RGBA byte layout).
   * Palette color images will not work properly and must be converted to
   * 24 bit.
   * Binary images of 1 bit per pixel may also be given but they must be
   * byte packed with the MSB of the first byte being the first pixel, and a
   * 1 represents WHITE. For binary images set bytes_per_pixel=0.
   * The recognized text is returned as a char* which is coded
   * as UTF8 and must be freed with the delete [] operator.
   *
   * Note that TesseractRect is the simplified convenience interface.
   * For advanced uses, use SetImage, (optionally) SetRectangle, Recognize,
   * and one or more of the Get*Text functions below.
   */
  char *TesseractRect(const unsigned char *imagedata, int bytes_per_pixel,
                      int bytes_per_line, int left, int top, int width,
                      int height);

  /**
   * Call between pages or documents, etc., to free up memory and forget
   * adaptive data.
   */
  void ClearAdaptiveClassifier();

  /**
   * @defgroup AdvancedAPI Advanced API
   * The following methods break TesseractRect into pieces, so you can
   * get hold of the thresholded image, get the text in different formats,
   * get bounding boxes, confidences etc.
   */
  /* @{ */

  /**
   * Provide an image for Tesseract to recognize. Format is as
   * TesseractRect above. Copies the image buffer and converts to Pix.
   * SetImage clears all recognition results, and sets the rectangle to the
   * full image, so it may be followed immediately by a GetUTF8Text, and it
   * will automatically perform recognition.
   */
  void SetImage(const unsigned char *imagedata, int width, int height,
                int bytes_per_pixel, int bytes_per_line, int exif = 1, 
                const float angle = 0, bool upscale = false);

  /**
   * Provide an image for Tesseract to recognize. As with SetImage above,
   * Tesseract takes its own copy of the image, so it need not persist until
   * after Recognize.
   * Pix vs raw, which to use?
   * Use Pix where possible. Tesseract uses Pix as its internal representation
   * and it is therefore more efficient to provide a Pix directly.
   */
  void SetImage(Pix *pix, int exif = 1, const float angle = 0, bool upscale = false);

  int SetImageFile(int exif = 1, const float angle = 0, bool upscale = false);

  /**
   * Preprocessing the InputImage 
   * Grayscale normalization based on nlbin (Thomas Breuel)
   * Current modes: 
   *  - 0 = No normalization
   *  - 1 = Thresholding+Recognition
   *  - 2 = Thresholding
   *  - 3 = Recognition
   */
  bool NormalizeImage(int mode);

  /**
   * Set the resolution of the source image in pixels per inch so font size
   * information can be calculated in results.  Call this after SetImage().
   */
  void SetSourceResolution(int ppi);

  /**
   * Restrict recognition to a sub-rectangle of the image. Call after SetImage.
   * Each SetRectangle clears the recognition results so multiple rectangles
   * can be recognized with the same image.
   */
  void SetRectangle(int left, int top, int width, int height);

  /**
   * Stores lstmf based on in-memory data for one line with pix and text
  */
  bool WriteLSTMFLineData(const char *name, const char *path, Pix *pix, const char *truth_text, bool vertical);

  /**
   * Get a copy of the internal thresholded image from Tesseract.
   * Caller takes ownership of the Pix and must pixDestroy it.
   * May be called any time after SetImage, or after TesseractRect.
   */
  Pix *GetThresholdedImage();

  /**
   * Saves a .png image of the type specified by `type` to the file `filename`.
   *
   * Type 0 is the original image, type 1 is the greyscale (derivative) image
   * and type 2 is the binary (thresholded) derivative image.
   */
  void WriteImage(const int type);

  /**
   * Return average gradient of lines on page.
   */
  float GetGradient();

  /**
   * Get the result of page layout analysis as a leptonica-style
   * Boxa, Pixa pair, in reading order.
   * Can be called before or after Recognize.
   */
  Boxa *GetRegions(Pixa **pixa);

  /**
   * Get the textlines as a leptonica-style
   * Boxa, Pixa pair, in reading order.
   * Can be called before or after Recognize.
   * If raw_image is true, then extract from the original image instead of the
   * thresholded image and pad by raw_padding pixels.
   * If blockids is not nullptr, the block-id of each line is also returned as
   * an array of one element per line. delete [] after use. If paraids is not
   * nullptr, the paragraph-id of each line within its block is also returned as
   * an array of one element per line. delete [] after use.
   */
  Boxa *GetTextlines(bool raw_image, int raw_padding, Pixa **pixa,
                     int **blockids, int **paraids);
  /*
   Helper method to extract from the thresholded image. (most common usage)
*/
  Boxa *GetTextlines(Pixa **pixa, int **blockids) {
    return GetTextlines(false, 0, pixa, blockids, nullptr);
  }

  /**
   * Get textlines and strips of image regions as a leptonica-style Boxa, Pixa
   * pair, in reading order. Enables downstream handling of non-rectangular
   * regions.
   * Can be called before or after Recognize.
   * If blockids is not nullptr, the block-id of each line is also returned as
   * an array of one element per line. delete [] after use.
   */
  Boxa *GetStrips(Pixa **pixa, int **blockids);

  /**
   * Get the words as a leptonica-style
   * Boxa, Pixa pair, in reading order.
   * Can be called before or after Recognize.
   */
  Boxa *GetWords(Pixa **pixa);

  /**
   * Gets the individual connected (text) components (created
   * after pages segmentation step, but before recognition)
   * as a leptonica-style Boxa, Pixa pair, in reading order.
   * Can be called before or after Recognize.
   * Note: the caller is responsible for calling boxaDestroy()
   * on the returned Boxa array and pixaDestroy() on cc array.
   */
  Boxa *GetConnectedComponents(Pixa **cc);

  /**
   * Get the given level kind of components (block, textline, word etc.) as a
   * leptonica-style Boxa, Pixa pair, in reading order.
   * Can be called before or after Recognize.
   * If blockids is not nullptr, the block-id of each component is also returned
   * as an array of one element per component. delete [] after use.
   * If blockids is not nullptr, the paragraph-id of each component with its
   * block is also returned as an array of one element per component. delete []
   * after use. If raw_image is true, then portions of the original image are
   * extracted instead of the thresholded image and padded with raw_padding. If
   * text_only is true, then only text components are returned.
   */
  Boxa *GetComponentImages(PageIteratorLevel level, bool text_only,
                           bool raw_image, int raw_padding, Pixa **pixa,
                           int **blockids, int **paraids);
  // Helper function to get binary images with no padding (most common usage).
  Boxa *GetComponentImages(const PageIteratorLevel level, const bool text_only,
                           Pixa **pixa, int **blockids) {
    return GetComponentImages(level, text_only, false, 0, pixa, blockids,
                              nullptr);
  }

  /**
   * Returns the scale factor of the thresholded image that would be returned by
   * GetThresholdedImage() and the various GetX() methods that call
   * GetComponentImages().
   * Returns 0 if no thresholder has been set.
   */
  int GetThresholdedImageScaleFactor() const;

  /**
   * Runs page layout analysis in the mode set by SetPageSegMode.
   * May optionally be called prior to Recognize to get access to just
   * the page layout results. Returns an iterator to the results.
   * If merge_similar_words is true, words are combined where suitable for use
   * with a line recognizer. Use if you want to use AnalyseLayout to find the
   * textlines, and then want to process textline fragments with an external
   * line recognizer.
   * Returns nullptr on error or an empty page.
   * The returned iterator must be deleted after use.
   * WARNING! This class points to data held within the TessBaseAPI class, and
   * therefore can only be used while the TessBaseAPI class still exists and
   * has not been subjected to a call of Init, SetImage, Recognize, Clear, End
   * DetectOS, or anything else that changes the internal PAGE_RES.
   */
  PageIterator *AnalyseLayout(bool merge_similar_words = false);

  /**
   * Recognize the image from SetAndThresholdImage, generating Tesseract
   * internal structures. Returns 0 on success.
   * Optional. The Get*Text functions below will call Recognize if needed.
   * After Recognize, the output is kept internally until the next SetImage.
   */
  int Recognize(ETEXT_DESC *monitor);

  /**
   * Methods to retrieve information after SetAndThresholdImage(),
   * Recognize() or TesseractRect(). (Recognize is called implicitly if needed.)
   *
   * @{
   */

  /**
   * Turns images into symbolic text.
   *
   * filename can point to a single image, a multi-page TIFF,
   * or a plain text list of image filenames.
   *
   * retry_config is useful for debugging. If not nullptr, you can fall
   * back to an alternate configuration if a page fails for some
   * reason.
   *
   * timeout_millisec terminates processing if any single page
   * takes too long. Set to 0 for unlimited time.
   *
   * renderer is responsible for creating the output. For example,
   * use the TessTextRenderer if you want plaintext output, or
   * the TessPDFRender to produce searchable PDF.
   *
   * If tessedit_page_number is non-negative, will only process that
   * single page. Works for multi-page tiff file, or filelist.
   *
   * Returns true if successful, false on error.
   */
  bool ProcessPages(const char *filename, const char *retry_config,
                    int timeout_millisec, TessResultRenderer *renderer);

protected:
  // Does the real work of ProcessPages.
  bool ProcessPagesInternal(const char *filename, const char *retry_config,
                            int timeout_millisec, TessResultRenderer *renderer);

public:
  /**
   * Turn a single image into symbolic text.
   *
   * The pix is the image processed. filename and page_number are
   * metadata used by side-effect processes, such as reading a box
   * file or formatting as hOCR.
   *
   * See ProcessPages for descriptions of other parameters.
   */
  bool ProcessPage(Pix *pix, const char *filename,
                   const char *retry_config, int timeout_millisec,
                   TessResultRenderer *renderer);

  /**
   * Get a reading-order iterator to the results of LayoutAnalysis and/or
   * Recognize. The returned iterator must be deleted after use.
   * WARNING! This class points to data held within the TessBaseAPI class, and
   * therefore can only be used while the TessBaseAPI class still exists and
   * has not been subjected to a call of Init, SetImage, Recognize, Clear, End
   * DetectOS, or anything else that changes the internal PAGE_RES.
   */
  ResultIterator *GetIterator();

  /**
   * Get a mutable iterator to the results of LayoutAnalysis and/or Recognize.
   * The returned iterator must be deleted after use.
   * WARNING! This class points to data held within the TessBaseAPI class, and
   * therefore can only be used while the TessBaseAPI class still exists and
   * has not been subjected to a call of Init, SetImage, Recognize, Clear, End
   * DetectOS, or anything else that changes the internal PAGE_RES.
   */
  MutableIterator *GetMutableIterator();

  /**
   * The recognized text is returned as a char* which is coded
   * as UTF8 and must be freed with the delete [] operator.
   */
  char *GetUTF8Text();

  size_t GetNumberOfTables() const;

  /// Return the i-th table bounding box coordinates
  ///
  /// Gives the (top_left.x, top_left.y, bottom_right.x, bottom_right.y)
  /// coordinates of the i-th table.
  std::tuple<int, int, int, int> GetTableBoundingBox(
      unsigned i ///< Index of the table, for upper limit \see GetNumberOfTables()
  );

  /// Get bounding boxes of the rows of a table
  /// return values are (top_left.x, top_left.y, bottom_right.x, bottom_right.y)
  std::vector<std::tuple<int, int, int, int> > GetTableRows(
      unsigned i ///< Index of the table, for upper limit \see GetNumberOfTables()
  );

  /// Get bounding boxes of the cols of a table
  /// return values are (top_left.x, top_left.y, bottom_right.x, bottom_right.y)
  std::vector<std::tuple<int, int, int, int> > GetTableCols(
    unsigned i ///< Index of the table, for upper limit \see GetNumberOfTables()
  );

  /**
   * Make a HTML-formatted string with hOCR markup from the internal
   * data structures.
   * page_number is 0-based but will appear in the output as 1-based.
   * monitor can be used to
   *  cancel the recognition
   *  receive progress callbacks
   *
   * Returned string must be freed with the delete [] operator.
   */
  char *GetHOCRText(ETEXT_DESC *monitor, int page_number);

  /**
   * Make a HTML-formatted string with hOCR markup from the internal
   * data structures.
   * page_number is 0-based but will appear in the output as 1-based.
   *
   * Returned string must be freed with the delete [] operator.
   */
  char *GetHOCRText(int page_number);

  /**
   * Make an XML-formatted string with Alto markup from the internal
   * data structures.
   *
   * Returned string must be freed with the delete [] operator.
   */
  char *GetAltoText(ETEXT_DESC *monitor, int page_number);

  /**
   * Make an XML-formatted string with Alto markup from the internal
   * data structures.
   *
   * Returned string must be freed with the delete [] operator.
   */
  char *GetAltoText(int page_number);

  /**
   * Make an XML-formatted string with PAGE markup from the internal
   * data structures.
   *
   * Returned string must be freed with the delete [] operator.
   */
  char *GetPAGEText(ETEXT_DESC *monitor, int page_number);

  /**
   * Make an XML-formatted string with PAGE markup from the internal
   * data structures.
   */
  char *GetPAGEText(int page_number);

  /**
   * Make a TSV-formatted string from the internal data structures.
   * Allows additional column with detected language.
   * page_number is 0-based but will appear in the output as 1-based.
   *
   * Returned string must be freed with the delete [] operator.
   */
  char *GetTSVText(int page_number, bool lang_info = false);

  /**
   * Make a box file for LSTM training from the internal data structures.
   * Constructs coordinates in the original image - not just the rectangle.
   * page_number is a 0-based page index that will appear in the box file.
   *
   * Returned string must be freed with the delete [] operator.
   */
  char *GetLSTMBoxText(int page_number);

  /**
   * The recognized text is returned as a char* which is coded in the same
   * format as a box file used in training.
   * Constructs coordinates in the original image - not just the rectangle.
   * page_number is a 0-based page index that will appear in the box file.
   *
   * Returned string must be freed with the delete [] operator.
   */
  char *GetBoxText(int page_number);

  /**
   * The recognized text is returned as a char* which is coded in the same
   * format as a WordStr box file used in training.
   * page_number is a 0-based page index that will appear in the box file.
   *
   * Returned string must be freed with the delete [] operator.
   */
  char *GetWordStrBoxText(int page_number);

  /**
   * The recognized text is returned as a char* which is coded
   * as UNLV format Latin-1 with specific reject and suspect codes.
   *
   * Returned string must be freed with the delete [] operator.
   */
  char *GetUNLVText();

  /**
   * Detect the orientation of the input image and apparent script (alphabet).
   * orient_deg is the detected clockwise rotation of the input image in degrees
   * (0, 90, 180, 270)
   * orient_conf is the confidence (15.0 is reasonably confident)
   * script_name is an ASCII string, the name of the script, e.g. "Latin"
   * script_conf is confidence level in the script
   * Returns true on success and writes values to each parameter as an output
   */
  bool DetectOrientationScript(int *orient_deg, float *orient_conf,
                               const char **script_name, float *script_conf);

  /**
   * The recognized text is returned as a char* which is coded
   * as UTF8 and must be freed with the delete [] operator.
   * page_number is a 0-based page index that will appear in the osd file.
   *
   * Returned string must be freed with the delete [] operator.
   */
  char *GetOsdText(int page_number);

  /** Returns the (average) confidence value between 0 and 100. */
  int MeanTextConf();

  /**
   * Returns all word confidences (between 0 and 100) in an array, terminated
   * by -1.
   *
   * The calling function must `delete []` after use.
   *
   * The number of confidences should correspond to the number of space-
   * delimited words in GetUTF8Text.
   */
  int *AllWordConfidences();

  /** @} */

#if !DISABLED_LEGACY_ENGINE
  /**
   * Applies the given word to the adaptive classifier if possible.
   * The word must be SPACE-DELIMITED UTF-8 - l i k e t h i s , so it can
   * tell the boundaries of the graphemes.
   * Assumes that SetImage/SetRectangle have been used to set the image
   * to the given word. The mode arg should be PSM_SINGLE_WORD or
   * PSM_CIRCLE_WORD, as that will be used to control layout analysis.
   * The currently set PageSegMode is preserved.
   * Returns false if adaption was not possible for some reason.
   */
  bool AdaptToWordStr(PageSegMode mode, const char *wordstr);
#endif // !DISABLED_LEGACY_ENGINE

  /**
   * Free up recognition results and any stored image data, without actually
   * freeing any recognition data that would be time-consuming to reload.
   * Afterwards, you must call SetImage or TesseractRect before doing
   * any Recognize or Get* operation.
   */
  void Clear();

  /**
<<<<<<< HEAD
   * Close down tesseract and free up all memory. `End()` is equivalent to
   * destructing and reconstructing your TessBaseAPI.
   * Once `End()` has been used, none of the other API functions may be used
   * other than Init() and anything declared above it in the class definition.
=======
   * Close down tesseract and free up (almost) all memory.
   * WipeSqueakyCleanForReUse() is near equivalent to destructing and
   * reconstructing your TessBaseAPI or calling End(), with two important
   * distinctions:
   *
   * - WipeSqueakyCleanForReUse() will *not* destroy the internal Tesseract
   *   class instance, but wipe it clean so it'll behave as if destructed and
   *   then reconstructed afresh, with one caveat:
   * - WipeSqueakyCleanForReUse() will not destroy any diagnostics/trace data
   *   cached in the running instance: the goal is to thus be able to produce
   *   diagnostics reports which span multiple rounds of OCR activity, executed 
   *   in the single lifespan of the TesseractAPI instance.
   *
   * Once WipeSqueakyCleanForReUse() has been used, none of the other API
   * functions may be used other than Init and anything declared above it in the
   * class definition: as with after calling End(), the internal state is
   * equivalent to being freshly constructed.
   */
  void WipeSqueakyCleanForReUse();

  /**
   * Close down tesseract and free up all memory. End() is equivalent to
   * destructing and reconstructing your TessBaseAPI.
   * 
   * The 'minor' difference with that delete+new approach is that we will
   * keep stored diagnostics/trace data intact, i.e. we *keep* the debug
   * trace data, so we can produce a series' report at the final end.
   * 
   * Once End() has been used, none of the other API functions may be used
   * other than Init and anything declared above it in the class definition.
>>>>>>> daf34a6e
   */
  void End();

  /**
   * Equivalent to calling End() but with the added feature of all
   * parameters being reset to factory defaults.
   */
  void ResetToDefaults();

  /**
   * Clear any library-level memory caches.
   * There are a variety of expensive-to-load constant data structures (mostly
   * language dictionaries) that are cached globally -- surviving the `Init()`
   * and `End()` of individual TessBaseAPI's.  This function allows the clearing
   * of these caches.
   **/
  static void ClearPersistentCache();

  /**
   * Check whether a word is valid according to Tesseract's language model
   *
   * @return 0 if the word is invalid, non-zero if valid.
   *
   * @warning temporary! This function will be removed from here and placed
   * in a separate API at some future time.
   */
  int IsValidWord(const char *word) const;

  /// Returns true if utf8_character is defined in the UniCharset.
  bool IsValidCharacter(const char *utf8_character) const;

  bool GetTextDirection(int *out_offset, float *out_slope);

  /** Sets Dict::letter_is_okay_ function to point to the given function. */
  void SetDictFunc(DictFunc f);

  /** Sets Dict::probability_in_context_ function to point to the given
   * function.
   */
  void SetProbabilityInContextFunc(ProbabilityInContextFunc f);

  /**
   * Estimates the Orientation And Script of the image.
   * @return true if the image was processed successfully.
   */
  bool DetectOS(OSResults *results);

  /**
   * Return text orientation of each block as determined by an earlier run
   * of layout analysis.
   */
  void GetBlockTextOrientations(int **block_orientation,
                                bool **vertical_writing);

  /** This method returns the string form of the specified unichar. */
  const char *GetUnichar(int unichar_id) const;

  /** Return the pointer to the i-th dawg loaded into tesseract_ object. */
  const Dawg *GetDawg(int i) const;

  /** Return the number of dawgs loaded into tesseract_ object. */
  int NumDawgs() const;

  /// Returns a reference to the internal instance of the Tesseract class;
  /// the presence of which is guaranteed, i.e. the returned pointer
  /// WILL NOT be `nullptr`.
  Tesseract& tesseract() const;

  OcrEngineMode oem() const {
    return last_oem_requested_;
  }

  void set_min_orientation_margin(double margin);

  void SetupDebugAllPreset();
  void SetupDefaultPreset();

  void ReportDebugInfo();

  /* @} */

protected:
  /** Common code for setting the image. Returns true if Init has been called.
   */
  bool InternalResetImage();

  /**
   * Run the thresholder to make the thresholded image. If pix is not nullptr,
   * the source is thresholded to pix instead of the internal IMAGE.
   */
  virtual bool Threshold(Pix **pix);

  /**
   * Find lines from the image making the BLOCK_LIST.
   * @return 0 on success.
   */
  int FindLines();

  /** Delete the PageRes and block list, readying tesseract for OCRing a new page. */
  void ClearResults();

  /**
   * Return an LTR Result Iterator -- used only for training, as we really want
   * to ignore all BiDi smarts at that point.
   *
   * delete once you're done with it.
   */
  LTRResultIterator *GetLTRIterator();

  /**
   * Return the length of the output text string, as UTF8, assuming
   * one newline per line and one per block, with a terminator,
   * and assuming a single character reject marker for each rejected character.
   * Also return the number of recognized blobs in blob_count.
   */
  int TextLength(int *blob_count) const;

  //// paragraphs.cpp ////////////////////////////////////////////////////
  void DetectParagraphs(bool after_text_recognition);

  const PAGE_RES *GetPageRes() const {
    return page_res_;
  }

protected:
  mutable Tesseract *tesseract_;     ///< The underlying data object.
#if !DISABLED_LEGACY_ENGINE
  Tesseract *osd_tesseract_;         ///< For orientation & script detection.
  EquationDetect *equ_detect_;       ///< The equation detector.
#endif
  FileReader reader_;                ///< Reads files from any filesystem.
  ImageThresholder *thresholder_;    ///< Image thresholding module.
  std::vector<ParagraphModel *> *paragraph_models_;
  BLOCK_LIST *block_list_;           ///< The page layout.
  PAGE_RES *page_res_;               ///< The page-level data.
  std::string visible_image_file_;
  Pix* pix_visible_image_;           ///< Image used in output PDF
  std::string output_file_;          ///< Name used by debug code.
  std::string datapath_;             ///< Current location of tessdata.
  std::string language_;             ///< Last initialized language.
  OcrEngineMode last_oem_requested_; ///< Last ocr language mode requested.
  bool recognition_done_;            ///< page_res_ contains recognition data.

  /**
   * @defgroup ThresholderParams Thresholder Parameters
   * Parameters saved from the Thresholder. Needed to rebuild coordinates.
   */
  /* @{ */
  int rect_left_;
  int rect_top_;
  int rect_width_;
  int rect_height_;
  int image_width_;
  int image_height_;
  /* @} */

private:
  // A list of image filenames gets special consideration
  //
  // If global parameter `tessedit_page_number` is non-negative, will only process that
  // single page. Works for multi-page tiff file, or filelist.
  bool ProcessPagesFileList(FILE *fp, std::string *buf,
                            const char *retry_config, int timeout_millisec,
                            TessResultRenderer *renderer);
  // TIFF supports multipage so gets special consideration.
  //
  // If global parameter `tessedit_page_number` is non-negative, will only process that
  // single page. Works for multi-page tiff file, or filelist.
  bool ProcessPagesMultipageTiff(const unsigned char *data, size_t size,
                                 const char *filename, const char *retry_config,
                                 int timeout_millisec,
                                 TessResultRenderer *renderer);
}; // class TessBaseAPI.

/** Escape a char string - replace &<>"' with HTML codes. */
std::string HOcrEscape(const char *text);

/**
 * Construct a filename(+path) that's unique, i.e. is guaranteed to not yet exist in the filesystem.
 */
std::string mkUniqueOutputFilePath(const char *basepath, int page_number, const char *label, const char *filename_extension);

/**
 * Helper function around leptonica's `pixWrite()` which writes the given `pic` image to file, in the `file_type` format.
 *
 * The `file_type` format is defined in leptonica's `imageio.h`. Here's an (possibly incomplete) extract:
 *
 * - IFF_BMP            = 1 (Windows BMP)
 * - IFF_JFIF_JPEG      = 2 (regular JPEG, default quality 75%)
 * - IFF_PNG            = 3 (PNG, lossless)
 * - IFF_TIFF           = 4 (TIFF)
 * - IFF_TIFF_PACKBITS  = 5 (TIFF, lossless)
 * - IFF_TIFF_RLE       = 6 (TIFF, lossless)
 * - IFF_TIFF_G3        = 7 (TIFF, lossless)
 * - IFF_TIFF_G4        = 8 (TIFF, lossless)
 * - IFF_TIFF_LZW       = 9 (TIFF, lossless)
 * - IFF_TIFF_ZIP       = 10 (TIFF, lossless)
 * - IFF_PNM            = 11 (PNM)
 * - IFF_PS             = 12 (PS: PostScript)
 * - IFF_GIF            = 13 (GIF)
 * - IFF_JP2            = 14 (JP2
 * - IFF_WEBP           = 15 (WebP)
 * - IFF_LPDF           = 16 (LDPF)
 * - IFF_TIFF_JPEG      = 17 (JPEG embedded in TIFF)
 * - IFF_DEFAULT        = 18 (The IFF_DEFAULT flag is used to write the file out in the same (input) file format that the pix was read from.  If the pix was not read from file, the input format field will be IFF_UNKNOWN and the output file format will be chosen to be compressed and lossless; namely: IFF_TIFF_G4 for depth = 1 bit and IFF_PNG for everything else.)
 * - IFF_SPIX           = 19 (SPIX: serialized PIX, a leptonica-specific file format)
 */
void WritePix(const std::string &filepath, Pix *pic, int file_type);

} // namespace tesseract

#endif // TESSERACT_API_BASEAPI_H_<|MERGE_RESOLUTION|>--- conflicted
+++ resolved
@@ -949,12 +949,6 @@
   void Clear();
 
   /**
-<<<<<<< HEAD
-   * Close down tesseract and free up all memory. `End()` is equivalent to
-   * destructing and reconstructing your TessBaseAPI.
-   * Once `End()` has been used, none of the other API functions may be used
-   * other than Init() and anything declared above it in the class definition.
-=======
    * Close down tesseract and free up (almost) all memory.
    * WipeSqueakyCleanForReUse() is near equivalent to destructing and
    * reconstructing your TessBaseAPI or calling End(), with two important
@@ -985,7 +979,6 @@
    * 
    * Once End() has been used, none of the other API functions may be used
    * other than Init and anything declared above it in the class definition.
->>>>>>> daf34a6e
    */
   void End();
 
