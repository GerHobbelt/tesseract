// SPDX-License-Identifier: Apache-2.0
// File:        baseapi.h
// Description: Simple API for calling tesseract.
// Author:      Ray Smith
//
// (C) Copyright 2006, Google Inc.
// Licensed under the Apache License, Version 2.0 (the "License");
// you may not use this file except in compliance with the License.
// You may obtain a copy of the License at
// http://www.apache.org/licenses/LICENSE-2.0
// Unless required by applicable law or agreed to in writing, software
// distributed under the License is distributed on an "AS IS" BASIS,
// WITHOUT WARRANTIES OR CONDITIONS OF ANY KIND, either express or implied.
// See the License for the specific language governing permissions and
// limitations under the License.

#ifndef TESSERACT_API_BASEAPI_H_
#define TESSERACT_API_BASEAPI_H_

#ifdef HAVE_TESSERACT_CONFIG_H
#  include "config_auto.h" // DISABLED_LEGACY_ENGINE
#endif

#include "export.h"
#include "pageiterator.h"
#include "publictypes.h"
#include "resultiterator.h"
#include "unichar.h"

#include <tesseract/version.h>
#include <tesseract/memcost_estimate.h>  // for ImageCostEstimate
#include <tesseract/autosupressor.h>     // for AutoSupressDatum

#include <cstdio>
#include <tuple>  // for std::tuple
#include <vector> // for std::vector

struct Pix;
struct Pixa;
struct Boxa;

namespace tesseract {

class PAGE_RES;
class ParagraphModel;
class BLOCK_LIST;
class ETEXT_DESC;
struct OSResults;
class UNICHARSET;

class Dawg;
class Dict;
class EquationDetect;
class PageIterator;
class ImageThresholder;
class LTRResultIterator;
class ResultIterator;
class MutableIterator;
class TessResultRenderer;
class Tesseract;
class AutoSupressDatum;

// Function to read a std::vector<char> from a whole file.
// Returns false on failure.
using FileReader = bool (*)(const char *filename, std::vector<char> *data);

using DictFunc = int (Dict::*)(void *, const UNICHARSET &, UNICHAR_ID,
                               bool) const;
using ProbabilityInContextFunc = double (Dict::*)(const char *, const char *,
                                                  int, const char *, int);

/**
 * Base class for all tesseract APIs.
 * Specific classes can add ability to work on different inputs or produce
 * different outputs.
 * This class is mostly an interface layer on top of the Tesseract instance
 * class to hide the data types so that users of this class don't have to
 * include any other Tesseract headers.
 */
class TESS_API TessBaseAPI {
public:
  TessBaseAPI();
  virtual ~TessBaseAPI();
  // Copy constructor and assignment operator are currently unsupported.
  TessBaseAPI(TessBaseAPI const &) = delete;
  TessBaseAPI &operator=(TessBaseAPI const &) = delete;

  /**
   * Returns the version identifier as a static string. Do not delete.
   */
  static const char *Version();

  /**
   * If compiled with OpenCL AND an available OpenCL
   * device is deemed faster than serial code, then
   * "device" is populated with the cl_device_id
   * and returns sizeof(cl_device_id)
   * otherwise *device=nullptr and returns 0.
   */
  static size_t getOpenCLDevice(void **device);

  /**
   * Set the name of the input file. Needed for training and
   * reading a UNLV zone file, and for searchable PDF output.
   */
  void SetInputName(const char *name);
  /**
   * These functions are required for searchable PDF output.
   * We need our hands on the input file so that we can include
   * it in the PDF without transcoding. If that is not possible,
   * we need the original image. Finally, resolution metadata
   * is stored in the PDF so we need that as well.
   */
  const char *GetInputName();
  // Takes ownership of the input pix.
  void SetInputImage(Pix *pix);
  Pix *GetInputImage();
  int GetSourceYResolution();
  const char *GetDatapath();
  void SetVisibleImageFilename(const char *name);
  const char *GetVisibleImageFilename();
  void SetVisibleImage(Pix *pix);
  Pix* GetVisibleImage();

  /**
  * Return a memory capacity cost estimate for the given image dimensions and
  * some heuristics re tesseract behaviour, e.g. input images will be normalized/greyscaled,
  * then thresholded, all of which will be kept in memory while the session runs.
  *
  * Also uses the Tesseract Variable `allowed_image_memory_capacity` to indicate
  * whether the estimated cost is oversized --> `cost.is_too_large()`
  *
  * For user convenience, static functions are provided:
  * the static functions MAY be used by userland code *before* the high cost of
  * instantiating a Tesseract instance is incurred.
  */
  static ImageCostEstimate EstimateImageMemoryCost(int image_width, int image_height, float allowance = 1.0e30f /* a.k.a.dont_care, use system limit and be done */ );
  static ImageCostEstimate EstimateImageMemoryCost(const Pix* pix, float allowance = 1.0e30f /* a.k.a. dont_care, use system limit and be done */ );

  /**
  * Ditto, but this API may be invoked after SetInputImage() or equivalent has been called
  * and reports the cost estimate for the current instance/image.
  */
  ImageCostEstimate EstimateImageMemoryCost() const;

  /**
  * Helper, which may be invoked after SetInputImage() or equivalent has been called:
  * reports the cost estimate for the current instance/image via `tprintf()` and returns
  * `true` when the cost is expected to be too high.
  *
  * You can use this as a fast pre-flight check. Many major tesseract APIs perform
  * this same check as part of their startup routine.
  */
  bool CheckAndReportIfImageTooLarge(const Pix* pix = nullptr /* default: use GetInputImage() data */ ) const;

  AutoSupressDatum& GetLogReportingHoldoffMarkerRef() {
      return reporting_holdoff_;
  };

protected:
  AutoSupressDatum reporting_holdoff_;

public:
  /** Set the name of the bonus output files. Needed only for debugging. */
  void SetOutputName(const char *name);
  const std::string &GetOutputName();

  /**
   * Set the value of an internal "parameter."
   *
   * Supply the name of the parameter and the value as a string, just as
   * you would in a config file.
   * E.g. `SetVariable("tessedit_char_blacklist", "xyz");` to ignore 'x', 'y' and 'z'.
   * Or `SetVariable("classify_bln_numeric_mode", "1");` to set numeric-only mode.
   *
   * Returns false if the name lookup failed.
   *
   * SetVariable() may be used before Init(), but settings will revert to
   * defaults on End().
   *
   * Note: Must be called after Init(). Only works for non-init variables
   * (init variables should be passed to Init()).
   */
  bool SetVariable(const char *name, const char *value);
  bool SetVariable(const char *name, int value);
  bool SetVariable(const char *name, bool value);
  bool SetVariable(const char *name, double value);
  bool SetVariable(const char *name, const std::string &value);
  bool SetDebugVariable(const char *name, const char *value);
  bool SetDebugVariable(const char *name, int value);
  bool SetDebugVariable(const char *name, bool value);
  bool SetDebugVariable(const char *name, double value);
  bool SetDebugVariable(const char *name, const std::string &value);

  /**
   * Returns true if the parameter was found among Tesseract parameters.
   * Fills in `value` with the value of the parameter.
   */
  bool GetIntVariable(const char *name, int *value) const;
  bool GetBoolVariable(const char *name, bool *value) const;
  bool GetDoubleVariable(const char *name, double *value) const;

  /**
   * Returns the pointer to the string that represents the value of the
   * parameter if it was found among Tesseract parameters.
   */
  const char *GetStringVariable(const char *name) const;

#if !DISABLED_LEGACY_ENGINE

  /**
   * Print Tesseract fonts table to the given file (stdout by default).
   */
  void PrintFontsTable(FILE *fp = nullptr) const;

#endif

  /** 
<<<<<<< HEAD
   * Print Tesseract parameters to the given file (stdout by default).
=======
   * Print Tesseract parameters to the given file with descriptions of each option. 
>>>>>>> 0a210012
   * Cannot be used as Tesseract configuration file due to descriptions 
   * (use DumpVariables instead to create config files).
   */
  void PrintVariables(FILE *fp = nullptr) const;

  /*
  * Report parameters' usage statistics, i.e. report which params have been
  * set, modified and read/checked until now during this run-time's lifetime.
  *
  * Use this method for run-time 'discovery' about which tesseract parameters
  * are actually *used* during your particular usage of the library, ergo
  * answering the question:
  * "Which of all those parameters are actually *relevant* to my use case today?"
  */
  void ReportParamsUsageStatistics() const;

  /** 
   * Print Tesseract parameters to the given file without descriptions. 
   * Can be used as Tesseract configuration file.
  */
  void DumpVariables(FILE *fp) const;

  // Functions added by Tesseract.js-core to save and restore parameters
  void SaveParameters();
  void RestoreParameters();

  /** 
   * Print Tesseract parameters to the given file without descriptions. 
   * Can be used as Tesseract configuration file.
  */
  void DumpVariables(FILE *fp) const;

  // Functions added by Tesseract.js-core to save and restore parameters
  void SaveParameters();
  void RestoreParameters();


  /**
   * Get value of named variable as a string, if it exists.
   */
  bool GetVariableAsString(const char *name, std::string *val) const;

  /**
   * Instances are now mostly thread-safe and totally independent,
   * but some global parameters remain. Basically it is safe to use multiple
   * TessBaseAPIs in different threads in parallel, UNLESS:
   * you use SetVariable on some of the Params in classify and textord.
   * If you do, then the effect will be to change it for all your instances.
   *
   * Start tesseract. Returns zero on success and -1 on failure.
   * NOTE that the only members that may be called before Init are those
   * listed above here in the class definition.
   *
   * The datapath must be the name of the tessdata directory.
   * The language is (usually) an ISO 639-3 string or nullptr will default to
   * "eng". It is entirely safe (and eventually will be efficient too) to call
   * Init multiple times on the same instance to change language, or just
   * to reset the classifier.
   * The language may be a string of the form [~]<lang>[+[~]<lang>]* indicating
   * that multiple languages are to be loaded. Eg "hin+eng" will load Hindi and
   * English. Languages may specify internally that they want to be loaded
   * with one or more other languages, so the ~ sign is available to override
   * that. E.g. if "hin" were set to load "eng" by default, then "hin+~eng" would force
   * loading only "hin". The number of loaded languages is limited only by
   * memory, with the caveat that loading additional languages will impact
   * both speed and accuracy, as there is more work to do to decide on the
   * applicable language, and there is more chance of hallucinating incorrect
   * words.
   * WARNING: On changing languages, all Tesseract parameters are reset
   * back to their default values. (Which may vary between languages.)
   * If you have a rare need to set a Variable that controls
   * initialization for a second call to Init you should explicitly
   * call End() and then use SetVariable before Init. This is only a very
   * rare use case, since there are very few uses that require any parameters
   * to be set before Init.
   *
   * If set_only_non_debug_params is true, only params that do not contain
   * "debug" in the name will be set.
   */
  int InitFull(const char *datapath, const char *language, OcrEngineMode mode,
           const std::vector<std::string> &configs,
           const std::vector<std::string> &vars_vec,
           const std::vector<std::string> &vars_values,
           bool set_only_non_debug_params);

  int InitOem(const char *datapath, const char *language, OcrEngineMode oem);

  int InitSimple(const char *datapath, const char *language);

  // Reads the traineddata via a FileReader from path `datapath`.
  int InitFullWithReader(const char *datapath, const char *language,
           OcrEngineMode mode, 
           const std::vector<std::string> &configs,
           const std::vector<std::string> &vars_vec,
           const std::vector<std::string> &vars_values,
           bool set_only_non_debug_params, FileReader reader);

  // In-memory version reads the traineddata directly from the given
  // data[data_size] array.
  int InitFromMemory(const char *data, int data_size, const char *language,
           OcrEngineMode mode, 
           const std::vector<std::string> &configs,
           const std::vector<std::string> &vars_vec,
           const std::vector<std::string> &vars_values,
           bool set_only_non_debug_params);

protected:
  int InitFullRemainder(const char *datapath, const char *data, int data_size, const char *language,
           OcrEngineMode mode, 
           const std::vector<std::string> &configs,
           const std::vector<std::string> &vars_vec,
           const std::vector<std::string> &vars_values,
           bool set_only_non_debug_params, FileReader reader);

public:
  /**
   * Returns the languages string used in the last valid initialization.
   * If the last initialization specified "deu+hin" then that will be
   * returned. If "hin" loaded "eng" automatically as well, then that will
   * not be included in this list. To find the languages actually
   * loaded use GetLoadedLanguagesAsVector.
   * The returned string should NOT be deleted.
   */
  const char *GetInitLanguagesAsString() const;

  /**
   * Returns the loaded languages in the vector of std::string.
   * Includes all languages loaded by the last Init, including those loaded
   * as dependencies of other loaded languages.
   */
  void GetLoadedLanguagesAsVector(std::vector<std::string> *langs) const;

  /**
   * Returns the available languages in the sorted vector of std::string.
   */
  void GetAvailableLanguagesAsVector(std::vector<std::string> *langs) const;

  /**
   * Init only for page layout analysis. Use only for calls to SetImage and
   * AnalysePage. Calls that attempt recognition will generate an error.
   */
  void InitForAnalysePage();

  /**
   * Read a "config" file containing a set of param, value pairs.
   * Searches the standard places: tessdata/configs, tessdata/tessconfigs
   * and also accepts a relative or absolute path name.
   * Note: only non-init params will be set (init params are set by Init()).
   */
  void ReadConfigFile(const char *filename);
  /** Same as above, but only set debug params from the given config file. */
  void ReadDebugConfigFile(const char *filename);

  /**
   * Set the current page segmentation mode. Defaults to PSM_SINGLE_BLOCK.
   * The mode is stored as an IntParam so it can also be modified by
   * ReadConfigFile or SetVariable("tessedit_pageseg_mode").
   */
  void SetPageSegMode(PageSegMode mode);

  /** Return the current page segmentation mode. */
  PageSegMode GetPageSegMode() const;

  /**
   * Recognize a rectangle from an image and return the result as a string.
   * May be called many times for a single Init.
   * Currently has no error checking.
   * Greyscale of 8 and color of 24 or 32 bits per pixel may be given (in RGB/RGBA byte layout).
   * Palette color images will not work properly and must be converted to
   * 24 bit.
   * Binary images of 1 bit per pixel may also be given but they must be
   * byte packed with the MSB of the first byte being the first pixel, and a
   * 1 represents WHITE. For binary images set bytes_per_pixel=0.
   * The recognized text is returned as a char* which is coded
   * as UTF8 and must be freed with the delete [] operator.
   *
   * Note that TesseractRect is the simplified convenience interface.
   * For advanced uses, use SetImage, (optionally) SetRectangle, Recognize,
   * and one or more of the Get*Text functions below.
   */
  char *TesseractRect(const unsigned char *imagedata, int bytes_per_pixel,
                      int bytes_per_line, int left, int top, int width,
                      int height);

  /**
   * Call between pages or documents, etc., to free up memory and forget
   * adaptive data.
   */
  void ClearAdaptiveClassifier();

  /**
   * @defgroup AdvancedAPI Advanced API
   * The following methods break TesseractRect into pieces, so you can
   * get hold of the thresholded image, get the text in different formats,
   * get bounding boxes, confidences etc.
   */
  /* @{ */

  /**
   * Provide an image for Tesseract to recognize. Format is as
   * TesseractRect above. Copies the image buffer and converts to Pix.
   * SetImage clears all recognition results, and sets the rectangle to the
   * full image, so it may be followed immediately by a GetUTF8Text, and it
   * will automatically perform recognition.
   */
  void SetImage(const unsigned char *imagedata, int width, int height,
                int bytes_per_pixel, int bytes_per_line, int exif = 1, const float angle = 0);

  /**
   * Provide an image for Tesseract to recognize. As with SetImage above,
   * Tesseract takes its own copy of the image, so it need not persist until
   * after Recognize.
   * Pix vs raw, which to use?
   * Use Pix where possible. Tesseract uses Pix as its internal representation
   * and it is therefore more efficient to provide a Pix directly.
   */
  void SetImage(Pix *pix, int exif = 1, const float angle = 0);

  int SetImageFile(int exif = 1, const float angle = 0);

  /**
   * Preprocessing the InputImage 
<<<<<<< HEAD
   * Grayscale normalization based on nlbin (Thomas Breuel)
=======
   * Grayscale normalizatin based on nlbin (Thomas Breuel)
   * Current modes: 
   *  - 0 = No normalization
   *  - 1 = Thresholding+Recognition
   *  - 2 = Thresholding
   *  - 3 = Recognition
   */
  bool NormalizeImage(int mode);

  /**
   * Preprocessing the InputImage 
   * Grayscale normalizatin based on nlbin (Thomas Breuel)
>>>>>>> 0a210012
   * Current modes: 
   *  - 0 = No normalization
   *  - 1 = Thresholding+Recognition
   *  - 2 = Thresholding
   *  - 3 = Recognition
   */
  bool NormalizeImage(int mode);

  /**
   * Set the resolution of the source image in pixels per inch so font size
   * information can be calculated in results.  Call this after SetImage().
   */
  void SetSourceResolution(int ppi);

  /**
   * Restrict recognition to a sub-rectangle of the image. Call after SetImage.
   * Each SetRectangle clears the recognition results so multiple rectangles
   * can be recognized with the same image.
   */
  void SetRectangle(int left, int top, int width, int height);

  /**
   * Stores lstmf based on in-memory data for one line with pix and text
  */
  bool WriteLSTMFLineData(const char *name, const char *path, Pix *pix, const char *truth_text, bool vertical);

  /**
   * Get a copy of the internal thresholded image from Tesseract.
   * Caller takes ownership of the Pix and must pixDestroy it.
   * May be called any time after SetImage, or after TesseractRect.
   */
  Pix *GetThresholdedImage();

  /**
<<<<<<< HEAD
   * Saves a .png image of the type specified by `type` to the file `filename`
   */
  void WriteImage(const int type);

  /** 
=======
 * Function added by Tesseract.js.
 * Saves a .png image of the type specified by `type` to the file `filename`
 */
  void WriteImage(const int type);

  /** Function added by Tesseract.js.
   * Return gradient of page.
   */
  float GetGradient();

  /**
>>>>>>> 0a210012
   * Return average gradient of lines on page.
   */
  float GetGradient();

  /**
   * Get the result of page layout analysis as a leptonica-style
   * Boxa, Pixa pair, in reading order.
   * Can be called before or after Recognize.
   */
  Boxa *GetRegions(Pixa **pixa);

  /**
   * Get the textlines as a leptonica-style
   * Boxa, Pixa pair, in reading order.
   * Can be called before or after Recognize.
   * If raw_image is true, then extract from the original image instead of the
   * thresholded image and pad by raw_padding pixels.
   * If blockids is not nullptr, the block-id of each line is also returned as
   * an array of one element per line. delete [] after use. If paraids is not
   * nullptr, the paragraph-id of each line within its block is also returned as
   * an array of one element per line. delete [] after use.
   */
  Boxa *GetTextlines(bool raw_image, int raw_padding, Pixa **pixa,
                     int **blockids, int **paraids);
  /*
   Helper method to extract from the thresholded image. (most common usage)
*/
  Boxa *GetTextlines(Pixa **pixa, int **blockids) {
    return GetTextlines(false, 0, pixa, blockids, nullptr);
  }

  /**
   * Get textlines and strips of image regions as a leptonica-style Boxa, Pixa
   * pair, in reading order. Enables downstream handling of non-rectangular
   * regions.
   * Can be called before or after Recognize.
   * If blockids is not nullptr, the block-id of each line is also returned as
   * an array of one element per line. delete [] after use.
   */
  Boxa *GetStrips(Pixa **pixa, int **blockids);

  /**
   * Get the words as a leptonica-style
   * Boxa, Pixa pair, in reading order.
   * Can be called before or after Recognize.
   */
  Boxa *GetWords(Pixa **pixa);

  /**
   * Gets the individual connected (text) components (created
   * after pages segmentation step, but before recognition)
   * as a leptonica-style Boxa, Pixa pair, in reading order.
   * Can be called before or after Recognize.
   * Note: the caller is responsible for calling boxaDestroy()
   * on the returned Boxa array and pixaDestroy() on cc array.
   */
  Boxa *GetConnectedComponents(Pixa **cc);

  /**
   * Get the given level kind of components (block, textline, word etc.) as a
   * leptonica-style Boxa, Pixa pair, in reading order.
   * Can be called before or after Recognize.
   * If blockids is not nullptr, the block-id of each component is also returned
   * as an array of one element per component. delete [] after use.
   * If blockids is not nullptr, the paragraph-id of each component with its
   * block is also returned as an array of one element per component. delete []
   * after use. If raw_image is true, then portions of the original image are
   * extracted instead of the thresholded image and padded with raw_padding. If
   * text_only is true, then only text components are returned.
   */
  Boxa *GetComponentImages(PageIteratorLevel level, bool text_only,
                           bool raw_image, int raw_padding, Pixa **pixa,
                           int **blockids, int **paraids);
  // Helper function to get binary images with no padding (most common usage).
  Boxa *GetComponentImages(const PageIteratorLevel level, const bool text_only,
                           Pixa **pixa, int **blockids) {
    return GetComponentImages(level, text_only, false, 0, pixa, blockids,
                              nullptr);
  }

  /**
   * Returns the scale factor of the thresholded image that would be returned by
   * GetThresholdedImage() and the various GetX() methods that call
   * GetComponentImages().
   * Returns 0 if no thresholder has been set.
   */
  int GetThresholdedImageScaleFactor() const;

  /**
   * Runs page layout analysis in the mode set by SetPageSegMode.
   * May optionally be called prior to Recognize to get access to just
   * the page layout results. Returns an iterator to the results.
   * If merge_similar_words is true, words are combined where suitable for use
   * with a line recognizer. Use if you want to use AnalyseLayout to find the
   * textlines, and then want to process textline fragments with an external
   * line recognizer.
   * Returns nullptr on error or an empty page.
   * The returned iterator must be deleted after use.
   * WARNING! This class points to data held within the TessBaseAPI class, and
   * therefore can only be used while the TessBaseAPI class still exists and
   * has not been subjected to a call of Init, SetImage, Recognize, Clear, End
   * DetectOS, or anything else that changes the internal PAGE_RES.
   */
  PageIterator *AnalyseLayout();
  PageIterator *AnalyseLayout(bool merge_similar_words);

  /**
   * Recognize the image from SetAndThresholdImage, generating Tesseract
   * internal structures. Returns 0 on success.
   * Optional. The Get*Text functions below will call Recognize if needed.
   * After Recognize, the output is kept internally until the next SetImage.
   */
  int Recognize(ETEXT_DESC *monitor);

  /**
   * Methods to retrieve information after SetAndThresholdImage(),
   * Recognize() or TesseractRect(). (Recognize is called implicitly if needed.)
   */

  /**
   * Turns images into symbolic text.
   *
   * filename can point to a single image, a multi-page TIFF,
   * or a plain text list of image filenames.
   *
   * retry_config is useful for debugging. If not nullptr, you can fall
   * back to an alternate configuration if a page fails for some
   * reason.
   *
   * timeout_millisec terminates processing if any single page
   * takes too long. Set to 0 for unlimited time.
   *
   * renderer is responible for creating the output. For example,
   * use the TessTextRenderer if you want plaintext output, or
   * the TessPDFRender to produce searchable PDF.
   *
   * If tessedit_page_number is non-negative, will only process that
   * single page. Works for multi-page tiff file, or filelist.
   *
   * Returns true if successful, false on error.
   */
  bool ProcessPages(const char *filename, const char *retry_config,
                    int timeout_millisec, TessResultRenderer *renderer);

protected:
  // Does the real work of ProcessPages.
  bool ProcessPagesInternal(const char *filename, const char *retry_config,
                            int timeout_millisec, TessResultRenderer *renderer);

public:
  /**
   * Turn a single image into symbolic text.
   *
   * The pix is the image processed. filename and page_number are
   * metadata used by side-effect processes, such as reading a box
   * file or formatting as hOCR.
   *
   * See ProcessPages for descriptions of other parameters.
   */
  bool ProcessPage(Pix *pix, const char *filename,
                   const char *retry_config, int timeout_millisec,
                   TessResultRenderer *renderer);

  /**
   * Get a reading-order iterator to the results of LayoutAnalysis and/or
   * Recognize. The returned iterator must be deleted after use.
   * WARNING! This class points to data held within the TessBaseAPI class, and
   * therefore can only be used while the TessBaseAPI class still exists and
   * has not been subjected to a call of Init, SetImage, Recognize, Clear, End
   * DetectOS, or anything else that changes the internal PAGE_RES.
   */
  ResultIterator *GetIterator();

  /**
   * Get a mutable iterator to the results of LayoutAnalysis and/or Recognize.
   * The returned iterator must be deleted after use.
   * WARNING! This class points to data held within the TessBaseAPI class, and
   * therefore can only be used while the TessBaseAPI class still exists and
   * has not been subjected to a call of Init, SetImage, Recognize, Clear, End
   * DetectOS, or anything else that changes the internal PAGE_RES.
   */
  MutableIterator *GetMutableIterator();

  /**
   * The recognized text is returned as a char* which is coded
   * as UTF8 and must be freed with the delete [] operator.
   */
  char *GetUTF8Text();

  size_t GetNumberOfTables() const;

  /// Return the i-th table bounding box coordinates
  ///
  /// Gives the (top_left.x, top_left.y, bottom_right.x, bottom_right.y)
  /// coordinates of the i-th table.
  std::tuple<int, int, int, int> GetTableBoundingBox(
      unsigned
          i ///< Index of the table, for upper limit \see GetNumberOfTables()
  );

  /// Get bounding boxes of the rows of a table
  /// return values are (top_left.x, top_left.y, bottom_right.x, bottom_right.y)
  std::vector<std::tuple<int, int, int, int> > GetTableRows(
      unsigned
          i ///< Index of the table, for upper limit \see GetNumberOfTables()
  );

  /// Get bounding boxes of the cols of a table
  /// return values are (top_left.x, top_left.y, bottom_right.x, bottom_right.y)
  std::vector<std::tuple<int, int, int, int> > GetTableCols(
      unsigned
          i ///< Index of the table, for upper limit \see GetNumberOfTables()
  );

  /**
   * Make a HTML-formatted string with hOCR markup from the internal
   * data structures.
   * page_number is 0-based but will appear in the output as 1-based.
   * monitor can be used to
   *  cancel the recognition
   *  receive progress callbacks
   *
   * Returned string must be freed with the delete [] operator.
   */
  char *GetHOCRText(ETEXT_DESC *monitor, int page_number);

  /**
   * Make a HTML-formatted string with hOCR markup from the internal
   * data structures.
   * page_number is 0-based but will appear in the output as 1-based.
   *
   * Returned string must be freed with the delete [] operator.
   */
  char *GetHOCRText(int page_number);

  /**
   * Make an XML-formatted string with Alto markup from the internal
   * data structures.
   *
   * Returned string must be freed with the delete [] operator.
   */
  char *GetAltoText(ETEXT_DESC *monitor, int page_number);

  /**
   * Make an XML-formatted string with Alto markup from the internal
   * data structures.
   *
   * Returned string must be freed with the delete [] operator.
   */
  char *GetAltoText(int page_number);

  /**
   * Make an XML-formatted string with PAGE markup from the internal
   * data structures.
   *
   * Returned string must be freed with the delete [] operator.
   */
  char *GetPAGEText(ETEXT_DESC *monitor, int page_number);

  /**
   * Make an XML-formatted string with PAGE markup from the internal
   * data structures.
   *
   * Returned string must be freed with the delete [] operator.
   */
  char *GetPAGEText(int page_number);

  /**
   * Make a TSV-formatted string from the internal data structures.
   * page_number is 0-based but will appear in the output as 1-based.
   *
   * Returned string must be freed with the delete [] operator.
   */
  char *GetTSVText(int page_number);

  /**
   * Make a box file for LSTM training from the internal data structures.
   * Constructs coordinates in the original image - not just the rectangle.
   * page_number is a 0-based page index that will appear in the box file.
   *
   * Returned string must be freed with the delete [] operator.
   */
  char *GetLSTMBoxText(int page_number);

  /**
   * The recognized text is returned as a char* which is coded in the same
   * format as a box file used in training.
   * Constructs coordinates in the original image - not just the rectangle.
   * page_number is a 0-based page index that will appear in the box file.
   *
   * Returned string must be freed with the delete [] operator.
   */
  char *GetBoxText(int page_number);

  /**
   * The recognized text is returned as a char* which is coded in the same
   * format as a WordStr box file used in training.
   * page_number is a 0-based page index that will appear in the box file.
   *
   * Returned string must be freed with the delete [] operator.
   */
  char *GetWordStrBoxText(int page_number);

  /**
   * The recognized text is returned as a char* which is coded
   * as UNLV format Latin-1 with specific reject and suspect codes.
   *
   * Returned string must be freed with the delete [] operator.
   */
  char *GetUNLVText();

  /**
   * Detect the orientation of the input image and apparent script (alphabet).
   * orient_deg is the detected clockwise rotation of the input image in degrees
   * (0, 90, 180, 270)
   * orient_conf is the confidence (15.0 is reasonably confident)
   * script_name is an ASCII string, the name of the script, e.g. "Latin"
   * script_conf is confidence level in the script
   * Returns true on success and writes values to each parameter as an output
   */
  bool DetectOrientationScript(int *orient_deg, float *orient_conf,
                               const char **script_name, float *script_conf);

  /**
   * The recognized text is returned as a char* which is coded
   * as UTF8 and must be freed with the delete [] operator.
   * page_number is a 0-based page index that will appear in the osd file.
   *
   * Returned string must be freed with the delete [] operator.
   */
  char *GetOsdText(int page_number);

  /** Returns the (average) confidence value between 0 and 100. */
  int MeanTextConf();

  /**
   * Returns all word confidences (between 0 and 100) in an array, terminated
   * by -1.
   *
   * The calling function must `delete []` after use.
   *
   * The number of confidences should correspond to the number of space-
   * delimited words in GetUTF8Text.
   */
  int *AllWordConfidences();

#if !DISABLED_LEGACY_ENGINE
  /**
   * Applies the given word to the adaptive classifier if possible.
   * The word must be SPACE-DELIMITED UTF-8 - l i k e t h i s , so it can
   * tell the boundaries of the graphemes.
   * Assumes that SetImage/SetRectangle have been used to set the image
   * to the given word. The mode arg should be PSM_SINGLE_WORD or
   * PSM_CIRCLE_WORD, as that will be used to control layout analysis.
   * The currently set PageSegMode is preserved.
   * Returns false if adaption was not possible for some reason.
   */
  bool AdaptToWordStr(PageSegMode mode, const char *wordstr);
#endif // !DISABLED_LEGACY_ENGINE

  /**
   * Free up recognition results and any stored image data, without actually
   * freeing any recognition data that would be time-consuming to reload.
   * Afterwards, you must call SetImage or TesseractRect before doing
   * any Recognize or Get* operation.
   */
  void Clear();

  /**
   * Close down tesseract and free up all memory. `End()` is equivalent to
   * destructing and reconstructing your TessBaseAPI.
   * Once `End()` has been used, none of the other API functions may be used
   * other than Init and anything declared above it in the class definition.
   */
  void End();

  /**
   * Clear any library-level memory caches.
   * There are a variety of expensive-to-load constant data structures (mostly
   * language dictionaries) that are cached globally -- surviving the `Init()`
   * and `End()` of individual TessBaseAPI's.  This function allows the clearing
   * of these caches.
   **/
  static void ClearPersistentCache();

  /**
   * Check whether a word is valid according to Tesseract's language model
   *
   * @return 0 if the word is invalid, non-zero if valid.
   *
   * @warning temporary! This function will be removed from here and placed
   * in a separate API at some future time.
   */
  int IsValidWord(const char *word) const;
  // Returns true if utf8_character is defined in the UniCharset.
  bool IsValidCharacter(const char *utf8_character) const;

  bool GetTextDirection(int *out_offset, float *out_slope);

  /** Sets Dict::letter_is_okay_ function to point to the given function. */
  void SetDictFunc(DictFunc f);

  /** Sets Dict::probability_in_context_ function to point to the given
   * function.
   */
  void SetProbabilityInContextFunc(ProbabilityInContextFunc f);

  /**
   * Estimates the Orientation And Script of the image.
   * @return true if the image was processed successfully.
   */
  bool DetectOS(OSResults *results);

  /**
   * Return text orientation of each block as determined by an earlier run
   * of layout analysis.
   */
  void GetBlockTextOrientations(int **block_orientation,
                                bool **vertical_writing);

  /** This method returns the string form of the specified unichar. */
  const char *GetUnichar(int unichar_id) const;

  /** Return the pointer to the i-th dawg loaded into tesseract_ object. */
  const Dawg *GetDawg(int i) const;

  /** Return the number of dawgs loaded into tesseract_ object. */
  int NumDawgs() const;

  Tesseract *tesseract() const {
    return tesseract_;
  }

  OcrEngineMode oem() const {
    return last_oem_requested_;
  }

  /**
   * Find lines from the image making the BLOCK_LIST.
   * @return 0 on success.
   */
  int FindLines();


  void set_min_orientation_margin(double margin);
  /* @} */

protected:
  /** Common code for setting the image. Returns true if Init has been called.
   */
  bool InternalResetImage();

  /**
   * Run the thresholder to make the thresholded image. If pix is not nullptr,
   * the source is thresholded to pix instead of the internal IMAGE.
   */
  virtual bool Threshold(Pix **pix);

<<<<<<< HEAD
  /**
   * Find lines from the image making the BLOCK_LIST.
   * @return 0 on success.
   */
  int FindLines();

  /** Delete the PageRes and block list, readying tesseract for OCRing a new page. */
=======
  /** Delete the pageres and block list ready for a new page. */
>>>>>>> 0a210012
  void ClearResults();

  /**
   * Return an LTR Result Iterator -- used only for training, as we really want
   * to ignore all BiDi smarts at that point.
   *
   * delete once you're done with it.
   */
  LTRResultIterator *GetLTRIterator();

  /**
   * Return the length of the output text string, as UTF8, assuming
   * one newline per line and one per block, with a terminator,
   * and assuming a single character reject marker for each rejected character.
   * Also return the number of recognized blobs in blob_count.
   */
  int TextLength(int *blob_count) const;

  //// paragraphs.cpp ////////////////////////////////////////////////////
  void DetectParagraphs(bool after_text_recognition);

  const PAGE_RES *GetPageRes() const {
    return page_res_;
  }

protected:
  Tesseract *tesseract_;          ///< The underlying data object.
#if !DISABLED_LEGACY_ENGINE
  Tesseract *osd_tesseract_;      ///< For orientation & script detection.
  EquationDetect *equ_detect_;    ///< The equation detector.
#endif
  FileReader reader_;             ///< Reads files from any filesystem.
  ImageThresholder *thresholder_; ///< Image thresholding module.
  std::vector<ParagraphModel *> *paragraph_models_;
  BLOCK_LIST *block_list_;           ///< The page layout.
  PAGE_RES *page_res_;               ///< The page-level data.
  std::string visible_image_file_;
  Pix* pix_visible_image_;           ///< Image used in output PDF
  std::string output_file_;          ///< Name used by debug code.
  std::string datapath_;             ///< Current location of tessdata.
  std::string language_;             ///< Last initialized language.
  OcrEngineMode last_oem_requested_; ///< Last ocr language mode requested.
  bool recognition_done_;            ///< page_res_ contains recognition data.

  /**
   * @defgroup ThresholderParams Thresholder Parameters
   * Parameters saved from the Thresholder. Needed to rebuild coordinates.
   */
  /* @{ */
  int rect_left_;
  int rect_top_;
  int rect_width_;
  int rect_height_;
  int image_width_;
  int image_height_;
  /* @} */

private:
  // A list of image filenames gets special consideration
  //
  // If global parameter `tessedit_page_number` is non-negative, will only process that
  // single page. Works for multi-page tiff file, or filelist.
  bool ProcessPagesFileList(FILE *fp, std::string *buf,
                            const char *retry_config, int timeout_millisec,
                            TessResultRenderer *renderer);
  // TIFF supports multipage so gets special consideration.
  //
  // If global parameter `tessedit_page_number` is non-negative, will only process that
  // single page. Works for multi-page tiff file, or filelist.
  bool ProcessPagesMultipageTiff(const unsigned char *data, size_t size,
                                 const char *filename, const char *retry_config,
                                 int timeout_millisec,
                                 TessResultRenderer *renderer);
}; // class TessBaseAPI.

/** Escape a char string - replace &<>"' with HTML codes. */
std::string HOcrEscape(const char *text);

/**
 * Construct a filename(+path) that's unique, i.e. is guaranteed to not yet exist in the filesystem.
 */
std::string mkUniqueOutputFilePath(const char *basepath, int page_number, const char *label, const char *filename_extension);

/**
 * Helper function around leptonica's `pixWrite()` which writes the given `pic` image to file, in the `file_type` format.
 *
 * The `file_type` format is defined in leptonica's `imageio.h`. Here's an (possibly incomplete) extract:
 *
 * - IFF_BMP            = 1 (Windows BMP)
 * - IFF_JFIF_JPEG      = 2 (regular JPEG, default quality 75%)
 * - IFF_PNG            = 3 (PNG, lossless)
 * - IFF_TIFF           = 4 (TIFF)
 * - IFF_TIFF_PACKBITS  = 5 (TIFF, lossless)
 * - IFF_TIFF_RLE       = 6 (TIFF, lossless)
 * - IFF_TIFF_G3        = 7 (TIFF, lossless)
 * - IFF_TIFF_G4        = 8 (TIFF, lossless)
 * - IFF_TIFF_LZW       = 9 (TIFF, lossless)
 * - IFF_TIFF_ZIP       = 10 (TIFF, lossless)
 * - IFF_PNM            = 11 (PNM)
 * - IFF_PS             = 12 (PS: PostScript)
 * - IFF_GIF            = 13 (GIF)
 * - IFF_JP2            = 14 (JP2
 * - IFF_WEBP           = 15 (WebP)
 * - IFF_LPDF           = 16 (LDPF)
 * - IFF_TIFF_JPEG      = 17 (JPEG embedded in TIFF)
 * - IFF_DEFAULT        = 18 (The IFF_DEFAULT flag is used to write the file out in the same (input) file format that the pix was read from.  If the pix was not read from file, the input format field will be IFF_UNKNOWN and the output file format will be chosen to be compressed and lossless; namely: IFF_TIFF_G4 for depth = 1 bit and IFF_PNG for everything else.)
 * - IFF_SPIX           = 19 (SPIX: serialized PIX, a leptonica-specific file format)
 */
void WritePix(const std::string &filepath, Pix *pic, int file_type);

} // namespace tesseract

#endif // TESSERACT_API_BASEAPI_H_<|MERGE_RESOLUTION|>--- conflicted
+++ resolved
@@ -216,11 +216,7 @@
 #endif
 
   /** 
-<<<<<<< HEAD
    * Print Tesseract parameters to the given file (stdout by default).
-=======
-   * Print Tesseract parameters to the given file with descriptions of each option. 
->>>>>>> 0a210012
    * Cannot be used as Tesseract configuration file due to descriptions 
    * (use DumpVariables instead to create config files).
    */
@@ -246,17 +242,6 @@
   // Functions added by Tesseract.js-core to save and restore parameters
   void SaveParameters();
   void RestoreParameters();
-
-  /** 
-   * Print Tesseract parameters to the given file without descriptions. 
-   * Can be used as Tesseract configuration file.
-  */
-  void DumpVariables(FILE *fp) const;
-
-  // Functions added by Tesseract.js-core to save and restore parameters
-  void SaveParameters();
-  void RestoreParameters();
-
 
   /**
    * Get value of named variable as a string, if it exists.
@@ -443,9 +428,17 @@
 
   /**
    * Preprocessing the InputImage 
-<<<<<<< HEAD
    * Grayscale normalization based on nlbin (Thomas Breuel)
-=======
+   * Current modes: 
+   *  - 0 = No normalization
+   *  - 1 = Thresholding+Recognition
+   *  - 2 = Thresholding
+   *  - 3 = Recognition
+   */
+  bool NormalizeImage(int mode);
+
+  /**
+   * Preprocessing the InputImage 
    * Grayscale normalizatin based on nlbin (Thomas Breuel)
    * Current modes: 
    *  - 0 = No normalization
@@ -456,18 +449,6 @@
   bool NormalizeImage(int mode);
 
   /**
-   * Preprocessing the InputImage 
-   * Grayscale normalizatin based on nlbin (Thomas Breuel)
->>>>>>> 0a210012
-   * Current modes: 
-   *  - 0 = No normalization
-   *  - 1 = Thresholding+Recognition
-   *  - 2 = Thresholding
-   *  - 3 = Recognition
-   */
-  bool NormalizeImage(int mode);
-
-  /**
    * Set the resolution of the source image in pixels per inch so font size
    * information can be calculated in results.  Call this after SetImage().
    */
@@ -493,25 +474,11 @@
   Pix *GetThresholdedImage();
 
   /**
-<<<<<<< HEAD
    * Saves a .png image of the type specified by `type` to the file `filename`
    */
   void WriteImage(const int type);
 
   /** 
-=======
- * Function added by Tesseract.js.
- * Saves a .png image of the type specified by `type` to the file `filename`
- */
-  void WriteImage(const int type);
-
-  /** Function added by Tesseract.js.
-   * Return gradient of page.
-   */
-  float GetGradient();
-
-  /**
->>>>>>> 0a210012
    * Return average gradient of lines on page.
    */
   float GetGradient();
@@ -949,38 +916,27 @@
     return last_oem_requested_;
   }
 
+  void set_min_orientation_margin(double margin);
+  /* @} */
+
+protected:
+  /** Common code for setting the image. Returns true if Init has been called.
+   */
+  bool InternalResetImage();
+
+  /**
+   * Run the thresholder to make the thresholded image. If pix is not nullptr,
+   * the source is thresholded to pix instead of the internal IMAGE.
+   */
+  virtual bool Threshold(Pix **pix);
+
   /**
    * Find lines from the image making the BLOCK_LIST.
    * @return 0 on success.
    */
   int FindLines();
 
-
-  void set_min_orientation_margin(double margin);
-  /* @} */
-
-protected:
-  /** Common code for setting the image. Returns true if Init has been called.
-   */
-  bool InternalResetImage();
-
-  /**
-   * Run the thresholder to make the thresholded image. If pix is not nullptr,
-   * the source is thresholded to pix instead of the internal IMAGE.
-   */
-  virtual bool Threshold(Pix **pix);
-
-<<<<<<< HEAD
-  /**
-   * Find lines from the image making the BLOCK_LIST.
-   * @return 0 on success.
-   */
-  int FindLines();
-
   /** Delete the PageRes and block list, readying tesseract for OCRing a new page. */
-=======
-  /** Delete the pageres and block list ready for a new page. */
->>>>>>> 0a210012
   void ClearResults();
 
   /**
