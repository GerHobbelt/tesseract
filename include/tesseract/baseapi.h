// SPDX-License-Identifier: Apache-2.0
// File:        baseapi.h
// Description: Simple API for calling tesseract.
// Author:      Ray Smith
//
// (C) Copyright 2006, Google Inc.
// Licensed under the Apache License, Version 2.0 (the "License");
// you may not use this file except in compliance with the License.
// You may obtain a copy of the License at
// http://www.apache.org/licenses/LICENSE-2.0
// Unless required by applicable law or agreed to in writing, software
// distributed under the License is distributed on an "AS IS" BASIS,
// WITHOUT WARRANTIES OR CONDITIONS OF ANY KIND, either express or implied.
// See the License for the specific language governing permissions and
// limitations under the License.

#ifndef TESSERACT_API_BASEAPI_H_
#define TESSERACT_API_BASEAPI_H_

#ifdef HAVE_TESSERACT_CONFIG_H
#  include "config_auto.h" // DISABLED_LEGACY_ENGINE
#endif

#include "export.h"
#include "pageiterator.h"
#include "publictypes.h"
#include "resultiterator.h"
#include "unichar.h"

#include <tesseract/version.h>
#include <tesseract/memcost_estimate.h>  // for ImageCostEstimate
#include <tesseract/autosupressor.h>     // for AutoSupressDatum

#include <cstdio>
#include <tuple>  // for std::tuple
#include <vector> // for std::vector

struct Pix;
struct Pixa;
struct Boxa;

namespace tesseract {

class PAGE_RES;
class ParagraphModel;
class BLOCK_LIST;
class ETEXT_DESC;
struct OSResults;
class UNICHARSET;

class Dawg;
class Dict;
class EquationDetect;
class PageIterator;
class ImageThresholder;
class LTRResultIterator;
class ResultIterator;
class MutableIterator;
class TessResultRenderer;
class Tesseract;
class AutoSupressDatum;

// Function to read a std::vector<char> from a whole file.
// Returns false on failure.
using FileReader = bool (*)(const char *filename, std::vector<char> *data);

using DictFunc = int (Dict::*)(void *, const UNICHARSET &, UNICHAR_ID,
                               bool) const;
using ProbabilityInContextFunc = double (Dict::*)(const char *, const char *,
                                                  int, const char *, int);

/**
 * Base class for all tesseract APIs.
 * Specific classes can add ability to work on different inputs or produce
 * different outputs.
 * This class is mostly an interface layer on top of the Tesseract instance
 * class to hide the data types so that users of this class don't have to
 * include any other Tesseract headers.
 */
class TESS_API TessBaseAPI {
public:
  TessBaseAPI();
  virtual ~TessBaseAPI();
  // Copy constructor and assignment operator are currently unsupported.
  TessBaseAPI(TessBaseAPI const &) = delete;
  TessBaseAPI &operator=(TessBaseAPI const &) = delete;

  /**
   * Returns the version identifier as a static string. Do not delete.
   */
  static const char *Version();

  /**
   * If compiled with OpenCL AND an available OpenCL
   * device is deemed faster than serial code, then
   * "device" is populated with the cl_device_id
   * and returns sizeof(cl_device_id)
   * otherwise *device=nullptr and returns 0.
   */
  static size_t getOpenCLDevice(void **device);

  /**
   * Set the name of the input file. Needed for training and
   * reading a UNLV zone file, and for searchable PDF output.
   */
  void SetInputName(const char *name);
  /**
   * These functions are required for searchable PDF output.
   * We need our hands on the input file so that we can include
   * it in the PDF without transcoding. If that is not possible,
   * we need the original image. Finally, resolution metadata
   * is stored in the PDF so we need that as well.
   */
  const char *GetInputName();
  // Takes ownership of the input pix.
  void SetInputImage(Pix *pix);
  Pix *GetInputImage();
  int GetSourceYResolution();
  const char *GetDatapath();
  void SetVisibleImageFilename(const char *name);
  const char *GetVisibleImageFilename();
  void SetVisibleImage(Pix *pix);
  Pix* GetVisibleImage();

  /**
  * Return a memory capacity cost estimate for the given image dimensions and
  * some heuristics re tesseract behaviour, e.g. input images will be normalized/greyscaled,
  * then thresholded, all of which will be kept in memory while the session runs.
  *
  * Also uses the Tesseract Variable `allowed_image_memory_capacity` to indicate
  * whether the estimated cost is oversized --> `cost.is_too_large()`
  *
  * For user convenience, static functions are provided:
  * the static functions MAY be used by userland code *before* the high cost of
  * instantiating a Tesseract instance is incurred.
  */
  static ImageCostEstimate EstimateImageMemoryCost(int image_width, int image_height, float allowance = 1.0e30f /* a.k.a.dont_care, use system limit and be done */ );
  static ImageCostEstimate EstimateImageMemoryCost(const Pix* pix, float allowance = 1.0e30f /* a.k.a. dont_care, use system limit and be done */ );

  /**
  * Ditto, but this API may be invoked after SetInputImage() or equivalent has been called
  * and reports the cost estimate for the current instance/image.
  */
  ImageCostEstimate EstimateImageMemoryCost() const;

  /**
  * Helper, which may be invoked after SetInputImage() or equivalent has been called:
  * reports the cost estimate for the current instance/image via `tprintf()` and returns
  * `true` when the cost is expected to be too high.
  *
  * You can use this as a fast pre-flight check. Many major tesseract APIs perform
  * this same check as part of their startup routine.
  */
  bool CheckAndReportIfImageTooLarge(const Pix* pix = nullptr /* default: use GetInputImage() data */ ) const;

  AutoSupressDatum& GetLogReportingHoldoffMarkerRef() {
      return reporting_holdoff_;
  };

protected:
  AutoSupressDatum reporting_holdoff_;

public:
  /** Set the name of the bonus output files. Needed only for debugging. */
  void SetOutputName(const char *name);
  const std::string &GetOutputName();

  /**
   * Set the value of an internal "parameter."
   *
   * Supply the name of the parameter and the value as a string, just as
   * you would in a config file.
   * E.g. `SetVariable("tessedit_char_blacklist", "xyz");` to ignore 'x', 'y' and 'z'.
   * Or `SetVariable("classify_bln_numeric_mode", "1");` to set numeric-only mode.
   *
   * Returns false if the name lookup failed.
   *
   * SetVariable() may be used before Init(), but settings will revert to
   * defaults on End().
   *
   * Note: Must be called after Init(). Only works for non-init variables
   * (init variables should be passed to Init()).
   */
  bool SetVariable(const char *name, const char *value);
  bool SetVariable(const char *name, int value);
  bool SetVariable(const char *name, bool value);
  bool SetVariable(const char *name, double value);
  bool SetVariable(const char *name, const std::string &value);
  bool SetDebugVariable(const char *name, const char *value);
  bool SetDebugVariable(const char *name, int value);
  bool SetDebugVariable(const char *name, bool value);
  bool SetDebugVariable(const char *name, double value);
  bool SetDebugVariable(const char *name, const std::string &value);

  /**
   * Returns true if the parameter was found among Tesseract parameters.
   * Fills in `value` with the value of the parameter.
   */
  bool GetIntVariable(const char *name, int *value) const;
  bool GetBoolVariable(const char *name, bool *value) const;
  bool GetDoubleVariable(const char *name, double *value) const;

  /**
   * Returns the pointer to the string that represents the value of the
   * parameter if it was found among Tesseract parameters.
   */
  const char *GetStringVariable(const char *name) const;

#if !DISABLED_LEGACY_ENGINE

  /**
   * Print Tesseract fonts table to the given file (stdout by default).
   */
  void PrintFontsTable(FILE *fp = nullptr) const;

#endif

  /** 
   * Print Tesseract parameters to the given file (stdout by default).
   * Cannot be used as Tesseract configuration file due to descriptions 
   * (use DumpVariables instead to create config files).
   */
  void PrintVariables(FILE *fp = nullptr) const;

  /*
  * Report parameters' usage statistics, i.e. report which params have been
  * set, modified and read/checked until now during this run-time's lifetime.
  *
  * Use this method for run-time 'discovery' about which tesseract parameters
  * are actually *used* during your particular usage of the library, ergo
  * answering the question:
  * "Which of all those parameters are actually *relevant* to my use case today?"
  */
  void ReportParamsUsageStatistics() const;

  /** 
   * Print Tesseract parameters to the given file without descriptions. 
   * Can be used as Tesseract configuration file.
  */
  void DumpVariables(FILE *fp) const;

  // Functions added by Tesseract.js-core to save and restore parameters
  void SaveParameters();
  void RestoreParameters();

  /**
   * Get value of named variable as a string, if it exists.
   */
  bool GetVariableAsString(const char *name, std::string *val) const;

  /**
   * Instances are now mostly thread-safe and totally independent,
   * but some global parameters remain. Basically it is safe to use multiple
   * TessBaseAPIs in different threads in parallel, UNLESS:
   * you use SetVariable on some of the Params in classify and textord.
   * If you do, then the effect will be to change it for all your instances.
   *
   * Start tesseract. Returns zero on success and -1 on failure.
   * NOTE that the only members that may be called before Init are those
   * listed above here in the class definition.
   *
   * The datapath must be the name of the tessdata directory.
   * The language is (usually) an ISO 639-3 string or nullptr will default to
   * "eng". It is entirely safe (and eventually will be efficient too) to call
   * Init multiple times on the same instance to change language, or just
   * to reset the classifier.
   * The language may be a string of the form [~]<lang>[+[~]<lang>]* indicating
   * that multiple languages are to be loaded. Eg "hin+eng" will load Hindi and
   * English. Languages may specify internally that they want to be loaded
   * with one or more other languages, so the ~ sign is available to override
   * that. E.g. if "hin" were set to load "eng" by default, then "hin+~eng" would force
   * loading only "hin". The number of loaded languages is limited only by
   * memory, with the caveat that loading additional languages will impact
   * both speed and accuracy, as there is more work to do to decide on the
   * applicable language, and there is more chance of hallucinating incorrect
   * words.
   * WARNING: On changing languages, all Tesseract parameters are reset
   * back to their default values. (Which may vary between languages.)
   * If you have a rare need to set a Variable that controls
   * initialization for a second call to Init you should explicitly
   * call End() and then use SetVariable before Init. This is only a very
   * rare use case, since there are very few uses that require any parameters
   * to be set before Init.
   *
   * If set_only_non_debug_params is true, only params that do not contain
   * "debug" in the name will be set.
   */
  int InitFull(const char *datapath, const char *language, OcrEngineMode mode,
           const std::vector<std::string> &configs,
           const std::vector<std::string> &vars_vec,
           const std::vector<std::string> &vars_values,
           bool set_only_non_debug_params);

  int InitOem(const char *datapath, const char *language, OcrEngineMode oem);

  int InitSimple(const char *datapath, const char *language);

  // Reads the traineddata via a FileReader from path `datapath`.
  int InitFullWithReader(const char *datapath, const char *language,
           OcrEngineMode mode, 
           const std::vector<std::string> &configs,
           const std::vector<std::string> &vars_vec,
           const std::vector<std::string> &vars_values,
           bool set_only_non_debug_params, FileReader reader);

  // In-memory version reads the traineddata directly from the given
  // data[data_size] array.
  int InitFromMemory(const char *data, int data_size, const char *language,
           OcrEngineMode mode, 
           const std::vector<std::string> &configs,
           const std::vector<std::string> &vars_vec,
           const std::vector<std::string> &vars_values,
           bool set_only_non_debug_params);

protected:
  int InitFullRemainder(const char *datapath, const char *data, int data_size, const char *language,
           OcrEngineMode mode, 
           const std::vector<std::string> &configs,
           const std::vector<std::string> &vars_vec,
           const std::vector<std::string> &vars_values,
           bool set_only_non_debug_params, FileReader reader);

public:
  /**
   * Returns the languages string used in the last valid initialization.
   * If the last initialization specified "deu+hin" then that will be
   * returned. If "hin" loaded "eng" automatically as well, then that will
   * not be included in this list. To find the languages actually
   * loaded use GetLoadedLanguagesAsVector.
   * The returned string should NOT be deleted.
   */
  const char *GetInitLanguagesAsString() const;

  /**
   * Returns the loaded languages in the vector of std::string.
   * Includes all languages loaded by the last Init, including those loaded
   * as dependencies of other loaded languages.
   */
  void GetLoadedLanguagesAsVector(std::vector<std::string> *langs) const;

  /**
   * Returns the available languages in the sorted vector of std::string.
   */
  void GetAvailableLanguagesAsVector(std::vector<std::string> *langs) const;

  /**
   * Init only for page layout analysis. Use only for calls to SetImage and
   * AnalysePage. Calls that attempt recognition will generate an error.
   */
  void InitForAnalysePage();

  /**
   * Read a "config" file containing a set of param, value pairs.
   * Searches the standard places: tessdata/configs, tessdata/tessconfigs
   * and also accepts a relative or absolute path name.
   * Note: only non-init params will be set (init params are set by Init()).
   */
  void ReadConfigFile(const char *filename);
  /** Same as above, but only set debug params from the given config file. */
  void ReadDebugConfigFile(const char *filename);

  /**
   * Set the current page segmentation mode. Defaults to PSM_SINGLE_BLOCK.
   * The mode is stored as an IntParam so it can also be modified by
   * ReadConfigFile or SetVariable("tessedit_pageseg_mode").
   */
  void SetPageSegMode(PageSegMode mode);

  /** Return the current page segmentation mode. */
  PageSegMode GetPageSegMode() const;

  /**
   * Recognize a rectangle from an image and return the result as a string.
   * May be called many times for a single Init.
   * Currently has no error checking.
   * Greyscale of 8 and color of 24 or 32 bits per pixel may be given (in RGB/RGBA byte layout).
   * Palette color images will not work properly and must be converted to
   * 24 bit.
   * Binary images of 1 bit per pixel may also be given but they must be
   * byte packed with the MSB of the first byte being the first pixel, and a
   * 1 represents WHITE. For binary images set bytes_per_pixel=0.
   * The recognized text is returned as a char* which is coded
   * as UTF8 and must be freed with the delete [] operator.
   *
   * Note that TesseractRect is the simplified convenience interface.
   * For advanced uses, use SetImage, (optionally) SetRectangle, Recognize,
   * and one or more of the Get*Text functions below.
   */
  char *TesseractRect(const unsigned char *imagedata, int bytes_per_pixel,
                      int bytes_per_line, int left, int top, int width,
                      int height);

  /**
   * Call between pages or documents, etc., to free up memory and forget
   * adaptive data.
   */
  void ClearAdaptiveClassifier();

  /**
   * @defgroup AdvancedAPI Advanced API
   * The following methods break TesseractRect into pieces, so you can
   * get hold of the thresholded image, get the text in different formats,
   * get bounding boxes, confidences etc.
   */
  /* @{ */

  /**
   * Provide an image for Tesseract to recognize. Format is as
   * TesseractRect above. Copies the image buffer and converts to Pix.
   * SetImage clears all recognition results, and sets the rectangle to the
   * full image, so it may be followed immediately by a GetUTF8Text, and it
   * will automatically perform recognition.
   */
  void SetImage(const unsigned char *imagedata, int width, int height,
                int bytes_per_pixel, int bytes_per_line, int exif = 1, const float angle = 0);

  /**
   * Provide an image for Tesseract to recognize. As with SetImage above,
   * Tesseract takes its own copy of the image, so it need not persist until
   * after Recognize.
   * Pix vs raw, which to use?
   * Use Pix where possible. Tesseract uses Pix as its internal representation
   * and it is therefore more efficient to provide a Pix directly.
   */
  void SetImage(Pix *pix, int exif = 1, const float angle = 0);

  int SetImageFile(int exif = 1, const float angle = 0);

  /**
   * Preprocessing the InputImage 
   * Grayscale normalization based on nlbin (Thomas Breuel)
   * Current modes: 
   *  - 0 = No normalization
   *  - 1 = Thresholding+Recognition
   *  - 2 = Thresholding
   *  - 3 = Recognition
   */
  bool NormalizeImage(int mode);

  /**
   * Preprocessing the InputImage 
   * Grayscale normalizatin based on nlbin (Thomas Breuel)
   * Current modes: 
   *  - 0 = No normalization
   *  - 1 = Thresholding+Recognition
   *  - 2 = Thresholding
   *  - 3 = Recognition
   */
  bool NormalizeImage(int mode);

  /**
   * Set the resolution of the source image in pixels per inch so font size
   * information can be calculated in results.  Call this after SetImage().
   */
  void SetSourceResolution(int ppi);

  /**
   * Restrict recognition to a sub-rectangle of the image. Call after SetImage.
   * Each SetRectangle clears the recognition results so multiple rectangles
   * can be recognized with the same image.
   */
  void SetRectangle(int left, int top, int width, int height);

  /**
   * Stores lstmf based on in-memory data for one line with pix and text
  */
  bool WriteLSTMFLineData(const char *name, const char *path, Pix *pix, const char *truth_text, bool vertical);

  /**
   * Get a copy of the internal thresholded image from Tesseract.
   * Caller takes ownership of the Pix and must pixDestroy it.
   * May be called any time after SetImage, or after TesseractRect.
   */
  Pix *GetThresholdedImage();

  /**
<<<<<<< HEAD
   * Saves a .png image of the type specified by `type` to the file `filename`
   */
  void WriteImage(const int type);

  /** 
=======
 * Function added by Tesseract.js.
 * Saves a .png image of the type specified by `type` to the file `filename`
 */
  void WriteImage(const int type);

  /**
>>>>>>> db1bf2b8
   * Return average gradient of lines on page.
   */
  float GetGradient();

  /**
   * Get the result of page layout analysis as a leptonica-style
   * Boxa, Pixa pair, in reading order.
   * Can be called before or after Recognize.
   */
  Boxa *GetRegions(Pixa **pixa);

  /**
   * Get the textlines as a leptonica-style
   * Boxa, Pixa pair, in reading order.
   * Can be called before or after Recognize.
   * If raw_image is true, then extract from the original image instead of the
   * thresholded image and pad by raw_padding pixels.
   * If blockids is not nullptr, the block-id of each line is also returned as
   * an array of one element per line. delete [] after use. If paraids is not
   * nullptr, the paragraph-id of each line within its block is also returned as
   * an array of one element per line. delete [] after use.
   */
  Boxa *GetTextlines(bool raw_image, int raw_padding, Pixa **pixa,
                     int **blockids, int **paraids);
  /*
   Helper method to extract from the thresholded image. (most common usage)
*/
  Boxa *GetTextlines(Pixa **pixa, int **blockids) {
    return GetTextlines(false, 0, pixa, blockids, nullptr);
  }

  /**
   * Get textlines and strips of image regions as a leptonica-style Boxa, Pixa
   * pair, in reading order. Enables downstream handling of non-rectangular
   * regions.
   * Can be called before or after Recognize.
   * If blockids is not nullptr, the block-id of each line is also returned as
   * an array of one element per line. delete [] after use.
   */
  Boxa *GetStrips(Pixa **pixa, int **blockids);

  /**
   * Get the words as a leptonica-style
   * Boxa, Pixa pair, in reading order.
   * Can be called before or after Recognize.
   */
  Boxa *GetWords(Pixa **pixa);

  /**
   * Gets the individual connected (text) components (created
   * after pages segmentation step, but before recognition)
   * as a leptonica-style Boxa, Pixa pair, in reading order.
   * Can be called before or after Recognize.
   * Note: the caller is responsible for calling boxaDestroy()
   * on the returned Boxa array and pixaDestroy() on cc array.
   */
  Boxa *GetConnectedComponents(Pixa **cc);

  /**
   * Get the given level kind of components (block, textline, word etc.) as a
   * leptonica-style Boxa, Pixa pair, in reading order.
   * Can be called before or after Recognize.
   * If blockids is not nullptr, the block-id of each component is also returned
   * as an array of one element per component. delete [] after use.
   * If blockids is not nullptr, the paragraph-id of each component with its
   * block is also returned as an array of one element per component. delete []
   * after use. If raw_image is true, then portions of the original image are
   * extracted instead of the thresholded image and padded with raw_padding. If
   * text_only is true, then only text components are returned.
   */
  Boxa *GetComponentImages(PageIteratorLevel level, bool text_only,
                           bool raw_image, int raw_padding, Pixa **pixa,
                           int **blockids, int **paraids);
  // Helper function to get binary images with no padding (most common usage).
  Boxa *GetComponentImages(const PageIteratorLevel level, const bool text_only,
                           Pixa **pixa, int **blockids) {
    return GetComponentImages(level, text_only, false, 0, pixa, blockids,
                              nullptr);
  }

  /**
   * Returns the scale factor of the thresholded image that would be returned by
   * GetThresholdedImage() and the various GetX() methods that call
   * GetComponentImages().
   * Returns 0 if no thresholder has been set.
   */
  int GetThresholdedImageScaleFactor() const;

  /**
   * Runs page layout analysis in the mode set by SetPageSegMode.
   * May optionally be called prior to Recognize to get access to just
   * the page layout results. Returns an iterator to the results.
   * If merge_similar_words is true, words are combined where suitable for use
   * with a line recognizer. Use if you want to use AnalyseLayout to find the
   * textlines, and then want to process textline fragments with an external
   * line recognizer.
   * Returns nullptr on error or an empty page.
   * The returned iterator must be deleted after use.
   * WARNING! This class points to data held within the TessBaseAPI class, and
   * therefore can only be used while the TessBaseAPI class still exists and
   * has not been subjected to a call of Init, SetImage, Recognize, Clear, End
   * DetectOS, or anything else that changes the internal PAGE_RES.
   */
  PageIterator *AnalyseLayout();
  PageIterator *AnalyseLayout(bool merge_similar_words);

  /**
   * Recognize the image from SetAndThresholdImage, generating Tesseract
   * internal structures. Returns 0 on success.
   * Optional. The Get*Text functions below will call Recognize if needed.
   * After Recognize, the output is kept internally until the next SetImage.
   */
  int Recognize(ETEXT_DESC *monitor);

  /**
   * Methods to retrieve information after SetAndThresholdImage(),
   * Recognize() or TesseractRect(). (Recognize is called implicitly if needed.)
   */

  /**
   * Turns images into symbolic text.
   *
   * filename can point to a single image, a multi-page TIFF,
   * or a plain text list of image filenames.
   *
   * retry_config is useful for debugging. If not nullptr, you can fall
   * back to an alternate configuration if a page fails for some
   * reason.
   *
   * timeout_millisec terminates processing if any single page
   * takes too long. Set to 0 for unlimited time.
   *
   * renderer is responible for creating the output. For example,
   * use the TessTextRenderer if you want plaintext output, or
   * the TessPDFRender to produce searchable PDF.
   *
   * If tessedit_page_number is non-negative, will only process that
   * single page. Works for multi-page tiff file, or filelist.
   *
   * Returns true if successful, false on error.
   */
  bool ProcessPages(const char *filename, const char *retry_config,
                    int timeout_millisec, TessResultRenderer *renderer);

protected:
  // Does the real work of ProcessPages.
  bool ProcessPagesInternal(const char *filename, const char *retry_config,
                            int timeout_millisec, TessResultRenderer *renderer);

public:
  /**
   * Turn a single image into symbolic text.
   *
   * The pix is the image processed. filename and page_number are
   * metadata used by side-effect processes, such as reading a box
   * file or formatting as hOCR.
   *
   * See ProcessPages for descriptions of other parameters.
   */
  bool ProcessPage(Pix *pix, const char *filename,
                   const char *retry_config, int timeout_millisec,
                   TessResultRenderer *renderer);

  /**
   * Get a reading-order iterator to the results of LayoutAnalysis and/or
   * Recognize. The returned iterator must be deleted after use.
   * WARNING! This class points to data held within the TessBaseAPI class, and
   * therefore can only be used while the TessBaseAPI class still exists and
   * has not been subjected to a call of Init, SetImage, Recognize, Clear, End
   * DetectOS, or anything else that changes the internal PAGE_RES.
   */
  ResultIterator *GetIterator();

  /**
   * Get a mutable iterator to the results of LayoutAnalysis and/or Recognize.
   * The returned iterator must be deleted after use.
   * WARNING! This class points to data held within the TessBaseAPI class, and
   * therefore can only be used while the TessBaseAPI class still exists and
   * has not been subjected to a call of Init, SetImage, Recognize, Clear, End
   * DetectOS, or anything else that changes the internal PAGE_RES.
   */
  MutableIterator *GetMutableIterator();

  /**
   * The recognized text is returned as a char* which is coded
   * as UTF8 and must be freed with the delete [] operator.
   */
  char *GetUTF8Text();

  size_t GetNumberOfTables() const;

  /// Return the i-th table bounding box coordinates
  ///
  /// Gives the (top_left.x, top_left.y, bottom_right.x, bottom_right.y)
  /// coordinates of the i-th table.
  std::tuple<int, int, int, int> GetTableBoundingBox(
      unsigned
          i ///< Index of the table, for upper limit \see GetNumberOfTables()
  );

  /// Get bounding boxes of the rows of a table
  /// return values are (top_left.x, top_left.y, bottom_right.x, bottom_right.y)
  std::vector<std::tuple<int, int, int, int> > GetTableRows(
      unsigned
          i ///< Index of the table, for upper limit \see GetNumberOfTables()
  );

  /// Get bounding boxes of the cols of a table
  /// return values are (top_left.x, top_left.y, bottom_right.x, bottom_right.y)
  std::vector<std::tuple<int, int, int, int> > GetTableCols(
      unsigned
          i ///< Index of the table, for upper limit \see GetNumberOfTables()
  );

  /**
   * Make a HTML-formatted string with hOCR markup from the internal
   * data structures.
   * page_number is 0-based but will appear in the output as 1-based.
   * monitor can be used to
   *  cancel the recognition
   *  receive progress callbacks
   *
   * Returned string must be freed with the delete [] operator.
   */
  char *GetHOCRText(ETEXT_DESC *monitor, int page_number);

  /**
   * Make a HTML-formatted string with hOCR markup from the internal
   * data structures.
   * page_number is 0-based but will appear in the output as 1-based.
   *
   * Returned string must be freed with the delete [] operator.
   */
  char *GetHOCRText(int page_number);

  /**
   * Make an XML-formatted string with Alto markup from the internal
   * data structures.
   *
   * Returned string must be freed with the delete [] operator.
   */
  char *GetAltoText(ETEXT_DESC *monitor, int page_number);

  /**
   * Make an XML-formatted string with Alto markup from the internal
   * data structures.
   *
   * Returned string must be freed with the delete [] operator.
   */
  char *GetAltoText(int page_number);

  /**
   * Make an XML-formatted string with PAGE markup from the internal
   * data structures.
   *
   * Returned string must be freed with the delete [] operator.
   */
  char *GetPAGEText(ETEXT_DESC *monitor, int page_number);

  /**
   * Make an XML-formatted string with PAGE markup from the internal
   * data structures.
   *
   * Returned string must be freed with the delete [] operator.
   */
  char *GetPAGEText(int page_number);

  /**
   * Make a TSV-formatted string from the internal data structures.
   * page_number is 0-based but will appear in the output as 1-based.
   *
   * Returned string must be freed with the delete [] operator.
   */
  char *GetTSVText(int page_number);

  /**
   * Make a box file for LSTM training from the internal data structures.
   * Constructs coordinates in the original image - not just the rectangle.
   * page_number is a 0-based page index that will appear in the box file.
   *
   * Returned string must be freed with the delete [] operator.
   */
  char *GetLSTMBoxText(int page_number);

  /**
   * The recognized text is returned as a char* which is coded in the same
   * format as a box file used in training.
   * Constructs coordinates in the original image - not just the rectangle.
   * page_number is a 0-based page index that will appear in the box file.
   *
   * Returned string must be freed with the delete [] operator.
   */
  char *GetBoxText(int page_number);

  /**
   * The recognized text is returned as a char* which is coded in the same
   * format as a WordStr box file used in training.
   * page_number is a 0-based page index that will appear in the box file.
   *
   * Returned string must be freed with the delete [] operator.
   */
  char *GetWordStrBoxText(int page_number);

  /**
   * The recognized text is returned as a char* which is coded
   * as UNLV format Latin-1 with specific reject and suspect codes.
   *
   * Returned string must be freed with the delete [] operator.
   */
  char *GetUNLVText();

  /**
   * Detect the orientation of the input image and apparent script (alphabet).
   * orient_deg is the detected clockwise rotation of the input image in degrees
   * (0, 90, 180, 270)
   * orient_conf is the confidence (15.0 is reasonably confident)
   * script_name is an ASCII string, the name of the script, e.g. "Latin"
   * script_conf is confidence level in the script
   * Returns true on success and writes values to each parameter as an output
   */
  bool DetectOrientationScript(int *orient_deg, float *orient_conf,
                               const char **script_name, float *script_conf);

  /**
   * The recognized text is returned as a char* which is coded
   * as UTF8 and must be freed with the delete [] operator.
   * page_number is a 0-based page index that will appear in the osd file.
   *
   * Returned string must be freed with the delete [] operator.
   */
  char *GetOsdText(int page_number);

  /** Returns the (average) confidence value between 0 and 100. */
  int MeanTextConf();

  /**
   * Returns all word confidences (between 0 and 100) in an array, terminated
   * by -1.
   *
   * The calling function must `delete []` after use.
   *
   * The number of confidences should correspond to the number of space-
   * delimited words in GetUTF8Text.
   */
  int *AllWordConfidences();

#if !DISABLED_LEGACY_ENGINE
  /**
   * Applies the given word to the adaptive classifier if possible.
   * The word must be SPACE-DELIMITED UTF-8 - l i k e t h i s , so it can
   * tell the boundaries of the graphemes.
   * Assumes that SetImage/SetRectangle have been used to set the image
   * to the given word. The mode arg should be PSM_SINGLE_WORD or
   * PSM_CIRCLE_WORD, as that will be used to control layout analysis.
   * The currently set PageSegMode is preserved.
   * Returns false if adaption was not possible for some reason.
   */
  bool AdaptToWordStr(PageSegMode mode, const char *wordstr);
#endif // !DISABLED_LEGACY_ENGINE

  /**
   * Free up recognition results and any stored image data, without actually
   * freeing any recognition data that would be time-consuming to reload.
   * Afterwards, you must call SetImage or TesseractRect before doing
   * any Recognize or Get* operation.
   */
  void Clear();

  /**
   * Close down tesseract and free up all memory. `End()` is equivalent to
   * destructing and reconstructing your TessBaseAPI.
   * Once `End()` has been used, none of the other API functions may be used
   * other than Init and anything declared above it in the class definition.
   */
  void End();

  /**
   * Clear any library-level memory caches.
   * There are a variety of expensive-to-load constant data structures (mostly
   * language dictionaries) that are cached globally -- surviving the `Init()`
   * and `End()` of individual TessBaseAPI's.  This function allows the clearing
   * of these caches.
   **/
  static void ClearPersistentCache();

  /**
   * Check whether a word is valid according to Tesseract's language model
   *
   * @return 0 if the word is invalid, non-zero if valid.
   *
   * @warning temporary! This function will be removed from here and placed
   * in a separate API at some future time.
   */
  int IsValidWord(const char *word) const;
  // Returns true if utf8_character is defined in the UniCharset.
  bool IsValidCharacter(const char *utf8_character) const;

  bool GetTextDirection(int *out_offset, float *out_slope);

  /** Sets Dict::letter_is_okay_ function to point to the given function. */
  void SetDictFunc(DictFunc f);

  /** Sets Dict::probability_in_context_ function to point to the given
   * function.
   */
  void SetProbabilityInContextFunc(ProbabilityInContextFunc f);

  /**
   * Estimates the Orientation And Script of the image.
   * @return true if the image was processed successfully.
   */
  bool DetectOS(OSResults *results);

  /**
   * Return text orientation of each block as determined by an earlier run
   * of layout analysis.
   */
  void GetBlockTextOrientations(int **block_orientation,
                                bool **vertical_writing);

  /** This method returns the string form of the specified unichar. */
  const char *GetUnichar(int unichar_id) const;

  /** Return the pointer to the i-th dawg loaded into tesseract_ object. */
  const Dawg *GetDawg(int i) const;

  /** Return the number of dawgs loaded into tesseract_ object. */
  int NumDawgs() const;

  Tesseract *tesseract() const {
    return tesseract_;
  }

  OcrEngineMode oem() const {
    return last_oem_requested_;
  }

  void set_min_orientation_margin(double margin);
  /* @} */

protected:
  /** Common code for setting the image. Returns true if Init has been called.
   */
  bool InternalResetImage();

  /**
   * Run the thresholder to make the thresholded image. If pix is not nullptr,
   * the source is thresholded to pix instead of the internal IMAGE.
   */
  virtual bool Threshold(Pix **pix);

  /**
   * Find lines from the image making the BLOCK_LIST.
   * @return 0 on success.
   */
  int FindLines();

  /** Delete the PageRes and block list, readying tesseract for OCRing a new page. */
  void ClearResults();

  /**
   * Return an LTR Result Iterator -- used only for training, as we really want
   * to ignore all BiDi smarts at that point.
   *
   * delete once you're done with it.
   */
  LTRResultIterator *GetLTRIterator();

  /**
   * Return the length of the output text string, as UTF8, assuming
   * one newline per line and one per block, with a terminator,
   * and assuming a single character reject marker for each rejected character.
   * Also return the number of recognized blobs in blob_count.
   */
  int TextLength(int *blob_count) const;

  //// paragraphs.cpp ////////////////////////////////////////////////////
  void DetectParagraphs(bool after_text_recognition);

  const PAGE_RES *GetPageRes() const {
    return page_res_;
  }

protected:
  Tesseract *tesseract_;          ///< The underlying data object.
#if !DISABLED_LEGACY_ENGINE
  Tesseract *osd_tesseract_;      ///< For orientation & script detection.
  EquationDetect *equ_detect_;    ///< The equation detector.
#endif
  FileReader reader_;             ///< Reads files from any filesystem.
  ImageThresholder *thresholder_; ///< Image thresholding module.
  std::vector<ParagraphModel *> *paragraph_models_;
  BLOCK_LIST *block_list_;           ///< The page layout.
  PAGE_RES *page_res_;               ///< The page-level data.
  std::string visible_image_file_;
  Pix* pix_visible_image_;           ///< Image used in output PDF
  std::string output_file_;          ///< Name used by debug code.
  std::string datapath_;             ///< Current location of tessdata.
  std::string language_;             ///< Last initialized language.
  OcrEngineMode last_oem_requested_; ///< Last ocr language mode requested.
  bool recognition_done_;            ///< page_res_ contains recognition data.

  /**
   * @defgroup ThresholderParams Thresholder Parameters
   * Parameters saved from the Thresholder. Needed to rebuild coordinates.
   */
  /* @{ */
  int rect_left_;
  int rect_top_;
  int rect_width_;
  int rect_height_;
  int image_width_;
  int image_height_;
  /* @} */

private:
  // A list of image filenames gets special consideration
  //
  // If global parameter `tessedit_page_number` is non-negative, will only process that
  // single page. Works for multi-page tiff file, or filelist.
  bool ProcessPagesFileList(FILE *fp, std::string *buf,
                            const char *retry_config, int timeout_millisec,
                            TessResultRenderer *renderer);
  // TIFF supports multipage so gets special consideration.
  //
  // If global parameter `tessedit_page_number` is non-negative, will only process that
  // single page. Works for multi-page tiff file, or filelist.
  bool ProcessPagesMultipageTiff(const unsigned char *data, size_t size,
                                 const char *filename, const char *retry_config,
                                 int timeout_millisec,
                                 TessResultRenderer *renderer);
}; // class TessBaseAPI.

/** Escape a char string - replace &<>"' with HTML codes. */
std::string HOcrEscape(const char *text);

/**
 * Construct a filename(+path) that's unique, i.e. is guaranteed to not yet exist in the filesystem.
 */
std::string mkUniqueOutputFilePath(const char *basepath, int page_number, const char *label, const char *filename_extension);

/**
 * Helper function around leptonica's `pixWrite()` which writes the given `pic` image to file, in the `file_type` format.
 *
 * The `file_type` format is defined in leptonica's `imageio.h`. Here's an (possibly incomplete) extract:
 *
 * - IFF_BMP            = 1 (Windows BMP)
 * - IFF_JFIF_JPEG      = 2 (regular JPEG, default quality 75%)
 * - IFF_PNG            = 3 (PNG, lossless)
 * - IFF_TIFF           = 4 (TIFF)
 * - IFF_TIFF_PACKBITS  = 5 (TIFF, lossless)
 * - IFF_TIFF_RLE       = 6 (TIFF, lossless)
 * - IFF_TIFF_G3        = 7 (TIFF, lossless)
 * - IFF_TIFF_G4        = 8 (TIFF, lossless)
 * - IFF_TIFF_LZW       = 9 (TIFF, lossless)
 * - IFF_TIFF_ZIP       = 10 (TIFF, lossless)
 * - IFF_PNM            = 11 (PNM)
 * - IFF_PS             = 12 (PS: PostScript)
 * - IFF_GIF            = 13 (GIF)
 * - IFF_JP2            = 14 (JP2
 * - IFF_WEBP           = 15 (WebP)
 * - IFF_LPDF           = 16 (LDPF)
 * - IFF_TIFF_JPEG      = 17 (JPEG embedded in TIFF)
 * - IFF_DEFAULT        = 18 (The IFF_DEFAULT flag is used to write the file out in the same (input) file format that the pix was read from.  If the pix was not read from file, the input format field will be IFF_UNKNOWN and the output file format will be chosen to be compressed and lossless; namely: IFF_TIFF_G4 for depth = 1 bit and IFF_PNG for everything else.)
 * - IFF_SPIX           = 19 (SPIX: serialized PIX, a leptonica-specific file format)
 */
void WritePix(const std::string &filepath, Pix *pic, int file_type);

} // namespace tesseract

#endif // TESSERACT_API_BASEAPI_H_<|MERGE_RESOLUTION|>--- conflicted
+++ resolved
@@ -474,20 +474,11 @@
   Pix *GetThresholdedImage();
 
   /**
-<<<<<<< HEAD
    * Saves a .png image of the type specified by `type` to the file `filename`
    */
   void WriteImage(const int type);
 
-  /** 
-=======
- * Function added by Tesseract.js.
- * Saves a .png image of the type specified by `type` to the file `filename`
- */
-  void WriteImage(const int type);
-
-  /**
->>>>>>> db1bf2b8
+  /**
    * Return average gradient of lines on page.
    */
   float GetGradient();
