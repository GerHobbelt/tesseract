--- conflicted
+++ resolved
@@ -730,23 +730,12 @@
 
   /**
    * Make a TSV-formatted string from the internal data structures.
-   * page_number is 0-based but will appear in the output as 1-based.
-   *
-   * Returned string must be freed with the delete [] operator.
-   */
-<<<<<<< HEAD
-  char *GetTSVText(int page_number, bool lang_info = false);
-=======
-  char *GetTSVText(int page_number);
-
-  /**
-   * Make a TSV-formatted string from the internal data structures.
    * Allows additional column with detected language.
    * page_number is 0-based but will appear in the output as 1-based.
+   *
    * Returned string must be freed with the delete [] operator.
    */
-  char *GetTSVText(int page_number, bool lang_info);
->>>>>>> efb26709
+  char *GetTSVText(int page_number, bool lang_info = false);
 
   /**
    * Make a box file for LSTM training from the internal data structures.
