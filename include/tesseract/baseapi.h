--- conflicted
+++ resolved
@@ -163,19 +163,16 @@
    */
   void PrintVariables(FILE *fp) const;
 
-<<<<<<< HEAD
   /** 
    * Print Tesseract parameters to the given file without descriptions. 
    * Can be used as Tesseract configuration file.
   */
   void DumpVariables(FILE *fp) const;
-=======
 
   // Functions added by Tesseract.js-core to save and restore parameters
   void SaveParameters();
   void RestoreParameters();
 
->>>>>>> f911ea89
 
   /**
    * Get value of named variable as a string, if it exists.
@@ -365,9 +362,6 @@
   Pix *GetThresholdedImage();
 
   /**
-<<<<<<< HEAD
-   * Return average gradient of lines on page.
-=======
  * Function added by Tesseract.js.
  * Saves a .png image of the type specified by `type` to the file `filename`
  */
@@ -375,7 +369,11 @@
 
   /** Function added by Tesseract.js.
    * Return gradient of page.
->>>>>>> f911ea89
+   */
+  float GetGradient();
+
+  /**
+   * Return average gradient of lines on page.
    */
   float GetGradient();
 
