/**********************************************************************
 * File:        params.h
 * Description: Class definitions of the *_VAR classes for tunable constants.
 * Author:      Ray Smith
 * Author:      Ger Hobbelt
 * 
 * UTF8 detect helper statement: «bloody MSVC»
 *
 * (C) Copyright 1991, Hewlett-Packard Ltd.
 ** Licensed under the Apache License, Version 2.0 (the "License");
 ** you may not use this file except in compliance with the License.
 ** You may obtain a copy of the License at
 ** http://www.apache.org/licenses/LICENSE-2.0
 ** Unless required by applicable law or agreed to in writing, software
 ** distributed under the License is distributed on an "AS IS" BASIS,
 ** WITHOUT WARRANTIES OR CONDITIONS OF ANY KIND, either express or implied.
 ** See the License for the specific language governing permissions and
 ** limitations under the License.
 *
 **********************************************************************/

#ifndef TESSERACT_PARAMS_H
#define TESSERACT_PARAMS_H

#include <tesseract/export.h> // for TESS_API
<<<<<<< HEAD
#if 01


#include <parameters/parameters.h>

namespace tesseract {

using namespace ::parameters;

class TFile;


// --------------------------------------------------------------------------------------------------


extern BOOL_VAR_H(stream_filelist);
extern STRING_VAR_H(document_title);
#ifdef HAVE_LIBCURL
extern INT_VAR_H(curl_timeout);
extern STRING_VAR_H(curl_cookiefile);
#endif
extern INT_VAR_H(debug_all);
extern BOOL_VAR_H(debug_misc);
extern BOOL_VAR_H(verbose_process);
#if !GRAPHICS_DISABLED
extern BOOL_VAR_H(scrollview_support);
#endif
extern STRING_VAR_H(vars_report_file);
extern BOOL_VAR_H(report_all_variables);
extern DOUBLE_VAR_H(allowed_image_memory_capacity);
extern BOOL_VAR_H(two_pass);























#else

#include <tesseract/tprintf.h> // for printf (when debugging this code)

#include <cstdint>
#include <cstdio>
#include <cstring>
#include <string>
#include <vector>
=======
#include <parameters/parameters.h>
>>>>>>> b188f65d

namespace tesseract {

using namespace ::parameters;

class TFile;


// --------------------------------------------------------------------------------------------------


extern BOOL_VAR_H(stream_filelist);
extern STRING_VAR_H(document_title);
#ifdef HAVE_LIBCURL
extern INT_VAR_H(curl_timeout);
extern STRING_VAR_H(curl_cookiefile);
#endif
extern INT_VAR_H(debug_all);
extern BOOL_VAR_H(debug_misc);
extern BOOL_VAR_H(verbose_process);
#if !GRAPHICS_DISABLED
extern BOOL_VAR_H(scrollview_support);
#endif
extern STRING_VAR_H(vars_report_file);
extern BOOL_VAR_H(report_all_variables);
extern DOUBLE_VAR_H(allowed_image_memory_capacity);
extern BOOL_VAR_H(two_pass);

#endif



} // namespace tesseract

#endif<|MERGE_RESOLUTION|>--- conflicted
+++ resolved
@@ -23,10 +23,6 @@
 #define TESSERACT_PARAMS_H
 
 #include <tesseract/export.h> // for TESS_API
-<<<<<<< HEAD
-#if 01
-
-
 #include <parameters/parameters.h>
 
 namespace tesseract {
@@ -56,72 +52,6 @@
 extern DOUBLE_VAR_H(allowed_image_memory_capacity);
 extern BOOL_VAR_H(two_pass);
 
-
-
-
-
-
-
-
-
-
-
-
-
-
-
-
-
-
-
-
-
-
-
-#else
-
-#include <tesseract/tprintf.h> // for printf (when debugging this code)
-
-#include <cstdint>
-#include <cstdio>
-#include <cstring>
-#include <string>
-#include <vector>
-=======
-#include <parameters/parameters.h>
->>>>>>> b188f65d
-
-namespace tesseract {
-
-using namespace ::parameters;
-
-class TFile;
-
-
-// --------------------------------------------------------------------------------------------------
-
-
-extern BOOL_VAR_H(stream_filelist);
-extern STRING_VAR_H(document_title);
-#ifdef HAVE_LIBCURL
-extern INT_VAR_H(curl_timeout);
-extern STRING_VAR_H(curl_cookiefile);
-#endif
-extern INT_VAR_H(debug_all);
-extern BOOL_VAR_H(debug_misc);
-extern BOOL_VAR_H(verbose_process);
-#if !GRAPHICS_DISABLED
-extern BOOL_VAR_H(scrollview_support);
-#endif
-extern STRING_VAR_H(vars_report_file);
-extern BOOL_VAR_H(report_all_variables);
-extern DOUBLE_VAR_H(allowed_image_memory_capacity);
-extern BOOL_VAR_H(two_pass);
-
-#endif
-
-
-
 } // namespace tesseract
 
 #endif