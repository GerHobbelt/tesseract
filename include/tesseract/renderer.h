// SPDX-License-Identifier: Apache-2.0
// File:        renderer.h
// Description: Rendering interface to inject into TessBaseAPI
//
// (C) Copyright 2011, Google Inc.
// Licensed under the Apache License, Version 2.0 (the "License");
// you may not use this file except in compliance with the License.
// You may obtain a copy of the License at
// http://www.apache.org/licenses/LICENSE-2.0
// Unless required by applicable law or agreed to in writing, software
// distributed under the License is distributed on an "AS IS" BASIS,
// WITHOUT WARRANTIES OR CONDITIONS OF ANY KIND, either express or implied.
// See the License for the specific language governing permissions and
// limitations under the License.

#ifndef TESSERACT_API_RENDERER_H_
#define TESSERACT_API_RENDERER_H_

#include "export.h"

// To avoid collision with other typenames include the ABSOLUTE MINIMUM
// complexity of includes here. Use forward declarations wherever possible
// and hide includes of complex types in baseapi.cpp.
#include <cstdint>
#include <string> // for std::string
#include <vector> // for std::vector

struct Pix;

namespace tesseract {

class TessBaseAPI;

/**
 * Interface for rendering tesseract results into a document, such as text,
 * HOCR or pdf. This class is abstract. Specific classes handle individual
 * formats. This interface is then used to inject the renderer class into
 * tesseract when processing images.
 *
 * For simplicity implementing this with tesseract version 3.01,
 * the renderer contains document state that is cleared from document
 * to document just as the TessBaseAPI is. This way the base API can just
 * delegate its rendering functionality to injected renderers, and the
 * renderers can manage the associated state needed for the specific formats
 * in addition to the heuristics for producing it.
 */
class TESS_API TessResultRenderer {
public:
  virtual ~TessResultRenderer();

  // Takes ownership of pointer so must be new'd instance.
  // Renderers aren't ordered, but appends the sequences of next parameter
  // and existing next(). The renderers should be unique across both lists.
  void insert(TessResultRenderer *next);

  // Returns the next renderer or nullptr.
  TessResultRenderer *next() {
    return next_;
  }

  /**
   * Starts a new document with the given title.
   * This clears the contents of the output data.
   * Title should use UTF-8 encoding.
   */
  bool BeginDocument(const char *title);

  /**
   * Adds the recognized text from the source image to the current document.
   * Invalid if BeginDocument not yet called.
   *
   * Note that this API is a bit weird but is designed to fit into the
   * current TessBaseAPI implementation where the api has lots of state
   * information that we might want to add in.
   */
  bool AddImage(TessBaseAPI *api);

  /**
   * Finishes the document and finalizes the output data
   * Invalid if BeginDocument not yet called.
   */
  bool EndDocument();

  const char *file_extension() const {
    return file_extension_;
  }
  const char *title() const {
    return title_.c_str();
  }

  // Is everything fine? Otherwise something went wrong.
  bool happy() const {
    return happy_;
  }

  /**
   * Returns the index of the last image given to AddImage
   * (i.e. images are incremented whether the image succeeded or not)
   *
   * This is always defined. It means either the number of the
   * current image, the last image ended, or in the completed document
   * depending on when in the document lifecycle you are looking at it.
   * Will return -1 if a document was never started.
   */
  int imagenum() const {
    return imagenum_;
  }

protected:
  /**
   * Called by concrete classes.
   *
   * outputbase is the name of the output file excluding
   * extension. For example, "/path/to/chocolate-chip-cookie-recipe"
   *
   * extension indicates the file extension to be used for output
   * files. For example "pdf" will produce a .pdf file, and "hocr"
   * will produce .hocr files.
   */
  TessResultRenderer(const char *outputbase, const char *extension);

  // Hook for specialized handling in BeginDocument()
  virtual bool BeginDocumentHandler();

  // This must be overridden to render the OCR'd results
  virtual bool AddImageHandler(TessBaseAPI *api) = 0;

  // Hook for specialized handling in EndDocument()
  virtual bool EndDocumentHandler();

  // Renderers can call this to append '\0' terminated strings into
  // the output string returned by GetOutput.
  // This method will grow the output buffer if needed.
  void AppendString(const char *s);

  // Renderers can call this to append binary byte sequences into
  // the output string returned by GetOutput. Note that s is not necessarily
  // '\0' terminated (and can contain '\0' within it).
  // This method will grow the output buffer if needed.
  void AppendData(const char *s, int len);

  template <typename T>
  auto AppendData(T &&d) {
    AppendData(d.data(), d.size());
    return d.size();
  }

private:
  TessResultRenderer *next_;   // Can link multiple renderers together
  FILE *fout_;                 // output file pointer
  const char *file_extension_; // standard extension for generated output
  std::string title_;          // title of document being rendered
  int imagenum_;               // index of last image added
  bool happy_;                 // I get grumpy when the disk fills up, etc.
};

/**
 * Renders tesseract output into a plain UTF-8 text string
 */
class TESS_API TessTextRenderer : public TessResultRenderer {
public:
  explicit TessTextRenderer(const char *outputbase);

protected:
  bool AddImageHandler(TessBaseAPI *api) override;
};

/**
 * Renders tesseract output into an hocr text string
 */
class TESS_API TessHOcrRenderer : public TessResultRenderer {
public:
  explicit TessHOcrRenderer(const char *outputbase, bool font_info);
  explicit TessHOcrRenderer(const char *outputbase);

protected:
  bool BeginDocumentHandler() override;
  bool AddImageHandler(TessBaseAPI *api) override;
  bool EndDocumentHandler() override;

private:
  bool font_info_; // whether to print font information
};

/**
 * Renders tesseract output into an alto text string
 */
class TESS_API TessAltoRenderer : public TessResultRenderer {
public:
  explicit TessAltoRenderer(const char *outputbase);

protected:
  bool BeginDocumentHandler() override;
  bool AddImageHandler(TessBaseAPI *api) override;
  bool EndDocumentHandler() override;

private:
  bool begin_document;
};

/**
<<<<<<< HEAD
 * Renders tesseract output into an page xml text string
=======
 * Renders Tesseract output into a PAGE XML text string
>>>>>>> bc490ea7
 */
class TESS_API TessPAGERenderer : public TessResultRenderer {
public:
  explicit TessPAGERenderer(const char *outputbase);

protected:
  bool BeginDocumentHandler() override;
  bool AddImageHandler(TessBaseAPI *api) override;
  bool EndDocumentHandler() override;

private:
  bool begin_document;
};


/**
 * Renders Tesseract output into a TSV string
 */
class TESS_API TessTsvRenderer : public TessResultRenderer {
public:
  explicit TessTsvRenderer(const char *outputbase, bool font_info);
  explicit TessTsvRenderer(const char *outputbase);

protected:
  bool BeginDocumentHandler() override;
  bool AddImageHandler(TessBaseAPI *api) override;
  bool EndDocumentHandler() override;

private:
  bool font_info_; // whether to print font information
};

/**
 * Renders tesseract output into searchable PDF
 */
class TESS_API TessPDFRenderer : public TessResultRenderer {
public:
  // datadir is the location of the TESSDATA. We need it because
  // we load a custom PDF font from this location.
  TessPDFRenderer(const char *outputbase, const char *datadir,
                  bool textonly = false);

protected:
  bool BeginDocumentHandler() override;
  bool AddImageHandler(TessBaseAPI *api) override;
  bool EndDocumentHandler() override;

private:
  // We don't want to have every image in memory at once,
  // so we store some metadata as we go along producing
  // PDFs one page at a time. At the end, that metadata is
  // used to make everything that isn't easily handled in a
  // streaming fashion.
  long int obj_;                  // counter for PDF objects
  std::vector<uint64_t> offsets_; // offset of every PDF object in bytes
  std::vector<long int> pages_;   // object number for every /Page object
  std::string datadir_;           // where to find the custom font
  bool textonly_;                 // skip images if set
  // Bookkeeping only. DIY = Do It Yourself.
  void AppendPDFObjectDIY(size_t objectsize);
  // Bookkeeping + emit data.
  void AppendPDFObject(const char *data);
  // Create the /Contents object for an entire page.
  char *GetPDFTextObjects(TessBaseAPI *api, double width, double height);
  // Turn an image into a PDF object. Only transcode if we have to.
  static bool imageToPDFObj(Pix *pix, const char *filename, long int objnum,
                            char **pdf_object, long int *pdf_object_size,
                            int jpg_quality);
};

/**
 * Renders tesseract output into a plain UTF-8 text string
 */
class TESS_API TessUnlvRenderer : public TessResultRenderer {
public:
  explicit TessUnlvRenderer(const char *outputbase);

protected:
  bool AddImageHandler(TessBaseAPI *api) override;
};

/**
 * Renders tesseract output into a plain UTF-8 text string for LSTMBox
 */
class TESS_API TessLSTMBoxRenderer : public TessResultRenderer {
public:
  explicit TessLSTMBoxRenderer(const char *outputbase);

protected:
  bool AddImageHandler(TessBaseAPI *api) override;
};

/**
 * Renders tesseract output into a plain UTF-8 text string
 */
class TESS_API TessBoxTextRenderer : public TessResultRenderer {
public:
  explicit TessBoxTextRenderer(const char *outputbase);

protected:
  bool AddImageHandler(TessBaseAPI *api) override;
};

/**
 * Renders tesseract output into a plain UTF-8 text string in WordStr format
 */
class TESS_API TessWordStrBoxRenderer : public TessResultRenderer {
public:
  explicit TessWordStrBoxRenderer(const char *outputbase);

protected:
  bool AddImageHandler(TessBaseAPI *api) override;
};

#if !DISABLED_LEGACY_ENGINE

/**
 * Renders tesseract output into an osd text string
 */
class TESS_API TessOsdRenderer : public TessResultRenderer {
public:
  explicit TessOsdRenderer(const char *outputbase);

protected:
  bool AddImageHandler(TessBaseAPI *api) override;
};

#endif // !DISABLED_LEGACY_ENGINE

} // namespace tesseract.

#endif // TESSERACT_API_RENDERER_H_<|MERGE_RESOLUTION|>--- conflicted
+++ resolved
@@ -199,11 +199,7 @@
 };
 
 /**
-<<<<<<< HEAD
- * Renders tesseract output into an page xml text string
-=======
  * Renders Tesseract output into a PAGE XML text string
->>>>>>> bc490ea7
  */
 class TESS_API TessPAGERenderer : public TessResultRenderer {
 public:
