--- conflicted
+++ resolved
@@ -199,11 +199,7 @@
 };
 
 /**
-<<<<<<< HEAD
- * Renders tesseract output into an page xml text string
-=======
  * Renders Tesseract output into a PAGE XML text string
->>>>>>> d24f7ab1
  */
 class TESS_API TessPAGERenderer : public TessResultRenderer {
 public:
